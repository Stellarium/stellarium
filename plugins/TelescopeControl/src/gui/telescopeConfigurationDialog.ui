--- conflicted
+++ resolved
@@ -237,11 +237,7 @@
       <item>
        <widget class="QRadioButton" name="radioButtonTelescopeINDI">
         <property name="text">
-<<<<<<< HEAD
-         <string>INDI</string>
-=======
          <string notr="true">INDI</string>
->>>>>>> 601cb8ee
         </property>
        </widget>
       </item>
