--- conflicted
+++ resolved
@@ -172,10 +172,6 @@
 	setFlagHints(conf->value("astro/flag_nebula_name",false).toBool());
 	setHintsAmount(conf->value("astro/nebula_hints_amount", 3).toFloat());
 	setLabelsAmount(conf->value("astro/nebula_labels_amount", 3).toFloat());
-<<<<<<< HEAD
-	setCircleScale(conf->value("astro/nebula_scale",1.0f).toFloat());
-=======
->>>>>>> f26e0c76
 	setHintsProportional(conf->value("astro/flag_nebula_hints_proportional", false).toBool());
 	setDesignationUsage(conf->value("gui/flag_dso_designation_usage", false).toBool());
 	setFlagSurfaceBrightnessUsage(conf->value("astro/flag_surface_brightness_usage", false).toBool());
@@ -361,7 +357,7 @@
 	// loadNebulaSet("default");
 
 	updateI18n();
-
+	
 	StelApp *app = &StelApp::getInstance();
 	connect(app, SIGNAL(languageChanged()), this, SLOT(updateI18n()));	
 	connect(&app->getSkyCultureMgr(), SIGNAL(currentSkyCultureChanged(QString)), this, SLOT(updateSkyCulture(const QString&)));
@@ -475,7 +471,7 @@
 {
 	const StelProjectorP prj = core->getProjection(StelCore::FrameJ2000);
 
-	const QList<StelObjectP> newSelected = GETSTELMODULE(StelObjectMgr)->getSelectedObject("Nebula");
+	const QList<StelObjectP> newSelected = GETSTELMODULE(StelObjectMgr)->getSelectedObject("Nebula");	
 	if (!newSelected.empty())
 	{
 		const StelObjectP obj = newSelected[0];
@@ -559,18 +555,14 @@
 {
 	QString srcCatalogPath		= StelFileMgr::findFile("nebulae/" + setName + "/catalog.txt");
 	QString dsoCatalogPath		= StelFileMgr::findFile("nebulae/" + setName + "/catalog.dat");
-<<<<<<< HEAD
-	QString dsoNamesPath		= StelFileMgr::findFile("nebulae/" + setName + "/names.dat");
-=======
-
->>>>>>> f26e0c76
+
 
 	if (flagConverter)
 	{
 		if (!srcCatalogPath.isEmpty())
 			convertDSOCatalog(srcCatalogPath, dsoCatalogPath, flagDecimalCoordinates);
 		else
-			qWarning() << "ERROR convert catalogue, because source data set is not exists for " << setName;
+			qWarning() << "ERROR convert catalogue, because source data set is not exists for " << setName;			
 
 	}
 
@@ -580,12 +572,7 @@
 		return;
 	}
 
-<<<<<<< HEAD
-	loadDSOCatalog(dsoCatalogPath);
-	loadDSONames(dsoNamesPath);
-=======
 	loadDSOCatalog(dsoCatalogPath);		
->>>>>>> f26e0c76
 }
 
 // Look for a nebulae by XYZ coords
@@ -856,7 +843,7 @@
 			Mel			= list.at(27).toInt();	 // Mel number
 			PGC			= list.at(28).toInt();	 // PGC number (subset)
 			UGC			= list.at(29).toInt();	 // UGC number (subset)
-			Ced			= list.at(30).trimmed(); // Ced number
+			Ced			= list.at(30).trimmed(); // Ced number			
 
 			if (decimal)
 			{
@@ -928,7 +915,7 @@
 					break;
 				case 8:
 					nType = (unsigned int)Nebula::NebCn;
-					break;
+					break;				
 				case 10:
 				case 23:
 					nType = (unsigned int)Nebula::NebHII;
@@ -1127,7 +1114,7 @@
 
 		nb = cdes.toInt();
 
-		QStringList catalogs;
+		QStringList catalogs;		
 		catalogs << "IC" << "M" << "C" << "CR" << "MEL" << "B" << "SH2" << "VDB" << "RCW" << "LDN" << "LBN"
 			 << "NGC" << "PGC" << "UGC" << "CED";
 
@@ -1177,7 +1164,7 @@
 				break;
 			case 14:
 				e = searchCed(cdes);
-				break;
+				break;			
 			default:
 				e = searchDSO(nb);
 				break;
@@ -2182,29 +2169,7 @@
 				result << QString("NGC %1").arg(h400list.at(i));
 			break;
 		}
-<<<<<<< HEAD
-		if (find)
-			result << dson;
-	}
-
-	result.sort();
-	if (maxNbItem > 0)
-	{
-		if (result.size()>maxNbItem) result.erase(result.begin()+maxNbItem, result.end());
-	}
-
-	return result;
-}
-
-QStringList NebulaMgr::listAllObjects(bool inEnglish) const
-{
-	QStringList result;
-	foreach(const NebulaP& n, dsoArray)
-	{
-		if (!n->getEnglishName().isEmpty())
-=======
 		default:
->>>>>>> f26e0c76
 		{
 			foreach (const NebulaP& n, dsoArray)
 			{
@@ -2441,10 +2406,5 @@
 		}
 	}
 
-<<<<<<< HEAD
-	result.removeDuplicates();
-	return result;
-=======
 	return dso;
->>>>>>> f26e0c76
 }