/*
 * Stellarium
 * Copyright (C) 2007 Fabien Chereau
 * Copyright (C) 2016 Marcos Cardinot
 *
 * This program is free software; you can redistribute it and/or
 * modify it under the terms of the GNU General Public License
 * as published by the Free Software Foundation; either version 2
 * of the License, or (at your option) any later version.
 *
 * This program is distributed in the hope that it will be useful,
 * but WITHOUT ANY WARRANTY; without even the implied warranty of
 * MERCHANTABILITY or FITNESS FOR A PARTICULAR PURPOSE.  See the
 * GNU General Public License for more details.
 *
 * You should have received a copy of the GNU General Public License
 * along with this program; if not, write to the Free Software
 * Foundation, Inc., 51 Franklin Street, Suite 500, Boston, MA  02110-1335, USA.
 */

#include "StelApp.hpp"
#include "StelObjectMgr.hpp"
#include "StelObjectModule.hpp"
#include "StelModuleMgr.hpp"
#include "StelCore.hpp"
#include "StelUtils.hpp"
#include "StelProjector.hpp"
#include "StelMovementMgr.hpp"
#include "RefractionExtinction.hpp"
#include "StelSkyDrawer.hpp"

#include <QMouseEvent>
#include <QString>
#include <QDebug>
#include <QStringList>

StelObjectMgr::StelObjectMgr() : objectPointerVisibility(true), searchRadiusPixel(25.f), distanceWeight(1.f)
{
	setObjectName("StelObjectMgr");
}

StelObjectMgr::~StelObjectMgr()
{
}

/*************************************************************************
 Add a new StelObject manager into the list of supported modules.
*************************************************************************/
void StelObjectMgr::registerStelObjectMgr(StelObjectModule* m)
{
	objectsModule.push_back(m);
	typeToModuleMap.insert(m->getStelObjectType(),m);

	objModulesMap.insert(m->objectName(), m->getName());

	//TODO: there should probably be a better way to specify the sub-types
	// instead of hardcoding them here

	// Celestial objects from Solar system by type
	if (m->objectName()=="SolarSystem")
	{
		objModulesMap["SolarSystem:planet"] = "Planets";
		objModulesMap["SolarSystem:moon"] = "Moons";
		objModulesMap["SolarSystem:asteroid"] = "Asteroids";
		objModulesMap["SolarSystem:comet"] = "Comets";
		objModulesMap["SolarSystem:plutino"] = "Plutinos";
		objModulesMap["SolarSystem:cubewano"] = "Cubewanos";
		objModulesMap["SolarSystem:dwarf planet"] = "Dwarf planets";
		objModulesMap["SolarSystem:scattered disc object"] = "Scattered disc objects";
		objModulesMap["SolarSystem:Oort cloud object"] = "Oort cloud objects";
		objModulesMap["SolarSystem:sednoid"] = "Sednoids";
	}
	// Deep-sky objects by type + amateur catalogues
	if (m->objectName()=="NebulaMgr")
	{
		objModulesMap["NebulaMgr:0"] = "Bright galaxies";
		objModulesMap["NebulaMgr:1"] = "Active galaxies";
		objModulesMap["NebulaMgr:2"] = "Radio galaxies";
		objModulesMap["NebulaMgr:3"] = "Interacting galaxies";
		objModulesMap["NebulaMgr:4"] = "Bright quasars";
		objModulesMap["NebulaMgr:5"] = "Star clusters";
		objModulesMap["NebulaMgr:6"] = "Open star clusters";
		objModulesMap["NebulaMgr:7"] = "Globular star clusters";
		objModulesMap["NebulaMgr:8"] = "Stellar associations";
		objModulesMap["NebulaMgr:9"] = "Star clouds";
		objModulesMap["NebulaMgr:10"] = "Nebulae";
		objModulesMap["NebulaMgr:11"] = "Planetary nebulae";
		objModulesMap["NebulaMgr:12"] = "Dark nebulae";
		objModulesMap["NebulaMgr:13"] = "Reflection nebulae";
		objModulesMap["NebulaMgr:14"] = "Bipolar nebulae";
		objModulesMap["NebulaMgr:15"] = "Emission nebulae";
		objModulesMap["NebulaMgr:16"] = "Clusters associated with nebulosity";
		objModulesMap["NebulaMgr:17"] = "HII regions";
		objModulesMap["NebulaMgr:18"] = "Supernova remnants";
		objModulesMap["NebulaMgr:19"] = "Interstellar matter";
		objModulesMap["NebulaMgr:20"] = "Emission objects";
		objModulesMap["NebulaMgr:21"] = "BL Lac objects";
		objModulesMap["NebulaMgr:22"] = "Blazars";
		objModulesMap["NebulaMgr:23"] = "Molecular Clouds";
		objModulesMap["NebulaMgr:24"] = "Young Stellar Objects";
		objModulesMap["NebulaMgr:25"] = "Possible Quasars";
		objModulesMap["NebulaMgr:26"] = "Possible Planetary Nebulae";
		objModulesMap["NebulaMgr:27"] = "Protoplanetary Nebulae";
		objModulesMap["NebulaMgr:100"] = "Messier Catalogue";
		objModulesMap["NebulaMgr:101"] = "Caldwell Catalogue";
		objModulesMap["NebulaMgr:102"] = "Barnard Catalogue";
		objModulesMap["NebulaMgr:103"] = "Sharpless Catalogue";
		objModulesMap["NebulaMgr:104"] = "Van den Bergh Catalogue";
		objModulesMap["NebulaMgr:105"] = "The Catalogue of Rodgers, Campbell, and Whiteoak";
		objModulesMap["NebulaMgr:106"] = "Collinder Catalogue";
		objModulesMap["NebulaMgr:107"] = "Melotte Catalogue";
		objModulesMap["NebulaMgr:150"] = "Dwarf galaxies";
		objModulesMap["NebulaMgr:151"] = "Herschel 400 Catalogue";
	}
	// Interesting stars
	if (m->objectName()=="StarMgr")
	{
		objModulesMap["StarMgr:0"] = "Interesting double stars";
		objModulesMap["StarMgr:1"] = "Interesting variable stars";
	}
}


StelObjectP StelObjectMgr::searchByNameI18n(const QString &name) const
{
	StelObjectP rval;
	foreach (const StelObjectModule* m, objectsModule)
	{
		rval = m->searchByNameI18n(name);
		if (rval)
			return rval;
	}
	return rval;
}

//! Find any kind of object by its standard program name
StelObjectP StelObjectMgr::searchByName(const QString &name) const
{
	StelObjectP rval;
	foreach (const StelObjectModule* m, objectsModule)
	{
		rval = m->searchByName(name);
		if (rval)
			return rval;
	}
	return rval;
}

StelObjectP StelObjectMgr::searchByID(const QString &type, const QString &id) const
{
	QMap<QString, StelObjectModule*>::const_iterator it = typeToModuleMap.constFind(type);
	if(it!=typeToModuleMap.constEnd())
	{
		return (*it)->searchByID(id);;
	}
	qWarning()<<"StelObject type"<<type<<"unknown";
	return NULL;
}

//! Find and select an object from its translated name
//! @param nameI18n the case sensitive object translated name
//! @return true if an object was found with the passed name
bool StelObjectMgr::findAndSelectI18n(const QString &nameI18n, StelModule::StelModuleSelectAction action)
{
	// Then look for another object
	StelObjectP obj = searchByNameI18n(nameI18n);
	if (!obj)
		return false;
	else
		return setSelectedObject(obj, action);
}

//! Find and select an object from its standard program name
bool StelObjectMgr::findAndSelect(const QString &name, StelModule::StelModuleSelectAction action)
{
	// Then look for another object
	StelObjectP obj = searchByName(name);
	if (!obj)
		return false;
	else
		return setSelectedObject(obj, action);
}


//! Find and select an object near given equatorial position
bool StelObjectMgr::findAndSelect(const StelCore* core, const Vec3d& pos, StelModule::StelModuleSelectAction action)
{
	StelObjectP tempselect = cleverFind(core, pos);
	return setSelectedObject(tempselect, action);
}

//! Find and select an object near given screen position
bool StelObjectMgr::findAndSelect(const StelCore* core, int x, int y, StelModule::StelModuleSelectAction action)
{
	StelObjectP tempselect = cleverFind(core, x, y);
	return setSelectedObject(tempselect, action);
}

// Find an object in a "clever" way, v in J2000 frame
StelObjectP StelObjectMgr::cleverFind(const StelCore* core, const Vec3d& v) const
{
	StelObjectP sobj;
	QList<StelObjectP> candidates;

	const StelProjectorP prj = core->getProjection(StelCore::FrameJ2000);

	// Field of view for a searchRadiusPixel pixel diameter circle on screen
	float fov_around = core->getMovementMgr()->getCurrentFov()/qMin(prj->getViewportWidth(), prj->getViewportHeight()) * searchRadiusPixel;

	// Collect the objects inside the range
	foreach (const StelObjectModule* m, objectsModule)
		candidates += m->searchAround(v, fov_around, core);

	// GZ 2014-08-17: This should be exactly the sky's limit magnitude (or even more, but not less!), else visible stars cannot be clicked.
	float limitMag = core->getSkyDrawer()->getLimitMagnitude(); // -2.f;
	QList<StelObjectP> tmp;
	foreach (const StelObjectP& obj, candidates)
	{
		if (obj->getSelectPriority(core)<=limitMag)
			tmp.append(obj);
	}
	
	candidates = tmp;
	
	// Now select the object minimizing the function y = distance(in pixel) + magnitude
	Vec3d winpos;
	prj->project(v, winpos);
	float xpos = winpos[0];
	float ypos = winpos[1];

	float best_object_value;
	best_object_value = 100000.f;
	foreach (const StelObjectP& obj, candidates)
	{
		prj->project(obj->getJ2000EquatorialPos(core), winpos);
		float distance = std::sqrt((xpos-winpos[0])*(xpos-winpos[0]) + (ypos-winpos[1])*(ypos-winpos[1]))*distanceWeight;
		float priority =  obj->getSelectPriority(core);
		// qDebug() << (*iter).getShortInfoString(core) << ": " << priority << " " << distance;
		if (distance + priority < best_object_value)
		{
			best_object_value = distance + priority;
			sobj = obj;
		}
	}

	return sobj;
}

/*************************************************************************
 Find in a "clever" way an object from its equatorial position
*************************************************************************/
StelObjectP StelObjectMgr::cleverFind(const StelCore* core, int x, int y) const
{
	Vec3d v;
	const StelProjectorP prj = core->getProjection(StelCore::FrameJ2000);
	if (prj->unProject(x,y,v))
	{
		// Nick Fedoseev patch: improve click match for refracted coordinates
		Vec3d win;
		prj->project(v,win);
		float dx = x - win.v[0];
		float dy = y - win.v[1];
		prj->unProject(x+dx, y+dy, v);

		return cleverFind(core, v);
	}
	return StelObjectP();
}

/*************************************************************************
 Notify that we want to unselect any object
*************************************************************************/
void StelObjectMgr::unSelect(void)
{
	if(!lastSelectedObjects.isEmpty())
	{
		lastSelectedObjects.clear();
		emit(selectedObjectChanged(StelModule::RemoveFromSelection));
	}
}

/*************************************************************************
 Notify that we want to select the given object
*************************************************************************/
bool StelObjectMgr::setSelectedObject(const StelObjectP obj, StelModule::StelModuleSelectAction action)
{
	if (!obj)
	{
		unSelect();
		return false;
	}

	// An object has been found
	QList<StelObjectP> objs;
	objs.push_back(obj);
	return setSelectedObject(objs, action);
}

/*************************************************************************
 Notify that we want to select the given objects
*************************************************************************/
bool StelObjectMgr::setSelectedObject(const QList<StelObjectP>& objs, StelModule::StelModuleSelectAction action)
{
	if (action==StelModule::AddToSelection)
		lastSelectedObjects.append(objs);
	else
		lastSelectedObjects = objs;
	emit(selectedObjectChanged(action));
	return true;
}

/*************************************************************************
 Return the list objects of type "type" which was recently selected by
  the user
*************************************************************************/
QList<StelObjectP> StelObjectMgr::getSelectedObject(const QString& type)
{
	QList<StelObjectP> result;
	for (QList<StelObjectP>::iterator iter=lastSelectedObjects.begin();iter!=lastSelectedObjects.end();++iter)
	{
		if ((*iter)->getType()==type)
			result.push_back(*iter);
	}
	return result;
}

/*****************************************************************************************
 Find and return the list of at most maxNbItem objects auto-completing passed object name
*******************************************************************************************/
QStringList StelObjectMgr::listMatchingObjects(const QString& objPrefix, unsigned int maxNbItem, bool useStartOfWords, bool inEnglish) const
{
	QStringList result;
	if (maxNbItem <= 0)
	{
		return result;
	}

	// For all StelObjectmodules..
	foreach (const StelObjectModule* m, objectsModule)
	{
		// Get matching object for this module
		QStringList matchingObj = m->listMatchingObjects(objPrefix, maxNbItem, useStartOfWords, inEnglish);
		result += matchingObj;
		maxNbItem-=matchingObj.size();
	}

	result.sort();
	return result;
}

QStringList StelObjectMgr::listAllModuleObjects(const QString &moduleId, bool inEnglish) const
{
	// search for module
	StelObjectModule* module = NULL;
	QStringList result, list;
	QString objModule, objType;
	bool subSet = false;
	if (moduleId.contains(":"))
	{
		subSet = true;
		list = moduleId.split(":", QString::SkipEmptyParts);
		objModule = list.at(0);
		objType = list.at(1);
	}
	else
		objModule = moduleId;
	foreach(StelObjectModule* m, objectsModule)
	{
		if (m->objectName() == objModule)
		{
			module = m;
			break;
		}
	}
	if (module == NULL)
	{
		qWarning() << "Can't find module with id " << objModule;
		return QStringList();
	}
	if (subSet)
		result = module->listAllObjectsByType(objType, inEnglish);
	else
		result = module->listAllObjects(inEnglish);

	return result;
}

QMap<QString, QString> StelObjectMgr::objectModulesMap() const
{
<<<<<<< HEAD
	return objModulesMap;
=======
	QMap<QString, QString> result;
	foreach(const StelObjectModule* m, objectsModule)
	{
		result[m->objectName()] = m->getName();
		// Celestial objects from Solar system by type
		if (m->objectName()=="SolarSystem")
		{
			result["SolarSystem:planet"] = "Planets";
			result["SolarSystem:moon"] = "Moons";
			result["SolarSystem:asteroid"] = "Asteroids";
			result["SolarSystem:comet"] = "Comets";
			result["SolarSystem:plutino"] = "Plutinos";
			result["SolarSystem:cubewano"] = "Cubewanos";
			result["SolarSystem:dwarf planet"] = "Dwarf planets";
			result["SolarSystem:scattered disc object"] = "Scattered disc objects";
			result["SolarSystem:Oort cloud object"] = "Oort cloud objects";
			result["SolarSystem:sednoid"] = "Sednoids";
		}
		// Deep-sky objects by type + amateur catalogues
		if (m->objectName()=="NebulaMgr")
		{
			result["NebulaMgr:0"] = "Bright galaxies";
			result["NebulaMgr:1"] = "Active galaxies";
			result["NebulaMgr:2"] = "Radio galaxies";
			result["NebulaMgr:3"] = "Interacting galaxies";
			result["NebulaMgr:4"] = "Bright quasars";
			result["NebulaMgr:5"] = "Star clusters";
			result["NebulaMgr:6"] = "Open star clusters";
			result["NebulaMgr:7"] = "Globular star clusters";
			result["NebulaMgr:8"] = "Stellar associations";
			result["NebulaMgr:9"] = "Star clouds";
			result["NebulaMgr:10"] = "Nebulae";
			result["NebulaMgr:11"] = "Planetary nebulae";
			result["NebulaMgr:12"] = "Dark nebulae";
			result["NebulaMgr:13"] = "Reflection nebulae";
			result["NebulaMgr:14"] = "Bipolar nebulae";
			result["NebulaMgr:15"] = "Emission nebulae";
			result["NebulaMgr:16"] = "Clusters associated with nebulosity";
			result["NebulaMgr:17"] = "HII regions";			
			result["NebulaMgr:18"] = "Supernova remnants";
			result["NebulaMgr:19"] = "Interstellar matter";
			result["NebulaMgr:20"] = "Emission objects";
			result["NebulaMgr:21"] = "BL Lac objects";
			result["NebulaMgr:22"] = "Blazars";
			result["NebulaMgr:23"] = "Molecular Clouds";
			result["NebulaMgr:24"] = "Young Stellar Objects";
			result["NebulaMgr:25"] = "Possible Quasars";
			result["NebulaMgr:26"] = "Possible Planetary Nebulae";
			result["NebulaMgr:27"] = "Protoplanetary Nebulae";
			result["NebulaMgr:100"] = "Messier Catalogue";
			result["NebulaMgr:101"] = "Caldwell Catalogue";
			result["NebulaMgr:102"] = "Barnard Catalogue";
			result["NebulaMgr:103"] = "Sharpless Catalogue";
			result["NebulaMgr:104"] = "Van den Bergh Catalogue";
			result["NebulaMgr:105"] = "The Catalogue of Rodgers, Campbell, and Whiteoak";
			result["NebulaMgr:106"] = "Collinder Catalogue";
			result["NebulaMgr:107"] = "Melotte Catalogue";
			result["NebulaMgr:108"] = "New General Catalogue";
			result["NebulaMgr:109"] = "Index Catalogue";
			result["NebulaMgr:110"] = "Lynds' Catalogue of Bright Nebulae";
			result["NebulaMgr:111"] = "Lynds' Catalogue of Dark Nebulae";
			result["NebulaMgr:112"] = "Principal Galaxy Catalog";
			result["NebulaMgr:113"] = "The Uppsala General Catalogue of Galaxies";
			result["NebulaMgr:114"] = "Cederblad Catalog";
			result["NebulaMgr:150"] = "Dwarf galaxies";
			result["NebulaMgr:151"] = "Herschel 400 Catalogue";
		}
		// Interesting stars
		if (m->objectName()=="StarMgr")
		{
			result["StarMgr:0"] = "Interesting double stars";
			result["StarMgr:1"] = "Interesting variable stars";
			result["StarMgr:2"] = "Bright double stars";
			result["StarMgr:3"] = "Bright variable stars";
		}
	}
	return result;
>>>>>>> c3488e55
}

QVariantMap StelObjectMgr::getObjectInfo(const StelObjectP obj)
{
	QVariantMap map;
	if (!obj)
	{
		qDebug() << "getObjectInfo WARNING - object not found";
		map.insert("found", false);
	}
	else
	{
		map=obj->getInfoMap(StelApp::getInstance().getCore());
		map.insert("found", true);
	}
	return map;
}<|MERGE_RESOLUTION|>--- conflicted
+++ resolved
@@ -109,6 +109,13 @@
 		objModulesMap["NebulaMgr:105"] = "The Catalogue of Rodgers, Campbell, and Whiteoak";
 		objModulesMap["NebulaMgr:106"] = "Collinder Catalogue";
 		objModulesMap["NebulaMgr:107"] = "Melotte Catalogue";
+		objModulesMap["NebulaMgr:108"] = "New General Catalogue";
+		objModulesMap["NebulaMgr:109"] = "Index Catalogue";
+		objModulesMap["NebulaMgr:110"] = "Lynds' Catalogue of Bright Nebulae";
+		objModulesMap["NebulaMgr:111"] = "Lynds' Catalogue of Dark Nebulae";
+		objModulesMap["NebulaMgr:112"] = "Principal Galaxy Catalog";
+		objModulesMap["NebulaMgr:113"] = "The Uppsala General Catalogue of Galaxies";
+		objModulesMap["NebulaMgr:114"] = "Cederblad Catalog";
 		objModulesMap["NebulaMgr:150"] = "Dwarf galaxies";
 		objModulesMap["NebulaMgr:151"] = "Herschel 400 Catalogue";
 	}
@@ -387,87 +394,7 @@
 
 QMap<QString, QString> StelObjectMgr::objectModulesMap() const
 {
-<<<<<<< HEAD
 	return objModulesMap;
-=======
-	QMap<QString, QString> result;
-	foreach(const StelObjectModule* m, objectsModule)
-	{
-		result[m->objectName()] = m->getName();
-		// Celestial objects from Solar system by type
-		if (m->objectName()=="SolarSystem")
-		{
-			result["SolarSystem:planet"] = "Planets";
-			result["SolarSystem:moon"] = "Moons";
-			result["SolarSystem:asteroid"] = "Asteroids";
-			result["SolarSystem:comet"] = "Comets";
-			result["SolarSystem:plutino"] = "Plutinos";
-			result["SolarSystem:cubewano"] = "Cubewanos";
-			result["SolarSystem:dwarf planet"] = "Dwarf planets";
-			result["SolarSystem:scattered disc object"] = "Scattered disc objects";
-			result["SolarSystem:Oort cloud object"] = "Oort cloud objects";
-			result["SolarSystem:sednoid"] = "Sednoids";
-		}
-		// Deep-sky objects by type + amateur catalogues
-		if (m->objectName()=="NebulaMgr")
-		{
-			result["NebulaMgr:0"] = "Bright galaxies";
-			result["NebulaMgr:1"] = "Active galaxies";
-			result["NebulaMgr:2"] = "Radio galaxies";
-			result["NebulaMgr:3"] = "Interacting galaxies";
-			result["NebulaMgr:4"] = "Bright quasars";
-			result["NebulaMgr:5"] = "Star clusters";
-			result["NebulaMgr:6"] = "Open star clusters";
-			result["NebulaMgr:7"] = "Globular star clusters";
-			result["NebulaMgr:8"] = "Stellar associations";
-			result["NebulaMgr:9"] = "Star clouds";
-			result["NebulaMgr:10"] = "Nebulae";
-			result["NebulaMgr:11"] = "Planetary nebulae";
-			result["NebulaMgr:12"] = "Dark nebulae";
-			result["NebulaMgr:13"] = "Reflection nebulae";
-			result["NebulaMgr:14"] = "Bipolar nebulae";
-			result["NebulaMgr:15"] = "Emission nebulae";
-			result["NebulaMgr:16"] = "Clusters associated with nebulosity";
-			result["NebulaMgr:17"] = "HII regions";			
-			result["NebulaMgr:18"] = "Supernova remnants";
-			result["NebulaMgr:19"] = "Interstellar matter";
-			result["NebulaMgr:20"] = "Emission objects";
-			result["NebulaMgr:21"] = "BL Lac objects";
-			result["NebulaMgr:22"] = "Blazars";
-			result["NebulaMgr:23"] = "Molecular Clouds";
-			result["NebulaMgr:24"] = "Young Stellar Objects";
-			result["NebulaMgr:25"] = "Possible Quasars";
-			result["NebulaMgr:26"] = "Possible Planetary Nebulae";
-			result["NebulaMgr:27"] = "Protoplanetary Nebulae";
-			result["NebulaMgr:100"] = "Messier Catalogue";
-			result["NebulaMgr:101"] = "Caldwell Catalogue";
-			result["NebulaMgr:102"] = "Barnard Catalogue";
-			result["NebulaMgr:103"] = "Sharpless Catalogue";
-			result["NebulaMgr:104"] = "Van den Bergh Catalogue";
-			result["NebulaMgr:105"] = "The Catalogue of Rodgers, Campbell, and Whiteoak";
-			result["NebulaMgr:106"] = "Collinder Catalogue";
-			result["NebulaMgr:107"] = "Melotte Catalogue";
-			result["NebulaMgr:108"] = "New General Catalogue";
-			result["NebulaMgr:109"] = "Index Catalogue";
-			result["NebulaMgr:110"] = "Lynds' Catalogue of Bright Nebulae";
-			result["NebulaMgr:111"] = "Lynds' Catalogue of Dark Nebulae";
-			result["NebulaMgr:112"] = "Principal Galaxy Catalog";
-			result["NebulaMgr:113"] = "The Uppsala General Catalogue of Galaxies";
-			result["NebulaMgr:114"] = "Cederblad Catalog";
-			result["NebulaMgr:150"] = "Dwarf galaxies";
-			result["NebulaMgr:151"] = "Herschel 400 Catalogue";
-		}
-		// Interesting stars
-		if (m->objectName()=="StarMgr")
-		{
-			result["StarMgr:0"] = "Interesting double stars";
-			result["StarMgr:1"] = "Interesting variable stars";
-			result["StarMgr:2"] = "Bright double stars";
-			result["StarMgr:3"] = "Bright variable stars";
-		}
-	}
-	return result;
->>>>>>> c3488e55
 }
 
 QVariantMap StelObjectMgr::getObjectInfo(const StelObjectP obj)
