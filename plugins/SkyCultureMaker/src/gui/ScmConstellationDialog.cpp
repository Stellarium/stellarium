--- conflicted
+++ resolved
@@ -334,7 +334,6 @@
 
 void ScmConstellationDialog::resetDialog()
 {
-<<<<<<< HEAD
 	// If the dialog was not initialized, the ui elements do not exist yet.
 	if (!isDialogInitialized)
 	{
@@ -342,8 +341,7 @@
 	}
 
 	activeTool = scm::DrawTools::None;
-=======
->>>>>>> 4e32ed4c
+
 	ui->penBtn->setChecked(false);
 	ui->eraserBtn->setChecked(false);
 	maker->setDrawTool(scm::DrawTools::None);
