--- conflicted
+++ resolved
@@ -272,28 +272,16 @@
 		str.replace("</h2>", "\n");
 		str.replace(QRegExp("<br(\\s*/)?>"), "\n");
 	}
-	else
-	{
-<<<<<<< HEAD
-		if(!(flags&NoFont))
-		{
-			Vec3f color = getInfoColor();
-			StelCore* core = StelApp::getInstance().getCore();
-			if (core->isDay() && core->getSkyDrawer()->getFlagHasAtmosphere()==true)
-			{
-				// Let's make info text is more readable when atmosphere enabled at daylight.
-				color = StelUtils::strToVec3f(StelApp::getInstance().getSettings()->value("color/daylight_color", "0.0,0.0,0.0").toString());
-			}
-			str.prepend(QString("<font color=%1>").arg(StelUtils::vec3fToHtmlColor(color)));
-			str.append(QString("</font>"));
-=======
+	else if(!(flags&NoFont))
+	{
 		Vec3f color = getInfoColor();
 		StelCore* core = StelApp::getInstance().getCore();
 		if (core->isBrightDaylight() && core->getSkyDrawer()->getFlagHasAtmosphere()==true && !StelApp::getInstance().getVisionModeNight())
 		{
 			// make info text more readable when atmosphere enabled at daylight.
 			color = StelUtils::strToVec3f(StelApp::getInstance().getSettings()->value("color/daylight_text_color", "0.0,0.0,0.0").toString());
->>>>>>> dd73df20
-		}
-	}
-}
+		}
+		str.prepend(QString("<font color=%1>").arg(StelUtils::vec3fToHtmlColor(color)));
+		str.append(QString("</font>"));
+	}
+}
