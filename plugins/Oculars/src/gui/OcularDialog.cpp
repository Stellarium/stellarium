/*
 * Copyright (C) 2009 Timothy Reaves
 * Copyright (C) 2011 Bogdan Marinov
 *
 * This program is free software; you can redistribute it and/or
 * modify it under the terms of the GNU General Public License
 * as published by the Free Software Foundation; either version 2
 * of the License, or (at your option) any later version.
 *
 * This program is distributed in the hope that it will be useful,
 * but WITHOUT ANY WARRANTY; without even the implied warranty of
 * MERCHANTABILITY or FITNESS FOR A PARTICULAR PURPOSE.  See the
 * GNU General Public License for more details.
 *
 * You should have received a copy of the GNU General Public License
 * along with this program; if not, write to the Free Software
 * Foundation, Inc., 59 Temple Place - Suite 330, Boston, MA  02111-1307, USA.
 */

#include "Oculars.hpp"
#include "OcularDialog.hpp"
#include "ui_ocularDialog.h"

#include "StelApp.hpp"
#include "StelGui.hpp"
#include "StelFileMgr.hpp"
#include "StelModuleMgr.hpp"
#include "StelMainGraphicsView.hpp"
#include "StelTranslator.hpp"

#include <QAbstractItemModel>
#include <QAction>
#include <QDataWidgetMapper>
#include <QDebug>
#include <QFrame>
#include <QModelIndex>
#include <QSettings>
#include <QStandardItemModel>
#include <limits>

<<<<<<< HEAD
OcularDialog::OcularDialog(Oculars* pluginPtr, QList<CCD *>* ccds, QList<Ocular *>* oculars, QList<Telescope *>* telescopes) :
	plugin(pluginPtr)
=======
OcularDialog::OcularDialog(QList<CCD *>* ccds, QList<Ocular *>* oculars, QList<Telescope *>* telescopes) :
    ccdMapper(0),
    ocularMapper(0),
    telescopeMapper(0)
>>>>>>> c929aff3
{
	ui = new Ui_ocularDialogForm;
	this->ccds = ccds;
	ccdTableModel = new PropertyBasedTableModel(this);
	CCD* ccdModel = CCD::ccdModel();
	ccdTableModel->init(reinterpret_cast<QList<QObject *>* >(ccds),
							  ccdModel,
							  ccdModel->propertyMap());
	this->oculars = oculars;
	ocularTableModel = new PropertyBasedTableModel(this);
	Ocular* ocularModel = Ocular::ocularModel();
	ocularTableModel->init(reinterpret_cast<QList<QObject *>* >(oculars),
								  ocularModel, ocularModel->propertyMap());
	this->telescopes = telescopes;
	telescopeTableModel = new PropertyBasedTableModel(this);
	Telescope* telescopeModel = Telescope::telescopeModel();
	telescopeTableModel->init(reinterpret_cast<QList<QObject *>* >(telescopes),
									  telescopeModel,
									  telescopeModel->propertyMap());
	
	validatorPositiveInt = new QIntValidator(0, std::numeric_limits<int>::max(), this);
	validatorPositiveDouble = new QDoubleValidator(.0, std::numeric_limits<double>::max(), 24, this);
	validatorOcularAFOV = new QIntValidator(35, 120, this);
	validatorOcularEFL = new QDoubleValidator(1.0, 60.0, 1, this);
	validatorTelescopeDiameter = new QDoubleValidator(1.0, 1000.0, 1, this);
	validatorTelescopeFL = new QDoubleValidator(1.0, 10000.0, 1, this);
	QRegExp nameExp("^\\S.*");
	validatorName = new QRegExpValidator(nameExp, this);
}

OcularDialog::~OcularDialog()
{	
	delete ui;
	ui = NULL;
	
	if (ocularMapper)
	{
		ocularMapper->clearMapping();
		delete ocularMapper;
	}
	if (telescopeMapper)
	{
		telescopeMapper->clearMapping();
		delete telescopeMapper;
	}
	if (ccdMapper)
	{
		ccdMapper->clearMapping();
		delete ccdMapper;
	}
}

/* ********************************************************************* */
#if 0
#pragma mark -
#pragma mark StelModule Methods
#endif
/* ********************************************************************* */
void OcularDialog::languageChanged()
{
	if (dialog) {
		ui->retranslateUi(dialog);
	}
}

void OcularDialog::styleChanged()
{
	// Nothing for now
}

void OcularDialog::updateStyle()
{
	if(dialog) {
		StelGui* gui = dynamic_cast<StelGui*>(StelApp::getInstance().getGui());
		Q_ASSERT(gui);
		const StelStyle pluginStyle = plugin->getModuleStyleSheet(gui->getStelStyle());
		dialog->setStyleSheet(pluginStyle.qtStyleSheet);
		ui->textBrowser->document()->setDefaultStyleSheet(QString(pluginStyle.htmlStyleSheet));
	}
}

/* ********************************************************************* */
#if 0
#pragma mark -
#pragma mark Slot Methods
#endif
/* ********************************************************************* */
void OcularDialog::closeWindow()
{
	setVisible(false);
	StelMainGraphicsView::getInstance().scene()->setActiveWindow(0);
}

void OcularDialog::deleteSelectedCCD()
{
	ccdTableModel->removeRows(ui->ccdListView->currentIndex().row(), 1);
	ui->ccdListView->setCurrentIndex(ccdTableModel->index(0, 1));
	plugin->updateLists();
}

void OcularDialog::deleteSelectedOcular()
{
	if (ocularTableModel->rowCount() == 1) {
		qDebug() << "Can not delete the last entry.";
	} else {
		ocularTableModel->removeRows(ui->ocularListView->currentIndex().row(), 1);
		ui->ocularListView->setCurrentIndex(ocularTableModel->index(0, 1));
		plugin->updateLists();
	}
}

void OcularDialog::deleteSelectedTelescope()
{
	if (telescopeTableModel->rowCount() == 1) {
		qDebug() << "Can not delete the last entry.";
	} else {
		telescopeTableModel->removeRows(ui->telescopeListView->currentIndex().row(), 1);
		ui->telescopeListView->setCurrentIndex(telescopeTableModel->index(0, 1));
		plugin->updateLists();
	}
}

void OcularDialog::insertNewCCD()
{
	ccdTableModel->insertRows(ccdTableModel->rowCount(), 1);
	ui->ccdListView->setCurrentIndex(ccdTableModel->index(ccdTableModel->rowCount() - 1, 1));
}

void OcularDialog::insertNewOcular()
{
	ocularTableModel->insertRows(ocularTableModel->rowCount(), 1);
	ui->ocularListView->setCurrentIndex(ocularTableModel->index(ocularTableModel->rowCount() - 1, 1));
}

void OcularDialog::insertNewTelescope()
{
	telescopeTableModel->insertRows(ccdTableModel->rowCount(), 1);
	ui->telescopeListView->setCurrentIndex(telescopeTableModel->index(telescopeTableModel->rowCount() - 1, 1));
}

void OcularDialog::moveUpSelectedSensor()
{
	int index = ui->ccdListView->currentIndex().row();
	if (index > 0)
	{
		ccdTableModel->moveRowUp(index);
		plugin->updateLists();
	}
}

void OcularDialog::moveUpSelectedOcular()
{
	int index = ui->ocularListView->currentIndex().row();
	if (index > 0)
	{
		ocularTableModel->moveRowUp(index);
		plugin->updateLists();
	}
}

void OcularDialog::moveUpSelectedTelescope()
{
	int index = ui->ocularListView->currentIndex().row();
	if (index > 0)
	{
		telescopeTableModel->moveRowUp(index);
		plugin->updateLists();
	}
}

void OcularDialog::moveDownSelectedSensor()
{
	int index = ui->ccdListView->currentIndex().row();
	if (index >= 0 && index < ccdTableModel->rowCount() - 1)
	{
		ccdTableModel->moveRowDown(index);
		plugin->updateLists();
	}
}

void OcularDialog::moveDownSelectedOcular()
{
	int index = ui->ocularListView->currentIndex().row();
	if (index >= 0 && index < ocularTableModel->rowCount() - 1)
	{
		ocularTableModel->moveRowDown(index);
		plugin->updateLists();
	}
}

void OcularDialog::moveDownSelectedTelescope()
{
	int index = ui->telescopeListView->currentIndex().row();
	if (index >= 0 && index < telescopeTableModel->rowCount() - 1)
	{
		telescopeTableModel->moveRowDown(index);
		plugin->updateLists();
	}
}

/* ********************************************************************* */
#if 0
#pragma mark -
#pragma mark Private Slot Methods
#endif
/* ********************************************************************* */
void OcularDialog::keyBindingTogglePluginChanged(const QString& newString)
{
	Oculars::appSettings()->setValue("bindings/toggle_oculars", newString);
	StelGui* gui = dynamic_cast<StelGui*>(StelApp::getInstance().getGui());
	Q_ASSERT(gui);
	QAction* action = gui->getGuiActions("actionShow_Ocular");
	if (action != NULL) {
		action->setShortcut(QKeySequence(newString.trimmed()));
	}
}

void OcularDialog::keyBindingPopupNavigatorConfigChanged(const QString& newString)
{
	Oculars::appSettings()->setValue("bindings/popup_navigator", newString);
	StelGui* gui = dynamic_cast<StelGui*>(StelApp::getInstance().getGui());
	Q_ASSERT(gui);
	QAction* action = gui->getGuiActions("actionShow_Ocular_Menu");
	if (action != NULL) {
		action->setShortcut(QKeySequence(newString.trimmed()));
	}
}
					  
void OcularDialog::requireSelectionStateChanged(int state)
{
	bool requireSelection = (state == Qt::Checked);
	bool requireSelectionToZoom = Oculars::appSettings()->value("require_selection_to_zoom", 1.0).toBool();
	if (requireSelection != requireSelectionToZoom) {
		Oculars::appSettings()->setValue("require_selection_to_zoom", requireSelection);
		Oculars::appSettings()->sync();\
		emit(requireSelectionChanged(requireSelection));
	}
}

void OcularDialog::scaleImageCircleStateChanged(int state)
{
	bool shouldScale = (state == Qt::Checked);
	bool useMaxImageCircle = Oculars::appSettings()->value("use_max_exit_circle",01.0).toBool();
	if (shouldScale != useMaxImageCircle) {
		Oculars::appSettings()->setValue("use_max_exit_circle", shouldScale);
		Oculars::appSettings()->sync();
		emit(scaleImageCircleChanged(shouldScale));
	}
}

/* ********************************************************************* */
#if 0
#pragma mark -
#pragma mark Protected Methods
#endif
/* ********************************************************************* */
void OcularDialog::createDialogContent()
{
	ui->setupUi(dialog);
	connect(&StelApp::getInstance(), SIGNAL(languageChanged()), this, SLOT(languageChanged()));
	ui->ccdListView->setModel(ccdTableModel);
	ui->ocularListView->setModel(ocularTableModel);
	ui->telescopeListView->setModel(telescopeTableModel);
	
	//Now the rest of the actions.
	connect(ui->closeStelWindow, SIGNAL(clicked()), this, SLOT(close()));
	connect(ui->scaleImageCircleCheckBox, SIGNAL(stateChanged(int)), this, SLOT(scaleImageCircleStateChanged(int)));
	connect(ui->requireSelectionCheckBox, SIGNAL(stateChanged(int)), this, SLOT(requireSelectionStateChanged(int)));
	connect(ui->checkBoxControlPanel, SIGNAL(clicked(bool)),
	        dynamic_cast<Oculars*>GETSTELMODULE(Oculars), SLOT(enableControlPanel(bool)));
	
	// The add & delete buttons
	connect(ui->addCCD, SIGNAL(clicked()), this, SLOT(insertNewCCD()));
	connect(ui->deleteCCD, SIGNAL(clicked()), this, SLOT(deleteSelectedCCD()));
	connect(ui->addOcular, SIGNAL(clicked()), this, SLOT(insertNewOcular()));
	connect(ui->deleteOcular, SIGNAL(clicked()), this, SLOT(deleteSelectedOcular()));
	connect(ui->addTelescope, SIGNAL(clicked()), this, SLOT(insertNewTelescope()));
	connect(ui->deleteTelescope, SIGNAL(clicked()), this, SLOT(deleteSelectedTelescope()));

	// Validators
	ui->ccdName->setValidator(validatorName);
	ui->ccdResX->setValidator(validatorPositiveInt);
	ui->ccdResY->setValidator(validatorPositiveInt);
	ui->ccdChipX->setValidator(validatorPositiveDouble);
	ui->ccdChipY->setValidator(validatorPositiveDouble);
	ui->ccdPixelX->setValidator(validatorPositiveDouble);
	ui->ccdPixelY->setValidator(validatorPositiveDouble);
	ui->ocularAFov->setValidator(validatorOcularAFOV);
	ui->ocularFL->setValidator(validatorOcularEFL);
	ui->ocularFieldStop->setValidator(validatorOcularEFL);
	ui->telescopeFL->setValidator(validatorTelescopeFL);
	ui->telescopeDiameter->setValidator(validatorTelescopeDiameter);
	ui->ocularName->setValidator(validatorName);
	ui->telescopeName->setValidator(validatorName);
	
	// The key bindings
	QString bindingString = Oculars::appSettings()->value("bindings/toggle_oculars", "Ctrl+O").toString();
	ui->togglePluginLineEdit->setText(bindingString);
	bindingString = Oculars::appSettings()->value("bindings/popup_navigator", "Alt+O").toString();
	ui->togglePopupNavigatorWindowLineEdit->setText(bindingString);
	connect(ui->togglePluginLineEdit, SIGNAL(textEdited(const QString&)),
	        this, SLOT(keyBindingTogglePluginChanged(const QString&)));
	connect(ui->togglePopupNavigatorWindowLineEdit, SIGNAL(textEdited(const QString&)),
	        this, SLOT(keyBindingPopupNavigatorConfigChanged(const QString&)));
	
	initAboutText();
	connect(ui->togglePluginLineEdit, SIGNAL(textEdited(QString)),
	        this, SLOT(initAboutText()));
	connect(ui->togglePopupNavigatorWindowLineEdit, SIGNAL(textEdited(QString)),
	        this, SLOT(initAboutText()));

	connect(ui->pushButtonMoveOcularUp, SIGNAL(pressed()),
	       this, SLOT(moveUpSelectedOcular()));
	connect(ui->pushButtonMoveOcularDown, SIGNAL(pressed()),
	        this, SLOT(moveDownSelectedOcular()));
	connect(ui->pushButtonMoveSensorUp, SIGNAL(pressed()),
	        this, SLOT(moveUpSelectedSensor()));
	connect(ui->pushButtonMoveSensorDown, SIGNAL(pressed()),
	        this, SLOT(moveDownSelectedSensor()));
	connect(ui->pushButtonMoveTelescopeUp, SIGNAL(pressed()),
	        this, SLOT(moveUpSelectedTelescope()));
	connect(ui->pushButtonMoveTelescopeDown, SIGNAL(pressed()),
	        this, SLOT(moveDownSelectedTelescope()));

	// The CCD mapper
	ccdMapper = new QDataWidgetMapper();
	ccdMapper->setModel(ccdTableModel);
	ccdMapper->setSubmitPolicy(QDataWidgetMapper::AutoSubmit);
	ccdMapper->addMapping(ui->ccdName, 0);
	ccdMapper->addMapping(ui->ccdChipY, 1);
	ccdMapper->addMapping(ui->ccdChipX, 2);
	ccdMapper->addMapping(ui->ccdPixelY, 3);
	ccdMapper->addMapping(ui->ccdPixelX, 4);
	ccdMapper->addMapping(ui->ccdResX, 5);
	ccdMapper->addMapping(ui->ccdResY, 6);
	ccdMapper->toFirst();
	connect(ui->ccdListView->selectionModel() , SIGNAL(currentRowChanged(QModelIndex, QModelIndex)),
			ccdMapper, SLOT(setCurrentModelIndex(QModelIndex)));
	ui->ccdListView->setCurrentIndex(ccdTableModel->index(0, 1));

	// The ocular mapper
	ocularMapper = new QDataWidgetMapper();
	ocularMapper->setModel(ocularTableModel);
	ocularMapper->setSubmitPolicy(QDataWidgetMapper::AutoSubmit);
	ocularMapper->addMapping(ui->ocularName, 0);
	ocularMapper->addMapping(ui->ocularAFov, 1);
	ocularMapper->addMapping(ui->ocularFL, 2);
	ocularMapper->addMapping(ui->ocularFieldStop, 3);
	ocularMapper->addMapping(ui->binocularsCheckBox, 4, "checked");
	ocularMapper->toFirst();
	connect(ui->ocularListView->selectionModel() , SIGNAL(currentRowChanged(QModelIndex, QModelIndex)),
			  ocularMapper, SLOT(setCurrentModelIndex(QModelIndex)));
	ui->ocularListView->setCurrentIndex(ocularTableModel->index(0, 1));

	// The telescope mapper
	telescopeMapper = new QDataWidgetMapper();
	telescopeMapper->setModel(telescopeTableModel);
	telescopeMapper->setSubmitPolicy(QDataWidgetMapper::AutoSubmit);
	telescopeMapper->addMapping(ui->telescopeName, 0);
	telescopeMapper->addMapping(ui->telescopeDiameter, 1);
	telescopeMapper->addMapping(ui->telescopeFL, 2);
	telescopeMapper->addMapping(ui->telescopeHFlip, 3, "checked");
	telescopeMapper->addMapping(ui->telescopeVFlip, 4, "checked");
	ocularMapper->toFirst();
	connect(ui->telescopeListView->selectionModel() , SIGNAL(currentRowChanged(QModelIndex, QModelIndex)),
			telescopeMapper, SLOT(setCurrentModelIndex(QModelIndex)));
	ui->telescopeListView->setCurrentIndex(telescopeTableModel->index(0, 1));

	// set the initial state
	if (Oculars::appSettings()->value("require_selection_to_zoom", 1.0).toBool()) {
		ui->requireSelectionCheckBox->setCheckState(Qt::Checked);
	}
	if (Oculars::appSettings()->value("use_max_exit_circle", 0.0).toBool()) {
		ui->scaleImageCircleCheckBox->setCheckState(Qt::Checked);
	}
	if (Oculars::appSettings()->value("enable_control_panel", false).toBool())
	{
		ui->checkBoxControlPanel->setChecked(true);
	}

	//Initialize the style
	updateStyle();
}

void OcularDialog::initAboutText()
{
	//BM: Most of the text for now is the original contents of the About widget.
	QString html = "<html><head><title></title></head><body>";

	html += "<h1>Oculars plug-in</h1>";
	
	//Authors
	QString authors = "Authors: <a href=\"mailto:treaves@silverfieldstech.com\">Timothy Reaves</a>, Bogdan Marinov";
	html += "<h3>" + authors + "</h3>";

	//Overview
	html += "<h2>Overview</h2>";

	html += "<p>This plugin is intended to simulate what you would see through an eyepiece.  This configuration dialog can be used to add, modify, or delete eyepieces and telescopes, as well as CCD Sensors.  Your first time running the app will populate some samples to get your started.</p>";
	html += "<p>You can choose to scale the image you see on the screen.  This is intended to show you a better comparison of what one eyepiece/telescope combination will be like as compared to another.  The same eyepiece in two different telescopes of differing focal length will produce two different exit circles, changing the view someone.  The trade-off of this is that, with the image scaled, a good deal of the screen can be wasted.  Therefor I recommend that you leave it off, unless you feel you have a need of it.</p>";
	html += "<p>You can toggle a crosshair in the view.  Ideally, I wanted this to be aligned to North.  I've been unable to do so.  So currently it aligns to the top of the screen.</p>";
	html += QString("<p>You can toggle a Telrad finder; this can only be done when you have not turned on the Ocular view.  This feature draws three concentric circles of 0.5%1, 2.0%1, and 4.0%1, helping you see what you would expect to see with the naked eye through the Telrad (or similar) finder.</p>").arg(QChar(0x00B0));
	html += "<p>If you find any issues, please let me know.  Enjoy!</p>";

	//Keys
	html += "<h2>Hot Keys</h2>";
	html += "<p>The plug-in's key bindings can be edited in the General Tab.</p>";

	StelGui* gui = dynamic_cast<StelGui*>(StelApp::getInstance().getGui());
	Q_ASSERT(gui);
	QAction* actionOcular = gui->getGuiActions("actionShow_Ocular");
	Q_ASSERT(actionOcular);
	QAction* actionMenu = gui->getGuiActions("actionShow_Ocular_Menu");
	Q_ASSERT(actionMenu);
	QKeySequence ocularShortcut = actionOcular->shortcut();
	QString ocularString = ocularShortcut.toString(QKeySequence::NativeText);
	ocularString = Qt::escape(ocularString);
	if (ocularString.isEmpty())
		ocularString = "[no key defined]";
	QKeySequence menuShortcut = actionMenu->shortcut();
	QString menuString = menuShortcut.toString(QKeySequence::NativeText);
	menuString = Qt::escape(menuString);
	if (menuString.isEmpty())
		menuString = "[no key defined]";

	html += "<ul>";
	html += "<li>";
	html += QString("<strong>%1:</strong> Switches on/off the ocular overlay.").arg(ocularString);
	html += "</li>";
	
	html += "<li>";
	html += QString("<strong>%1:</strong> Opens the pop-up navigation menu.").arg(menuString);
	html += "</li>";
	html += "</ul>";
	html += "</body></html>";
	ui->textBrowser->setHtml(html);
}<|MERGE_RESOLUTION|>--- conflicted
+++ resolved
@@ -38,15 +38,8 @@
 #include <QStandardItemModel>
 #include <limits>
 
-<<<<<<< HEAD
 OcularDialog::OcularDialog(Oculars* pluginPtr, QList<CCD *>* ccds, QList<Ocular *>* oculars, QList<Telescope *>* telescopes) :
 	plugin(pluginPtr)
-=======
-OcularDialog::OcularDialog(QList<CCD *>* ccds, QList<Ocular *>* oculars, QList<Telescope *>* telescopes) :
-    ccdMapper(0),
-    ocularMapper(0),
-    telescopeMapper(0)
->>>>>>> c929aff3
 {
 	ui = new Ui_ocularDialogForm;
 	this->ccds = ccds;
