version: '{branch}-{build}'
# build Configuration
configuration: Release
# clone directory
clone_folder: c:\stellarium
# set clone depth
clone_depth: 10
# Do not build feature branch with open Pull Requests
skip_branch_with_pr: true
# Do not build on tags
skip_tags: true
# Skipping commits
skip_commits:
  message: /(GHA|skip)/
  author: /transifex/
  files:
    - guide/*
# Maximum number of concurrent jobs for the project
max_jobs: 5
# environment variables
environment:
  matrix:
  - APPVEYOR_BUILD_WORKER_IMAGE: Visual Studio 2019
    qtver: 6.5
    qtbin: msvc2019_64
    msvcname: Visual Studio 16 2019
    cmake_args: -A x64
  - APPVEYOR_BUILD_WORKER_IMAGE: Visual Studio 2017
    qtver: 5.12
    qtbin: msvc2017_64
    msvcname: Visual Studio 15 2017 Win64
    cmake_args:
  - APPVEYOR_BUILD_WORKER_IMAGE: Visual Studio 2017
    qtver: 5.12
    qtbin: msvc2017
    msvcname: Visual Studio 15 2017
    cmake_args:
  - APPVEYOR_BUILD_WORKER_IMAGE: Visual Studio 2022
    qtver: 6.5.2
    qtbin: msvc2019_arm64
    msvcname: Visual Studio 17 2022
    cmake_args: -A ARM64 -DSTELLARIUM_BUILD_ARM64=ON -DQT_HOST_PATH=C:/Qt/6.5.2/msvc2019_64 -DENABLE_QTWEBENGINE=OFF -DENABLE_NLS=OFF -DQT_PATHS=%APPVEYOR_BUILD_FOLDER%/util/qtpaths_workaround.bat

before_build:
  - ps: if($env:qtbin.contains('_64')) { $env:BITS=64 } else { $env:BITS=32 }
<<<<<<< HEAD
  - ps: if($env:qtbin.contains('_64')) { $env:PKGARCH="x64" } else { $env:PKGARCH="x86" }
  - ps: if($env:qtbin.contains('_64')) { $env:cmake_args:="-A x64" }
  - ps: if($env:qtver.contains('6.')) { $env:SSL="OpenSSL-" } else { $env:SSL="OpenSSL-1-" }
=======
  - ps: if($env:qtver.startsWith('6.')) { $env:SSL="OpenSSL-" } else { $env:SSL="OpenSSL-1-" }
>>>>>>> 3283c67e
  - set PUBLISH_BINARY=false
  - set USE_EXT_LIBGLES=false
  - set SIGNING=false
  - set INNSPATH=C:\Program Files (x86)\Inno Setup 5;C:\Program Files (x86)\Inno Setup 6
  - set PATH=C:\Qt\%qtver%\%qtbin%\bin;%INNSPATH%;%PATH%
  - ps: if($env:APPVEYOR_REPO_BRANCH -eq "stellarium-next") { $env:PUBLISH_BINARY = 'true' }
  - ps: if($env:APPVEYOR_REPO_BRANCH -eq "stellarium-stable") { $env:PUBLISH_BINARY = 'true' }
  - ps: if($env:APPVEYOR_REPO_BRANCH -eq "stellarium-oldstable") { $env:PUBLISH_BINARY = 'true' }
  - ps: if($env:APPVEYOR_REPO_COMMIT_MESSAGE.contains('[publish]')) { $env:PUBLISH_BINARY = 'true' }
  - ps: if($env:APPVEYOR_REPO_BRANCH -eq "stellarium-next" -or $env:APPVEYOR_REPO_COMMIT_MESSAGE.contains('[publish]')) { $env:USE_EXTRA_EXE = 'true' } else { $env:USE_EXTRA_EXE = 'false' }
  - ps: if($env:PUBLISH_BINARY -eq "true" -and $env:qtver.startsWith('5.')) { $env:USE_EXT_LIBGLES = 'true' }
  - ps: if($env:APPVEYOR_REPO_BRANCH -eq "stellarium-stable" -and $env:qtver.startsWith('6.')) { $env:SIGNING = 'true' }
  - ps: if($env:APPVEYOR_REPO_BRANCH -eq "stellarium-oldstable" -and $env:qtver.startsWith('5.')) { $env:SIGNING = 'true' }
  - if [%PUBLISH_BINARY%]==[true] appveyor DownloadFile https://github.com/Stellarium/stellarium-data/releases/download/guide/guide.pdf -FileName c:\stellarium\guide\guide.pdf
  - if [%PUBLISH_BINARY%]==[true] mkdir c:\stellarium-OpenSSL
  - if [%PUBLISH_BINARY%]==[true] set PATH=C:\stellarium-OpenSSL;%PATH%
  - if [%PUBLISH_BINARY%]==[true] appveyor DownloadFile https://github.com/Stellarium/stellarium-data/releases/download/qt-5.6/%SSL%Win%BITS%.zip -FileName c:\stellarium-OpenSSL.zip
  - if [%PUBLISH_BINARY%]==[true] 7z e c:\stellarium-OpenSSL.zip -aoa -oc:\stellarium-OpenSSL
  - mkdir stellarium-%qtver%-%qtbin%
  - cd c:\stellarium
  - mkdir build-%qtver%-%qtbin% && cd build-%qtver%-%qtbin%
  - if [%PUBLISH_BINARY%]==[true] cmake -DCMAKE_INSTALL_PREFIX=c:\stellarium-%qtver%-%qtbin% -G "%msvcname%" %cmake_args% ..
  - if [%PUBLISH_BINARY%]==[false] cmake -DENABLE_TESTING=On -DENABLE_NLS=Off -DCMAKE_INSTALL_PREFIX=c:\stellarium-%qtver%-%qtbin% -G "%msvcname%" %cmake_args% ..

build:
  project: c:\stellarium\build-%qtver%-%qtbin%\Stellarium.sln
  parallel: true
  verbosity: minimal

test_script:
  - ps: if($env:PUBLISH_BINARY -eq "false" -and $env:qtbin -ne "msvc2019_arm64") { ctest --output-on-failure }

after_test:
  - if [%PUBLISH_BINARY%]==[true] cmake --build c:\stellarium\build-%qtver%-%qtbin%\ --config %configuration% --target install
  - if [%USE_EXT_LIBGLES%]==[true] appveyor DownloadFile https://github.com/Stellarium/stellarium-data/releases/download/qt-5.6/libGLES-Win%BITS%.zip -FileName c:\stellarium\build-%qtver%-%qtbin%\libGLES.zip
  - if [%USE_EXT_LIBGLES%]==[true] 7z e c:\stellarium\build-%qtver%-%qtbin%\libGLES.zip -aoa -oc:\stellarium-%qtver%-%qtbin%\qtstuff
  - if [%PUBLISH_BINARY%]==[true] appveyor DownloadFile https://github.com/Stellarium/stellarium-data/releases/download/mesa-win-20.1.8/opengl32sw-%PKGARCH%.dll -FileName c:\stellarium-%qtver%-%qtbin%\qtstuff\opengl32sw.dll
  - if [%PUBLISH_BINARY%]==[true] cmake --build c:\stellarium\build-%qtver%-%qtbin%\ --config %configuration% --target stellarium-installer
  - if [%USE_EXTRA_EXE%]==[true] cmake --build c:\stellarium\build-%qtver%-%qtbin%\ --config %configuration% --target stellarium-patch-installer
  - if [%PUBLISH_BINARY%]==[true] cd c:\stellarium\installers
  - if [%PUBLISH_BINARY%]==[true] for %%i in (*.exe) do appveyor PushArtifact %%i

# deployment
deploy:
- provider: Webhook
  url: https://app.signpath.io/API/v1/a6a9173a-feb5-41ae-8973-8ca75af5e233/Integrations/AppVeyor?ProjectKey=stellarium&SigningPolicyKey=release-signing
  authorization:
    secure: k9Hka8MA6UONiSbKZeAv5koMEljPXgEZ7o1FbvEHRlPFFHMGzQcS6MQsvy53VxeTpG4Kw98FU0VXusbXoKLzug==
  on:
    SIGNING: true

notifications:
- provider: Email
  to:
  - alex.v.wolf@gmail.com
  on_build_success: false
  on_build_failure: true
  on_build_status_changed: true
<|MERGE_RESOLUTION|>--- conflicted
+++ resolved
@@ -1,110 +1,105 @@
-version: '{branch}-{build}'
-# build Configuration
-configuration: Release
-# clone directory
-clone_folder: c:\stellarium
-# set clone depth
-clone_depth: 10
-# Do not build feature branch with open Pull Requests
-skip_branch_with_pr: true
-# Do not build on tags
-skip_tags: true
-# Skipping commits
-skip_commits:
-  message: /(GHA|skip)/
-  author: /transifex/
-  files:
-    - guide/*
-# Maximum number of concurrent jobs for the project
-max_jobs: 5
-# environment variables
-environment:
-  matrix:
-  - APPVEYOR_BUILD_WORKER_IMAGE: Visual Studio 2019
-    qtver: 6.5
-    qtbin: msvc2019_64
-    msvcname: Visual Studio 16 2019
-    cmake_args: -A x64
-  - APPVEYOR_BUILD_WORKER_IMAGE: Visual Studio 2017
-    qtver: 5.12
-    qtbin: msvc2017_64
-    msvcname: Visual Studio 15 2017 Win64
-    cmake_args:
-  - APPVEYOR_BUILD_WORKER_IMAGE: Visual Studio 2017
-    qtver: 5.12
-    qtbin: msvc2017
-    msvcname: Visual Studio 15 2017
-    cmake_args:
-  - APPVEYOR_BUILD_WORKER_IMAGE: Visual Studio 2022
-    qtver: 6.5.2
-    qtbin: msvc2019_arm64
-    msvcname: Visual Studio 17 2022
-    cmake_args: -A ARM64 -DSTELLARIUM_BUILD_ARM64=ON -DQT_HOST_PATH=C:/Qt/6.5.2/msvc2019_64 -DENABLE_QTWEBENGINE=OFF -DENABLE_NLS=OFF -DQT_PATHS=%APPVEYOR_BUILD_FOLDER%/util/qtpaths_workaround.bat
-
-before_build:
-  - ps: if($env:qtbin.contains('_64')) { $env:BITS=64 } else { $env:BITS=32 }
-<<<<<<< HEAD
-  - ps: if($env:qtbin.contains('_64')) { $env:PKGARCH="x64" } else { $env:PKGARCH="x86" }
-  - ps: if($env:qtbin.contains('_64')) { $env:cmake_args:="-A x64" }
-  - ps: if($env:qtver.contains('6.')) { $env:SSL="OpenSSL-" } else { $env:SSL="OpenSSL-1-" }
-=======
-  - ps: if($env:qtver.startsWith('6.')) { $env:SSL="OpenSSL-" } else { $env:SSL="OpenSSL-1-" }
->>>>>>> 3283c67e
-  - set PUBLISH_BINARY=false
-  - set USE_EXT_LIBGLES=false
-  - set SIGNING=false
-  - set INNSPATH=C:\Program Files (x86)\Inno Setup 5;C:\Program Files (x86)\Inno Setup 6
-  - set PATH=C:\Qt\%qtver%\%qtbin%\bin;%INNSPATH%;%PATH%
-  - ps: if($env:APPVEYOR_REPO_BRANCH -eq "stellarium-next") { $env:PUBLISH_BINARY = 'true' }
-  - ps: if($env:APPVEYOR_REPO_BRANCH -eq "stellarium-stable") { $env:PUBLISH_BINARY = 'true' }
-  - ps: if($env:APPVEYOR_REPO_BRANCH -eq "stellarium-oldstable") { $env:PUBLISH_BINARY = 'true' }
-  - ps: if($env:APPVEYOR_REPO_COMMIT_MESSAGE.contains('[publish]')) { $env:PUBLISH_BINARY = 'true' }
-  - ps: if($env:APPVEYOR_REPO_BRANCH -eq "stellarium-next" -or $env:APPVEYOR_REPO_COMMIT_MESSAGE.contains('[publish]')) { $env:USE_EXTRA_EXE = 'true' } else { $env:USE_EXTRA_EXE = 'false' }
-  - ps: if($env:PUBLISH_BINARY -eq "true" -and $env:qtver.startsWith('5.')) { $env:USE_EXT_LIBGLES = 'true' }
-  - ps: if($env:APPVEYOR_REPO_BRANCH -eq "stellarium-stable" -and $env:qtver.startsWith('6.')) { $env:SIGNING = 'true' }
-  - ps: if($env:APPVEYOR_REPO_BRANCH -eq "stellarium-oldstable" -and $env:qtver.startsWith('5.')) { $env:SIGNING = 'true' }
-  - if [%PUBLISH_BINARY%]==[true] appveyor DownloadFile https://github.com/Stellarium/stellarium-data/releases/download/guide/guide.pdf -FileName c:\stellarium\guide\guide.pdf
-  - if [%PUBLISH_BINARY%]==[true] mkdir c:\stellarium-OpenSSL
-  - if [%PUBLISH_BINARY%]==[true] set PATH=C:\stellarium-OpenSSL;%PATH%
-  - if [%PUBLISH_BINARY%]==[true] appveyor DownloadFile https://github.com/Stellarium/stellarium-data/releases/download/qt-5.6/%SSL%Win%BITS%.zip -FileName c:\stellarium-OpenSSL.zip
-  - if [%PUBLISH_BINARY%]==[true] 7z e c:\stellarium-OpenSSL.zip -aoa -oc:\stellarium-OpenSSL
-  - mkdir stellarium-%qtver%-%qtbin%
-  - cd c:\stellarium
-  - mkdir build-%qtver%-%qtbin% && cd build-%qtver%-%qtbin%
-  - if [%PUBLISH_BINARY%]==[true] cmake -DCMAKE_INSTALL_PREFIX=c:\stellarium-%qtver%-%qtbin% -G "%msvcname%" %cmake_args% ..
-  - if [%PUBLISH_BINARY%]==[false] cmake -DENABLE_TESTING=On -DENABLE_NLS=Off -DCMAKE_INSTALL_PREFIX=c:\stellarium-%qtver%-%qtbin% -G "%msvcname%" %cmake_args% ..
-
-build:
-  project: c:\stellarium\build-%qtver%-%qtbin%\Stellarium.sln
-  parallel: true
-  verbosity: minimal
-
-test_script:
-  - ps: if($env:PUBLISH_BINARY -eq "false" -and $env:qtbin -ne "msvc2019_arm64") { ctest --output-on-failure }
-
-after_test:
-  - if [%PUBLISH_BINARY%]==[true] cmake --build c:\stellarium\build-%qtver%-%qtbin%\ --config %configuration% --target install
-  - if [%USE_EXT_LIBGLES%]==[true] appveyor DownloadFile https://github.com/Stellarium/stellarium-data/releases/download/qt-5.6/libGLES-Win%BITS%.zip -FileName c:\stellarium\build-%qtver%-%qtbin%\libGLES.zip
-  - if [%USE_EXT_LIBGLES%]==[true] 7z e c:\stellarium\build-%qtver%-%qtbin%\libGLES.zip -aoa -oc:\stellarium-%qtver%-%qtbin%\qtstuff
-  - if [%PUBLISH_BINARY%]==[true] appveyor DownloadFile https://github.com/Stellarium/stellarium-data/releases/download/mesa-win-20.1.8/opengl32sw-%PKGARCH%.dll -FileName c:\stellarium-%qtver%-%qtbin%\qtstuff\opengl32sw.dll
-  - if [%PUBLISH_BINARY%]==[true] cmake --build c:\stellarium\build-%qtver%-%qtbin%\ --config %configuration% --target stellarium-installer
-  - if [%USE_EXTRA_EXE%]==[true] cmake --build c:\stellarium\build-%qtver%-%qtbin%\ --config %configuration% --target stellarium-patch-installer
-  - if [%PUBLISH_BINARY%]==[true] cd c:\stellarium\installers
-  - if [%PUBLISH_BINARY%]==[true] for %%i in (*.exe) do appveyor PushArtifact %%i
-
-# deployment
-deploy:
-- provider: Webhook
-  url: https://app.signpath.io/API/v1/a6a9173a-feb5-41ae-8973-8ca75af5e233/Integrations/AppVeyor?ProjectKey=stellarium&SigningPolicyKey=release-signing
-  authorization:
-    secure: k9Hka8MA6UONiSbKZeAv5koMEljPXgEZ7o1FbvEHRlPFFHMGzQcS6MQsvy53VxeTpG4Kw98FU0VXusbXoKLzug==
-  on:
-    SIGNING: true
-
-notifications:
-- provider: Email
-  to:
-  - alex.v.wolf@gmail.com
-  on_build_success: false
-  on_build_failure: true
-  on_build_status_changed: true
+version: '{branch}-{build}'
+# build Configuration
+configuration: Release
+# clone directory
+clone_folder: c:\stellarium
+# set clone depth
+clone_depth: 10
+# Do not build feature branch with open Pull Requests
+skip_branch_with_pr: true
+# Do not build on tags
+skip_tags: true
+# Skipping commits
+skip_commits:
+  message: /(GHA|skip)/
+  author: /transifex/
+  files:
+    - guide/*
+# Maximum number of concurrent jobs for the project
+max_jobs: 5
+# environment variables
+environment:
+  matrix:
+  - APPVEYOR_BUILD_WORKER_IMAGE: Visual Studio 2019
+    qtver: 6.5
+    qtbin: msvc2019_64
+    msvcname: Visual Studio 16 2019
+    cmake_args: -A x64
+  - APPVEYOR_BUILD_WORKER_IMAGE: Visual Studio 2017
+    qtver: 5.12
+    qtbin: msvc2017_64
+    msvcname: Visual Studio 15 2017 Win64
+    cmake_args:
+  - APPVEYOR_BUILD_WORKER_IMAGE: Visual Studio 2017
+    qtver: 5.12
+    qtbin: msvc2017
+    msvcname: Visual Studio 15 2017
+    cmake_args:
+  - APPVEYOR_BUILD_WORKER_IMAGE: Visual Studio 2022
+    qtver: 6.5.2
+    qtbin: msvc2019_arm64
+    msvcname: Visual Studio 17 2022
+    cmake_args: -A ARM64 -DSTELLARIUM_BUILD_ARM64=ON -DQT_HOST_PATH=C:/Qt/6.5.2/msvc2019_64 -DENABLE_QTWEBENGINE=OFF -DENABLE_NLS=OFF -DQT_PATHS=%APPVEYOR_BUILD_FOLDER%/util/qtpaths_workaround.bat
+
+before_build:
+  - ps: if($env:qtbin.contains('_64')) { $env:BITS=64 } else { $env:BITS=32 }
+  - ps: if($env:qtbin.contains('_64')) { $env:PKGARCH="x64" } else { $env:PKGARCH="x86" }
+  - ps: if($env:qtver.startsWith('6.')) { $env:SSL="OpenSSL-" } else { $env:SSL="OpenSSL-1-" }
+  - set PUBLISH_BINARY=false
+  - set USE_EXT_LIBGLES=false
+  - set SIGNING=false
+  - set INNSPATH=C:\Program Files (x86)\Inno Setup 5;C:\Program Files (x86)\Inno Setup 6
+  - set PATH=C:\Qt\%qtver%\%qtbin%\bin;%INNSPATH%;%PATH%
+  - ps: if($env:APPVEYOR_REPO_BRANCH -eq "stellarium-next") { $env:PUBLISH_BINARY = 'true' }
+  - ps: if($env:APPVEYOR_REPO_BRANCH -eq "stellarium-stable") { $env:PUBLISH_BINARY = 'true' }
+  - ps: if($env:APPVEYOR_REPO_BRANCH -eq "stellarium-oldstable") { $env:PUBLISH_BINARY = 'true' }
+  - ps: if($env:APPVEYOR_REPO_COMMIT_MESSAGE.contains('[publish]')) { $env:PUBLISH_BINARY = 'true' }
+  - ps: if($env:APPVEYOR_REPO_BRANCH -eq "stellarium-next" -or $env:APPVEYOR_REPO_COMMIT_MESSAGE.contains('[publish]')) { $env:USE_EXTRA_EXE = 'true' } else { $env:USE_EXTRA_EXE = 'false' }
+  - ps: if($env:PUBLISH_BINARY -eq "true" -and $env:qtver.startsWith('5.')) { $env:USE_EXT_LIBGLES = 'true' }
+  - ps: if($env:APPVEYOR_REPO_BRANCH -eq "stellarium-stable" -and $env:qtver.startsWith('6.')) { $env:SIGNING = 'true' }
+  - ps: if($env:APPVEYOR_REPO_BRANCH -eq "stellarium-oldstable" -and $env:qtver.startsWith('5.')) { $env:SIGNING = 'true' }
+  - if [%PUBLISH_BINARY%]==[true] appveyor DownloadFile https://github.com/Stellarium/stellarium-data/releases/download/guide/guide.pdf -FileName c:\stellarium\guide\guide.pdf
+  - if [%PUBLISH_BINARY%]==[true] mkdir c:\stellarium-OpenSSL
+  - if [%PUBLISH_BINARY%]==[true] set PATH=C:\stellarium-OpenSSL;%PATH%
+  - if [%PUBLISH_BINARY%]==[true] appveyor DownloadFile https://github.com/Stellarium/stellarium-data/releases/download/qt-5.6/%SSL%Win%BITS%.zip -FileName c:\stellarium-OpenSSL.zip
+  - if [%PUBLISH_BINARY%]==[true] 7z e c:\stellarium-OpenSSL.zip -aoa -oc:\stellarium-OpenSSL
+  - mkdir stellarium-%qtver%-%qtbin%
+  - cd c:\stellarium
+  - mkdir build-%qtver%-%qtbin% && cd build-%qtver%-%qtbin%
+  - if [%PUBLISH_BINARY%]==[true] cmake -DCMAKE_INSTALL_PREFIX=c:\stellarium-%qtver%-%qtbin% -G "%msvcname%" %cmake_args% ..
+  - if [%PUBLISH_BINARY%]==[false] cmake -DENABLE_TESTING=On -DENABLE_NLS=Off -DCMAKE_INSTALL_PREFIX=c:\stellarium-%qtver%-%qtbin% -G "%msvcname%" %cmake_args% ..
+
+build:
+  project: c:\stellarium\build-%qtver%-%qtbin%\Stellarium.sln
+  parallel: true
+  verbosity: minimal
+
+test_script:
+  - ps: if($env:PUBLISH_BINARY -eq "false" -and $env:qtbin -ne "msvc2019_arm64") { ctest --output-on-failure }
+
+after_test:
+  - if [%PUBLISH_BINARY%]==[true] cmake --build c:\stellarium\build-%qtver%-%qtbin%\ --config %configuration% --target install
+  - if [%USE_EXT_LIBGLES%]==[true] appveyor DownloadFile https://github.com/Stellarium/stellarium-data/releases/download/qt-5.6/libGLES-Win%BITS%.zip -FileName c:\stellarium\build-%qtver%-%qtbin%\libGLES.zip
+  - if [%USE_EXT_LIBGLES%]==[true] 7z e c:\stellarium\build-%qtver%-%qtbin%\libGLES.zip -aoa -oc:\stellarium-%qtver%-%qtbin%\qtstuff
+  - if [%PUBLISH_BINARY%]==[true] appveyor DownloadFile https://github.com/Stellarium/stellarium-data/releases/download/mesa-win-20.1.8/opengl32sw-%PKGARCH%.dll -FileName c:\stellarium-%qtver%-%qtbin%\qtstuff\opengl32sw.dll
+  - if [%PUBLISH_BINARY%]==[true] cmake --build c:\stellarium\build-%qtver%-%qtbin%\ --config %configuration% --target stellarium-installer
+  - if [%USE_EXTRA_EXE%]==[true] cmake --build c:\stellarium\build-%qtver%-%qtbin%\ --config %configuration% --target stellarium-patch-installer
+  - if [%PUBLISH_BINARY%]==[true] cd c:\stellarium\installers
+  - if [%PUBLISH_BINARY%]==[true] for %%i in (*.exe) do appveyor PushArtifact %%i
+
+# deployment
+deploy:
+- provider: Webhook
+  url: https://app.signpath.io/API/v1/a6a9173a-feb5-41ae-8973-8ca75af5e233/Integrations/AppVeyor?ProjectKey=stellarium&SigningPolicyKey=release-signing
+  authorization:
+    secure: k9Hka8MA6UONiSbKZeAv5koMEljPXgEZ7o1FbvEHRlPFFHMGzQcS6MQsvy53VxeTpG4Kw98FU0VXusbXoKLzug==
+  on:
+    SIGNING: true
+
+notifications:
+- provider: Email
+  to:
+  - alex.v.wolf@gmail.com
+  on_build_success: false
+  on_build_failure: true
+  on_build_status_changed: true