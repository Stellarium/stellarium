/*
 * Stellarium
 * Copyright (C) 2007 Fabien Chereau
 * Copyright (C) 2016 Marcos Cardinot
 *
 * This program is free software; you can redistribute it and/or
 * modify it under the terms of the GNU General Public License
 * as published by the Free Software Foundation; either version 2
 * of the License, or (at your option) any later version.
 *
 * This program is distributed in the hope that it will be useful,
 * but WITHOUT ANY WARRANTY; without even the implied warranty of
 * MERCHANTABILITY or FITNESS FOR A PARTICULAR PURPOSE.  See the
 * GNU General Public License for more details.
 *
 * You should have received a copy of the GNU General Public License
 * along with this program; if not, write to the Free Software
 * Foundation, Inc., 51 Franklin Street, Suite 500, Boston, MA  02110-1335, USA.
 */

#include "StelApp.hpp"
#include "StelObjectMgr.hpp"
#include "StelObjectModule.hpp"
#include "StelModuleMgr.hpp"
#include "StelCore.hpp"
#include "StelUtils.hpp"
#include "StelProjector.hpp"
#include "StelMovementMgr.hpp"
#include "RefractionExtinction.hpp"
#include "StelSkyDrawer.hpp"

#include <QMouseEvent>
#include <QString>
#include <QDebug>
#include <QStringList>

StelObjectMgr::StelObjectMgr() : objectPointerVisibility(true), searchRadiusPixel(25.f), distanceWeight(1.f)
{
	setObjectName("StelObjectMgr");
}

StelObjectMgr::~StelObjectMgr()
{
}

/*************************************************************************
 Add a new StelObject manager into the list of supported modules.
*************************************************************************/
void StelObjectMgr::registerStelObjectMgr(StelObjectModule* m)
{
	objectsModule.push_back(m);
	typeToModuleMap.insert(m->getStelObjectType(),m);

	objModulesMap.insert(m->objectName(), m->getName());

	//TODO: there should probably be a better way to specify the sub-types
	// instead of hardcoding them here

	// Celestial objects from Solar system by type
	if (m->objectName()=="SolarSystem")
	{
		objModulesMap["SolarSystem:planet"] = "Planets";
		objModulesMap["SolarSystem:moon"] = "Moons";
		objModulesMap["SolarSystem:asteroid"] = "Asteroids";
		objModulesMap["SolarSystem:comet"] = "Comets";
		objModulesMap["SolarSystem:plutino"] = "Plutinos";
		objModulesMap["SolarSystem:cubewano"] = "Cubewanos";
		objModulesMap["SolarSystem:dwarf planet"] = "Dwarf planets";
		objModulesMap["SolarSystem:scattered disc object"] = "Scattered disc objects";
		objModulesMap["SolarSystem:Oort cloud object"] = "Oort cloud objects";
		objModulesMap["SolarSystem:sednoid"] = "Sednoids";
	}
	// Deep-sky objects by type + amateur catalogues
	if (m->objectName()=="NebulaMgr")
	{
		objModulesMap["NebulaMgr:0"] = "Bright galaxies";
		objModulesMap["NebulaMgr:1"] = "Active galaxies";
		objModulesMap["NebulaMgr:2"] = "Radio galaxies";
		objModulesMap["NebulaMgr:3"] = "Interacting galaxies";
		objModulesMap["NebulaMgr:4"] = "Bright quasars";
		objModulesMap["NebulaMgr:5"] = "Star clusters";
		objModulesMap["NebulaMgr:6"] = "Open star clusters";
		objModulesMap["NebulaMgr:7"] = "Globular star clusters";
		objModulesMap["NebulaMgr:8"] = "Stellar associations";
		objModulesMap["NebulaMgr:9"] = "Star clouds";
		objModulesMap["NebulaMgr:10"] = "Nebulae";
		objModulesMap["NebulaMgr:11"] = "Planetary nebulae";
		objModulesMap["NebulaMgr:12"] = "Dark nebulae";
		objModulesMap["NebulaMgr:13"] = "Reflection nebulae";
		objModulesMap["NebulaMgr:14"] = "Bipolar nebulae";
		objModulesMap["NebulaMgr:15"] = "Emission nebulae";
		objModulesMap["NebulaMgr:16"] = "Clusters associated with nebulosity";
		objModulesMap["NebulaMgr:17"] = "HII regions";
		objModulesMap["NebulaMgr:18"] = "Supernova remnants";
		objModulesMap["NebulaMgr:19"] = "Interstellar matter";
		objModulesMap["NebulaMgr:20"] = "Emission objects";
		objModulesMap["NebulaMgr:21"] = "BL Lac objects";
		objModulesMap["NebulaMgr:22"] = "Blazars";
		objModulesMap["NebulaMgr:23"] = "Molecular Clouds";
		objModulesMap["NebulaMgr:24"] = "Young Stellar Objects";
		objModulesMap["NebulaMgr:25"] = "Possible Quasars";
		objModulesMap["NebulaMgr:26"] = "Possible Planetary Nebulae";
		objModulesMap["NebulaMgr:27"] = "Protoplanetary Nebulae";
<<<<<<< HEAD
=======
		objModulesMap["NebulaMgr:29"] = "Symbiotic stars";
		objModulesMap["NebulaMgr:30"] = "Emission-line stars";
		objModulesMap["NebulaMgr:31"] = "Supernova candidates";
		objModulesMap["NebulaMgr:32"] = "Supernova remnant candidates";
		objModulesMap["NebulaMgr:33"] = "Clusters of galaxies";
>>>>>>> c5e0c720
		objModulesMap["NebulaMgr:100"] = "Messier Catalogue";
		objModulesMap["NebulaMgr:101"] = "Caldwell Catalogue";
		objModulesMap["NebulaMgr:102"] = "Barnard Catalogue";
		objModulesMap["NebulaMgr:103"] = "Sharpless Catalogue";
		objModulesMap["NebulaMgr:104"] = "Van den Bergh Catalogue";
		objModulesMap["NebulaMgr:105"] = "The Catalogue of Rodgers, Campbell, and Whiteoak";
		objModulesMap["NebulaMgr:106"] = "Collinder Catalogue";
		objModulesMap["NebulaMgr:107"] = "Melotte Catalogue";
		objModulesMap["NebulaMgr:108"] = "New General Catalogue";
		objModulesMap["NebulaMgr:109"] = "Index Catalogue";
		objModulesMap["NebulaMgr:110"] = "Lynds' Catalogue of Bright Nebulae";
		objModulesMap["NebulaMgr:111"] = "Lynds' Catalogue of Dark Nebulae";
		objModulesMap["NebulaMgr:112"] = "Principal Galaxy Catalog";
		objModulesMap["NebulaMgr:113"] = "The Uppsala General Catalogue of Galaxies";
		objModulesMap["NebulaMgr:114"] = "Cederblad Catalog";
		objModulesMap["NebulaMgr:115"] = "The Catalogue of Peculiar Galaxies";
		objModulesMap["NebulaMgr:116"] = "The Catalogue of Interacting Galaxies";
		objModulesMap["NebulaMgr:117"] = "The Catalogue of Galactic Planetary Nebulae";
<<<<<<< HEAD
=======
		objModulesMap["NebulaMgr:118"] = "The Strasbourg-ESO Catalogue of Galactic Planetary Nebulae";
		objModulesMap["NebulaMgr:119"] = "A catalogue of Galactic supernova remnants";
		objModulesMap["NebulaMgr:120"] = "A Catalog of Rich Clusters of Galaxies";
>>>>>>> c5e0c720
		objModulesMap["NebulaMgr:150"] = "Dwarf galaxies";
		objModulesMap["NebulaMgr:151"] = "Herschel 400 Catalogue";
	}
	// Interesting stars
	if (m->objectName()=="StarMgr")
	{
		objModulesMap["StarMgr:0"] = "Interesting double stars";
		objModulesMap["StarMgr:1"] = "Interesting variable stars";
		objModulesMap["StarMgr:2"] = "Bright double stars";
		objModulesMap["StarMgr:3"] = "Bright variable stars";
		objModulesMap["StarMgr:4"] = "Bright stars with high proper motion";
	}
}


StelObjectP StelObjectMgr::searchByNameI18n(const QString &name) const
{
	StelObjectP rval;
	foreach (const StelObjectModule* m, objectsModule)
	{
		rval = m->searchByNameI18n(name);
		if (rval)
			return rval;
	}
	return rval;
}

//! Find any kind of object by its standard program name
StelObjectP StelObjectMgr::searchByName(const QString &name) const
{
	StelObjectP rval;
	foreach (const StelObjectModule* m, objectsModule)
	{
		rval = m->searchByName(name);
		if (rval)
			return rval;
	}
	return rval;
}

StelObjectP StelObjectMgr::searchByID(const QString &type, const QString &id) const
{
	QMap<QString, StelObjectModule*>::const_iterator it = typeToModuleMap.constFind(type);
	if(it!=typeToModuleMap.constEnd())
	{
		return (*it)->searchByID(id);;
	}
	qWarning()<<"StelObject type"<<type<<"unknown";
	return Q_NULLPTR;
}

//! Find and select an object from its translated name
//! @param nameI18n the case sensitive object translated name
//! @return true if an object was found with the passed name
bool StelObjectMgr::findAndSelectI18n(const QString &nameI18n, StelModule::StelModuleSelectAction action)
{
	// Then look for another object
	StelObjectP obj = searchByNameI18n(nameI18n);
	if (!obj)
		return false;
	else
		return setSelectedObject(obj, action);
}

//! Find and select an object from its standard program name
bool StelObjectMgr::findAndSelect(const QString &name, StelModule::StelModuleSelectAction action)
{
	// Then look for another object
	StelObjectP obj = searchByName(name);
	if (!obj)
		return false;
	else
		return setSelectedObject(obj, action);
}


//! Find and select an object near given equatorial position
bool StelObjectMgr::findAndSelect(const StelCore* core, const Vec3d& pos, StelModule::StelModuleSelectAction action)
{
	StelObjectP tempselect = cleverFind(core, pos);
	return setSelectedObject(tempselect, action);
}

//! Find and select an object near given screen position
bool StelObjectMgr::findAndSelect(const StelCore* core, int x, int y, StelModule::StelModuleSelectAction action)
{
	StelObjectP tempselect = cleverFind(core, x, y);
	return setSelectedObject(tempselect, action);
}

// Find an object in a "clever" way, v in J2000 frame
StelObjectP StelObjectMgr::cleverFind(const StelCore* core, const Vec3d& v) const
{
	StelObjectP sobj;
	QList<StelObjectP> candidates;

	const StelProjectorP prj = core->getProjection(StelCore::FrameJ2000);

	// Field of view for a searchRadiusPixel pixel diameter circle on screen
	float fov_around = core->getMovementMgr()->getCurrentFov()/qMin(prj->getViewportWidth(), prj->getViewportHeight()) * searchRadiusPixel;

	// Collect the objects inside the range
	foreach (const StelObjectModule* m, objectsModule)
		candidates += m->searchAround(v, fov_around, core);

	// GZ 2014-08-17: This should be exactly the sky's limit magnitude (or even more, but not less!), else visible stars cannot be clicked.
	float limitMag = core->getSkyDrawer()->getLimitMagnitude(); // -2.f;
	QList<StelObjectP> tmp;
	foreach (const StelObjectP& obj, candidates)
	{
		if (obj->getSelectPriority(core)<=limitMag)
			tmp.append(obj);
	}
	
	candidates = tmp;
	
	// Now select the object minimizing the function y = distance(in pixel) + magnitude
	Vec3d winpos;
	prj->project(v, winpos);
	float xpos = winpos[0];
	float ypos = winpos[1];

	float best_object_value;
	best_object_value = 100000.f;
	foreach (const StelObjectP& obj, candidates)
	{
		prj->project(obj->getJ2000EquatorialPos(core), winpos);
		float distance = std::sqrt((xpos-winpos[0])*(xpos-winpos[0]) + (ypos-winpos[1])*(ypos-winpos[1]))*distanceWeight;
		float priority =  obj->getSelectPriority(core);
		// qDebug() << (*iter).getShortInfoString(core) << ": " << priority << " " << distance;
		if (distance + priority < best_object_value)
		{
			best_object_value = distance + priority;
			sobj = obj;
		}
	}

	return sobj;
}

/*************************************************************************
 Find in a "clever" way an object from its equatorial position
*************************************************************************/
StelObjectP StelObjectMgr::cleverFind(const StelCore* core, int x, int y) const
{
	Vec3d v;
	const StelProjectorP prj = core->getProjection(StelCore::FrameJ2000);
	if (prj->unProject(x,y,v))
	{
		// Nick Fedoseev patch: improve click match for refracted coordinates
		Vec3d win;
		prj->project(v,win);
		float dx = x - win.v[0];
		float dy = y - win.v[1];
		prj->unProject(x+dx, y+dy, v);

		return cleverFind(core, v);
	}
	return StelObjectP();
}

/*************************************************************************
 Notify that we want to unselect any object
*************************************************************************/
void StelObjectMgr::unSelect(void)
{
	if(!lastSelectedObjects.isEmpty())
	{
		lastSelectedObjects.clear();
		emit(selectedObjectChanged(StelModule::RemoveFromSelection));
	}
}

/*************************************************************************
 Notify that we want to select the given object
*************************************************************************/
bool StelObjectMgr::setSelectedObject(const StelObjectP obj, StelModule::StelModuleSelectAction action)
{
	if (!obj)
	{
		unSelect();
		return false;
	}

	// An object has been found
	QList<StelObjectP> objs;
	objs.push_back(obj);
	return setSelectedObject(objs, action);
}

/*************************************************************************
 Notify that we want to select the given objects
*************************************************************************/
bool StelObjectMgr::setSelectedObject(const QList<StelObjectP>& objs, StelModule::StelModuleSelectAction action)
{
	if (action==StelModule::AddToSelection)
		lastSelectedObjects.append(objs);
	else
		lastSelectedObjects = objs;
	emit(selectedObjectChanged(action));
	return true;
}

/*************************************************************************
 Return the list objects of type "type" which was recently selected by
  the user
*************************************************************************/
QList<StelObjectP> StelObjectMgr::getSelectedObject(const QString& type)
{
	QList<StelObjectP> result;
	for (QList<StelObjectP>::iterator iter=lastSelectedObjects.begin();iter!=lastSelectedObjects.end();++iter)
	{
		if ((*iter)->getType()==type)
			result.push_back(*iter);
	}
	return result;
}

/*****************************************************************************************
 Find and return the list of at most maxNbItem objects auto-completing passed object name
*******************************************************************************************/
QStringList StelObjectMgr::listMatchingObjects(const QString& objPrefix, unsigned int maxNbItem, bool useStartOfWords, bool inEnglish) const
{
	QStringList result;
	if (maxNbItem <= 0)
	{
		return result;
	}

	// For all StelObjectmodules..
	foreach (const StelObjectModule* m, objectsModule)
	{
		// Get matching object for this module
		QStringList matchingObj = m->listMatchingObjects(objPrefix, maxNbItem, useStartOfWords, inEnglish);
		result += matchingObj;
		maxNbItem-=matchingObj.size();
	}

	result.sort();
	return result;
}

QStringList StelObjectMgr::listAllModuleObjects(const QString &moduleId, bool inEnglish) const
{
	// search for module
	StelObjectModule* module = Q_NULLPTR;
	QStringList result, list;
	QString objModule, objType;
	bool subSet = false;
	if (moduleId.contains(":"))
	{
		subSet = true;
		list = moduleId.split(":", QString::SkipEmptyParts);
		objModule = list.at(0);
		objType = list.at(1);
	}
	else
		objModule = moduleId;
	foreach(StelObjectModule* m, objectsModule)
	{
		if (m->objectName() == objModule)
		{
			module = m;
			break;
		}
	}
	if (module == Q_NULLPTR)
	{
		qWarning() << "Can't find module with id " << objModule;
		return QStringList();
	}
	if (subSet)
		result = module->listAllObjectsByType(objType, inEnglish);
	else
		result = module->listAllObjects(inEnglish);

	return result;
}

QMap<QString, QString> StelObjectMgr::objectModulesMap() const
{
	return objModulesMap;
}

QVariantMap StelObjectMgr::getObjectInfo(const StelObjectP obj)
{
	QVariantMap map;
	if (!obj)
	{
		qDebug() << "getObjectInfo WARNING - object not found";
		map.insert("found", false);
	}
	else
	{
		map=obj->getInfoMap(StelApp::getInstance().getCore());
		map.insert("found", true);
	}
	return map;
}<|MERGE_RESOLUTION|>--- conflicted
+++ resolved
@@ -101,14 +101,11 @@
 		objModulesMap["NebulaMgr:25"] = "Possible Quasars";
 		objModulesMap["NebulaMgr:26"] = "Possible Planetary Nebulae";
 		objModulesMap["NebulaMgr:27"] = "Protoplanetary Nebulae";
-<<<<<<< HEAD
-=======
 		objModulesMap["NebulaMgr:29"] = "Symbiotic stars";
 		objModulesMap["NebulaMgr:30"] = "Emission-line stars";
 		objModulesMap["NebulaMgr:31"] = "Supernova candidates";
 		objModulesMap["NebulaMgr:32"] = "Supernova remnant candidates";
 		objModulesMap["NebulaMgr:33"] = "Clusters of galaxies";
->>>>>>> c5e0c720
 		objModulesMap["NebulaMgr:100"] = "Messier Catalogue";
 		objModulesMap["NebulaMgr:101"] = "Caldwell Catalogue";
 		objModulesMap["NebulaMgr:102"] = "Barnard Catalogue";
@@ -127,12 +124,9 @@
 		objModulesMap["NebulaMgr:115"] = "The Catalogue of Peculiar Galaxies";
 		objModulesMap["NebulaMgr:116"] = "The Catalogue of Interacting Galaxies";
 		objModulesMap["NebulaMgr:117"] = "The Catalogue of Galactic Planetary Nebulae";
-<<<<<<< HEAD
-=======
 		objModulesMap["NebulaMgr:118"] = "The Strasbourg-ESO Catalogue of Galactic Planetary Nebulae";
 		objModulesMap["NebulaMgr:119"] = "A catalogue of Galactic supernova remnants";
 		objModulesMap["NebulaMgr:120"] = "A Catalog of Rich Clusters of Galaxies";
->>>>>>> c5e0c720
 		objModulesMap["NebulaMgr:150"] = "Dwarf galaxies";
 		objModulesMap["NebulaMgr:151"] = "Herschel 400 Catalogue";
 	}
