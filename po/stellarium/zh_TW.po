# Chinese (Taiwan) translation for stellarium
# Copyright (c) (c) 2006 Canonical Ltd, and Rosetta Contributors 2006
# This file is distributed under the same license as the stellarium package.
# FIRST AUTHOR <EMAIL@ADDRESS>, 2006.
#
msgid ""
msgstr ""
"Project-Id-Version: stellarium\n"
"Report-Msgid-Bugs-To: \n"
<<<<<<< HEAD
"POT-Creation-Date: 2011-06-25 13:31-0400\n"
=======
"POT-Creation-Date: 2011-06-26 01:48+0700\n"
>>>>>>> 1bf839b5
"PO-Revision-Date: 2010-11-24 06:15+0000\n"
"Last-Translator: timdream <timdream@gmail.com>\n"
"Language-Team: Chinese (Taiwan) <zh_TW@li.org>\n"
"MIME-Version: 1.0\n"
"Content-Type: text/plain; charset=UTF-8\n"
"Content-Transfer-Encoding: 8bit\n"
"X-Launchpad-Export-Date: 2011-06-28 04:36+0000\n"
"X-Generator: Launchpad (build 13168)\n"

#: src/core/modules/GridLinesMgr.cpp:525
msgid "Meridian"
msgstr "子午線"

#: src/core/modules/GridLinesMgr.cpp:529
msgid "Ecliptic"
msgstr "黃道"

#: src/core/modules/GridLinesMgr.cpp:533
msgid "Equator"
msgstr "赤道"

#: src/core/modules/GridLinesMgr.cpp:537
msgid "Horizon"
msgstr ""

<<<<<<< HEAD
#: src/core/StelObject.cpp:97 src/core/StelObject.cpp:114
msgid "(apparent)"
msgstr ""

#: src/core/StelObject.cpp:94 src/core/StelObject.cpp:108
msgid "(geometric)"
msgstr ""
=======
#: src/core/modules/LandscapeMgr.cpp:488
msgid "Author: "
msgstr "作者: "

#: src/core/modules/LandscapeMgr.cpp:491
msgid "Location: "
msgstr "位置: "
>>>>>>> 1bf839b5

#: src/core/modules/LandscapeMgr.cpp:496
#, qt-format
msgid ", %1 m"
msgstr ", %1 m"

#: src/core/modules/LandscapeMgr.cpp:499
msgid "Planet: "
msgstr "行星: "

<<<<<<< HEAD
#: src/ui_viewDialog.h:1094
msgid "0"
msgstr "0"

#: src/ui_viewDialog.h:1095
msgid "10"
msgstr "10"

#: src/ui_viewDialog.h:1097
msgid "10000"
msgstr "10000"

#: src/ui_viewDialog.h:1098
msgid "144000"
msgstr "144000"

#: src/ui_viewDialog.h:1096
msgid "80"
msgstr "80"
=======
#: src/core/modules/Nebula.cpp:96
#, qt-format
msgid "Type: <b>%1</b>"
msgstr "類型: <b>%1</b>"

#: src/core/modules/Nebula.cpp:99 src/core/modules/Planet.cpp:120
#: plugins/Supernovas/src/Supernova.cpp:98
#, qt-format
msgid "Magnitude: <b>%1</b>"
msgstr "視星等: <b>%1</b>"

#: src/core/modules/Nebula.cpp:104
#, qt-format
msgid "Size: %1"
msgstr "大小: %1"

#: src/core/modules/Nebula.cpp:284
msgid "Galaxy"
msgstr "星系"

#: src/core/modules/Nebula.cpp:287
msgid "Open cluster"
msgstr "疏散星團"
>>>>>>> 1bf839b5

#: src/core/modules/Nebula.cpp:290
msgid "Globular cluster"
msgstr "球狀星團"

#: src/core/modules/Nebula.cpp:293
msgid "Nebula"
msgstr "星雲"

#: src/core/modules/Nebula.cpp:296
msgid "Planetary nebula"
msgstr "行星狀星雲"

#: src/core/modules/Nebula.cpp:299
msgid "Cluster associated with nebulosity"
msgstr "瀰漫星雲"

#: src/core/modules/Nebula.cpp:302
msgid "Unknown"
msgstr "未知的"

#: src/core/modules/Nebula.cpp:305
msgid "Undocumented type"
msgstr "未記錄的類型"

#: src/core/modules/Planet.cpp:123 src/core/modules/StarWrapper.cpp:112
#, qt-format
msgid "Absolute Magnitude: %1"
msgstr "絕對星等: %1"

<<<<<<< HEAD
#: src/ui_viewDialog.h:1068
msgid "Absolute scale:"
msgstr "絕對大小:"

#: src/translations.h:169
msgid "Actual Time"
msgstr "實際時間"

#: src/gui/StelGui.cpp:158
msgid "Add 1 sidereal day"
msgstr "增加 1 恆星日"

#: src/gui/StelGui.cpp:160
msgid "Add 1 sidereal week"
msgstr "增加 1 恆星週"

#: src/gui/StelGui.cpp:154
msgid "Add 1 solar day"
msgstr "增加 1 太陽日"

#: src/gui/StelGui.cpp:152
msgid "Add 1 solar hour"
msgstr "增加 1 太陽時"

#: src/gui/StelGui.cpp:156
msgid "Add 1 solar week"
msgstr "增加 1 太陽週"
=======
#: src/core/modules/Planet.cpp:136
#, qt-format
msgid "Ecliptic Geocentric (of date): %1/%2"
msgstr ""

#: src/core/modules/Planet.cpp:137
#, qt-format
msgid "Obliquity (of date): %1"
msgstr ""

#: src/core/modules/Planet.cpp:143
#, no-c-format, qt-format
msgid "Distance: %1AU"
msgstr "距離: %1AU (天文單位)"

#: src/core/modules/Planet.cpp:147
#, qt-format
msgid "Apparent diameter: %1"
msgstr "視直徑: %1"

#: src/core/modules/StarWrapper.cpp:51 src/core/modules/StarWrapper.cpp:108
#, qt-format
msgid "Magnitude: <b>%1</b> (B-V: %2)"
msgstr "視星等: <b>%1</b> (B-V: %2)"

#: src/core/modules/StarWrapper.cpp:118
#, qt-format
msgid "Spectral Type: %1"
msgstr "光譜型: %1"

#: src/core/modules/StarWrapper.cpp:122
#: plugins/Supernovas/src/Supernova.cpp:107
#, qt-format
msgid "Distance: %1 Light Years"
msgstr "距離: %1 光年"
>>>>>>> 1bf839b5

#: src/core/modules/StarWrapper.cpp:125
#, qt-format
msgid "Parallax: %1\""
msgstr "視差: %1\""

#: src/core/StelProjector.cpp:62
msgid "Maximum FOV: "
msgstr "最大視野 "

#: src/core/StelProjectorClasses.cpp:25
msgid "Perspective"
msgstr "透視法"

<<<<<<< HEAD
#: src/ui_viewDialog.h:1116
msgid "Add/remove landscapes..."
msgstr "新增/移除地景..."

#: src/translations.h:155
msgid "Administration "
msgstr "管理設定 "

#: src/translations.h:60
msgid "Adrastea"
msgstr ""

#: src/ui_configurationDialog.h:820
msgid "Align labels with the horizon"
msgstr "星空名稱文字保持水平"
=======
#: src/core/StelProjectorClasses.cpp:30
msgid ""
"Perspective projection keeps the horizon a straight line. The mathematical "
"name for this projection method is <i>gnomonic projection</i>."
msgstr "維持地平線為平直線的透視投影。這種透視方法的數學學名為<i>磬折形投影法</i>."

#: src/core/StelProjectorClasses.cpp:63
msgid "Equal Area"
msgstr "等面積"

#: src/core/StelProjectorClasses.cpp:68
msgid ""
"The full name of this projection method is, <i>Lambert azimuthal equal-area "
"projection</i>. It preserves the area but not the angle."
msgstr "這種投影法的全名是 <i>Lambert 等面積方位投影法</i>. 這種投影法是維持面積而非角度。"
>>>>>>> 1bf839b5

#: src/core/StelProjectorClasses.cpp:108
msgid "Stereographic"
msgstr "立體繪圖法"

#: src/core/StelProjectorClasses.cpp:113
msgid ""
"Stereographic projection is known since the antiquity and was originally "
"known as the planisphere projection. It preserves the angles at which curves "
"cross each other but it does not preserve area."
msgstr "立體繪圖法原稱為星座盤投影法。他保留曲線交會的角度而不是面積的大小。（另譯為赤平投影法）"

#: src/core/StelProjectorClasses.cpp:145
msgid "Fish-eye"
msgstr "魚眼"

<<<<<<< HEAD
#: src/translations.h:159
msgid "Altitude (m): "
msgstr "海拔 (公尺): "
=======
#: src/core/StelProjectorClasses.cpp:150
msgid ""
"In fish-eye projection, or <i>azimuthal equidistant projection</i>, straight "
"lines become curves when they appear a large angular distance from the "
"centre of the field of view (like the distortions seen with very wide angle "
"camera lenses)."
msgstr "魚眼投影法或稱為<i>等距方位投影法</i>，當直線距離中心的角度很大時會變成曲線 (像是從廣角鏡頭看出去所見到的變形)。"
>>>>>>> 1bf839b5

#: src/core/StelProjectorClasses.cpp:182
msgid "Hammer-Aitoff"
msgstr "Hammer-Aitoff"

<<<<<<< HEAD
#: src/translations.h:50
msgid "Amalthea"
msgstr ""

#. TRANSLATORS: Asteroid (1221) Amor
#: src/translations.h:110
msgid "Amor"
msgstr ""
=======
#: src/core/StelProjectorClasses.cpp:187
msgid ""
"The Hammer projection is an equal-area map projection, described by Ernst "
"Hammer in 1892 and directly inspired by the Aitoff projection."
msgstr "Hammer 投影法事等面積投影法，1892 年由 Ernst Hammer 基於 Aitoff 投影法發明。"
>>>>>>> 1bf839b5

#: src/core/StelProjectorClasses.cpp:223
msgid "Cylinder"
msgstr "圓柱體"

#: src/core/StelProjectorClasses.cpp:228
msgid ""
"The full name of this projection mode is <i>cylindrical equidistant "
"projection</i>. With this projection all parallels are equally spaced."
msgstr "這個投影法的全名是<i>等距圓柱投影</i>。 所有經緯線的投影都是相同距離。"

<<<<<<< HEAD
#: src/translations.h:57
msgid "Ananke"
msgstr ""

#: plugins/AngleMeasure/src/AngleMeasure.cpp:57
msgid "Angle Measure"
msgstr "角度測量"
=======
#: src/core/StelProjectorClasses.cpp:270
msgid "Mercator"
msgstr "麥卡托投影"
>>>>>>> 1bf839b5

#: src/core/StelProjectorClasses.cpp:275
msgid ""
"The mercator projection is one of the most used world map projection. It "
"preserves direction and shapes but distorts size, in an increasing degree "
"away from the equator."
msgstr "麥卡托投影是世界上最常用的投影之一。它維持方向和形狀但扭曲大小，離赤道愈遠的緯線間隔愈大。"

<<<<<<< HEAD
#. TRANSLATORS: Asteroid (99942) Apophis
#: src/translations.h:112
msgid "Apophis"
msgstr ""

#: src/core/modules/Planet.cpp:147
=======
#: src/core/StelProjectorClasses.cpp:322
msgid "Orthographic"
msgstr "正射"

#: src/core/StelProjectorClasses.cpp:327
msgid ""
"Orthographic projection is related to perspective projection, but the point "
"of perspective is set to an infinite distance."
msgstr "正射投影類似透視投影，但是投影點位在無限遠的距離。"

#: src/core/StelObject.cpp:79
>>>>>>> 1bf839b5
#, qt-format
msgid "RA/DE (J2000): %1/%2"
msgstr "赤經/赤緯 (J2000): %1/%2"

<<<<<<< HEAD
#: src/translations.h:75
msgid "Ariel"
msgstr ""

#: src/translations.h:214
msgid "Arrow down to load list."
msgstr "按下方向鍵以載入劇本"

#: src/gui/HelpDialog.cpp:53
msgid "Arrow keys & left mouse drag"
msgstr "方向鍵及滑鼠左鍵拖曳"

#: src/ui_viewDialog.h:1114
msgid "Art brightness: "
msgstr "圖繪亮度: "

#. TRANSLATORS: Asteroid (5) Astraea
#: src/translations.h:98
msgid "Astraea"
msgstr ""

#: src/gui/StelGui.cpp:115 src/ui_viewDialog.h:1081
msgid "Atmosphere"
msgstr "大氣"

#: src/gui/ConfigurationDialog.cpp:585
msgid "Author"
msgstr "作者"

#: src/core/modules/LandscapeMgr.cpp:488
msgid "Author: "
msgstr "作者: "
=======
#: src/core/StelObject.cpp:86
#, qt-format
msgid "RA/DE (of date): %1/%2"
msgstr "赤經/赤緯 (日期): %1/%2"

#: src/core/StelObject.cpp:94 src/core/StelObject.cpp:97
#, qt-format
msgid "Hour angle/DE: %1/%2"
msgstr "時角/赤緯: %1/%2"

#: src/core/StelObject.cpp:94 src/core/StelObject.cpp:108
msgid "(geometric)"
msgstr ""

#: src/core/StelObject.cpp:97 src/core/StelObject.cpp:114
msgid "(apparent)"
msgstr ""

#: src/core/StelObject.cpp:108 src/core/StelObject.cpp:114
#, qt-format
msgid "Az/Alt: %1/%2"
msgstr "方位角/高度角: %1/%2"

#: src/gui/ConfigurationDialog.cpp:295
msgid "Select screenshot directory"
msgstr "選擇畫面擷取圖片的存檔目錄"

#: src/gui/ConfigurationDialog.cpp:461
#, qt-format
msgid "Startup FOV: %1%2"
msgstr "啟動時的視野大小: %1%2"

#: src/gui/ConfigurationDialog.cpp:469
#, qt-format
msgid "Startup direction of view Az/Alt: %1/%2"
msgstr "啟動時的地平坐標方位角/高度角: %1/%2"
>>>>>>> 1bf839b5

#: src/gui/ConfigurationDialog.cpp:509
msgid "Authors"
msgstr "作者群"

<<<<<<< HEAD
#: src/gui/StelGui.cpp:176
msgid "Auto hide horizontal button bar"
msgstr "自動隱藏水平工具列"

#: src/gui/StelGui.cpp:177
msgid "Auto hide vertical button bar"
msgstr "自動隱藏垂直工具列"
=======
#: src/gui/ConfigurationDialog.cpp:513 src/gui/ViewDialog.cpp:368
msgid "Contact"
msgstr "聯絡"

#: src/gui/ConfigurationDialog.cpp:585
msgid "Author"
msgstr "作者"
>>>>>>> 1bf839b5

#: src/gui/ConfigurationDialog.cpp:586
msgid "License"
msgstr "授權條款"

#: src/gui/ConfigurationDialog.cpp:615
msgid "Running script: "
msgstr "執行 Script: "

#: src/gui/ConfigurationDialog.cpp:622
msgid "Running script: [none]"
msgstr "執行 Script: [無]"

<<<<<<< HEAD
#: src/core/StelObject.cpp:108 src/core/StelObject.cpp:114
=======
#: src/gui/ConfigurationDialog.cpp:665
msgid "Finished downloading all star catalogs!"
msgstr "下載所有星表完畢！"

#: src/gui/ConfigurationDialog.cpp:674
>>>>>>> 1bf839b5
#, qt-format
msgid "Get catalog %1 of %2"
msgstr "取得星表 %1/%2"

<<<<<<< HEAD
#: src/translations.h:193
msgid "Azimuthal Grid"
msgstr "地平座標系統"

#: src/gui/StelGui.cpp:104 src/ui_viewDialog.h:1103
msgid "Azimuthal grid"
msgstr "地平座標"

#: src/translations.h:132
msgid "Aztec"
=======
#: src/gui/ConfigurationDialog.cpp:676
#, qt-format
msgid ""
"Download size: %1MB\n"
"Star count: %2 Million\n"
"Magnitude range: %3 - %4"
msgstr ""
"下載大小: %1MB\n"
"恆星數量: %2 百萬\n"
"星等: %3 - %4"

#: src/gui/ConfigurationDialog.cpp:685
msgid ""
"Finished downloading new star catalogs!\n"
"Restart Stellarium to display them."
msgstr ""
"新的星表下載完成！\n"
"請重新啟動 Stellarium 以顯示新的星表。"

#: src/gui/ConfigurationDialog.cpp:723 src/gui/ConfigurationDialog.cpp:757
#, qt-format
msgid ""
"Error downloading %1:\n"
"%2"
>>>>>>> 1bf839b5
msgstr ""
"下載 %1 時發生錯誤:\n"
"%2"

<<<<<<< HEAD
#: src/translations.h:212
msgid "CD/DVD Script: "
msgstr "CD/DVD 劇本: "
=======
#: src/gui/ConfigurationDialog.cpp:728
#, qt-format
msgid ""
"Downloading %1...\n"
"(You can close this window.)"
msgstr ""
"正在下載 %1...\n"
"(您可以關閉此視窗)"
>>>>>>> 1bf839b5

#: src/gui/ConfigurationDialog.cpp:808
msgid "Verifying file integrity..."
msgstr "檢查檔案完整性..."

#: src/gui/ConfigurationDialog.cpp:812
#, qt-format
msgid ""
"Error downloading %1:\n"
"File is corrupted."
msgstr ""
"下載 %1 時發生錯誤:\n"
"檔案損毀。"

<<<<<<< HEAD
#: src/translations.h:165
msgid "Calendar"
msgstr "太陽日"
=======
#: src/gui/HelpDialog.cpp:52 src/gui/StelGuiItems.cpp:285
#: src/gui/StelGuiItems.cpp:640
msgid "Space"
msgstr "空白鍵"
>>>>>>> 1bf839b5

#: src/gui/HelpDialog.cpp:53
msgid "Arrow keys & left mouse drag"
msgstr "方向鍵及滑鼠左鍵拖曳"

#: src/gui/HelpDialog.cpp:54
msgid "Page Up/Down"
msgstr "Page Up/Page Down鍵"

<<<<<<< HEAD
#: src/translations.h:188
msgid "Cardinal Points"
msgstr "方位基點"

#: src/gui/StelGui.cpp:112 src/ui_viewDialog.h:1108
msgid "Cardinal points"
msgstr "基點"

#: src/translations.h:56
msgid "Carme"
msgstr ""

#: src/ui_viewDialog.h:1100
msgid "Celestial Sphere"
msgstr "天球"

#: src/gui/StelGui.cpp:164
msgid "Center on selected object"
msgstr "將選擇天體移至畫面中央"
=======
#: src/gui/HelpDialog.cpp:55
msgid "CTRL + Up/Down"
msgstr "CTRL + 上/下方向鍵"

#: src/gui/HelpDialog.cpp:56
msgid "Left click"
msgstr "滑鼠左鍵"

#: src/gui/HelpDialog.cpp:57
msgid "Right click"
msgstr "滑鼠右鍵"

#: src/gui/HelpDialog.cpp:58
msgid "CTRL + Left click"
msgstr "CTRL + 滑鼠左鍵"
>>>>>>> 1bf839b5

#: src/gui/HelpDialog.cpp:61 src/gui/StelGui.cpp:163
msgid "Movement and Selection"
msgstr "移動與選擇"

<<<<<<< HEAD
#: src/translations.h:80
msgid "Charon"
msgstr "冥衛一 (夏龍)"

#: src/translations.h:133
msgid "Chinese"
msgstr "中國"

#. TRANSLATORS: Asteroid (2060) Chiron
#: src/translations.h:114
msgid "Chiron"
msgstr ""
=======
#: src/gui/HelpDialog.cpp:62
msgid "Pan view around the sky"
msgstr "移動畫面"

#: src/gui/HelpDialog.cpp:63 src/gui/HelpDialog.cpp:64
msgid "Zoom in/out"
msgstr "放大/縮小"

#: src/gui/HelpDialog.cpp:65
msgid "Select object"
msgstr "選取物件"
>>>>>>> 1bf839b5

#: src/gui/HelpDialog.cpp:66 src/gui/HelpDialog.cpp:68
msgid "Clear selection"
msgstr "清除選取"

#: src/gui/HelpDialog.cpp:71
msgid "When a Script is Running"
msgstr "當 Script 執行時"

<<<<<<< HEAD
#: src/core/modules/Nebula.cpp:299
msgid "Cluster associated with nebulosity"
msgstr "瀰漫星雲"

#: src/translations.h:152
msgid "Colors "
msgstr "色彩設定 "
=======
#: src/gui/HelpDialog.cpp:72 src/gui/StelGui.cpp:142
msgid "Slow down the script execution rate"
msgstr "減慢 Script 執行速度"

#: src/gui/HelpDialog.cpp:73 src/gui/StelGui.cpp:143
msgid "Speed up the script execution rate"
msgstr "加快 Script 執行速度"
>>>>>>> 1bf839b5

#: src/gui/HelpDialog.cpp:74 src/gui/StelGui.cpp:144
msgid "Set the normal script execution rate"
msgstr "正常 Script 執行速度"

#: src/gui/HelpDialog.cpp:163
msgid "Stellarium Help"
msgstr "Stellarium 說明"

#: src/gui/HelpDialog.cpp:164
msgid "Keys"
msgstr "快速鍵"

<<<<<<< HEAD
#: src/gui/StelGui.cpp:132
msgid "Configuration window"
msgstr "設定"

#: src/translations.h:186
msgid "Constellation Art Intensity"
msgstr "星座圖繪不透明度"

#: src/translations.h:187
msgid "Constellation Boundaries"
msgstr "星座界線"

#: src/translations.h:184
msgid "Constellation Lines"
msgstr "星座連線"

#: src/translations.h:185
msgid "Constellation Names"
msgstr "星座名稱"
=======
#: src/gui/HelpDialog.cpp:172
msgid "Further Reading"
msgstr "了解更多"

#: src/gui/HelpDialog.cpp:173
msgid ""
"The following links are external web links, and will launch your web "
"browser:\n"
msgstr "下列為網站連結，會開啟您的網路瀏覽器:\n"

#: src/gui/HelpDialog.cpp:174
msgid "The Stellarium User Guide"
msgstr "Stellarium 使用者指南"

#. TRANSLATORS: The text between braces is the text of an HTML link.
#: src/gui/HelpDialog.cpp:178
msgid "{Frequently Asked Questions} about Stellarium.  Answers too."
msgstr "{FAQ} - 關於 Stellarium 的常見問答"

#. TRANSLATORS: The text between braces is the text of an HTML link.
#: src/gui/HelpDialog.cpp:183
msgid ""
"{The Stellarium Wiki} - General information.  You can also find user-"
"contributed landscapes and scripts here."
msgstr "{Stellarium Wiki} - 一般資訊。您也可以在此處找到其他使用者製作的地景與 Script。"
>>>>>>> 1bf839b5

#. TRANSLATORS: The text between braces is the text of an HTML link.
#: src/gui/HelpDialog.cpp:188
msgid ""
"{Support ticket system} - if you need help using Stellarium, post a support "
"request here and we'll try to help."
msgstr "{技術支援要求系統} - 若您在使用 Stellarium 時需要幫忙，請至該處提出要求，我們會盡量幫忙。"

<<<<<<< HEAD
#: src/gui/StelGui.cpp:102
msgid "Constellation boundaries"
msgstr "星座界線"

#: src/gui/StelGui.cpp:101
msgid "Constellation labels"
msgstr "星座名稱"

#: src/gui/StelGui.cpp:99
msgid "Constellation lines"
msgstr "星座連線"

#: src/ui_viewDialog.h:1109
msgid "Constellations"
msgstr "星座"

#: src/gui/ConfigurationDialog.cpp:513 src/gui/ViewDialog.cpp:368
msgid "Contact"
msgstr "聯絡"

#: src/ui_configurationDialog.h:782
msgid "Control"
msgstr "控制"

#: src/translations.h:209
msgid "Correct for light travel time: "
msgstr "考慮光行進時間: "

#: src/ui_locationDialogGui.h:409
msgid "Country:"
msgstr "國家/地區:"

#: src/ui_locationDialogGui.h:391
msgid "Current location information"
msgstr "目前位置資訊"

#: src/translations.h:208
msgid "Cursor Timeout: "
msgstr "滑鼠指標自動隱藏: "

#: src/core/StelProjectorClasses.cpp:223
msgid "Cylinder"
msgstr "圓柱體"

#: src/translations.h:172
msgid "Date Display Format: "
msgstr "日期顯示格式: "

#: src/gui/StelGui.cpp:141 src/ui_dateTimeDialogGui.h:294
msgid "Date and Time"
msgstr "日期與時間"

#: src/gui/StelGui.cpp:135
msgid "Date/time window"
msgstr "日期/時間"

#: src/translations.h:164
msgid "Day keys: "
msgstr "時間定義: "

#: src/gui/StelGui.cpp:145
msgid "Decrease time speed"
msgstr "減慢時間速度"

#: src/gui/StelGui.cpp:148
msgid "Decrease time speed (a little)"
msgstr "減慢時間速度 (微調)"
=======
#. TRANSLATORS: The text between braces is the text of an HTML link.
#: src/gui/HelpDialog.cpp:193
msgid ""
"{Bug reporting and feature request system} - if something doesn't work "
"properly or is missing and is not listed in the tracker, you can open bug "
"reports here."
msgstr "{程式錯誤報告與新功能建議系統（英文）} －－ 若有發現任何功能故障而且沒有在追蹤系統裡面，請在此回報。"

#. TRANSLATORS: The text between braces is the text of an HTML link.
#: src/gui/HelpDialog.cpp:198
msgid "{Forums} - discuss Stellarium with other users."
msgstr "{討論區} - 在此處和其他愛好者討論 Stellarium。"

#: src/gui/HelpDialog.cpp:234 src/gui/HelpDialog.cpp:326
#: src/gui/HelpDialog.cpp:328 src/gui/StelGui.cpp:170
msgid "Miscellaneous"
msgstr "其他"

#: src/gui/HelpDialog.cpp:294
msgid "Developers"
msgstr "開發團隊"
>>>>>>> 1bf839b5

#: src/gui/HelpDialog.cpp:295
#, qt-format
msgid "Project coordinator & lead developer: %1"
msgstr "計畫協調 & 開發經理: %1"

#: src/gui/HelpDialog.cpp:296
#, qt-format
msgid "Doc author/developer: %1"
msgstr "說明文件撰寫: %1"

#: src/gui/HelpDialog.cpp:297
#, qt-format
msgid "Graphic/other designer: %1"
msgstr "視覺與其他設計: %1"

#: src/translations.h:86
msgid "Despina"
msgstr ""

#: src/gui/HelpDialog.cpp:298 src/gui/HelpDialog.cpp:299
#: src/gui/HelpDialog.cpp:301 src/gui/HelpDialog.cpp:302
#, qt-format
msgid "Developer: %1"
msgstr "開發: %1"

<<<<<<< HEAD
#: src/gui/HelpDialog.cpp:294
msgid "Developers"
msgstr "開發團隊"

#: src/ui_viewDialog.h:1072
msgid "Dim faint stars when a very bright object is visible"
msgstr "將極亮星體週遭的恆星亮度降低"

#: src/translations.h:66
msgid "Dione"
msgstr "土衛四 (戴奧妮)"

#: src/ui_configurationDialog.h:830
msgid "Disc viewport"
msgstr "圓形視角"
=======
#: src/gui/HelpDialog.cpp:300
#, qt-format
msgid "OSX Developer: %1"
msgstr "OSX 開發: %1"
>>>>>>> 1bf839b5

#: src/gui/StelGui.cpp:98
msgid "Display Options"
msgstr "顯示選項"

#: src/gui/StelGui.cpp:99
msgid "Constellation lines"
msgstr "星座連線"

#: src/gui/StelGui.cpp:100
msgid "Constellation art"
msgstr "星座圖繪"

#: src/gui/StelGui.cpp:101
msgid "Constellation labels"
msgstr "星座名稱"

#: src/gui/StelGui.cpp:102
msgid "Constellation boundaries"
msgstr "星座界線"

<<<<<<< HEAD
#: src/core/modules/StarWrapper.cpp:122
#: plugins/Supernovas/src/Supernova.cpp:107
#, qt-format
msgid "Distance: %1 Light Years"
msgstr "距離: %1 光年"

#: src/core/modules/Planet.cpp:143
#, no-c-format, qt-format
msgid "Distance: %1AU"
msgstr "距離: %1AU (天文單位)"
=======
#: src/gui/StelGui.cpp:104 src/ui_viewDialog.h:1103
msgid "Azimuthal grid"
msgstr "地平座標"

#: src/gui/StelGui.cpp:105 src/ui_viewDialog.h:1101
msgid "Equatorial grid"
msgstr "赤道座標"
>>>>>>> 1bf839b5

#: src/gui/StelGui.cpp:106 src/ui_viewDialog.h:1102
msgid "Equatorial J2000 grid"
msgstr "赤道座標 (J2000)"

<<<<<<< HEAD
#: src/gui/ConfigurationDialog.cpp:676
#, qt-format
msgid ""
"Download size: %1MB\n"
"Star count: %2 Million\n"
"Magnitude range: %3 - %4"
msgstr ""
"下載大小: %1MB\n"
"恆星數量: %2 百萬\n"
"星等: %3 - %4"
=======
#: src/gui/StelGui.cpp:107
msgid "Galactic grid"
msgstr "銀河座標"
>>>>>>> 1bf839b5

#: src/gui/StelGui.cpp:108 src/ui_viewDialog.h:1107
msgid "Ecliptic line"
msgstr "黃道"

<<<<<<< HEAD
#: src/gui/ConfigurationDialog.cpp:728
#, qt-format
msgid ""
"Downloading %1...\n"
"(You can close this window.)"
msgstr ""
"正在下載 %1...\n"
"(您可以關閉此視窗)"

#: src/ui_viewDialog.h:1074
msgid "Dynamic eye adaptation"
msgstr "人眼動態視覺調適"

#: src/translations.h:128
msgid "E"
msgstr "東"
=======
#: src/gui/StelGui.cpp:109 src/ui_viewDialog.h:1104
msgid "Equator line"
msgstr "赤道"

#: src/gui/StelGui.cpp:110 src/ui_viewDialog.h:1105
msgid "Meridian line"
msgstr "經線"

#: src/gui/StelGui.cpp:111 src/ui_viewDialog.h:1106
msgid "Horizon line"
msgstr ""
>>>>>>> 1bf839b5

#: src/gui/StelGui.cpp:112 src/ui_viewDialog.h:1108
msgid "Cardinal points"
msgstr "基點"

<<<<<<< HEAD
#: src/core/modules/GridLinesMgr.cpp:529
msgid "Ecliptic"
msgstr "黃道"

#: src/core/modules/Planet.cpp:136
#, fuzzy, qt-format
msgid "Ecliptic Geocentric (of date): %1/%2"
msgstr "赤經/赤緯 (日期): %1/%2"

#: src/translations.h:196
msgid "Ecliptic Line"
msgstr "黃道"

#: src/gui/StelGui.cpp:108 src/ui_viewDialog.h:1107
msgid "Ecliptic line"
msgstr "黃道"

#: src/translations.h:153
msgid "Effects "
msgstr "效果設定 "

#: src/translations.h:134
msgid "Egyptian"
msgstr "古埃及"

#: src/translations.h:52
msgid "Elara"
msgstr ""

#: src/ui_configurationDialog.h:786
msgid "Enable keyboard navigation"
msgstr "啟動鍵盤導覽"
=======
#: src/gui/StelGui.cpp:114
msgid "Ground"
msgstr "地面"

#: src/gui/StelGui.cpp:115 src/ui_viewDialog.h:1081
msgid "Atmosphere"
msgstr "大氣"

#: src/gui/StelGui.cpp:116
msgid "Fog"
msgstr "霧"

#: src/gui/StelGui.cpp:118 src/ui_viewDialog.h:1090
msgid "Nebulas"
msgstr "星雲"

#: src/gui/StelGui.cpp:119
msgid "Nebulas background images"
msgstr "星雲背景影像"

#: src/gui/StelGui.cpp:120 src/ui_viewDialog.h:1067 src/ui_viewDialog.h:1089
msgid "Stars"
msgstr "恆星"
>>>>>>> 1bf839b5

#: src/gui/StelGui.cpp:121
msgid "Planets labels"
msgstr "行星標示"

<<<<<<< HEAD
#: src/translations.h:64
msgid "Enceladus"
msgstr "土衛二 (恩瑟阿達斯)"
=======
#: src/gui/StelGui.cpp:122
msgid "Planet orbits"
msgstr "行星軌道"
>>>>>>> 1bf839b5

#: src/gui/StelGui.cpp:123
msgid "Planet trails"
msgstr "行星軌跡"

#: src/gui/StelGui.cpp:125
msgid "Night mode"
msgstr "夜間模式"

<<<<<<< HEAD
#: src/core/modules/GridLinesMgr.cpp:533
msgid "Equator"
msgstr "赤道"

#: src/translations.h:195
msgid "Equator Line"
msgstr "赤道"

#: src/gui/StelGui.cpp:109 src/ui_viewDialog.h:1104
msgid "Equator line"
msgstr "赤道"

#: src/translations.h:194
msgid "Equatorial Grid"
msgstr "赤道座標系統"

#: src/gui/StelGui.cpp:106 src/ui_viewDialog.h:1102
msgid "Equatorial J2000 grid"
msgstr "赤道座標 (J2000)"

#: src/gui/StelGui.cpp:105 src/ui_viewDialog.h:1101
msgid "Equatorial grid"
msgstr "赤道座標"

#: src/translations.h:81
msgid "Eris"
msgstr ""

#. TRANSLATORS: Asteroid (433) Eros
#: src/translations.h:116
msgid "Eros"
msgstr ""

#: src/gui/ConfigurationDialog.cpp:723 src/gui/ConfigurationDialog.cpp:757
#, qt-format
msgid ""
"Error downloading %1:\n"
"%2"
msgstr ""
"下載 %1 時發生錯誤:\n"
"%2"

#: src/gui/ConfigurationDialog.cpp:812
=======
#: src/gui/StelGui.cpp:126
msgid "Full-screen mode"
msgstr "全螢幕模式"

#: src/gui/StelGui.cpp:127
msgid "Flip scene horizontally"
msgstr "水平翻轉"

#: src/gui/StelGui.cpp:128
msgid "Flip scene vertically"
msgstr "垂直翻轉"

#: src/gui/StelGui.cpp:130
msgid "Windows"
msgstr "視窗"

#: src/gui/StelGui.cpp:131
msgid "Help window"
msgstr "說明"

#: src/gui/StelGui.cpp:132
msgid "Configuration window"
msgstr "設定"

#: src/gui/StelGui.cpp:133
msgid "Search window"
msgstr "搜尋"

#: src/gui/StelGui.cpp:134
msgid "Sky and viewing options window"
msgstr "星空與顯示"

#: src/gui/StelGui.cpp:135
msgid "Date/time window"
msgstr "日期/時間"

#: src/gui/StelGui.cpp:136
msgid "Location window"
msgstr "位置"

#: src/gui/StelGui.cpp:138
msgid "Script console window"
msgstr "Script 主控台視窗"

#: src/gui/StelGui.cpp:141 src/ui_dateTimeDialogGui.h:294
msgid "Date and Time"
msgstr "日期與時間"

#: src/gui/StelGui.cpp:145
msgid "Decrease time speed"
msgstr "減慢時間速度"

#: src/gui/StelGui.cpp:146
msgid "Increase time speed"
msgstr "加快時間速度"

#: src/gui/StelGui.cpp:147
msgid "Set normal time rate"
msgstr "正常時間速度"

#: src/gui/StelGui.cpp:148
msgid "Decrease time speed (a little)"
msgstr "減慢時間速度 (微調)"

#: src/gui/StelGui.cpp:149
msgid "Increase time speed (a little)"
msgstr "加快時間速度 (微調)"

#: src/gui/StelGui.cpp:150
msgid "Set time rate to zero"
msgstr "調整時間速率至零"

#: src/gui/StelGui.cpp:151
msgid "Set time to now"
msgstr "跳至目前時刻"

#: src/gui/StelGui.cpp:152
msgid "Add 1 solar hour"
msgstr "增加 1 太陽時"

#: src/gui/StelGui.cpp:153
msgid "Subtract 1 solar hour"
msgstr "減少 1 太陽時"

#: src/gui/StelGui.cpp:154
msgid "Add 1 solar day"
msgstr "增加 1 太陽日"

#: src/gui/StelGui.cpp:155
msgid "Subtract 1 solar day"
msgstr "減少 1 太陽日"

#: src/gui/StelGui.cpp:156
msgid "Add 1 solar week"
msgstr "增加 1 太陽週"

#: src/gui/StelGui.cpp:157
msgid "Subtract 1 solar week"
msgstr "減少 1 太陽週"

#: src/gui/StelGui.cpp:158
msgid "Add 1 sidereal day"
msgstr "增加 1 恆星日"

#: src/gui/StelGui.cpp:159
msgid "Subtract 1 sidereal day"
msgstr "減少 1 恆星日"

#: src/gui/StelGui.cpp:160
msgid "Add 1 sidereal week"
msgstr "增加 1 恆星週"

#: src/gui/StelGui.cpp:161
msgid "Subtract 1 sidereal week"
msgstr "減少 1 恆星週"

#: src/gui/StelGui.cpp:164
msgid "Center on selected object"
msgstr "將選擇天體移至畫面中央"

#: src/gui/StelGui.cpp:165
msgid "Track object"
msgstr "追蹤"

#: src/gui/StelGui.cpp:166
msgid "Zoom in on selected object"
msgstr "放大已選擇的物體"

#: src/gui/StelGui.cpp:167
msgid "Zoom out"
msgstr "縮小"

#: src/gui/StelGui.cpp:168
msgid "Set home planet to selected planet"
msgstr "將選擇的行星設為目前位置"

#: src/gui/StelGui.cpp:171
msgid "Switch between equatorial and azimuthal mount"
msgstr "在赤道座標與地平座標系統之間切換"

#: src/gui/StelGui.cpp:172
msgid "Quit"
msgstr "結束"

#: src/gui/StelGui.cpp:173
msgid "Save screenshot"
msgstr "儲存螢幕擷取圖片"

#: src/gui/StelGui.cpp:176
msgid "Auto hide horizontal button bar"
msgstr "自動隱藏水平工具列"

#: src/gui/StelGui.cpp:177
msgid "Auto hide vertical button bar"
msgstr "自動隱藏垂直工具列"

#: src/gui/StelGui.cpp:178
msgid "Toggle visibility of GUI"
msgstr "切換介面顯示"

#: src/gui/StelGuiItems.cpp:541
#, no-c-format, qt-format
msgid "%1m"
msgstr "%1m"

#: src/gui/ViewDialog.cpp:422
msgid "No description"
msgstr "沒有描述"

#: src/gui/ViewDialog.cpp:506
msgid "No shooting stars"
msgstr "無流星"

#: src/gui/ViewDialog.cpp:509
msgid "Normal rate"
msgstr "日常頻率"

#: src/gui/ViewDialog.cpp:512
msgid "Standard Perseids rate"
msgstr "標準英仙座流星雨頻率"

#: src/gui/ViewDialog.cpp:515
msgid "Exceptional Leonid rate"
msgstr "超量獅子座流星雨"

#: src/gui/ViewDialog.cpp:518
msgid "Highest rate ever (1966 Leonids)"
msgstr "至今最高頻率 (1966 獅子座流星雨)"

#: src/gui/LocationDialog.cpp:334
msgid "New Location"
msgstr "新位置"

#: src/gui/AddRemoveLandscapesDialog.cpp:112
msgid "Select a ZIP archive that contains a Stellarium landscape"
msgstr "選擇含有 Stellarium 地景的 ZIP 壓縮檔"

#. TRANSLATORS: This string is displayed in the "Files of type:" drop-down list in the standard file selection dialog.
#: src/gui/AddRemoveLandscapesDialog.cpp:114
msgid "ZIP archives"
msgstr "ZIP 壓縮檔"

#: src/gui/AddRemoveLandscapesDialog.cpp:127
>>>>>>> 1bf839b5
#, qt-format
msgid "Landscape \"%1\" has been installed successfully."
msgstr "地景「%1」安裝完成。"

#: src/gui/AddRemoveLandscapesDialog.cpp:128
#: src/gui/AddRemoveLandscapesDialog.cpp:155
msgid "Success"
msgstr "完成"

#: src/gui/AddRemoveLandscapesDialog.cpp:141
#: src/gui/AddRemoveLandscapesDialog.cpp:211
#: src/gui/AddRemoveLandscapesDialog.cpp:220
#: src/gui/AddRemoveLandscapesDialog.cpp:228
msgid "No landscape was installed."
msgstr "沒有安裝任何地景。"

#: src/gui/AddRemoveLandscapesDialog.cpp:142
#: src/gui/AddRemoveLandscapesDialog.cpp:166
#: src/gui/AddRemoveLandscapesDialog.cpp:215
#: src/gui/AddRemoveLandscapesDialog.cpp:221
#: src/gui/AddRemoveLandscapesDialog.cpp:229
#: src/gui/AddRemoveLandscapesDialog.cpp:239
msgid "Error!"
msgstr "錯誤!"

#: src/gui/AddRemoveLandscapesDialog.cpp:154
#, qt-format
msgid "Landscape \"%1\" has been removed successfully."
msgstr "地景「%1」已成功移除。"

<<<<<<< HEAD
#: src/gui/ViewDialog.cpp:515
msgid "Exceptional Leonid rate"
msgstr "超量獅子座流星雨"

#: src/ui_searchDialogGui.h:450
msgid "Find Object"
msgstr "尋找天體"

#: src/ui_searchDialogGui.h:451
#, fuzzy
msgid "Find Object or Position"
msgstr "尋找天體"

#: src/gui/ConfigurationDialog.cpp:665
msgid "Finished downloading all star catalogs!"
msgstr "下載所有星表完畢！"

#: src/gui/ConfigurationDialog.cpp:685
msgid ""
"Finished downloading new star catalogs!\n"
"Restart Stellarium to display them."
msgstr ""
"新的星表下載完成！\n"
"請重新啟動 Stellarium 以顯示新的星表。"
=======
#: src/gui/AddRemoveLandscapesDialog.cpp:165
#: src/gui/AddRemoveLandscapesDialog.cpp:235
msgid "The selected landscape could not be (completely) removed."
msgstr "選擇的地景無法被（完全）移除。"

#. TRANSLATORS: MiB = mebibytes (IEC 60027-2 standard for 2^20 bytes)
#: src/gui/AddRemoveLandscapesDialog.cpp:188
#, qt-format
msgid "Size on disk: %1 MiB"
msgstr "檔案大小: %1 MiB"

#. TRANSLATORS: The parameter is a file/directory path that may be quite long.
#: src/gui/AddRemoveLandscapesDialog.cpp:214
#, qt-format
msgid "Stellarium cannot open for reading or writing %1"
msgstr "Stellarium 無法讀取或是寫入資料夾 %1"

#: src/gui/AddRemoveLandscapesDialog.cpp:220
msgid ""
"The selected file is not a ZIP archive or does not contain a Stellarium "
"landscape."
msgstr "選擇的檔案並不是 ZIP 壓縮檔，或是該檔案內無任何 Stellarium 地景。"

#. TRANSLATORS: The parameter is the duplicate name or identifier.
#: src/gui/AddRemoveLandscapesDialog.cpp:227
#, qt-format
msgid "A landscape with the same name or identifier (%1) already exists."
msgstr "您已安裝另一個使用相同 ID (%1) 的地景"

#. TRANSLATORS: The parameter is a file/directory path that may be quite long. "It" refers to a landscape that can't be removed.
#: src/gui/AddRemoveLandscapesDialog.cpp:238
#, qt-format
msgid "You can remove it manually by deleting the following directory: %1"
msgstr "您可以刪除以下資料夾以手動移除地景: %1"

#: src/main.cpp:335
msgid "This system does not support OpenGL."
msgstr "系統不支援 OpenGL。"

#: src/translations.h:33
msgid "Sun"
msgstr "太陽"

#: src/translations.h:34
msgid "Mercury"
msgstr "水星"

#: src/translations.h:35
msgid "Venus"
msgstr "金星"

#: src/translations.h:36
msgid "Earth"
msgstr "地球"

#: src/translations.h:37
msgid "Moon"
msgstr "月球"

#: src/translations.h:38
msgid "Mars"
msgstr "火星"
>>>>>>> 1bf839b5

#: src/translations.h:39
msgid "Deimos"
msgstr "火衛二 (戴摩斯)"

<<<<<<< HEAD
#: src/gui/StelGui.cpp:127
msgid "Flip scene horizontally"
msgstr "水平翻轉"

#: src/gui/StelGui.cpp:128
msgid "Flip scene vertically"
msgstr "垂直翻轉"

#. TRANSLATORS: Asteroid (8) Flora
#: src/translations.h:104
msgid "Flora"
msgstr ""

#: src/gui/StelGui.cpp:116
msgid "Fog"
msgstr "霧"

#: src/gui/StelGui.cpp:126
msgid "Full-screen mode"
msgstr "全螢幕模式"
=======
#: src/translations.h:40
msgid "Phobos"
msgstr "火衛一 (弗伯斯)"

#: src/translations.h:41
msgid "Ceres"
msgstr ""

#: src/translations.h:42
msgid "Pallas"
msgstr ""

#: src/translations.h:43
msgid "Juno"
msgstr ""

#: src/translations.h:44
msgid "Vesta"
msgstr ""
>>>>>>> 1bf839b5

#: src/translations.h:45
msgid "Jupiter"
msgstr "木星"

#: src/translations.h:46
msgid "Io"
msgstr "木衛一 (伊奧)"

<<<<<<< HEAD
#: src/translations.h:87
#, fuzzy
msgid "Galatea"
msgstr "星系"

#: src/core/modules/Nebula.cpp:284
msgid "Galaxy"
msgstr "星系"
=======
#: src/translations.h:47
msgid "Europa"
msgstr "木衛二 (歐羅巴)"
>>>>>>> 1bf839b5

#: src/translations.h:48
msgid "Ganymede"
msgstr "木衛三 (加尼美德)"

<<<<<<< HEAD
#: src/translations.h:150
msgid "General "
msgstr "一般設定 "

#: src/gui/ConfigurationDialog.cpp:674
#, qt-format
msgid "Get catalog %1 of %2"
msgstr "取得星表 %1/%2"
=======
#: src/translations.h:49
msgid "Callisto"
msgstr "木衛四 (卡利斯托)"

#: src/translations.h:50
msgid "Amalthea"
msgstr ""
>>>>>>> 1bf839b5

#: src/translations.h:51
msgid "Himalia"
msgstr ""

<<<<<<< HEAD
#: src/core/modules/Nebula.cpp:290
msgid "Globular cluster"
msgstr "球狀星團"
=======
#: src/translations.h:52
msgid "Elara"
msgstr ""
>>>>>>> 1bf839b5

#: src/translations.h:53
msgid "Pasiphae"
msgstr ""

#: src/translations.h:54
msgid "Sinope"
msgstr ""

<<<<<<< HEAD
#: src/ui_searchDialogGui.h:529
msgid "Greek letters for Bayer designations"
msgstr ""

#: src/gui/StelGui.cpp:114
msgid "Ground"
msgstr "地面"

#: src/translations.h:90
#, fuzzy
msgid "Halimede"
msgstr "木衛三 (加尼美德)"

#: src/core/StelProjectorClasses.cpp:182
msgid "Hammer-Aitoff"
msgstr "Hammer-Aitoff"

#. TRANSLATORS: Asteroid (6) Hebe
#: src/translations.h:100
msgid "Hebe"
msgstr ""

#. TRANSLATORS: Asteroid (624) Hektor
#: src/translations.h:118
msgid "Hektor"
=======
#: src/translations.h:55
msgid "Lysithea"
msgstr ""

#: src/translations.h:56
msgid "Carme"
msgstr ""

#: src/translations.h:57
msgid "Ananke"
msgstr ""

#: src/translations.h:58
msgid "Leda"
>>>>>>> 1bf839b5
msgstr ""

#: src/translations.h:59
msgid "Thebe"
msgstr ""

<<<<<<< HEAD
#: src/gui/StelGui.cpp:131
msgid "Help window"
msgstr "說明"
=======
#: src/translations.h:60
msgid "Adrastea"
msgstr ""
>>>>>>> 1bf839b5

#. TRANSLATORS: Asteroid (9) Metis
#: src/translations.h:61 src/translations.h:106
msgid "Metis"
msgstr ""

#: src/translations.h:62
msgid "Saturn"
msgstr "土星"

<<<<<<< HEAD
#: src/gui/ViewDialog.cpp:518
msgid "Highest rate ever (1966 Leonids)"
msgstr "至今最高頻率 (1966 獅子座流星雨)"

#: src/translations.h:51
msgid "Himalia"
msgstr ""

#: plugins/Supernovas/src/Supernovas.cpp:59
msgid "Historical supernova"
msgstr ""

#: src/core/modules/GridLinesMgr.cpp:537
msgid "Horizon"
msgstr ""

#: src/gui/StelGui.cpp:111 src/ui_viewDialog.h:1106
#, fuzzy
msgid "Horizon line"
msgstr "經線"

#: src/core/StelObject.cpp:94 src/core/StelObject.cpp:97
#, qt-format
msgid "Hour angle/DE: %1/%2"
msgstr "時角/赤緯: %1/%2"

#: src/ui_viewDialog.h:1093
msgid "Hourly zenith rate:"
msgstr "流星天頂小時率:"

#. TRANSLATORS: Asteroid (10) Hygiea
#: src/translations.h:108
msgid "Hygiea"
msgstr ""

=======
#: src/translations.h:63
msgid "Mimas"
msgstr "土衛一 (邁馬斯)"

#: src/translations.h:64
msgid "Enceladus"
msgstr "土衛二 (恩瑟阿達斯)"

#: src/translations.h:65
msgid "Tethys"
msgstr "土衛三 (蒂西斯)"

#: src/translations.h:66
msgid "Dione"
msgstr "土衛四 (戴奧妮)"

#: src/translations.h:67
msgid "Rhea"
msgstr "土衛五 (麗雅)"

#: src/translations.h:68
msgid "Titan"
msgstr "土衛六 (泰坦)"

>>>>>>> 1bf839b5
#: src/translations.h:69
msgid "Hyperion"
msgstr "土衛七 (海帕里翁)"

#: src/translations.h:70
msgid "Iapetus"
msgstr "土衛八 (艾佩特斯)"

<<<<<<< HEAD
#: src/core/StelProjectorClasses.cpp:150
msgid ""
"In fish-eye projection, or <i>azimuthal equidistant projection</i>, straight "
"lines become curves when they appear a large angular distance from the "
"centre of the field of view (like the distortions seen with very wide angle "
"camera lenses)."
msgstr ""
"魚眼投影法或稱為<i>等距方位投影法</i>，當直線距離中心的角度很大時會變成曲線 "
"(像是從廣角鏡頭看出去所見到的變形)。"

#: src/gui/StelGui.cpp:146
msgid "Increase time speed"
msgstr "加快時間速度"

#: src/gui/StelGui.cpp:149
msgid "Increase time speed (a little)"
msgstr "加快時間速度 (微調)"

#: src/ui_addRemoveLandscapesDialog.h:269
msgid "Install a new landscape from a ZIP archive..."
msgstr "從 ZIP 壓縮檔安裝新地景..."

#: src/translations.h:135
msgid "Inuit"
msgstr "因努伊特"
=======
#: src/translations.h:71
msgid "Phoebe"
msgstr "土衛九 (菲碧)"
>>>>>>> 1bf839b5

#: src/translations.h:72
msgid "Neptune"
msgstr "海王星"

#: src/translations.h:73
msgid "Uranus"
msgstr "天王星"

<<<<<<< HEAD
#. TRANSLATORS: Asteroid (7) Iris
#: src/translations.h:102
msgid "Iris"
=======
#: src/translations.h:74
msgid "Miranda"
>>>>>>> 1bf839b5
msgstr ""

#: src/translations.h:75
msgid "Ariel"
msgstr ""

<<<<<<< HEAD
#: src/translations.h:45
msgid "Jupiter"
msgstr "木星"

#. TRANSLATORS: Name of supernova SN 1604A
#: src/translations.h:122
msgid "Kepler's Supernova"
msgstr ""

#: src/gui/HelpDialog.cpp:164
msgid "Keys"
msgstr "快速鍵"

#: src/translations.h:136
msgid "Korean"
msgstr "古朝鮮"

#: src/ui_viewDialog.h:1088
msgid "Labels and Markers"
msgstr "名稱與標記"

#: src/translations.h:137
msgid "Lakota"
msgstr "拉科塔"

#: src/ui_viewDialog.h:1062
msgid "Landscape"
msgstr "地景"

#: src/gui/AddRemoveLandscapesDialog.cpp:127
#, qt-format
msgid "Landscape \"%1\" has been installed successfully."
msgstr "地景「%1」安裝完成。"

#: src/gui/AddRemoveLandscapesDialog.cpp:154
#, qt-format
msgid "Landscape \"%1\" has been removed successfully."
msgstr "地景「%1」已成功移除。"

#: src/translations.h:201
msgid "Landscape: "
msgstr "地景: "

#: src/translations.h:93
msgid "Laomedeia"
msgstr ""

#: src/translations.h:88
msgid "Larissa"
msgstr ""

#: src/ui_locationDialogGui.h:395
msgid "Latitude:"
msgstr "緯度:"

#: src/translations.h:157
msgid "Latitude: "
msgstr "緯度: "

#: src/translations.h:58
msgid "Leda"
msgstr ""

#: src/gui/HelpDialog.cpp:56
msgid "Left click"
msgstr "滑鼠左鍵"

#: src/gui/ConfigurationDialog.cpp:586
msgid "License"
msgstr "授權條款"

#: src/translations.h:200
msgid "Light Pollution Luminance: "
msgstr "光害程度: "

#: src/ui_viewDialog.h:1083
msgid "Light pollution: "
msgstr "光害程度: "

#: src/translations.h:182
msgid "Limiting Magnitude: "
msgstr "顯示星等極限: "

#: src/translations.h:217
msgid "Load Default Configuration: "
msgstr "載入預設值: "
=======
#: src/translations.h:76
msgid "Umbriel"
msgstr ""

#: src/translations.h:77
msgid "Titania"
msgstr ""

#: src/translations.h:78
msgid "Oberon"
msgstr ""

#: src/translations.h:79
msgid "Pluto"
msgstr "冥王星"

#: src/translations.h:80
msgid "Charon"
msgstr "冥衛一 (夏龍)"

#: src/translations.h:81
msgid "Eris"
msgstr ""

#: src/translations.h:82
msgid "Triton"
msgstr ""

#: src/translations.h:83
msgid "Nereid"
msgstr ""

#: src/translations.h:84
msgid "Naiad"
msgstr ""

#: src/translations.h:85
msgid "Thalassa"
msgstr ""
>>>>>>> 1bf839b5

#: src/translations.h:86
msgid "Despina"
msgstr ""

<<<<<<< HEAD
#: src/translations.h:211
msgid "Local Script: "
msgstr "本地端劇本: "
=======
#: src/translations.h:87
msgid "Galatea"
msgstr ""
>>>>>>> 1bf839b5

#: src/translations.h:88
msgid "Larissa"
msgstr ""

<<<<<<< HEAD
#: src/gui/StelGui.cpp:136
msgid "Location window"
msgstr "位置"

#: src/core/modules/LandscapeMgr.cpp:491
msgid "Location: "
msgstr "位置: "
=======
#: src/translations.h:89
msgid "Proteus"
msgstr ""

#: src/translations.h:90
msgid "Halimede"
msgstr ""
>>>>>>> 1bf839b5

#: src/translations.h:91
msgid "Psamathe"
msgstr ""

#: src/translations.h:92
msgid "Sao"
msgstr ""

<<<<<<< HEAD
#: src/translations.h:158
msgid "Longitude: "
msgstr "經度: "

#: src/translations.h:55
msgid "Lysithea"
msgstr ""

#: src/translations.h:204
msgid "Magnitude Scaling Multiplier: "
msgstr "星等成像加成: "

#: src/translations.h:179
msgid "Magnitude Sizing Multiplier: "
msgstr "星等成像加成: "

#: src/core/modules/Nebula.cpp:99 src/core/modules/Planet.cpp:120
#: plugins/Supernovas/src/Supernova.cpp:98
#, qt-format
msgid "Magnitude: <b>%1</b>"
msgstr "視星等: <b>%1</b>"

#: src/core/modules/StarWrapper.cpp:51 src/core/modules/StarWrapper.cpp:108
#, qt-format
msgid "Magnitude: <b>%1</b> (B-V: %2)"
msgstr "視星等: <b>%1</b> (B-V: %2)"
=======
#: src/translations.h:93
msgid "Laomedeia"
msgstr ""

#: src/translations.h:94
msgid "Neso"
msgstr ""

#: src/translations.h:95
msgid "Solar System Observer"
msgstr "太陽系全覽點"

#. TRANSLATORS: Asteroid (5) Astraea
#: src/translations.h:98
msgid "Astraea"
msgstr ""

#. TRANSLATORS: Asteroid (6) Hebe
#: src/translations.h:100
msgid "Hebe"
msgstr ""
>>>>>>> 1bf839b5

#. TRANSLATORS: Asteroid (7) Iris
#: src/translations.h:102
msgid "Iris"
msgstr ""

<<<<<<< HEAD
#: src/translations.h:202
msgid "Manual zoom: "
msgstr "分級縮放: "

#: src/translations.h:138
msgid "Maori"
msgstr "毛利"

#: src/ui_viewDialog.h:1060
msgid "Markings"
msgstr "標示"
=======
#. TRANSLATORS: Asteroid (8) Flora
#: src/translations.h:104
msgid "Flora"
msgstr ""

#. TRANSLATORS: Asteroid (10) Hygiea
#: src/translations.h:108
msgid "Hygiea"
msgstr ""

#. TRANSLATORS: Asteroid (1221) Amor
#: src/translations.h:110
msgid "Amor"
msgstr ""
>>>>>>> 1bf839b5

#. TRANSLATORS: Asteroid (99942) Apophis
#: src/translations.h:112
msgid "Apophis"
msgstr ""

#. TRANSLATORS: Asteroid (2060) Chiron
#: src/translations.h:114
msgid "Chiron"
msgstr ""

#. TRANSLATORS: Asteroid (433) Eros
#: src/translations.h:116
msgid "Eros"
msgstr ""

<<<<<<< HEAD
#: src/translations.h:180
msgid "Maximum Magnitude to Label: "
msgstr "顯示高於該星等之星名 "

#: src/translations.h:206
msgid "Maximum Nebula Magnitude to Label: "
msgstr "顯示高於該星等之星雲: "
=======
#. TRANSLATORS: Asteroid (624) Hektor
#: src/translations.h:118
msgid "Hektor"
msgstr ""

#. TRANSLATORS: Name of supernova SN 1572A
#: src/translations.h:120
msgid "Tycho's Supernova"
msgstr ""
>>>>>>> 1bf839b5

#. TRANSLATORS: Name of supernova SN 1604A
#: src/translations.h:122
msgid "Kepler's Supernova"
msgstr ""

#: src/translations.h:126
msgid "N"
msgstr "北"

<<<<<<< HEAD
#: src/core/modules/GridLinesMgr.cpp:525
msgid "Meridian"
msgstr "子午線"

#: src/translations.h:192
msgid "Meridian Line"
msgstr "子午線"

#: src/gui/StelGui.cpp:110 src/ui_viewDialog.h:1105
msgid "Meridian line"
msgstr "經線"

#. TRANSLATORS: Asteroid (9) Metis
#: src/translations.h:61 src/translations.h:106
msgid "Metis"
msgstr ""

#: src/translations.h:205
msgid "Milky Way intensity: "
msgstr "銀河密度: "

#: src/translations.h:63
msgid "Mimas"
msgstr "土衛一 (邁馬斯)"

#: src/translations.h:74
msgid "Miranda"
msgstr ""

#: src/gui/HelpDialog.cpp:234 src/gui/HelpDialog.cpp:326
#: src/gui/HelpDialog.cpp:328 src/gui/StelGui.cpp:170
msgid "Miscellaneous"
msgstr "其他"
=======
#: src/translations.h:127
msgid "S"
msgstr "南"

#: src/translations.h:128
msgid "E"
msgstr "東"

#: src/translations.h:129
msgid "W"
msgstr "西"

#: src/translations.h:132
msgid "Aztec"
msgstr ""

#: src/translations.h:133
msgid "Chinese"
msgstr "中國"

#: src/translations.h:134
msgid "Egyptian"
msgstr "古埃及"

#: src/translations.h:135
msgid "Inuit"
msgstr "因努伊特"

#: src/translations.h:136
msgid "Korean"
msgstr "古朝鮮"
>>>>>>> 1bf839b5

#: src/translations.h:137
msgid "Lakota"
msgstr "拉科塔"

#: src/translations.h:138
msgid "Maori"
msgstr "毛利"

#: src/translations.h:139
msgid "Navajo"
msgstr "納瓦伙"

#: src/translations.h:140
msgid "Norse"
msgstr "北歐"

#: src/translations.h:141
msgid "Polynesian"
msgstr "玻里尼西亞"

<<<<<<< HEAD
#: src/gui/HelpDialog.cpp:61 src/gui/StelGui.cpp:163
msgid "Movement and Selection"
msgstr "移動與選擇"

#: src/translations.h:126
msgid "N"
msgstr "北"

#: src/translations.h:84
msgid "Naiad"
msgstr ""

#: src/ui_locationDialogGui.h:408
msgid "Name/City:"
msgstr "地名/城市名稱:"

#: src/translations.h:139
msgid "Navajo"
msgstr "納瓦伙"
=======
#: src/translations.h:142
msgid "Sami"
msgstr ""

#: src/translations.h:143
msgid "Tupi-Guarani"
msgstr "圖皮-瓜拉尼諸 (南美)"

#: src/translations.h:144
msgid "Western"
msgstr "西洋"

#: src/translations.h:148
msgid "Set Location "
msgstr "位置設定 "
>>>>>>> 1bf839b5

#: src/translations.h:149
msgid "Set Time "
msgstr "時間設定 "

<<<<<<< HEAD
#: src/core/modules/Nebula.cpp:293
msgid "Nebula"
msgstr "星雲"

#: src/translations.h:198
msgid "Nebula Circles"
msgstr "星雲標示"

#: src/translations.h:197
msgid "Nebula Names"
msgstr "星雲名稱"

#: src/gui/StelGui.cpp:118 src/ui_viewDialog.h:1090
msgid "Nebulas"
msgstr "星雲"

#: src/gui/StelGui.cpp:119
msgid "Nebulas background images"
msgstr "星雲背景影像"

#: src/translations.h:72
msgid "Neptune"
msgstr "海王星"

#: src/translations.h:83
msgid "Nereid"
msgstr ""

#: src/translations.h:94
msgid "Neso"
msgstr ""

#: src/gui/LocationDialog.cpp:334
msgid "New Location"
msgstr "新位置"

#: src/gui/StelGui.cpp:125
msgid "Night mode"
msgstr "夜間模式"

#: src/gui/ViewDialog.cpp:422
msgid "No description"
msgstr "沒有描述"
=======
#: src/translations.h:150
msgid "General "
msgstr "一般設定 "

#: src/translations.h:151
msgid "Stars "
msgstr "恆星設定 "

#: src/translations.h:152
msgid "Colors "
msgstr "色彩設定 "

#: src/translations.h:153
msgid "Effects "
msgstr "效果設定 "

#: src/translations.h:154
msgid "Scripts "
msgstr "劇本設定 "

#: src/translations.h:155
msgid "Administration "
msgstr "管理設定 "

#: src/translations.h:157
msgid "Latitude: "
msgstr "緯度: "

#: src/translations.h:158
msgid "Longitude: "
msgstr "經度: "

#: src/translations.h:159
msgid "Altitude (m): "
msgstr "海拔 (公尺): "
>>>>>>> 1bf839b5

#: src/translations.h:160
msgid "Solar System Body: "
msgstr "觀測者所處太陽系天體: "

<<<<<<< HEAD
#: src/gui/ViewDialog.cpp:506
msgid "No shooting stars"
msgstr "無流星"
=======
#: src/translations.h:162
msgid "Sky Time: "
msgstr "星空時間: "
>>>>>>> 1bf839b5

#: src/translations.h:163
msgid "Set Time Zone: "
msgstr "時區設定: "

<<<<<<< HEAD
#: src/gui/ViewDialog.cpp:509
msgid "Normal rate"
msgstr "日常頻率"

#: src/translations.h:140
msgid "Norse"
msgstr "北歐"
=======
#: src/translations.h:164
msgid "Day keys: "
msgstr "時間定義: "

#: src/translations.h:165
msgid "Calendar"
msgstr "太陽日"
>>>>>>> 1bf839b5

#: src/translations.h:166
msgid "Sidereal"
msgstr "恆星日"

<<<<<<< HEAD
#: src/translations.h:78
msgid "Oberon"
msgstr ""

#: src/ui_searchDialogGui.h:530
#, fuzzy
msgid "Object"
msgstr "尋找天體"

#: src/translations.h:203
msgid "Object Sizing Rule: "
msgstr "天體成像大小: "

#: src/core/modules/Planet.cpp:137
#, fuzzy, qt-format
msgid "Obliquity (of date): %1"
msgstr "赤經/赤緯 (日期): %1/%2"

#: plugins/Oculars/src/Oculars.cpp:943
msgid "Ocular view"
msgstr "望遠鏡模擬顯示"
=======
#: src/translations.h:167
msgid "Preset Sky Time: "
msgstr "預設星空時間: "

#: src/translations.h:168
msgid "Sky Time At Start-up: "
msgstr "程式啟動時之星空時間: "

#: src/translations.h:169
msgid "Actual Time"
msgstr "實際時間"
>>>>>>> 1bf839b5

#: src/translations.h:170
msgid "Preset Time"
msgstr "預設時間"

#: src/translations.h:171
msgid "Time Display Format: "
msgstr "時間顯示格式: "

<<<<<<< HEAD
#: src/core/modules/Nebula.cpp:287
msgid "Open cluster"
msgstr "疏散星團"

#: src/ui_viewDialog.h:1117 src/ui_viewDialog.h:1122 src/ui_viewDialog.h:1124
#: src/ui_configurationDialog.h:854 src/ui_configurationDialog.h:865
msgid "Options"
msgstr "選項"
=======
#: src/translations.h:172
msgid "Date Display Format: "
msgstr "日期顯示格式: "

#: src/translations.h:174
msgid "Sky Culture: "
msgstr "星空文化: "
>>>>>>> 1bf839b5

#: src/translations.h:175
msgid "Sky Language: "
msgstr "星空述語: "

#: src/translations.h:177
msgid "Show: "
msgstr "顯示: "

#: src/translations.h:178
msgid "Star Value Multiplier: "
msgstr "星等顯示加成: "

#: src/translations.h:179
msgid "Magnitude Sizing Multiplier: "
msgstr "星等成像加成: "

#: src/translations.h:180
msgid "Maximum Magnitude to Label: "
msgstr "顯示高於該星等之星名 "

#: src/translations.h:181
msgid "Twinkling: "
msgstr "星光閃爍程度: "

#: src/translations.h:182
msgid "Limiting Magnitude: "
msgstr "顯示星等極限: "

<<<<<<< HEAD
#: src/core/modules/StarWrapper.cpp:125
#, qt-format
msgid "Parallax: %1\""
msgstr "視差: %1\""

#: src/translations.h:53
msgid "Pasiphae"
msgstr ""

#: src/core/StelProjectorClasses.cpp:25
msgid "Perspective"
msgstr "透視法"
=======
#: src/translations.h:184
msgid "Constellation Lines"
msgstr "星座連線"

#: src/translations.h:185
msgid "Constellation Names"
msgstr "星座名稱"
>>>>>>> 1bf839b5

#: src/translations.h:186
msgid "Constellation Art Intensity"
msgstr "星座圖繪不透明度"

#: src/translations.h:187
msgid "Constellation Boundaries"
msgstr "星座界線"

<<<<<<< HEAD
#: src/translations.h:71
msgid "Phoebe"
msgstr "土衛九 (菲碧)"
=======
#: src/translations.h:188
msgid "Cardinal Points"
msgstr "方位基點"
>>>>>>> 1bf839b5

#: src/translations.h:189
msgid "Planet Names"
msgstr "行星名稱"

#: src/translations.h:190
msgid "Planet Orbits"
msgstr "行星軌道"

#: src/translations.h:191
msgid "Planet Trails"
msgstr "行星軌跡"

<<<<<<< HEAD
#: src/gui/StelGui.cpp:122
msgid "Planet orbits"
msgstr "行星軌道"

#: src/gui/StelGui.cpp:123
msgid "Planet trails"
msgstr "行星軌跡"
=======
#: src/translations.h:192
msgid "Meridian Line"
msgstr "子午線"

#: src/translations.h:193
msgid "Azimuthal Grid"
msgstr "地平座標系統"
>>>>>>> 1bf839b5

#: src/translations.h:194
msgid "Equatorial Grid"
msgstr "赤道座標系統"

<<<<<<< HEAD
#: src/core/modules/LandscapeMgr.cpp:499
msgid "Planet: "
msgstr "行星: "
=======
#: src/translations.h:195
msgid "Equator Line"
msgstr "赤道"
>>>>>>> 1bf839b5

#: src/translations.h:196
msgid "Ecliptic Line"
msgstr "黃道"

#: src/translations.h:197
msgid "Nebula Names"
msgstr "星雲名稱"

#: src/translations.h:198
msgid "Nebula Circles"
msgstr "星雲標示"

#: src/translations.h:200
msgid "Light Pollution Luminance: "
msgstr "光害程度: "

#: src/translations.h:201
msgid "Landscape: "
msgstr "地景: "

#: src/translations.h:202
msgid "Manual zoom: "
msgstr "分級縮放: "

#: src/translations.h:203
msgid "Object Sizing Rule: "
msgstr "天體成像大小: "

#: src/translations.h:204
msgid "Magnitude Scaling Multiplier: "
msgstr "星等成像加成: "

<<<<<<< HEAD
#: src/core/modules/Nebula.cpp:296
msgid "Planetary nebula"
msgstr "行星狀星雲"

#: src/ui_viewDialog.h:1091
msgid "Planets"
msgstr "行星"

#: src/ui_viewDialog.h:1075
msgid "Planets and satellites"
msgstr "行星與衛星"

#: src/gui/StelGui.cpp:121
msgid "Planets labels"
msgstr "行星標示"

#. TRANSLATORS: Title of a group of key bindings in the Help window
#: plugins/AngleMeasure/src/AngleMeasure.cpp:121
#: plugins/CompassMarks/src/CompassMarks.cpp:121
#: plugins/Oculars/src/Oculars.cpp:931 plugins/Oculars/src/Oculars.cpp:945
#: plugins/Satellites/src/Satellites.cpp:123
msgid "Plugin Key Bindings"
msgstr "外掛鍵盤捷徑連結"

#: plugins/TextUserInterface/src/TextUserInterface.cpp:81
msgid ""
"Plugin implementation of 0.9.x series Text User Interface (TUI), used in "
"planetarium systems"
msgstr "提供原存於 0.9.x 系列 TUI 文字介面的外掛，可用於星象管系統。"
=======
#: src/translations.h:205
msgid "Milky Way intensity: "
msgstr "銀河密度: "

#: src/translations.h:206
msgid "Maximum Nebula Magnitude to Label: "
msgstr "顯示高於該星等之星雲: "

#: src/translations.h:207
msgid "Zoom Duration: "
msgstr "縮放動作時間: "

#: src/translations.h:208
msgid "Cursor Timeout: "
msgstr "滑鼠指標自動隱藏: "

#: src/translations.h:209
msgid "Correct for light travel time: "
msgstr "考慮光行進時間: "

#: src/translations.h:211
msgid "Local Script: "
msgstr "本地端劇本: "
>>>>>>> 1bf839b5

#: src/translations.h:212
msgid "CD/DVD Script: "
msgstr "CD/DVD 劇本: "

<<<<<<< HEAD
#: src/translations.h:79
msgid "Pluto"
msgstr "冥王星"

#: src/translations.h:141
msgid "Polynesian"
msgstr "玻里尼西亞"

#: src/ui_searchDialogGui.h:532
#, fuzzy
msgid "Position"
msgstr "投影方式"

#: plugins/Satellites/src/Satellites.cpp:70
msgid ""
"Prediction of artificial satellite positions in Earth orbit based on NORAD "
"TLE data"
msgstr "使用 NORAD TLE 的資料預測地球軌道上的人造衛星的位置"

#: src/translations.h:167
msgid "Preset Sky Time: "
msgstr "預設星空時間: "

#: src/translations.h:170
msgid "Preset Time"
msgstr "預設時間"
=======
#: src/translations.h:213
msgid "USB Script: "
msgstr "USB 劇本: "

#: src/translations.h:214
msgid "Arrow down to load list."
msgstr "按下方向鍵以載入劇本"

#: src/translations.h:215
msgid "Select and exit to run."
msgstr "選取後退出選單以執行劇本。"

#: src/translations.h:217
msgid "Load Default Configuration: "
msgstr "載入預設值: "

#: src/translations.h:218
msgid "Save Current Configuration as Default: "
msgstr "儲存現有設定為預設值: "
>>>>>>> 1bf839b5

#: src/translations.h:219
msgid "Shut Down: "
msgstr "關閉: "

#: src/translations.h:220
msgid "Update me via Internet: "
msgstr "透過網路進行更新: "

<<<<<<< HEAD
#: src/ui_viewDialog.h:1115
msgid "Projection"
msgstr "投影方式"

#: src/translations.h:89
msgid "Proteus"
msgstr ""

#: plugins/AngleMeasure/src/AngleMeasure.cpp:60
msgid "Provides an angle measurement tool"
msgstr "提供角度測量工具"

#: src/translations.h:91
msgid "Psamathe"
msgstr ""

#: src/gui/StelGui.cpp:172
msgid "Quit"
msgstr "結束"

#: src/core/StelObject.cpp:79
#, qt-format
msgid "RA/DE (J2000): %1/%2"
msgstr "赤經/赤緯 (J2000): %1/%2"

#: src/core/StelObject.cpp:86
#, qt-format
msgid "RA/DE (of date): %1/%2"
msgstr "赤經/赤緯 (日期): %1/%2"

#: src/ui_searchDialogGui.h:531
msgid "RA/Dec (J2000):"
msgstr "赤經/赤緯 (J2000):"
=======
#: src/translations.h:221
msgid "Set UI Locale: "
msgstr "程式界面語言: "

#: src/ui_dateTimeDialogGui.h:296 src/ui_dateTimeDialogGui.h:297
msgid "/"
msgstr "/"

#: src/ui_dateTimeDialogGui.h:298 src/ui_dateTimeDialogGui.h:299
msgid ":"
msgstr ":"

#: src/ui_helpDialogGui.h:259 src/ui_helpDialogGui.h:265
msgid "Help"
msgstr "說明"

#: src/ui_helpDialogGui.h:267
msgid "About"
msgstr "關於"

#: src/ui_helpDialogGui.h:269
msgid "Log"
msgstr "紀錄"
>>>>>>> 1bf839b5

#: src/ui_viewDialog.h:1087
msgid "Refraction/Extinction settings..."
msgstr ""

#: src/ui_helpDialogGui.h:272
msgid "Refresh"
msgstr "重新整理"

<<<<<<< HEAD
#: src/ui_viewDialog.h:1069
msgid "Relative scale:"
msgstr "相對大小:"
=======
#: src/ui_locationDialogGui.h:387
msgid "Location"
msgstr "位置"
>>>>>>> 1bf839b5

#: src/ui_locationDialogGui.h:391
msgid "Current location information"
msgstr "目前位置資訊"

#: src/ui_locationDialogGui.h:392
msgid "Use as default"
msgstr "設為預設值"

#: src/ui_locationDialogGui.h:393
msgid "Delete"
msgstr "刪除"

#: src/ui_locationDialogGui.h:394
msgid "Add to list"
msgstr "加入列表"

#: src/ui_locationDialogGui.h:395
msgid "Latitude:"
msgstr "緯度:"

#: src/ui_locationDialogGui.h:397 src/ui_locationDialogGui.h:401
msgid ""
"You can enter values in decimal degrees, or using dms format, for example: "
"+1d 12m 8s"
msgstr "您可以輸入十進位度數，或是使用 dms 格式，例如: +1d 12m 8s"

<<<<<<< HEAD
#: src/translations.h:67
msgid "Rhea"
msgstr "土衛五 (麗雅)"
=======
#: src/ui_locationDialogGui.h:399
msgid "Longitude:"
msgstr "經度:"
>>>>>>> 1bf839b5

#: src/ui_locationDialogGui.h:403
msgid "Altitude:"
msgstr "海拔:"

#: src/ui_locationDialogGui.h:405
msgid "Enter the altitude in meter"
msgstr "輸入海拔高度 (以公尺為單位)"

<<<<<<< HEAD
#: src/gui/ConfigurationDialog.cpp:615
msgid "Running script: "
msgstr "執行 Script: "

#: src/gui/ConfigurationDialog.cpp:622
msgid "Running script: [none]"
msgstr "執行 Script: [無]"

#: src/translations.h:127
msgid "S"
msgstr "南"

#: plugins/Supernovas/src/Supernovas.cpp:62
msgid ""
"SN 185A (7 December), SN 386A (24 April), SN 1006A (29 April), SN 1054A (3 "
"July), SN 1181A (4 August), SN 1572A (5 November), SN 1604A (8 October), SN "
"1680A (15 August), SN 1885A (17 August), SN 1895B (5 July), SN 1937C (21 "
"August), SN 1972E (8 May) and SN 1987A (24 February)"
msgstr ""

#: src/translations.h:142
msgid "Sami"
msgstr ""

#: src/translations.h:92
msgid "Sao"
msgstr ""

#: plugins/Satellites/src/Satellites.cpp:126
msgid "Satellite hints"
msgstr "人造衛星提示"

#: plugins/Satellites/src/Satellites.cpp:128
msgid "Satellite labels"
msgstr "人造衛星標籤"

#: plugins/Satellites/src/Satellites.cpp:67
msgid "Satellites"
msgstr "人造衛星"

#: plugins/Satellites/src/Satellites.cpp:125
msgid "Satellites configuration window"
msgstr "人造衛星設定視窗"

#: src/translations.h:62
msgid "Saturn"
msgstr "土星"

#: src/translations.h:218
msgid "Save Current Configuration as Default: "
msgstr "儲存現有設定為預設值: "

#: src/gui/StelGui.cpp:173
msgid "Save screenshot"
msgstr "儲存螢幕擷取圖片"
=======
#: src/ui_locationDialogGui.h:407
msgid " m"
msgstr " m"

#: src/ui_locationDialogGui.h:408
msgid "Name/City:"
msgstr "地名/城市名稱:"

#: src/ui_locationDialogGui.h:409
msgid "Country:"
msgstr "國家/地區:"

#: src/ui_locationDialogGui.h:410
msgid "Planet:"
msgstr "行星:"

#: src/ui_searchDialogGui.h:450
msgid "Find Object"
msgstr "尋找天體"

#: src/ui_searchDialogGui.h:451
msgid "Find Object or Position"
msgstr ""

#: src/ui_searchDialogGui.h:458
msgid "iota"
msgstr ""

#: src/ui_searchDialogGui.h:461
msgid "alpha"
msgstr ""

#: src/ui_searchDialogGui.h:464
msgid "beta"
msgstr ""

#: src/ui_searchDialogGui.h:467
msgid "gamma"
msgstr ""

#: src/ui_searchDialogGui.h:470
msgid "delta"
msgstr ""
>>>>>>> 1bf839b5

#: src/ui_searchDialogGui.h:473
msgid "epsilon"
msgstr ""

#: src/ui_searchDialogGui.h:476
msgid "zeta"
msgstr ""

<<<<<<< HEAD
#: src/ui_viewDialog.h:1080
msgid "Scale Moon"
msgstr "月球尺寸"
=======
#: src/ui_searchDialogGui.h:479
msgid "eta"
msgstr ""
>>>>>>> 1bf839b5

#: src/ui_searchDialogGui.h:482
msgid "theta"
msgstr ""

#: src/ui_searchDialogGui.h:485
msgid "kappa"
msgstr ""

<<<<<<< HEAD
#: src/gui/StelGui.cpp:138
msgid "Script console window"
msgstr "Script 主控台視窗"
=======
#: src/ui_searchDialogGui.h:488
msgid "lambda"
msgstr ""
>>>>>>> 1bf839b5

#: src/ui_searchDialogGui.h:491
msgid "mu"
msgstr ""

<<<<<<< HEAD
#: src/translations.h:154
msgid "Scripts "
msgstr "劇本設定 "

#: src/gui/StelGui.cpp:133
msgid "Search window"
msgstr "搜尋"
=======
#: src/ui_searchDialogGui.h:494
msgid "nu"
msgstr ""

#: src/ui_searchDialogGui.h:497
msgid "xi"
msgstr ""
>>>>>>> 1bf839b5

#: src/ui_searchDialogGui.h:500
msgid "omicron"
msgstr ""

<<<<<<< HEAD
#: src/translations.h:215
msgid "Select and exit to run."
msgstr "選取後退出選單以執行劇本。"
=======
#: src/ui_searchDialogGui.h:503
msgid "pi"
msgstr ""
>>>>>>> 1bf839b5

#: src/ui_searchDialogGui.h:506
msgid "rho"
msgstr ""

<<<<<<< HEAD
#: src/gui/ConfigurationDialog.cpp:295
msgid "Select screenshot directory"
msgstr "選擇畫面擷取圖片的存檔目錄"
=======
#: src/ui_searchDialogGui.h:509
msgid "sigma"
msgstr ""
>>>>>>> 1bf839b5

#: src/ui_searchDialogGui.h:512
msgid "tau"
msgstr ""

#: src/ui_searchDialogGui.h:515
msgid "upsilon"
msgstr ""

<<<<<<< HEAD
#: src/translations.h:148
msgid "Set Location "
msgstr "位置設定 "

#: src/translations.h:149
msgid "Set Time "
msgstr "時間設定 "

#: src/translations.h:163
msgid "Set Time Zone: "
msgstr "時區設定: "

#: src/translations.h:221
msgid "Set UI Locale: "
msgstr "程式界面語言: "

#: src/gui/StelGui.cpp:168
msgid "Set home planet to selected planet"
msgstr "將選擇的行星設為目前位置"

#: src/gui/StelGui.cpp:147
msgid "Set normal time rate"
msgstr "正常時間速度"

#: src/gui/HelpDialog.cpp:74 src/gui/StelGui.cpp:144
msgid "Set the normal script execution rate"
msgstr "正常 Script 執行速度"

#: src/gui/StelGui.cpp:150
msgid "Set time rate to zero"
msgstr "調整時間速率至零"

#: src/gui/StelGui.cpp:151
msgid "Set time to now"
msgstr "跳至目前時刻"
=======
#: src/ui_searchDialogGui.h:518
msgid "phi"
msgstr ""

#: src/ui_searchDialogGui.h:521
msgid "chi"
msgstr ""

#: src/ui_searchDialogGui.h:524
msgid "psi"
msgstr ""

#: src/ui_searchDialogGui.h:527
msgid "omega"
msgstr ""

#: src/ui_searchDialogGui.h:529
msgid "Greek letters for Bayer designations"
msgstr ""

#: src/ui_searchDialogGui.h:530
msgid "Object"
msgstr ""

#: src/ui_searchDialogGui.h:531
msgid "RA/Dec (J2000):"
msgstr "赤經/赤緯 (J2000):"

#: src/ui_searchDialogGui.h:532
msgid "Position"
msgstr ""

#: src/ui_viewDialog.h:1052
msgid "View"
msgstr "檢視"
>>>>>>> 1bf839b5

#: src/ui_viewDialog.h:1058
msgid "Sky"
msgstr "星空"

<<<<<<< HEAD
#: src/ui_viewDialog.h:1092
msgid "Shooting Stars"
msgstr "流星"
=======
#: src/ui_viewDialog.h:1060
msgid "Markings"
msgstr "標示"
>>>>>>> 1bf839b5

#: src/ui_viewDialog.h:1062
msgid "Landscape"
msgstr "地景"

<<<<<<< HEAD
#: src/ui_viewDialog.h:1113
msgid "Show art"
msgstr "顯示星座圖繪"

#: src/ui_viewDialog.h:1082
msgid "Show atmosphere"
msgstr "顯示大氣層"

#: src/ui_viewDialog.h:1112
msgid "Show boundaries"
msgstr "顯示星座界線"
=======
#: src/ui_viewDialog.h:1064
msgid "Starlore"
msgstr "星空述語"

#: src/ui_viewDialog.h:1068
msgid "Absolute scale:"
msgstr "絕對大小:"

#: src/ui_viewDialog.h:1069
msgid "Relative scale:"
msgstr "相對大小:"
>>>>>>> 1bf839b5

#: src/ui_viewDialog.h:1070
msgid "Twinkle:"
msgstr "閃爍:"

<<<<<<< HEAD
#: src/ui_viewDialog.h:1119
msgid "Show fog"
msgstr "顯示霧氣"

#: src/ui_viewDialog.h:1118
msgid "Show ground"
msgstr "顯示地面"

#: src/ui_viewDialog.h:1111
msgid "Show labels"
msgstr "顯示星座名稱"

#: src/ui_viewDialog.h:1110
msgid "Show lines"
msgstr "顯示星座連線"
=======
#: src/ui_viewDialog.h:1072
msgid "Dim faint stars when a very bright object is visible"
msgstr "將極亮星體週遭的恆星亮度降低"

#: src/ui_viewDialog.h:1074
msgid "Dynamic eye adaptation"
msgstr "人眼動態視覺調適"

#: src/ui_viewDialog.h:1075
msgid "Planets and satellites"
msgstr "行星與衛星"

#: src/ui_viewDialog.h:1076
msgid "Show planets"
msgstr "顯示行星"
>>>>>>> 1bf839b5

#: src/ui_viewDialog.h:1077
msgid "Show planet markers"
msgstr "顯示行星標記"

#: src/ui_viewDialog.h:1078
msgid "Show planet orbits"
msgstr "顯示行星軌道"

<<<<<<< HEAD
#: src/ui_viewDialog.h:1076
msgid "Show planets"
msgstr "顯示行星"

#: src/translations.h:177
msgid "Show: "
msgstr "顯示: "

#: plugins/Oculars/src/Oculars.cpp:79
msgid "Shows the sky as if looking through a telescope eyepiece"
msgstr "模擬天空從望遠鏡目鏡看出去的樣子"

#: src/translations.h:219
msgid "Shut Down: "
msgstr "關閉: "

#: src/translations.h:166
msgid "Sidereal"
msgstr "恆星日"

=======
>>>>>>> 1bf839b5
#: src/ui_viewDialog.h:1079
msgid "Simulate light speed"
msgstr "模擬光速"

<<<<<<< HEAD
#: src/translations.h:54
msgid "Sinope"
msgstr ""

#. TRANSLATORS: MiB = mebibytes (IEC 60027-2 standard for 2^20 bytes)
#: src/gui/AddRemoveLandscapesDialog.cpp:188
#, qt-format
msgid "Size on disk: %1 MiB"
msgstr "檔案大小: %1 MiB"

#: src/core/modules/Nebula.cpp:104
#, qt-format
msgid "Size: %1"
msgstr "大小: %1"

#: src/ui_viewDialog.h:1058
msgid "Sky"
msgstr "星空"

#: src/translations.h:174
msgid "Sky Culture: "
msgstr "星空文化: "

#: src/translations.h:175
msgid "Sky Language: "
msgstr "星空述語: "

#: src/translations.h:168
msgid "Sky Time At Start-up: "
msgstr "程式啟動時之星空時間: "

#: src/translations.h:162
msgid "Sky Time: "
msgstr "星空時間: "

#: src/gui/StelGui.cpp:134
msgid "Sky and viewing options window"
msgstr "星空與顯示"

#: src/gui/HelpDialog.cpp:72 src/gui/StelGui.cpp:142
msgid "Slow down the script execution rate"
msgstr "減慢 Script 執行速度"

#: src/translations.h:160
msgid "Solar System Body: "
msgstr "觀測者所處太陽系天體: "
=======
#: src/ui_viewDialog.h:1080
msgid "Scale Moon"
msgstr "月球尺寸"

#: src/ui_viewDialog.h:1082
msgid "Show atmosphere"
msgstr "顯示大氣層"

#: src/ui_viewDialog.h:1083
msgid "Light pollution: "
msgstr "光害程度: "

#: src/ui_viewDialog.h:1085
msgid "pressure, temperature, extinction coefficient"
msgstr ""

#: src/ui_viewDialog.h:1087
msgid "Refraction/Extinction settings..."
msgstr ""
>>>>>>> 1bf839b5

#: src/ui_viewDialog.h:1088
msgid "Labels and Markers"
msgstr "名稱與標記"

<<<<<<< HEAD
#: src/translations.h:95
msgid "Solar System Observer"
msgstr "太陽系全覽點"
=======
#: src/ui_viewDialog.h:1091
msgid "Planets"
msgstr "行星"
>>>>>>> 1bf839b5

#: src/ui_viewDialog.h:1092
msgid "Shooting Stars"
msgstr "流星"

<<<<<<< HEAD
#: src/core/modules/StarWrapper.cpp:118
#, qt-format
msgid "Spectral Type: %1"
msgstr "光譜型: %1"

#: src/gui/HelpDialog.cpp:73 src/gui/StelGui.cpp:143
msgid "Speed up the script execution rate"
msgstr "加快 Script 執行速度"
=======
#: src/ui_viewDialog.h:1093
msgid "Hourly zenith rate:"
msgstr "流星天頂小時率:"

#: src/ui_viewDialog.h:1094
msgid "0"
msgstr "0"
>>>>>>> 1bf839b5

#: src/ui_viewDialog.h:1095
msgid "10"
msgstr "10"

#: src/ui_viewDialog.h:1096
msgid "80"
msgstr "80"

<<<<<<< HEAD
#: src/gui/ViewDialog.cpp:512
msgid "Standard Perseids rate"
msgstr "標準英仙座流星雨頻率"

#: src/translations.h:178
msgid "Star Value Multiplier: "
msgstr "星等顯示加成: "
=======
#: src/ui_viewDialog.h:1097
msgid "10000"
msgstr "10000"

#: src/ui_viewDialog.h:1098
msgid "144000"
msgstr "144000"
>>>>>>> 1bf839b5

#: src/ui_viewDialog.h:1100
msgid "Celestial Sphere"
msgstr "天球"

<<<<<<< HEAD
#: src/ui_viewDialog.h:1064
msgid "Starlore"
msgstr "星空述語"

#: src/gui/StelGui.cpp:120 src/ui_viewDialog.h:1067 src/ui_viewDialog.h:1089
msgid "Stars"
msgstr "恆星"

#: src/translations.h:151
msgid "Stars "
msgstr "恆星設定 "
=======
#: src/ui_viewDialog.h:1109
msgid "Constellations"
msgstr "星座"

#: src/ui_viewDialog.h:1110
msgid "Show lines"
msgstr "顯示星座連線"

#: src/ui_viewDialog.h:1111
msgid "Show labels"
msgstr "顯示星座名稱"
>>>>>>> 1bf839b5

#: src/ui_viewDialog.h:1112
msgid "Show boundaries"
msgstr "顯示星座界線"

<<<<<<< HEAD
#: src/gui/ConfigurationDialog.cpp:461
#, qt-format
msgid "Startup FOV: %1%2"
msgstr "啟動時的視野大小: %1%2"
=======
#: src/ui_viewDialog.h:1113
msgid "Show art"
msgstr "顯示星座圖繪"
>>>>>>> 1bf839b5

#: src/ui_viewDialog.h:1114
msgid "Art brightness: "
msgstr "圖繪亮度: "

#: src/ui_viewDialog.h:1115
msgid "Projection"
msgstr "投影方式"

<<<<<<< HEAD
#: src/gui/ConfigurationDialog.cpp:469
#, qt-format
msgid "Startup direction of view Az/Alt: %1/%2"
msgstr "啟動時的地平坐標方位角/高度角: %1/%2"
=======
#: src/ui_viewDialog.h:1116
msgid "Add/remove landscapes..."
msgstr "新增/移除地景..."
>>>>>>> 1bf839b5

#: src/ui_viewDialog.h:1117 src/ui_viewDialog.h:1122 src/ui_viewDialog.h:1124
#: src/ui_configurationDialog.h:854 src/ui_configurationDialog.h:865
msgid "Options"
msgstr "選項"

#: src/ui_viewDialog.h:1118
msgid "Show ground"
msgstr "顯示地面"

#: src/ui_viewDialog.h:1119
msgid "Show fog"
msgstr "顯示霧氣"

#: src/ui_viewDialog.h:1120
msgid "Use associated planet and position"
msgstr "使用與此地景關聯的位置與行星"

#: src/ui_viewDialog.h:1121
msgid "Use this landscape as default"
msgstr "將此地景設為預設值"

#: src/ui_viewDialog.h:1123
msgid "Use this sky culture as default"
msgstr "將此星空述語設為預設值"

#: src/ui_viewDialog.h:1125
msgid "Visible"
msgstr "顯示"

<<<<<<< HEAD
#: src/gui/StelGui.cpp:159
msgid "Subtract 1 sidereal day"
msgstr "減少 1 恆星日"

#: src/gui/StelGui.cpp:161
msgid "Subtract 1 sidereal week"
msgstr "減少 1 恆星週"

#: src/gui/StelGui.cpp:155
msgid "Subtract 1 solar day"
msgstr "減少 1 太陽日"

#: src/gui/StelGui.cpp:153
msgid "Subtract 1 solar hour"
msgstr "減少 1 太陽時"

#: src/gui/StelGui.cpp:157
msgid "Subtract 1 solar week"
msgstr "減少 1 太陽週"
=======
#: src/ui_configurationDialog.h:748
msgid "Configuration"
msgstr "組態設定"

#: src/ui_configurationDialog.h:750
msgid "Program language"
msgstr "程式介面語言"

#: src/ui_configurationDialog.h:751
msgid "Selected object information"
msgstr "選擇天體的資訊"

#: src/ui_configurationDialog.h:753
msgid "Display all information available"
msgstr "顯示所有可用的資訊"

#: src/ui_configurationDialog.h:755
msgid "All available"
msgstr "完整顯示"
>>>>>>> 1bf839b5

#: src/ui_configurationDialog.h:757
msgid "Display less information"
msgstr "顯示較少的資訊"

#: src/ui_configurationDialog.h:759
msgid "Short"
msgstr "簡短顯示"

<<<<<<< HEAD
#: src/gui/StelGui.cpp:171
msgid "Switch between equatorial and azimuthal mount"
msgstr "在赤道座標與地平座標系統之間切換"
=======
#: src/ui_configurationDialog.h:761
msgid "Display no information"
msgstr "不顯示資訊"
>>>>>>> 1bf839b5

#: src/ui_configurationDialog.h:763
msgid "None"
msgstr "不顯示"

#: src/ui_configurationDialog.h:764
msgid "Default options"
msgstr "預設選項"

#: src/ui_configurationDialog.h:766
msgid ""
"Save the settings you've changed this session to be the same the next time "
"you start Stellarium"
msgstr "儲存目前的設定，下次啟動時自動套用。"

#: src/ui_configurationDialog.h:768
msgid "Save settings"
msgstr "儲存設定"

<<<<<<< HEAD
#: src/translations.h:65
msgid "Tethys"
msgstr "土衛三 (蒂西斯)"

#: plugins/TextUserInterface/src/TextUserInterface.cpp:78
msgid "Text User Interface"
msgstr "文字介面"

#: src/translations.h:85
msgid "Thalassa"
msgstr ""

#: src/core/StelProjectorClasses.cpp:187
=======
#: src/ui_configurationDialog.h:770
msgid "Restore the default settings that came with Stellarium"
msgstr "還原至Stellarium預設值設定"

#: src/ui_configurationDialog.h:772
msgid "Restore defaults"
msgstr "還原預設值"

#: src/ui_configurationDialog.h:773
>>>>>>> 1bf839b5
msgid ""
"Restoring default settings requires a restart of Stellarium. Saving all the "
"current options includes the current FOV and direction of view for use at "
"next startup."
msgstr "回復原本的設定需要重新啟動 Stellarium。儲存包含目前視野大小、觀看方向等所有設定以用於下次啟動。"

#: src/ui_configurationDialog.h:775
msgid "The width of your view when Stellarium starts"
msgstr "Stellarium 啟動時應使用的視窗寬度"

#: src/ui_configurationDialog.h:777
msgid "Startup FOV: XX"
msgstr "啟動時的視角: XX"

#: src/ui_configurationDialog.h:779
msgid "The direction you're looking when Stellarium starts"
msgstr "Stellarium 啟動時應使用的視角"

#: src/ui_configurationDialog.h:781
msgid "Startup direction of view: xxxx"
msgstr "啟動時的觀看方向: xxxx"

#: src/ui_configurationDialog.h:782
msgid "Control"
msgstr "控制"

#: src/ui_configurationDialog.h:784
msgid "Allow keyboard to pan and zoom"
msgstr "使用鍵盤移動與縮放畫面"

#: src/ui_configurationDialog.h:786
msgid "Enable keyboard navigation"
msgstr "啟動鍵盤導覽"

<<<<<<< HEAD
#: plugins/Satellites/src/Satellites.cpp:162
msgid ""
"The old satellites.json file is no longer compatible - using default file"
msgstr "舊的 satellites.json 已不再相容；使用預設檔案"

#: plugins/Supernovas/src/Supernovas.cpp:62
msgid ""
"The plugin for visualization of some historical supernovas, brighter 10 "
"magnitude"
msgstr ""

#: src/gui/AddRemoveLandscapesDialog.cpp:220
msgid ""
"The selected file is not a ZIP archive or does not contain a Stellarium "
"landscape."
msgstr "選擇的檔案並不是 ZIP 壓縮檔，或是該檔案內無任何 Stellarium 地景。"
=======
#: src/ui_configurationDialog.h:788
msgid "Allow mouse to pan (drag) and zoom (mousewheel)"
msgstr "使用滑鼠移動與縮放畫面 (拖曳或捲動滾輪)"

#: src/ui_configurationDialog.h:790
msgid "Enable mouse navigation"
msgstr "啟用滑鼠導覽"
>>>>>>> 1bf839b5

#: src/ui_configurationDialog.h:791
msgid "Startup date and time"
msgstr "啟動時的日期與時間"

#: src/ui_configurationDialog.h:793
msgid "Starts Stellarium at system clock date and time"
msgstr "以系統設定的時間啟動"

#: src/ui_configurationDialog.h:795
msgid "System date and time"
msgstr "系統日期與時間"

#: src/ui_configurationDialog.h:797
msgid ""
"Sets the simulation time to the next instance of this time of day when "
"Stellarium starts"
msgstr "以此時刻下次發生的日期 (今天或明天) 啟動"

#: src/ui_configurationDialog.h:799
msgid "System date at:"
msgstr "系統日期，在時間:"

<<<<<<< HEAD
#: src/translations.h:59
msgid "Thebe"
msgstr ""

#: plugins/TelescopeControl/src/TelescopeControl.cpp:78
msgid ""
"This plug-in allows Stellarium to send \"slew\" commands to a telescope on a "
"computerized mount (a \"GoTo telescope\")."
msgstr ""
"此外掛賦予 Stellarium 對電子赤道儀/經緯儀下「slew」指令的能力（「移動望遠鏡」"
"功能）。"
=======
#: src/ui_configurationDialog.h:801
msgid "Use a specific date and time when Stellarium starts up"
msgstr "以特定的時間與日期啟動 Stellarium"
>>>>>>> 1bf839b5

#: src/ui_configurationDialog.h:803
msgid "Other:"
msgstr "其他:"

<<<<<<< HEAD
#: src/translations.h:171
msgid "Time Display Format: "
msgstr "時間顯示格式: "
=======
#: src/ui_configurationDialog.h:804
msgid "use current"
msgstr "使用現有的"
>>>>>>> 1bf839b5

#: src/ui_configurationDialog.h:805
msgid "Other"
msgstr "其他"

<<<<<<< HEAD
#: src/translations.h:68
msgid "Titan"
msgstr "土衛六 (泰坦)"

#: src/translations.h:77
msgid "Titania"
msgstr ""
=======
#: src/ui_configurationDialog.h:807
msgid "Hides the mouse cursor when inactive"
msgstr "靜止時隱藏滑鼠指標"

#: src/ui_configurationDialog.h:809
msgid "Mouse cursor timeout (seconds):"
msgstr "指定時間後隱藏滑鼠指標 (秒):"
>>>>>>> 1bf839b5

#: src/ui_configurationDialog.h:811
msgid "Toggle vertical and horizontal image flip buttons."
msgstr "切換是否要顯示水平與垂直翻轉按鈕"

<<<<<<< HEAD
#: src/gui/StelGui.cpp:178
msgid "Toggle visibility of GUI"
msgstr "切換介面顯示"
=======
#: src/ui_configurationDialog.h:813
msgid "Show flip buttons"
msgstr "顯示翻轉按鈕"
>>>>>>> 1bf839b5

#: src/ui_configurationDialog.h:814
msgid "Planetarium options"
msgstr "星象館選項"

<<<<<<< HEAD
#: src/gui/StelGui.cpp:165
msgid "Track object"
msgstr "追蹤"

#: src/translations.h:82
msgid "Triton"
msgstr ""

#: src/translations.h:143
msgid "Tupi-Guarani"
msgstr "圖皮-瓜拉尼諸 (南美)"

#: src/ui_viewDialog.h:1070
msgid "Twinkle:"
msgstr "閃爍:"

#: src/translations.h:181
msgid "Twinkling: "
msgstr "星光閃爍程度: "

#. TRANSLATORS: Name of supernova SN 1572A
#: src/translations.h:120
msgid "Tycho's Supernova"
msgstr ""

#: plugins/Supernovas/src/Supernova.cpp:105
#, fuzzy, qt-format
msgid "Type: %1"
msgstr "類型: <b>%1</b>"

#: src/core/modules/Nebula.cpp:96
#, qt-format
msgid "Type: <b>%1</b>"
msgstr "類型: <b>%1</b>"

#: src/translations.h:213
msgid "USB Script: "
msgstr "USB 劇本: "

#: src/translations.h:76
msgid "Umbriel"
msgstr ""

#: src/core/modules/Nebula.cpp:305
msgid "Undocumented type"
msgstr "未記錄的類型"

#: src/core/modules/Nebula.cpp:302
msgid "Unknown"
msgstr "未知的"

#: src/translations.h:220
msgid "Update me via Internet: "
msgstr "透過網路進行更新: "

#: src/translations.h:73
msgid "Uranus"
msgstr "天王星"
=======
#: src/ui_configurationDialog.h:816
msgid ""
"Spheric mirror distortion is used when projecting Stellarium onto a spheric "
"mirror for low-cost planetarium systems."
msgstr "球面鏡扭曲 (使用 Stellarium 做為低成本星象投影系統的場合)"

#: src/ui_configurationDialog.h:818
msgid "Spheric mirror distortion"
msgstr "球面鏡扭曲"

#: src/ui_configurationDialog.h:820
msgid "Align labels with the horizon"
msgstr "星空名稱文字保持水平"

#: src/ui_configurationDialog.h:822
msgid "Gravity labels"
msgstr "重力名稱文字"

#: src/ui_configurationDialog.h:824
msgid ""
"When enabled, the \"auto zoom out\" key will also set the initial viewing "
"direction"
msgstr "若啟用此功能時，「自動縮小」按鈕會在縮小時轉回原本的觀看方向"

#: src/ui_configurationDialog.h:826
msgid "Auto zoom out returns to initial direction of view"
msgstr "自動縮小時回到原本的觀看方向"

#: src/ui_configurationDialog.h:828
msgid "Mask out everything outside a central circle in the main view"
msgstr "遮去不在中間圓形範圍內的星空"

#: src/ui_configurationDialog.h:830
msgid "Disc viewport"
msgstr "圓形視角"

#: src/ui_configurationDialog.h:832
msgid "Hide other constellations when you click one"
msgstr "點選其中一個星座時隱藏其它星座"

#: src/ui_configurationDialog.h:834
msgid "Select single constellation"
msgstr "選擇單一星座"

#: src/ui_configurationDialog.h:835
msgid "Screenshots"
msgstr "螢幕抓圖"
>>>>>>> 1bf839b5

#: src/ui_configurationDialog.h:836
msgid "Screenshot Directory"
msgstr "畫面擷取存檔目錄"

#: src/ui_configurationDialog.h:838
msgid "Invert colors"
msgstr "反向彩色"

<<<<<<< HEAD
#: src/ui_viewDialog.h:1120
msgid "Use associated planet and position"
msgstr "使用與此地景關聯的位置與行星"

#: src/ui_viewDialog.h:1121
msgid "Use this landscape as default"
msgstr "將此地景設為預設值"

#: src/ui_viewDialog.h:1123
msgid "Use this sky culture as default"
msgstr "將此星空述語設為預設值"
=======
#: src/ui_configurationDialog.h:839
msgid "Star catalog updates"
msgstr "星表更新"

#: src/ui_configurationDialog.h:841
msgid "Click here to start downloading"
msgstr "點選這以開始下載"

#: src/ui_configurationDialog.h:843
msgid "Get catalog x of y"
msgstr "取得星表x、y座標"
>>>>>>> 1bf839b5

#: src/ui_configurationDialog.h:844
msgid "Download this file to view even more stars"
msgstr "下載此檔案以顯示更多恆星"

<<<<<<< HEAD
#: src/gui/ConfigurationDialog.cpp:808
msgid "Verifying file integrity..."
msgstr "檢查檔案完整性..."
=======
#: src/ui_configurationDialog.h:845
msgid "xxx"
msgstr "xxx"
>>>>>>> 1bf839b5

#: src/ui_configurationDialog.h:847
msgid "Restart the download"
msgstr "重新啟動下載"

<<<<<<< HEAD
#: src/ui_viewDialog.h:1052
msgid "View"
msgstr "檢視"

#: src/ui_viewDialog.h:1125
msgid "Visible"
msgstr "顯示"

#: src/translations.h:129
msgid "W"
msgstr "西"
=======
#: src/ui_configurationDialog.h:849
msgid "Retry"
msgstr "重試"

#: src/ui_configurationDialog.h:851
msgid "Stop the download. You can always restart it later"
msgstr "終止下載，你可以隨時重新啟動下載"

#: src/ui_configurationDialog.h:853
msgid "Cancel"
msgstr "取消"
>>>>>>> 1bf839b5

#: src/ui_configurationDialog.h:856
msgid "Close window when script runs"
msgstr "Script 執行時關閉視窗"

<<<<<<< HEAD
#: src/translations.h:144
msgid "Western"
msgstr "西洋"
=======
#: src/ui_configurationDialog.h:858
msgid "Run the selected script"
msgstr "執行選擇的 Script"
>>>>>>> 1bf839b5

#: src/ui_configurationDialog.h:862
msgid "Stop a running script"
msgstr "停止正在執行的 Script"

#: src/ui_configurationDialog.h:866
msgid "Load at startup"
msgstr "啟動時載入"

<<<<<<< HEAD
#: src/gui/StelGui.cpp:130
msgid "Windows"
msgstr "視窗"
=======
#: src/ui_configurationDialog.h:867
msgid "configure"
msgstr "設定"
>>>>>>> 1bf839b5

#: src/ui_configurationDialog.h:872
msgid "Main"
msgstr "一般設定"

#: src/ui_configurationDialog.h:874
msgid "Navigation"
msgstr "導覽"

#: src/ui_configurationDialog.h:876
msgid "Tools"
msgstr "工具"

#: src/ui_configurationDialog.h:878
msgid "Scripts"
msgstr "Script"

#: src/ui_configurationDialog.h:880
msgid "Plugins"
msgstr "外掛程式"

#: src/ui_addRemoveLandscapesDialog.h:266
msgid "Add/Remove Landscapes"
msgstr "新增/移除地景"

#: src/ui_addRemoveLandscapesDialog.h:268
msgid "Add a new landscape"
msgstr "新增地景"

<<<<<<< HEAD
#: src/translations.h:207
msgid "Zoom Duration: "
msgstr "縮放動作時間: "

#: src/gui/StelGui.cpp:166
msgid "Zoom in on selected object"
msgstr "放大已選擇的物體"
=======
#: src/ui_addRemoveLandscapesDialog.h:269
msgid "Install a new landscape from a ZIP archive..."
msgstr "從 ZIP 壓縮檔安裝新地景..."

#: src/ui_addRemoveLandscapesDialog.h:270
msgid "Switch to the new landscape after installation"
msgstr "安裝成功後接換到新地景"
>>>>>>> 1bf839b5

#: src/ui_addRemoveLandscapesDialog.h:273
msgid "Remove an installed landscape"
msgstr "移除已安裝的地景"

<<<<<<< HEAD
#: src/gui/StelGui.cpp:167
msgid "Zoom out"
msgstr "縮小"

#: src/ui_searchDialogGui.h:461
msgid "alpha"
msgstr ""

#: src/ui_searchDialogGui.h:464
msgid "beta"
msgstr ""

#: src/ui_searchDialogGui.h:521
msgid "chi"
msgstr ""

#: src/ui_configurationDialog.h:867
msgid "configure"
msgstr "設定"

#: src/ui_searchDialogGui.h:470
msgid "delta"
msgstr ""

#: src/ui_searchDialogGui.h:473
msgid "epsilon"
msgstr ""

#: src/ui_searchDialogGui.h:479
msgid "eta"
msgstr ""

#: src/ui_searchDialogGui.h:467
msgid "gamma"
msgstr ""

#: src/ui_searchDialogGui.h:458
msgid "iota"
msgstr ""

#: src/ui_searchDialogGui.h:485
msgid "kappa"
msgstr ""

#: src/ui_searchDialogGui.h:488
msgid "lambda"
msgstr ""

#: src/ui_searchDialogGui.h:491
msgid "mu"
msgstr ""

#: src/ui_searchDialogGui.h:494
msgid "nu"
msgstr ""

#: src/ui_searchDialogGui.h:527
msgid "omega"
msgstr ""

#: src/ui_searchDialogGui.h:500
msgid "omicron"
msgstr ""

#: src/ui_searchDialogGui.h:518
msgid "phi"
msgstr ""

#: src/ui_searchDialogGui.h:503
msgid "pi"
msgstr ""

#: src/ui_viewDialog.h:1085
msgid "pressure, temperature, extinction coefficient"
msgstr ""

#: src/ui_searchDialogGui.h:524
msgid "psi"
msgstr ""

#: src/ui_searchDialogGui.h:506
msgid "rho"
msgstr ""

#: src/ui_searchDialogGui.h:509
msgid "sigma"
msgstr ""

#: src/ui_searchDialogGui.h:512
msgid "tau"
msgstr ""

#: src/ui_searchDialogGui.h:482
msgid "theta"
msgstr ""

#: src/ui_searchDialogGui.h:515
msgid "upsilon"
msgstr ""
=======
#: src/ui_addRemoveLandscapesDialog.h:275
msgid "Remove"
msgstr "删除"

#: src/ui_addRemoveLandscapesDialog.h:276
msgid ""
"WARNING: Removing the selected landscape means deleting its files. This "
"operation is irreversible."
msgstr "警告: 刪除地景會刪除它的檔案，此動作無法復原。"

#: src/ui_AtmosphereDialog.h:167
msgid "Dialog"
msgstr ""

#: src/ui_AtmosphereDialog.h:168
msgid "Atmosphere Details"
msgstr ""

#: src/ui_AtmosphereDialog.h:170
msgid "Refraction Settings"
msgstr ""

#: src/ui_AtmosphereDialog.h:171
msgid "Pressure (mbar):"
msgstr ""

#: src/ui_AtmosphereDialog.h:172
msgid "Temperature (C):"
msgstr ""

#: src/ui_AtmosphereDialog.h:177
msgid ""
"Extinction is the loss of star brightness due to Earth's atmosphere. It is "
"given in mag/airmass, where airmass is number of atmospheres light has to "
"pass. (zenith: 1; horizon: about 40)"
msgstr ""

#: src/ui_AtmosphereDialog.h:179
msgid "Extinction Coefficient:"
msgstr ""

#: src/ui_AtmosphereDialog.h:181
msgid ""
"Use about 0.12 for superb mountaintops, 0.2 for good rural landscape, 0.35 "
"for murky conditions."
msgstr ""

#: plugins/AngleMeasure/src/AngleMeasure.cpp:57
msgid "Angle Measure"
msgstr "角度測量"

#: plugins/AngleMeasure/src/AngleMeasure.cpp:60
msgid "Provides an angle measurement tool"
msgstr "提供角度測量工具"

#: plugins/AngleMeasure/src/AngleMeasure.cpp:121
msgid "Angle measure"
msgstr "角度測量"

#. TRANSLATORS: Title of a group of key bindings in the Help window
#: plugins/AngleMeasure/src/AngleMeasure.cpp:121
#: plugins/CompassMarks/src/CompassMarks.cpp:121
#: plugins/Oculars/src/Oculars.cpp:931 plugins/Oculars/src/Oculars.cpp:945
#: plugins/Satellites/src/Satellites.cpp:123
msgid "Plugin Key Bindings"
msgstr "外掛鍵盤捷徑連結"

#: plugins/CompassMarks/src/CompassMarks.cpp:57
msgid "Compass Marks"
msgstr "羅盤刻度"

#: plugins/CompassMarks/src/CompassMarks.cpp:60
msgid "Displays compass bearing marks along the horizon"
msgstr "在地平面上顯示羅盤刻度"

#: plugins/CompassMarks/src/CompassMarks.cpp:121
msgid "Compass marks"
msgstr "羅盤刻度"

#: plugins/Oculars/src/Oculars.cpp:76
msgid "Oculars"
msgstr "以管窺天"

#: plugins/Oculars/src/Oculars.cpp:79
msgid "Shows the sky as if looking through a telescope eyepiece"
msgstr "模擬天空從望遠鏡目鏡看出去的樣子"

#: plugins/Oculars/src/Oculars.cpp:943
msgid "Ocular view"
msgstr "望遠鏡模擬顯示"

#: plugins/Oculars/src/Oculars.cpp:965
msgid "Oculars popup menu"
msgstr ""

#: plugins/Satellites/src/Satellites.cpp:67
msgid "Satellites"
msgstr "人造衛星"

#: plugins/Satellites/src/Satellites.cpp:70
msgid ""
"Prediction of artificial satellite positions in Earth orbit based on NORAD "
"TLE data"
msgstr "使用 NORAD TLE 的資料預測地球軌道上的人造衛星的位置"
>>>>>>> 1bf839b5

#: plugins/Satellites/src/Satellites.cpp:125
msgid "Satellites configuration window"
msgstr "人造衛星設定視窗"

<<<<<<< HEAD
#: src/ui_searchDialogGui.h:497
msgid "xi"
msgstr ""
=======
#: plugins/Satellites/src/Satellites.cpp:126
msgid "Satellite hints"
msgstr "人造衛星提示"
>>>>>>> 1bf839b5

#: plugins/Satellites/src/Satellites.cpp:128
msgid "Satellite labels"
msgstr "人造衛星標籤"

<<<<<<< HEAD
#: src/ui_searchDialogGui.h:476
msgid "zeta"
msgstr ""
=======
#: plugins/Satellites/src/Satellites.cpp:162
msgid ""
"The old satellites.json file is no longer compatible - using default file"
msgstr "舊的 satellites.json 已不再相容；使用預設檔案"
>>>>>>> 1bf839b5

#: plugins/TelescopeControl/src/TelescopeControl.cpp:75
#: plugins/TelescopeControl/src/TelescopeControl.cpp:150
msgid "Telescope Control"
msgstr "望遠鏡控制"

#: plugins/TelescopeControl/src/TelescopeControl.cpp:78
msgid ""
"This plug-in allows Stellarium to send \"slew\" commands to a telescope on a "
"computerized mount (a \"GoTo telescope\")."
msgstr "此外掛賦予 Stellarium 對電子赤道儀/經緯儀下「slew」指令的能力（「移動望遠鏡」功能）。"

#: plugins/TelescopeControl/src/TelescopeControl.cpp:155
#, qt-format
msgid "Move telescope #%1 to selected object"
msgstr "移動望遠鏡 #%1 到選擇的天體"

#: plugins/TelescopeControl/src/TelescopeControl.cpp:162
#, qt-format
msgid "Move telescope #%1 to the point currently in the center of the screen"
msgstr "移動望遠鏡 #%1 到到目前畫面的中心位置"

#: plugins/TelescopeControl/src/TelescopeControl.cpp:173
msgid "Move a telescope to a given set of coordinates"
msgstr "移動望遠鏡到設定的座標"

#: plugins/TimeZoneConfiguration/src/TimeZoneConfiguration.cpp:41
msgid "Time Zone"
msgstr "時區"

#: plugins/TimeZoneConfiguration/src/TimeZoneConfiguration.cpp:44
msgid ""
"A convenient interface for some of the more obscure options in Stellarium's "
"configuration file. Allows setting the time zone and changing the way the "
"time and the date are displayed in the bottom bar."
msgstr "Stellarium 設定檔的罕用設定介面。允許設定時區，以及日期時間的顯示方式。"

#: plugins/TextUserInterface/src/TextUserInterface.cpp:78
msgid "Text User Interface"
msgstr "文字介面"

#: plugins/TextUserInterface/src/TextUserInterface.cpp:81
msgid ""
"Plugin implementation of 0.9.x series Text User Interface (TUI), used in "
"planetarium systems"
msgstr "提供原存於 0.9.x 系列 TUI 文字介面的外掛，可用於星象管系統。"

#: plugins/SolarSystemEditor/src/SolarSystemEditor.cpp:56
msgid "Solar System Editor"
msgstr "太陽系編輯器"

#: plugins/SolarSystemEditor/src/SolarSystemEditor.cpp:59
msgid ""
"An interface for adding asteroids and comets to Stellarium. It can download "
"object lists from the Minor Planet Center's website and perform searches in "
"its online database. Still a work in progress."
msgstr ""
"新增小行星與彗星到 Stellarium 的資料庫。此外掛可下載 Minor Planet Center 網站上的天體清單與進行線上搜尋。"

#: plugins/Supernovas/src/Supernovas.cpp:59
msgid "Historical supernova"
msgstr ""

#: plugins/Supernovas/src/Supernovas.cpp:62
msgid ""
"The plugin for visualization of some historical supernovas, brighter 10 "
"magnitude"
msgstr ""

#: plugins/Supernovas/src/Supernovas.cpp:62
msgid ""
"SN 185A (7 December), SN 386A (24 April), SN 1006A (29 April), SN 1054A (3 "
"July), SN 1181A (4 August), SN 1572A (5 November), SN 1604A (8 October), SN "
"1680A (15 August), SN 1885A (17 August), SN 1895B (5 July), SN 1937C (21 "
"August), SN 1972E (8 May) and SN 1987A (24 February)"
msgstr ""

#: plugins/Supernovas/src/Supernova.cpp:105
#, qt-format
msgid "Type: %1"
msgstr ""

#~ msgid "Form"
#~ msgstr "格式"

#, qt-format
#~ msgid "Loading catalog %1 from file %2"
#~ msgstr "從檔案 %2 載入星表 %1"

#~ msgid "Move telescope #0 to selected object"
#~ msgstr "移動望遠鏡 #0 到選擇的目標"

#~ msgid "Move telescope #1 to selected object"
#~ msgstr "移動望遠鏡 #1 到選擇的目標"

#~ msgid "Move telescope #2 to selected object"
#~ msgstr "移動望遠鏡 #2 到選擇的目標"

#~ msgid "Move telescope #3 to selected object"
#~ msgstr "移動望遠鏡 #3 到選擇的目標"

#~ msgid "Move telescope #8 to selected object"
#~ msgstr "移動望遠鏡 #8 到選擇的目標"

#~ msgid "Move telescope #9 to selected object"
#~ msgstr "移動望遠鏡 #9 到選擇的目標"

#~ msgid "Move telescope #5 to selected object"
#~ msgstr "移動望遠鏡 #5 到選擇的目標"

#~ msgid "Move telescope #4 to selected object"
#~ msgstr "移動望遠鏡 #4 到選擇的目標"

#~ msgid "Move telescope #7 to selected object"
#~ msgstr "移動望遠鏡 #7 到選擇的目標"

#~ msgid "Move telescope #6 to selected object"
#~ msgstr "移動望遠鏡 #6 到選擇的目標"

#, qt-format
#~ msgid "Loading NGC catalog: %1/%2"
#~ msgstr "正在載入 NGC 星表: %1/%2"

#~ msgid "Telrad circles"
#~ msgstr "尋星鏡圈"

#~ msgid "Oculars configuration window"
#~ msgstr "望遠鏡模擬設定視窗"<|MERGE_RESOLUTION|>--- conflicted
+++ resolved
@@ -7,11 +7,7 @@
 msgstr ""
 "Project-Id-Version: stellarium\n"
 "Report-Msgid-Bugs-To: \n"
-<<<<<<< HEAD
-"POT-Creation-Date: 2011-06-25 13:31-0400\n"
-=======
 "POT-Creation-Date: 2011-06-26 01:48+0700\n"
->>>>>>> 1bf839b5
 "PO-Revision-Date: 2010-11-24 06:15+0000\n"
 "Last-Translator: timdream <timdream@gmail.com>\n"
 "Language-Team: Chinese (Taiwan) <zh_TW@li.org>\n"
@@ -37,15 +33,6 @@
 msgid "Horizon"
 msgstr ""
 
-<<<<<<< HEAD
-#: src/core/StelObject.cpp:97 src/core/StelObject.cpp:114
-msgid "(apparent)"
-msgstr ""
-
-#: src/core/StelObject.cpp:94 src/core/StelObject.cpp:108
-msgid "(geometric)"
-msgstr ""
-=======
 #: src/core/modules/LandscapeMgr.cpp:488
 msgid "Author: "
 msgstr "作者: "
@@ -53,7 +40,6 @@
 #: src/core/modules/LandscapeMgr.cpp:491
 msgid "Location: "
 msgstr "位置: "
->>>>>>> 1bf839b5
 
 #: src/core/modules/LandscapeMgr.cpp:496
 #, qt-format
@@ -64,27 +50,6 @@
 msgid "Planet: "
 msgstr "行星: "
 
-<<<<<<< HEAD
-#: src/ui_viewDialog.h:1094
-msgid "0"
-msgstr "0"
-
-#: src/ui_viewDialog.h:1095
-msgid "10"
-msgstr "10"
-
-#: src/ui_viewDialog.h:1097
-msgid "10000"
-msgstr "10000"
-
-#: src/ui_viewDialog.h:1098
-msgid "144000"
-msgstr "144000"
-
-#: src/ui_viewDialog.h:1096
-msgid "80"
-msgstr "80"
-=======
 #: src/core/modules/Nebula.cpp:96
 #, qt-format
 msgid "Type: <b>%1</b>"
@@ -108,7 +73,6 @@
 #: src/core/modules/Nebula.cpp:287
 msgid "Open cluster"
 msgstr "疏散星團"
->>>>>>> 1bf839b5
 
 #: src/core/modules/Nebula.cpp:290
 msgid "Globular cluster"
@@ -139,35 +103,6 @@
 msgid "Absolute Magnitude: %1"
 msgstr "絕對星等: %1"
 
-<<<<<<< HEAD
-#: src/ui_viewDialog.h:1068
-msgid "Absolute scale:"
-msgstr "絕對大小:"
-
-#: src/translations.h:169
-msgid "Actual Time"
-msgstr "實際時間"
-
-#: src/gui/StelGui.cpp:158
-msgid "Add 1 sidereal day"
-msgstr "增加 1 恆星日"
-
-#: src/gui/StelGui.cpp:160
-msgid "Add 1 sidereal week"
-msgstr "增加 1 恆星週"
-
-#: src/gui/StelGui.cpp:154
-msgid "Add 1 solar day"
-msgstr "增加 1 太陽日"
-
-#: src/gui/StelGui.cpp:152
-msgid "Add 1 solar hour"
-msgstr "增加 1 太陽時"
-
-#: src/gui/StelGui.cpp:156
-msgid "Add 1 solar week"
-msgstr "增加 1 太陽週"
-=======
 #: src/core/modules/Planet.cpp:136
 #, qt-format
 msgid "Ecliptic Geocentric (of date): %1/%2"
@@ -203,7 +138,6 @@
 #, qt-format
 msgid "Distance: %1 Light Years"
 msgstr "距離: %1 光年"
->>>>>>> 1bf839b5
 
 #: src/core/modules/StarWrapper.cpp:125
 #, qt-format
@@ -218,23 +152,6 @@
 msgid "Perspective"
 msgstr "透視法"
 
-<<<<<<< HEAD
-#: src/ui_viewDialog.h:1116
-msgid "Add/remove landscapes..."
-msgstr "新增/移除地景..."
-
-#: src/translations.h:155
-msgid "Administration "
-msgstr "管理設定 "
-
-#: src/translations.h:60
-msgid "Adrastea"
-msgstr ""
-
-#: src/ui_configurationDialog.h:820
-msgid "Align labels with the horizon"
-msgstr "星空名稱文字保持水平"
-=======
 #: src/core/StelProjectorClasses.cpp:30
 msgid ""
 "Perspective projection keeps the horizon a straight line. The mathematical "
@@ -250,7 +167,6 @@
 "The full name of this projection method is, <i>Lambert azimuthal equal-area "
 "projection</i>. It preserves the area but not the angle."
 msgstr "這種投影法的全名是 <i>Lambert 等面積方位投影法</i>. 這種投影法是維持面積而非角度。"
->>>>>>> 1bf839b5
 
 #: src/core/StelProjectorClasses.cpp:108
 msgid "Stereographic"
@@ -267,11 +183,6 @@
 msgid "Fish-eye"
 msgstr "魚眼"
 
-<<<<<<< HEAD
-#: src/translations.h:159
-msgid "Altitude (m): "
-msgstr "海拔 (公尺): "
-=======
 #: src/core/StelProjectorClasses.cpp:150
 msgid ""
 "In fish-eye projection, or <i>azimuthal equidistant projection</i>, straight "
@@ -279,28 +190,16 @@
 "centre of the field of view (like the distortions seen with very wide angle "
 "camera lenses)."
 msgstr "魚眼投影法或稱為<i>等距方位投影法</i>，當直線距離中心的角度很大時會變成曲線 (像是從廣角鏡頭看出去所見到的變形)。"
->>>>>>> 1bf839b5
 
 #: src/core/StelProjectorClasses.cpp:182
 msgid "Hammer-Aitoff"
 msgstr "Hammer-Aitoff"
 
-<<<<<<< HEAD
-#: src/translations.h:50
-msgid "Amalthea"
-msgstr ""
-
-#. TRANSLATORS: Asteroid (1221) Amor
-#: src/translations.h:110
-msgid "Amor"
-msgstr ""
-=======
 #: src/core/StelProjectorClasses.cpp:187
 msgid ""
 "The Hammer projection is an equal-area map projection, described by Ernst "
 "Hammer in 1892 and directly inspired by the Aitoff projection."
 msgstr "Hammer 投影法事等面積投影法，1892 年由 Ernst Hammer 基於 Aitoff 投影法發明。"
->>>>>>> 1bf839b5
 
 #: src/core/StelProjectorClasses.cpp:223
 msgid "Cylinder"
@@ -312,19 +211,9 @@
 "projection</i>. With this projection all parallels are equally spaced."
 msgstr "這個投影法的全名是<i>等距圓柱投影</i>。 所有經緯線的投影都是相同距離。"
 
-<<<<<<< HEAD
-#: src/translations.h:57
-msgid "Ananke"
-msgstr ""
-
-#: plugins/AngleMeasure/src/AngleMeasure.cpp:57
-msgid "Angle Measure"
-msgstr "角度測量"
-=======
 #: src/core/StelProjectorClasses.cpp:270
 msgid "Mercator"
 msgstr "麥卡托投影"
->>>>>>> 1bf839b5
 
 #: src/core/StelProjectorClasses.cpp:275
 msgid ""
@@ -333,14 +222,6 @@
 "away from the equator."
 msgstr "麥卡托投影是世界上最常用的投影之一。它維持方向和形狀但扭曲大小，離赤道愈遠的緯線間隔愈大。"
 
-<<<<<<< HEAD
-#. TRANSLATORS: Asteroid (99942) Apophis
-#: src/translations.h:112
-msgid "Apophis"
-msgstr ""
-
-#: src/core/modules/Planet.cpp:147
-=======
 #: src/core/StelProjectorClasses.cpp:322
 msgid "Orthographic"
 msgstr "正射"
@@ -352,105 +233,59 @@
 msgstr "正射投影類似透視投影，但是投影點位在無限遠的距離。"
 
 #: src/core/StelObject.cpp:79
->>>>>>> 1bf839b5
 #, qt-format
 msgid "RA/DE (J2000): %1/%2"
 msgstr "赤經/赤緯 (J2000): %1/%2"
 
-<<<<<<< HEAD
-#: src/translations.h:75
-msgid "Ariel"
-msgstr ""
-
-#: src/translations.h:214
-msgid "Arrow down to load list."
-msgstr "按下方向鍵以載入劇本"
-
-#: src/gui/HelpDialog.cpp:53
-msgid "Arrow keys & left mouse drag"
-msgstr "方向鍵及滑鼠左鍵拖曳"
-
-#: src/ui_viewDialog.h:1114
-msgid "Art brightness: "
-msgstr "圖繪亮度: "
-
-#. TRANSLATORS: Asteroid (5) Astraea
-#: src/translations.h:98
-msgid "Astraea"
-msgstr ""
-
-#: src/gui/StelGui.cpp:115 src/ui_viewDialog.h:1081
-msgid "Atmosphere"
-msgstr "大氣"
+#: src/core/StelObject.cpp:86
+#, qt-format
+msgid "RA/DE (of date): %1/%2"
+msgstr "赤經/赤緯 (日期): %1/%2"
+
+#: src/core/StelObject.cpp:94 src/core/StelObject.cpp:97
+#, qt-format
+msgid "Hour angle/DE: %1/%2"
+msgstr "時角/赤緯: %1/%2"
+
+#: src/core/StelObject.cpp:94 src/core/StelObject.cpp:108
+msgid "(geometric)"
+msgstr ""
+
+#: src/core/StelObject.cpp:97 src/core/StelObject.cpp:114
+msgid "(apparent)"
+msgstr ""
+
+#: src/core/StelObject.cpp:108 src/core/StelObject.cpp:114
+#, qt-format
+msgid "Az/Alt: %1/%2"
+msgstr "方位角/高度角: %1/%2"
+
+#: src/gui/ConfigurationDialog.cpp:295
+msgid "Select screenshot directory"
+msgstr "選擇畫面擷取圖片的存檔目錄"
+
+#: src/gui/ConfigurationDialog.cpp:461
+#, qt-format
+msgid "Startup FOV: %1%2"
+msgstr "啟動時的視野大小: %1%2"
+
+#: src/gui/ConfigurationDialog.cpp:469
+#, qt-format
+msgid "Startup direction of view Az/Alt: %1/%2"
+msgstr "啟動時的地平坐標方位角/高度角: %1/%2"
+
+#: src/gui/ConfigurationDialog.cpp:509
+msgid "Authors"
+msgstr "作者群"
+
+#: src/gui/ConfigurationDialog.cpp:513 src/gui/ViewDialog.cpp:368
+msgid "Contact"
+msgstr "聯絡"
 
 #: src/gui/ConfigurationDialog.cpp:585
 msgid "Author"
 msgstr "作者"
 
-#: src/core/modules/LandscapeMgr.cpp:488
-msgid "Author: "
-msgstr "作者: "
-=======
-#: src/core/StelObject.cpp:86
-#, qt-format
-msgid "RA/DE (of date): %1/%2"
-msgstr "赤經/赤緯 (日期): %1/%2"
-
-#: src/core/StelObject.cpp:94 src/core/StelObject.cpp:97
-#, qt-format
-msgid "Hour angle/DE: %1/%2"
-msgstr "時角/赤緯: %1/%2"
-
-#: src/core/StelObject.cpp:94 src/core/StelObject.cpp:108
-msgid "(geometric)"
-msgstr ""
-
-#: src/core/StelObject.cpp:97 src/core/StelObject.cpp:114
-msgid "(apparent)"
-msgstr ""
-
-#: src/core/StelObject.cpp:108 src/core/StelObject.cpp:114
-#, qt-format
-msgid "Az/Alt: %1/%2"
-msgstr "方位角/高度角: %1/%2"
-
-#: src/gui/ConfigurationDialog.cpp:295
-msgid "Select screenshot directory"
-msgstr "選擇畫面擷取圖片的存檔目錄"
-
-#: src/gui/ConfigurationDialog.cpp:461
-#, qt-format
-msgid "Startup FOV: %1%2"
-msgstr "啟動時的視野大小: %1%2"
-
-#: src/gui/ConfigurationDialog.cpp:469
-#, qt-format
-msgid "Startup direction of view Az/Alt: %1/%2"
-msgstr "啟動時的地平坐標方位角/高度角: %1/%2"
->>>>>>> 1bf839b5
-
-#: src/gui/ConfigurationDialog.cpp:509
-msgid "Authors"
-msgstr "作者群"
-
-<<<<<<< HEAD
-#: src/gui/StelGui.cpp:176
-msgid "Auto hide horizontal button bar"
-msgstr "自動隱藏水平工具列"
-
-#: src/gui/StelGui.cpp:177
-msgid "Auto hide vertical button bar"
-msgstr "自動隱藏垂直工具列"
-=======
-#: src/gui/ConfigurationDialog.cpp:513 src/gui/ViewDialog.cpp:368
-msgid "Contact"
-msgstr "聯絡"
-
-#: src/gui/ConfigurationDialog.cpp:585
-msgid "Author"
-msgstr "作者"
->>>>>>> 1bf839b5
-
 #: src/gui/ConfigurationDialog.cpp:586
 msgid "License"
 msgstr "授權條款"
@@ -463,31 +298,15 @@
 msgid "Running script: [none]"
 msgstr "執行 Script: [無]"
 
-<<<<<<< HEAD
-#: src/core/StelObject.cpp:108 src/core/StelObject.cpp:114
-=======
 #: src/gui/ConfigurationDialog.cpp:665
 msgid "Finished downloading all star catalogs!"
 msgstr "下載所有星表完畢！"
 
 #: src/gui/ConfigurationDialog.cpp:674
->>>>>>> 1bf839b5
 #, qt-format
 msgid "Get catalog %1 of %2"
 msgstr "取得星表 %1/%2"
 
-<<<<<<< HEAD
-#: src/translations.h:193
-msgid "Azimuthal Grid"
-msgstr "地平座標系統"
-
-#: src/gui/StelGui.cpp:104 src/ui_viewDialog.h:1103
-msgid "Azimuthal grid"
-msgstr "地平座標"
-
-#: src/translations.h:132
-msgid "Aztec"
-=======
 #: src/gui/ConfigurationDialog.cpp:676
 #, qt-format
 msgid ""
@@ -512,16 +331,10 @@
 msgid ""
 "Error downloading %1:\n"
 "%2"
->>>>>>> 1bf839b5
 msgstr ""
 "下載 %1 時發生錯誤:\n"
 "%2"
 
-<<<<<<< HEAD
-#: src/translations.h:212
-msgid "CD/DVD Script: "
-msgstr "CD/DVD 劇本: "
-=======
 #: src/gui/ConfigurationDialog.cpp:728
 #, qt-format
 msgid ""
@@ -530,7 +343,6 @@
 msgstr ""
 "正在下載 %1...\n"
 "(您可以關閉此視窗)"
->>>>>>> 1bf839b5
 
 #: src/gui/ConfigurationDialog.cpp:808
 msgid "Verifying file integrity..."
@@ -545,16 +357,10 @@
 "下載 %1 時發生錯誤:\n"
 "檔案損毀。"
 
-<<<<<<< HEAD
-#: src/translations.h:165
-msgid "Calendar"
-msgstr "太陽日"
-=======
 #: src/gui/HelpDialog.cpp:52 src/gui/StelGuiItems.cpp:285
 #: src/gui/StelGuiItems.cpp:640
 msgid "Space"
 msgstr "空白鍵"
->>>>>>> 1bf839b5
 
 #: src/gui/HelpDialog.cpp:53
 msgid "Arrow keys & left mouse drag"
@@ -564,27 +370,6 @@
 msgid "Page Up/Down"
 msgstr "Page Up/Page Down鍵"
 
-<<<<<<< HEAD
-#: src/translations.h:188
-msgid "Cardinal Points"
-msgstr "方位基點"
-
-#: src/gui/StelGui.cpp:112 src/ui_viewDialog.h:1108
-msgid "Cardinal points"
-msgstr "基點"
-
-#: src/translations.h:56
-msgid "Carme"
-msgstr ""
-
-#: src/ui_viewDialog.h:1100
-msgid "Celestial Sphere"
-msgstr "天球"
-
-#: src/gui/StelGui.cpp:164
-msgid "Center on selected object"
-msgstr "將選擇天體移至畫面中央"
-=======
 #: src/gui/HelpDialog.cpp:55
 msgid "CTRL + Up/Down"
 msgstr "CTRL + 上/下方向鍵"
@@ -600,26 +385,11 @@
 #: src/gui/HelpDialog.cpp:58
 msgid "CTRL + Left click"
 msgstr "CTRL + 滑鼠左鍵"
->>>>>>> 1bf839b5
 
 #: src/gui/HelpDialog.cpp:61 src/gui/StelGui.cpp:163
 msgid "Movement and Selection"
 msgstr "移動與選擇"
 
-<<<<<<< HEAD
-#: src/translations.h:80
-msgid "Charon"
-msgstr "冥衛一 (夏龍)"
-
-#: src/translations.h:133
-msgid "Chinese"
-msgstr "中國"
-
-#. TRANSLATORS: Asteroid (2060) Chiron
-#: src/translations.h:114
-msgid "Chiron"
-msgstr ""
-=======
 #: src/gui/HelpDialog.cpp:62
 msgid "Pan view around the sky"
 msgstr "移動畫面"
@@ -631,7 +401,6 @@
 #: src/gui/HelpDialog.cpp:65
 msgid "Select object"
 msgstr "選取物件"
->>>>>>> 1bf839b5
 
 #: src/gui/HelpDialog.cpp:66 src/gui/HelpDialog.cpp:68
 msgid "Clear selection"
@@ -641,15 +410,6 @@
 msgid "When a Script is Running"
 msgstr "當 Script 執行時"
 
-<<<<<<< HEAD
-#: src/core/modules/Nebula.cpp:299
-msgid "Cluster associated with nebulosity"
-msgstr "瀰漫星雲"
-
-#: src/translations.h:152
-msgid "Colors "
-msgstr "色彩設定 "
-=======
 #: src/gui/HelpDialog.cpp:72 src/gui/StelGui.cpp:142
 msgid "Slow down the script execution rate"
 msgstr "減慢 Script 執行速度"
@@ -657,7 +417,6 @@
 #: src/gui/HelpDialog.cpp:73 src/gui/StelGui.cpp:143
 msgid "Speed up the script execution rate"
 msgstr "加快 Script 執行速度"
->>>>>>> 1bf839b5
 
 #: src/gui/HelpDialog.cpp:74 src/gui/StelGui.cpp:144
 msgid "Set the normal script execution rate"
@@ -671,27 +430,6 @@
 msgid "Keys"
 msgstr "快速鍵"
 
-<<<<<<< HEAD
-#: src/gui/StelGui.cpp:132
-msgid "Configuration window"
-msgstr "設定"
-
-#: src/translations.h:186
-msgid "Constellation Art Intensity"
-msgstr "星座圖繪不透明度"
-
-#: src/translations.h:187
-msgid "Constellation Boundaries"
-msgstr "星座界線"
-
-#: src/translations.h:184
-msgid "Constellation Lines"
-msgstr "星座連線"
-
-#: src/translations.h:185
-msgid "Constellation Names"
-msgstr "星座名稱"
-=======
 #: src/gui/HelpDialog.cpp:172
 msgid "Further Reading"
 msgstr "了解更多"
@@ -717,7 +455,6 @@
 "{The Stellarium Wiki} - General information.  You can also find user-"
 "contributed landscapes and scripts here."
 msgstr "{Stellarium Wiki} - 一般資訊。您也可以在此處找到其他使用者製作的地景與 Script。"
->>>>>>> 1bf839b5
 
 #. TRANSLATORS: The text between braces is the text of an HTML link.
 #: src/gui/HelpDialog.cpp:188
@@ -726,75 +463,6 @@
 "request here and we'll try to help."
 msgstr "{技術支援要求系統} - 若您在使用 Stellarium 時需要幫忙，請至該處提出要求，我們會盡量幫忙。"
 
-<<<<<<< HEAD
-#: src/gui/StelGui.cpp:102
-msgid "Constellation boundaries"
-msgstr "星座界線"
-
-#: src/gui/StelGui.cpp:101
-msgid "Constellation labels"
-msgstr "星座名稱"
-
-#: src/gui/StelGui.cpp:99
-msgid "Constellation lines"
-msgstr "星座連線"
-
-#: src/ui_viewDialog.h:1109
-msgid "Constellations"
-msgstr "星座"
-
-#: src/gui/ConfigurationDialog.cpp:513 src/gui/ViewDialog.cpp:368
-msgid "Contact"
-msgstr "聯絡"
-
-#: src/ui_configurationDialog.h:782
-msgid "Control"
-msgstr "控制"
-
-#: src/translations.h:209
-msgid "Correct for light travel time: "
-msgstr "考慮光行進時間: "
-
-#: src/ui_locationDialogGui.h:409
-msgid "Country:"
-msgstr "國家/地區:"
-
-#: src/ui_locationDialogGui.h:391
-msgid "Current location information"
-msgstr "目前位置資訊"
-
-#: src/translations.h:208
-msgid "Cursor Timeout: "
-msgstr "滑鼠指標自動隱藏: "
-
-#: src/core/StelProjectorClasses.cpp:223
-msgid "Cylinder"
-msgstr "圓柱體"
-
-#: src/translations.h:172
-msgid "Date Display Format: "
-msgstr "日期顯示格式: "
-
-#: src/gui/StelGui.cpp:141 src/ui_dateTimeDialogGui.h:294
-msgid "Date and Time"
-msgstr "日期與時間"
-
-#: src/gui/StelGui.cpp:135
-msgid "Date/time window"
-msgstr "日期/時間"
-
-#: src/translations.h:164
-msgid "Day keys: "
-msgstr "時間定義: "
-
-#: src/gui/StelGui.cpp:145
-msgid "Decrease time speed"
-msgstr "減慢時間速度"
-
-#: src/gui/StelGui.cpp:148
-msgid "Decrease time speed (a little)"
-msgstr "減慢時間速度 (微調)"
-=======
 #. TRANSLATORS: The text between braces is the text of an HTML link.
 #: src/gui/HelpDialog.cpp:193
 msgid ""
@@ -816,7 +484,6 @@
 #: src/gui/HelpDialog.cpp:294
 msgid "Developers"
 msgstr "開發團隊"
->>>>>>> 1bf839b5
 
 #: src/gui/HelpDialog.cpp:295
 #, qt-format
@@ -833,38 +500,16 @@
 msgid "Graphic/other designer: %1"
 msgstr "視覺與其他設計: %1"
 
-#: src/translations.h:86
-msgid "Despina"
-msgstr ""
-
 #: src/gui/HelpDialog.cpp:298 src/gui/HelpDialog.cpp:299
 #: src/gui/HelpDialog.cpp:301 src/gui/HelpDialog.cpp:302
 #, qt-format
 msgid "Developer: %1"
 msgstr "開發: %1"
 
-<<<<<<< HEAD
-#: src/gui/HelpDialog.cpp:294
-msgid "Developers"
-msgstr "開發團隊"
-
-#: src/ui_viewDialog.h:1072
-msgid "Dim faint stars when a very bright object is visible"
-msgstr "將極亮星體週遭的恆星亮度降低"
-
-#: src/translations.h:66
-msgid "Dione"
-msgstr "土衛四 (戴奧妮)"
-
-#: src/ui_configurationDialog.h:830
-msgid "Disc viewport"
-msgstr "圓形視角"
-=======
 #: src/gui/HelpDialog.cpp:300
 #, qt-format
 msgid "OSX Developer: %1"
 msgstr "OSX 開發: %1"
->>>>>>> 1bf839b5
 
 #: src/gui/StelGui.cpp:98
 msgid "Display Options"
@@ -886,18 +531,6 @@
 msgid "Constellation boundaries"
 msgstr "星座界線"
 
-<<<<<<< HEAD
-#: src/core/modules/StarWrapper.cpp:122
-#: plugins/Supernovas/src/Supernova.cpp:107
-#, qt-format
-msgid "Distance: %1 Light Years"
-msgstr "距離: %1 光年"
-
-#: src/core/modules/Planet.cpp:143
-#, no-c-format, qt-format
-msgid "Distance: %1AU"
-msgstr "距離: %1AU (天文單位)"
-=======
 #: src/gui/StelGui.cpp:104 src/ui_viewDialog.h:1103
 msgid "Azimuthal grid"
 msgstr "地平座標"
@@ -905,51 +538,19 @@
 #: src/gui/StelGui.cpp:105 src/ui_viewDialog.h:1101
 msgid "Equatorial grid"
 msgstr "赤道座標"
->>>>>>> 1bf839b5
 
 #: src/gui/StelGui.cpp:106 src/ui_viewDialog.h:1102
 msgid "Equatorial J2000 grid"
 msgstr "赤道座標 (J2000)"
 
-<<<<<<< HEAD
-#: src/gui/ConfigurationDialog.cpp:676
-#, qt-format
-msgid ""
-"Download size: %1MB\n"
-"Star count: %2 Million\n"
-"Magnitude range: %3 - %4"
-msgstr ""
-"下載大小: %1MB\n"
-"恆星數量: %2 百萬\n"
-"星等: %3 - %4"
-=======
 #: src/gui/StelGui.cpp:107
 msgid "Galactic grid"
 msgstr "銀河座標"
->>>>>>> 1bf839b5
 
 #: src/gui/StelGui.cpp:108 src/ui_viewDialog.h:1107
 msgid "Ecliptic line"
 msgstr "黃道"
 
-<<<<<<< HEAD
-#: src/gui/ConfigurationDialog.cpp:728
-#, qt-format
-msgid ""
-"Downloading %1...\n"
-"(You can close this window.)"
-msgstr ""
-"正在下載 %1...\n"
-"(您可以關閉此視窗)"
-
-#: src/ui_viewDialog.h:1074
-msgid "Dynamic eye adaptation"
-msgstr "人眼動態視覺調適"
-
-#: src/translations.h:128
-msgid "E"
-msgstr "東"
-=======
 #: src/gui/StelGui.cpp:109 src/ui_viewDialog.h:1104
 msgid "Equator line"
 msgstr "赤道"
@@ -961,46 +562,11 @@
 #: src/gui/StelGui.cpp:111 src/ui_viewDialog.h:1106
 msgid "Horizon line"
 msgstr ""
->>>>>>> 1bf839b5
 
 #: src/gui/StelGui.cpp:112 src/ui_viewDialog.h:1108
 msgid "Cardinal points"
 msgstr "基點"
 
-<<<<<<< HEAD
-#: src/core/modules/GridLinesMgr.cpp:529
-msgid "Ecliptic"
-msgstr "黃道"
-
-#: src/core/modules/Planet.cpp:136
-#, fuzzy, qt-format
-msgid "Ecliptic Geocentric (of date): %1/%2"
-msgstr "赤經/赤緯 (日期): %1/%2"
-
-#: src/translations.h:196
-msgid "Ecliptic Line"
-msgstr "黃道"
-
-#: src/gui/StelGui.cpp:108 src/ui_viewDialog.h:1107
-msgid "Ecliptic line"
-msgstr "黃道"
-
-#: src/translations.h:153
-msgid "Effects "
-msgstr "效果設定 "
-
-#: src/translations.h:134
-msgid "Egyptian"
-msgstr "古埃及"
-
-#: src/translations.h:52
-msgid "Elara"
-msgstr ""
-
-#: src/ui_configurationDialog.h:786
-msgid "Enable keyboard navigation"
-msgstr "啟動鍵盤導覽"
-=======
 #: src/gui/StelGui.cpp:114
 msgid "Ground"
 msgstr "地面"
@@ -1024,21 +590,14 @@
 #: src/gui/StelGui.cpp:120 src/ui_viewDialog.h:1067 src/ui_viewDialog.h:1089
 msgid "Stars"
 msgstr "恆星"
->>>>>>> 1bf839b5
 
 #: src/gui/StelGui.cpp:121
 msgid "Planets labels"
 msgstr "行星標示"
 
-<<<<<<< HEAD
-#: src/translations.h:64
-msgid "Enceladus"
-msgstr "土衛二 (恩瑟阿達斯)"
-=======
 #: src/gui/StelGui.cpp:122
 msgid "Planet orbits"
 msgstr "行星軌道"
->>>>>>> 1bf839b5
 
 #: src/gui/StelGui.cpp:123
 msgid "Planet trails"
@@ -1048,51 +607,6 @@
 msgid "Night mode"
 msgstr "夜間模式"
 
-<<<<<<< HEAD
-#: src/core/modules/GridLinesMgr.cpp:533
-msgid "Equator"
-msgstr "赤道"
-
-#: src/translations.h:195
-msgid "Equator Line"
-msgstr "赤道"
-
-#: src/gui/StelGui.cpp:109 src/ui_viewDialog.h:1104
-msgid "Equator line"
-msgstr "赤道"
-
-#: src/translations.h:194
-msgid "Equatorial Grid"
-msgstr "赤道座標系統"
-
-#: src/gui/StelGui.cpp:106 src/ui_viewDialog.h:1102
-msgid "Equatorial J2000 grid"
-msgstr "赤道座標 (J2000)"
-
-#: src/gui/StelGui.cpp:105 src/ui_viewDialog.h:1101
-msgid "Equatorial grid"
-msgstr "赤道座標"
-
-#: src/translations.h:81
-msgid "Eris"
-msgstr ""
-
-#. TRANSLATORS: Asteroid (433) Eros
-#: src/translations.h:116
-msgid "Eros"
-msgstr ""
-
-#: src/gui/ConfigurationDialog.cpp:723 src/gui/ConfigurationDialog.cpp:757
-#, qt-format
-msgid ""
-"Error downloading %1:\n"
-"%2"
-msgstr ""
-"下載 %1 時發生錯誤:\n"
-"%2"
-
-#: src/gui/ConfigurationDialog.cpp:812
-=======
 #: src/gui/StelGui.cpp:126
 msgid "Full-screen mode"
 msgstr "全螢幕模式"
@@ -1296,7 +810,6 @@
 msgstr "ZIP 壓縮檔"
 
 #: src/gui/AddRemoveLandscapesDialog.cpp:127
->>>>>>> 1bf839b5
 #, qt-format
 msgid "Landscape \"%1\" has been installed successfully."
 msgstr "地景「%1」安裝完成。"
@@ -1327,32 +840,6 @@
 msgid "Landscape \"%1\" has been removed successfully."
 msgstr "地景「%1」已成功移除。"
 
-<<<<<<< HEAD
-#: src/gui/ViewDialog.cpp:515
-msgid "Exceptional Leonid rate"
-msgstr "超量獅子座流星雨"
-
-#: src/ui_searchDialogGui.h:450
-msgid "Find Object"
-msgstr "尋找天體"
-
-#: src/ui_searchDialogGui.h:451
-#, fuzzy
-msgid "Find Object or Position"
-msgstr "尋找天體"
-
-#: src/gui/ConfigurationDialog.cpp:665
-msgid "Finished downloading all star catalogs!"
-msgstr "下載所有星表完畢！"
-
-#: src/gui/ConfigurationDialog.cpp:685
-msgid ""
-"Finished downloading new star catalogs!\n"
-"Restart Stellarium to display them."
-msgstr ""
-"新的星表下載完成！\n"
-"請重新啟動 Stellarium 以顯示新的星表。"
-=======
 #: src/gui/AddRemoveLandscapesDialog.cpp:165
 #: src/gui/AddRemoveLandscapesDialog.cpp:235
 msgid "The selected landscape could not be (completely) removed."
@@ -1415,1092 +902,1380 @@
 #: src/translations.h:38
 msgid "Mars"
 msgstr "火星"
->>>>>>> 1bf839b5
 
 #: src/translations.h:39
 msgid "Deimos"
 msgstr "火衛二 (戴摩斯)"
 
-<<<<<<< HEAD
-#: src/gui/StelGui.cpp:127
-msgid "Flip scene horizontally"
-msgstr "水平翻轉"
-
-#: src/gui/StelGui.cpp:128
-msgid "Flip scene vertically"
-msgstr "垂直翻轉"
+#: src/translations.h:40
+msgid "Phobos"
+msgstr "火衛一 (弗伯斯)"
+
+#: src/translations.h:41
+msgid "Ceres"
+msgstr ""
+
+#: src/translations.h:42
+msgid "Pallas"
+msgstr ""
+
+#: src/translations.h:43
+msgid "Juno"
+msgstr ""
+
+#: src/translations.h:44
+msgid "Vesta"
+msgstr ""
+
+#: src/translations.h:45
+msgid "Jupiter"
+msgstr "木星"
+
+#: src/translations.h:46
+msgid "Io"
+msgstr "木衛一 (伊奧)"
+
+#: src/translations.h:47
+msgid "Europa"
+msgstr "木衛二 (歐羅巴)"
+
+#: src/translations.h:48
+msgid "Ganymede"
+msgstr "木衛三 (加尼美德)"
+
+#: src/translations.h:49
+msgid "Callisto"
+msgstr "木衛四 (卡利斯托)"
+
+#: src/translations.h:50
+msgid "Amalthea"
+msgstr ""
+
+#: src/translations.h:51
+msgid "Himalia"
+msgstr ""
+
+#: src/translations.h:52
+msgid "Elara"
+msgstr ""
+
+#: src/translations.h:53
+msgid "Pasiphae"
+msgstr ""
+
+#: src/translations.h:54
+msgid "Sinope"
+msgstr ""
+
+#: src/translations.h:55
+msgid "Lysithea"
+msgstr ""
+
+#: src/translations.h:56
+msgid "Carme"
+msgstr ""
+
+#: src/translations.h:57
+msgid "Ananke"
+msgstr ""
+
+#: src/translations.h:58
+msgid "Leda"
+msgstr ""
+
+#: src/translations.h:59
+msgid "Thebe"
+msgstr ""
+
+#: src/translations.h:60
+msgid "Adrastea"
+msgstr ""
+
+#. TRANSLATORS: Asteroid (9) Metis
+#: src/translations.h:61 src/translations.h:106
+msgid "Metis"
+msgstr ""
+
+#: src/translations.h:62
+msgid "Saturn"
+msgstr "土星"
+
+#: src/translations.h:63
+msgid "Mimas"
+msgstr "土衛一 (邁馬斯)"
+
+#: src/translations.h:64
+msgid "Enceladus"
+msgstr "土衛二 (恩瑟阿達斯)"
+
+#: src/translations.h:65
+msgid "Tethys"
+msgstr "土衛三 (蒂西斯)"
+
+#: src/translations.h:66
+msgid "Dione"
+msgstr "土衛四 (戴奧妮)"
+
+#: src/translations.h:67
+msgid "Rhea"
+msgstr "土衛五 (麗雅)"
+
+#: src/translations.h:68
+msgid "Titan"
+msgstr "土衛六 (泰坦)"
+
+#: src/translations.h:69
+msgid "Hyperion"
+msgstr "土衛七 (海帕里翁)"
+
+#: src/translations.h:70
+msgid "Iapetus"
+msgstr "土衛八 (艾佩特斯)"
+
+#: src/translations.h:71
+msgid "Phoebe"
+msgstr "土衛九 (菲碧)"
+
+#: src/translations.h:72
+msgid "Neptune"
+msgstr "海王星"
+
+#: src/translations.h:73
+msgid "Uranus"
+msgstr "天王星"
+
+#: src/translations.h:74
+msgid "Miranda"
+msgstr ""
+
+#: src/translations.h:75
+msgid "Ariel"
+msgstr ""
+
+#: src/translations.h:76
+msgid "Umbriel"
+msgstr ""
+
+#: src/translations.h:77
+msgid "Titania"
+msgstr ""
+
+#: src/translations.h:78
+msgid "Oberon"
+msgstr ""
+
+#: src/translations.h:79
+msgid "Pluto"
+msgstr "冥王星"
+
+#: src/translations.h:80
+msgid "Charon"
+msgstr "冥衛一 (夏龍)"
+
+#: src/translations.h:81
+msgid "Eris"
+msgstr ""
+
+#: src/translations.h:82
+msgid "Triton"
+msgstr ""
+
+#: src/translations.h:83
+msgid "Nereid"
+msgstr ""
+
+#: src/translations.h:84
+msgid "Naiad"
+msgstr ""
+
+#: src/translations.h:85
+msgid "Thalassa"
+msgstr ""
+
+#: src/translations.h:86
+msgid "Despina"
+msgstr ""
+
+#: src/translations.h:87
+msgid "Galatea"
+msgstr ""
+
+#: src/translations.h:88
+msgid "Larissa"
+msgstr ""
+
+#: src/translations.h:89
+msgid "Proteus"
+msgstr ""
+
+#: src/translations.h:90
+msgid "Halimede"
+msgstr ""
+
+#: src/translations.h:91
+msgid "Psamathe"
+msgstr ""
+
+#: src/translations.h:92
+msgid "Sao"
+msgstr ""
+
+#: src/translations.h:93
+msgid "Laomedeia"
+msgstr ""
+
+#: src/translations.h:94
+msgid "Neso"
+msgstr ""
+
+#: src/translations.h:95
+msgid "Solar System Observer"
+msgstr "太陽系全覽點"
+
+#. TRANSLATORS: Asteroid (5) Astraea
+#: src/translations.h:98
+msgid "Astraea"
+msgstr ""
+
+#. TRANSLATORS: Asteroid (6) Hebe
+#: src/translations.h:100
+msgid "Hebe"
+msgstr ""
+
+#. TRANSLATORS: Asteroid (7) Iris
+#: src/translations.h:102
+msgid "Iris"
+msgstr ""
 
 #. TRANSLATORS: Asteroid (8) Flora
 #: src/translations.h:104
 msgid "Flora"
 msgstr ""
 
-#: src/gui/StelGui.cpp:116
-msgid "Fog"
-msgstr "霧"
-
-#: src/gui/StelGui.cpp:126
-msgid "Full-screen mode"
-msgstr "全螢幕模式"
-=======
-#: src/translations.h:40
-msgid "Phobos"
-msgstr "火衛一 (弗伯斯)"
-
-#: src/translations.h:41
-msgid "Ceres"
-msgstr ""
-
-#: src/translations.h:42
-msgid "Pallas"
-msgstr ""
-
-#: src/translations.h:43
-msgid "Juno"
-msgstr ""
-
-#: src/translations.h:44
-msgid "Vesta"
-msgstr ""
->>>>>>> 1bf839b5
-
-#: src/translations.h:45
-msgid "Jupiter"
-msgstr "木星"
-
-#: src/translations.h:46
-msgid "Io"
-msgstr "木衛一 (伊奧)"
-
-<<<<<<< HEAD
-#: src/translations.h:87
-#, fuzzy
-msgid "Galatea"
-msgstr "星系"
-
-#: src/core/modules/Nebula.cpp:284
-msgid "Galaxy"
-msgstr "星系"
-=======
-#: src/translations.h:47
-msgid "Europa"
-msgstr "木衛二 (歐羅巴)"
->>>>>>> 1bf839b5
-
-#: src/translations.h:48
-msgid "Ganymede"
-msgstr "木衛三 (加尼美德)"
-
-<<<<<<< HEAD
+#. TRANSLATORS: Asteroid (10) Hygiea
+#: src/translations.h:108
+msgid "Hygiea"
+msgstr ""
+
+#. TRANSLATORS: Asteroid (1221) Amor
+#: src/translations.h:110
+msgid "Amor"
+msgstr ""
+
+#. TRANSLATORS: Asteroid (99942) Apophis
+#: src/translations.h:112
+msgid "Apophis"
+msgstr ""
+
+#. TRANSLATORS: Asteroid (2060) Chiron
+#: src/translations.h:114
+msgid "Chiron"
+msgstr ""
+
+#. TRANSLATORS: Asteroid (433) Eros
+#: src/translations.h:116
+msgid "Eros"
+msgstr ""
+
+#. TRANSLATORS: Asteroid (624) Hektor
+#: src/translations.h:118
+msgid "Hektor"
+msgstr ""
+
+#. TRANSLATORS: Name of supernova SN 1572A
+#: src/translations.h:120
+msgid "Tycho's Supernova"
+msgstr ""
+
+#. TRANSLATORS: Name of supernova SN 1604A
+#: src/translations.h:122
+msgid "Kepler's Supernova"
+msgstr ""
+
+#: src/translations.h:126
+msgid "N"
+msgstr "北"
+
+#: src/translations.h:127
+msgid "S"
+msgstr "南"
+
+#: src/translations.h:128
+msgid "E"
+msgstr "東"
+
+#: src/translations.h:129
+msgid "W"
+msgstr "西"
+
+#: src/translations.h:132
+msgid "Aztec"
+msgstr ""
+
+#: src/translations.h:133
+msgid "Chinese"
+msgstr "中國"
+
+#: src/translations.h:134
+msgid "Egyptian"
+msgstr "古埃及"
+
+#: src/translations.h:135
+msgid "Inuit"
+msgstr "因努伊特"
+
+#: src/translations.h:136
+msgid "Korean"
+msgstr "古朝鮮"
+
+#: src/translations.h:137
+msgid "Lakota"
+msgstr "拉科塔"
+
+#: src/translations.h:138
+msgid "Maori"
+msgstr "毛利"
+
+#: src/translations.h:139
+msgid "Navajo"
+msgstr "納瓦伙"
+
+#: src/translations.h:140
+msgid "Norse"
+msgstr "北歐"
+
+#: src/translations.h:141
+msgid "Polynesian"
+msgstr "玻里尼西亞"
+
+#: src/translations.h:142
+msgid "Sami"
+msgstr ""
+
+#: src/translations.h:143
+msgid "Tupi-Guarani"
+msgstr "圖皮-瓜拉尼諸 (南美)"
+
+#: src/translations.h:144
+msgid "Western"
+msgstr "西洋"
+
+#: src/translations.h:148
+msgid "Set Location "
+msgstr "位置設定 "
+
+#: src/translations.h:149
+msgid "Set Time "
+msgstr "時間設定 "
+
 #: src/translations.h:150
 msgid "General "
 msgstr "一般設定 "
 
-#: src/gui/ConfigurationDialog.cpp:674
-#, qt-format
-msgid "Get catalog %1 of %2"
-msgstr "取得星表 %1/%2"
-=======
-#: src/translations.h:49
-msgid "Callisto"
-msgstr "木衛四 (卡利斯托)"
-
-#: src/translations.h:50
-msgid "Amalthea"
-msgstr ""
->>>>>>> 1bf839b5
-
-#: src/translations.h:51
-msgid "Himalia"
-msgstr ""
-
-<<<<<<< HEAD
-#: src/core/modules/Nebula.cpp:290
-msgid "Globular cluster"
-msgstr "球狀星團"
-=======
-#: src/translations.h:52
-msgid "Elara"
-msgstr ""
->>>>>>> 1bf839b5
-
-#: src/translations.h:53
-msgid "Pasiphae"
-msgstr ""
-
-#: src/translations.h:54
-msgid "Sinope"
-msgstr ""
-
-<<<<<<< HEAD
+#: src/translations.h:151
+msgid "Stars "
+msgstr "恆星設定 "
+
+#: src/translations.h:152
+msgid "Colors "
+msgstr "色彩設定 "
+
+#: src/translations.h:153
+msgid "Effects "
+msgstr "效果設定 "
+
+#: src/translations.h:154
+msgid "Scripts "
+msgstr "劇本設定 "
+
+#: src/translations.h:155
+msgid "Administration "
+msgstr "管理設定 "
+
+#: src/translations.h:157
+msgid "Latitude: "
+msgstr "緯度: "
+
+#: src/translations.h:158
+msgid "Longitude: "
+msgstr "經度: "
+
+#: src/translations.h:159
+msgid "Altitude (m): "
+msgstr "海拔 (公尺): "
+
+#: src/translations.h:160
+msgid "Solar System Body: "
+msgstr "觀測者所處太陽系天體: "
+
+#: src/translations.h:162
+msgid "Sky Time: "
+msgstr "星空時間: "
+
+#: src/translations.h:163
+msgid "Set Time Zone: "
+msgstr "時區設定: "
+
+#: src/translations.h:164
+msgid "Day keys: "
+msgstr "時間定義: "
+
+#: src/translations.h:165
+msgid "Calendar"
+msgstr "太陽日"
+
+#: src/translations.h:166
+msgid "Sidereal"
+msgstr "恆星日"
+
+#: src/translations.h:167
+msgid "Preset Sky Time: "
+msgstr "預設星空時間: "
+
+#: src/translations.h:168
+msgid "Sky Time At Start-up: "
+msgstr "程式啟動時之星空時間: "
+
+#: src/translations.h:169
+msgid "Actual Time"
+msgstr "實際時間"
+
+#: src/translations.h:170
+msgid "Preset Time"
+msgstr "預設時間"
+
+#: src/translations.h:171
+msgid "Time Display Format: "
+msgstr "時間顯示格式: "
+
+#: src/translations.h:172
+msgid "Date Display Format: "
+msgstr "日期顯示格式: "
+
+#: src/translations.h:174
+msgid "Sky Culture: "
+msgstr "星空文化: "
+
+#: src/translations.h:175
+msgid "Sky Language: "
+msgstr "星空述語: "
+
+#: src/translations.h:177
+msgid "Show: "
+msgstr "顯示: "
+
+#: src/translations.h:178
+msgid "Star Value Multiplier: "
+msgstr "星等顯示加成: "
+
+#: src/translations.h:179
+msgid "Magnitude Sizing Multiplier: "
+msgstr "星等成像加成: "
+
+#: src/translations.h:180
+msgid "Maximum Magnitude to Label: "
+msgstr "顯示高於該星等之星名 "
+
+#: src/translations.h:181
+msgid "Twinkling: "
+msgstr "星光閃爍程度: "
+
+#: src/translations.h:182
+msgid "Limiting Magnitude: "
+msgstr "顯示星等極限: "
+
+#: src/translations.h:184
+msgid "Constellation Lines"
+msgstr "星座連線"
+
+#: src/translations.h:185
+msgid "Constellation Names"
+msgstr "星座名稱"
+
+#: src/translations.h:186
+msgid "Constellation Art Intensity"
+msgstr "星座圖繪不透明度"
+
+#: src/translations.h:187
+msgid "Constellation Boundaries"
+msgstr "星座界線"
+
+#: src/translations.h:188
+msgid "Cardinal Points"
+msgstr "方位基點"
+
+#: src/translations.h:189
+msgid "Planet Names"
+msgstr "行星名稱"
+
+#: src/translations.h:190
+msgid "Planet Orbits"
+msgstr "行星軌道"
+
+#: src/translations.h:191
+msgid "Planet Trails"
+msgstr "行星軌跡"
+
+#: src/translations.h:192
+msgid "Meridian Line"
+msgstr "子午線"
+
+#: src/translations.h:193
+msgid "Azimuthal Grid"
+msgstr "地平座標系統"
+
+#: src/translations.h:194
+msgid "Equatorial Grid"
+msgstr "赤道座標系統"
+
+#: src/translations.h:195
+msgid "Equator Line"
+msgstr "赤道"
+
+#: src/translations.h:196
+msgid "Ecliptic Line"
+msgstr "黃道"
+
+#: src/translations.h:197
+msgid "Nebula Names"
+msgstr "星雲名稱"
+
+#: src/translations.h:198
+msgid "Nebula Circles"
+msgstr "星雲標示"
+
+#: src/translations.h:200
+msgid "Light Pollution Luminance: "
+msgstr "光害程度: "
+
+#: src/translations.h:201
+msgid "Landscape: "
+msgstr "地景: "
+
+#: src/translations.h:202
+msgid "Manual zoom: "
+msgstr "分級縮放: "
+
+#: src/translations.h:203
+msgid "Object Sizing Rule: "
+msgstr "天體成像大小: "
+
+#: src/translations.h:204
+msgid "Magnitude Scaling Multiplier: "
+msgstr "星等成像加成: "
+
+#: src/translations.h:205
+msgid "Milky Way intensity: "
+msgstr "銀河密度: "
+
+#: src/translations.h:206
+msgid "Maximum Nebula Magnitude to Label: "
+msgstr "顯示高於該星等之星雲: "
+
+#: src/translations.h:207
+msgid "Zoom Duration: "
+msgstr "縮放動作時間: "
+
+#: src/translations.h:208
+msgid "Cursor Timeout: "
+msgstr "滑鼠指標自動隱藏: "
+
+#: src/translations.h:209
+msgid "Correct for light travel time: "
+msgstr "考慮光行進時間: "
+
+#: src/translations.h:211
+msgid "Local Script: "
+msgstr "本地端劇本: "
+
+#: src/translations.h:212
+msgid "CD/DVD Script: "
+msgstr "CD/DVD 劇本: "
+
+#: src/translations.h:213
+msgid "USB Script: "
+msgstr "USB 劇本: "
+
+#: src/translations.h:214
+msgid "Arrow down to load list."
+msgstr "按下方向鍵以載入劇本"
+
+#: src/translations.h:215
+msgid "Select and exit to run."
+msgstr "選取後退出選單以執行劇本。"
+
+#: src/translations.h:217
+msgid "Load Default Configuration: "
+msgstr "載入預設值: "
+
+#: src/translations.h:218
+msgid "Save Current Configuration as Default: "
+msgstr "儲存現有設定為預設值: "
+
+#: src/translations.h:219
+msgid "Shut Down: "
+msgstr "關閉: "
+
+#: src/translations.h:220
+msgid "Update me via Internet: "
+msgstr "透過網路進行更新: "
+
+#: src/translations.h:221
+msgid "Set UI Locale: "
+msgstr "程式界面語言: "
+
+#: src/ui_dateTimeDialogGui.h:296 src/ui_dateTimeDialogGui.h:297
+msgid "/"
+msgstr "/"
+
+#: src/ui_dateTimeDialogGui.h:298 src/ui_dateTimeDialogGui.h:299
+msgid ":"
+msgstr ":"
+
+#: src/ui_helpDialogGui.h:259 src/ui_helpDialogGui.h:265
+msgid "Help"
+msgstr "說明"
+
+#: src/ui_helpDialogGui.h:267
+msgid "About"
+msgstr "關於"
+
+#: src/ui_helpDialogGui.h:269
+msgid "Log"
+msgstr "紀錄"
+
+#: src/ui_helpDialogGui.h:272
+msgid "Refresh"
+msgstr "重新整理"
+
+#: src/ui_locationDialogGui.h:387
+msgid "Location"
+msgstr "位置"
+
+#: src/ui_locationDialogGui.h:391
+msgid "Current location information"
+msgstr "目前位置資訊"
+
+#: src/ui_locationDialogGui.h:392
+msgid "Use as default"
+msgstr "設為預設值"
+
+#: src/ui_locationDialogGui.h:393
+msgid "Delete"
+msgstr "刪除"
+
+#: src/ui_locationDialogGui.h:394
+msgid "Add to list"
+msgstr "加入列表"
+
+#: src/ui_locationDialogGui.h:395
+msgid "Latitude:"
+msgstr "緯度:"
+
+#: src/ui_locationDialogGui.h:397 src/ui_locationDialogGui.h:401
+msgid ""
+"You can enter values in decimal degrees, or using dms format, for example: "
+"+1d 12m 8s"
+msgstr "您可以輸入十進位度數，或是使用 dms 格式，例如: +1d 12m 8s"
+
+#: src/ui_locationDialogGui.h:399
+msgid "Longitude:"
+msgstr "經度:"
+
+#: src/ui_locationDialogGui.h:403
+msgid "Altitude:"
+msgstr "海拔:"
+
+#: src/ui_locationDialogGui.h:405
+msgid "Enter the altitude in meter"
+msgstr "輸入海拔高度 (以公尺為單位)"
+
+#: src/ui_locationDialogGui.h:407
+msgid " m"
+msgstr " m"
+
+#: src/ui_locationDialogGui.h:408
+msgid "Name/City:"
+msgstr "地名/城市名稱:"
+
+#: src/ui_locationDialogGui.h:409
+msgid "Country:"
+msgstr "國家/地區:"
+
+#: src/ui_locationDialogGui.h:410
+msgid "Planet:"
+msgstr "行星:"
+
+#: src/ui_searchDialogGui.h:450
+msgid "Find Object"
+msgstr "尋找天體"
+
+#: src/ui_searchDialogGui.h:451
+msgid "Find Object or Position"
+msgstr ""
+
+#: src/ui_searchDialogGui.h:458
+msgid "iota"
+msgstr ""
+
+#: src/ui_searchDialogGui.h:461
+msgid "alpha"
+msgstr ""
+
+#: src/ui_searchDialogGui.h:464
+msgid "beta"
+msgstr ""
+
+#: src/ui_searchDialogGui.h:467
+msgid "gamma"
+msgstr ""
+
+#: src/ui_searchDialogGui.h:470
+msgid "delta"
+msgstr ""
+
+#: src/ui_searchDialogGui.h:473
+msgid "epsilon"
+msgstr ""
+
+#: src/ui_searchDialogGui.h:476
+msgid "zeta"
+msgstr ""
+
+#: src/ui_searchDialogGui.h:479
+msgid "eta"
+msgstr ""
+
+#: src/ui_searchDialogGui.h:482
+msgid "theta"
+msgstr ""
+
+#: src/ui_searchDialogGui.h:485
+msgid "kappa"
+msgstr ""
+
+#: src/ui_searchDialogGui.h:488
+msgid "lambda"
+msgstr ""
+
+#: src/ui_searchDialogGui.h:491
+msgid "mu"
+msgstr ""
+
+#: src/ui_searchDialogGui.h:494
+msgid "nu"
+msgstr ""
+
+#: src/ui_searchDialogGui.h:497
+msgid "xi"
+msgstr ""
+
+#: src/ui_searchDialogGui.h:500
+msgid "omicron"
+msgstr ""
+
+#: src/ui_searchDialogGui.h:503
+msgid "pi"
+msgstr ""
+
+#: src/ui_searchDialogGui.h:506
+msgid "rho"
+msgstr ""
+
+#: src/ui_searchDialogGui.h:509
+msgid "sigma"
+msgstr ""
+
+#: src/ui_searchDialogGui.h:512
+msgid "tau"
+msgstr ""
+
+#: src/ui_searchDialogGui.h:515
+msgid "upsilon"
+msgstr ""
+
+#: src/ui_searchDialogGui.h:518
+msgid "phi"
+msgstr ""
+
+#: src/ui_searchDialogGui.h:521
+msgid "chi"
+msgstr ""
+
+#: src/ui_searchDialogGui.h:524
+msgid "psi"
+msgstr ""
+
+#: src/ui_searchDialogGui.h:527
+msgid "omega"
+msgstr ""
+
 #: src/ui_searchDialogGui.h:529
 msgid "Greek letters for Bayer designations"
 msgstr ""
 
-#: src/gui/StelGui.cpp:114
-msgid "Ground"
-msgstr "地面"
-
-#: src/translations.h:90
-#, fuzzy
-msgid "Halimede"
-msgstr "木衛三 (加尼美德)"
-
-#: src/core/StelProjectorClasses.cpp:182
-msgid "Hammer-Aitoff"
-msgstr "Hammer-Aitoff"
-
-#. TRANSLATORS: Asteroid (6) Hebe
-#: src/translations.h:100
-msgid "Hebe"
-msgstr ""
-
-#. TRANSLATORS: Asteroid (624) Hektor
-#: src/translations.h:118
-msgid "Hektor"
-=======
-#: src/translations.h:55
-msgid "Lysithea"
-msgstr ""
-
-#: src/translations.h:56
-msgid "Carme"
-msgstr ""
-
-#: src/translations.h:57
-msgid "Ananke"
-msgstr ""
-
-#: src/translations.h:58
-msgid "Leda"
->>>>>>> 1bf839b5
-msgstr ""
-
-#: src/translations.h:59
-msgid "Thebe"
-msgstr ""
-
-<<<<<<< HEAD
-#: src/gui/StelGui.cpp:131
-msgid "Help window"
-msgstr "說明"
-=======
-#: src/translations.h:60
-msgid "Adrastea"
-msgstr ""
->>>>>>> 1bf839b5
-
-#. TRANSLATORS: Asteroid (9) Metis
-#: src/translations.h:61 src/translations.h:106
-msgid "Metis"
-msgstr ""
-
-#: src/translations.h:62
-msgid "Saturn"
-msgstr "土星"
-
-<<<<<<< HEAD
-#: src/gui/ViewDialog.cpp:518
-msgid "Highest rate ever (1966 Leonids)"
-msgstr "至今最高頻率 (1966 獅子座流星雨)"
-
-#: src/translations.h:51
-msgid "Himalia"
-msgstr ""
-
-#: plugins/Supernovas/src/Supernovas.cpp:59
-msgid "Historical supernova"
-msgstr ""
-
-#: src/core/modules/GridLinesMgr.cpp:537
-msgid "Horizon"
-msgstr ""
-
-#: src/gui/StelGui.cpp:111 src/ui_viewDialog.h:1106
-#, fuzzy
-msgid "Horizon line"
-msgstr "經線"
-
-#: src/core/StelObject.cpp:94 src/core/StelObject.cpp:97
-#, qt-format
-msgid "Hour angle/DE: %1/%2"
-msgstr "時角/赤緯: %1/%2"
+#: src/ui_searchDialogGui.h:530
+msgid "Object"
+msgstr ""
+
+#: src/ui_searchDialogGui.h:531
+msgid "RA/Dec (J2000):"
+msgstr "赤經/赤緯 (J2000):"
+
+#: src/ui_searchDialogGui.h:532
+msgid "Position"
+msgstr ""
+
+#: src/ui_viewDialog.h:1052
+msgid "View"
+msgstr "檢視"
+
+#: src/ui_viewDialog.h:1058
+msgid "Sky"
+msgstr "星空"
+
+#: src/ui_viewDialog.h:1060
+msgid "Markings"
+msgstr "標示"
+
+#: src/ui_viewDialog.h:1062
+msgid "Landscape"
+msgstr "地景"
+
+#: src/ui_viewDialog.h:1064
+msgid "Starlore"
+msgstr "星空述語"
+
+#: src/ui_viewDialog.h:1068
+msgid "Absolute scale:"
+msgstr "絕對大小:"
+
+#: src/ui_viewDialog.h:1069
+msgid "Relative scale:"
+msgstr "相對大小:"
+
+#: src/ui_viewDialog.h:1070
+msgid "Twinkle:"
+msgstr "閃爍:"
+
+#: src/ui_viewDialog.h:1072
+msgid "Dim faint stars when a very bright object is visible"
+msgstr "將極亮星體週遭的恆星亮度降低"
+
+#: src/ui_viewDialog.h:1074
+msgid "Dynamic eye adaptation"
+msgstr "人眼動態視覺調適"
+
+#: src/ui_viewDialog.h:1075
+msgid "Planets and satellites"
+msgstr "行星與衛星"
+
+#: src/ui_viewDialog.h:1076
+msgid "Show planets"
+msgstr "顯示行星"
+
+#: src/ui_viewDialog.h:1077
+msgid "Show planet markers"
+msgstr "顯示行星標記"
+
+#: src/ui_viewDialog.h:1078
+msgid "Show planet orbits"
+msgstr "顯示行星軌道"
+
+#: src/ui_viewDialog.h:1079
+msgid "Simulate light speed"
+msgstr "模擬光速"
+
+#: src/ui_viewDialog.h:1080
+msgid "Scale Moon"
+msgstr "月球尺寸"
+
+#: src/ui_viewDialog.h:1082
+msgid "Show atmosphere"
+msgstr "顯示大氣層"
+
+#: src/ui_viewDialog.h:1083
+msgid "Light pollution: "
+msgstr "光害程度: "
+
+#: src/ui_viewDialog.h:1085
+msgid "pressure, temperature, extinction coefficient"
+msgstr ""
+
+#: src/ui_viewDialog.h:1087
+msgid "Refraction/Extinction settings..."
+msgstr ""
+
+#: src/ui_viewDialog.h:1088
+msgid "Labels and Markers"
+msgstr "名稱與標記"
+
+#: src/ui_viewDialog.h:1091
+msgid "Planets"
+msgstr "行星"
+
+#: src/ui_viewDialog.h:1092
+msgid "Shooting Stars"
+msgstr "流星"
 
 #: src/ui_viewDialog.h:1093
 msgid "Hourly zenith rate:"
 msgstr "流星天頂小時率:"
 
-#. TRANSLATORS: Asteroid (10) Hygiea
-#: src/translations.h:108
-msgid "Hygiea"
-msgstr ""
-
-=======
-#: src/translations.h:63
-msgid "Mimas"
-msgstr "土衛一 (邁馬斯)"
-
-#: src/translations.h:64
-msgid "Enceladus"
-msgstr "土衛二 (恩瑟阿達斯)"
-
-#: src/translations.h:65
-msgid "Tethys"
-msgstr "土衛三 (蒂西斯)"
-
-#: src/translations.h:66
-msgid "Dione"
-msgstr "土衛四 (戴奧妮)"
-
-#: src/translations.h:67
-msgid "Rhea"
-msgstr "土衛五 (麗雅)"
-
-#: src/translations.h:68
-msgid "Titan"
-msgstr "土衛六 (泰坦)"
-
->>>>>>> 1bf839b5
-#: src/translations.h:69
-msgid "Hyperion"
-msgstr "土衛七 (海帕里翁)"
-
-#: src/translations.h:70
-msgid "Iapetus"
-msgstr "土衛八 (艾佩特斯)"
-
-<<<<<<< HEAD
-#: src/core/StelProjectorClasses.cpp:150
-msgid ""
-"In fish-eye projection, or <i>azimuthal equidistant projection</i>, straight "
-"lines become curves when they appear a large angular distance from the "
-"centre of the field of view (like the distortions seen with very wide angle "
-"camera lenses)."
-msgstr ""
-"魚眼投影法或稱為<i>等距方位投影法</i>，當直線距離中心的角度很大時會變成曲線 "
-"(像是從廣角鏡頭看出去所見到的變形)。"
-
-#: src/gui/StelGui.cpp:146
-msgid "Increase time speed"
-msgstr "加快時間速度"
-
-#: src/gui/StelGui.cpp:149
-msgid "Increase time speed (a little)"
-msgstr "加快時間速度 (微調)"
-
-#: src/ui_addRemoveLandscapesDialog.h:269
-msgid "Install a new landscape from a ZIP archive..."
-msgstr "從 ZIP 壓縮檔安裝新地景..."
-
-#: src/translations.h:135
-msgid "Inuit"
-msgstr "因努伊特"
-=======
-#: src/translations.h:71
-msgid "Phoebe"
-msgstr "土衛九 (菲碧)"
->>>>>>> 1bf839b5
-
-#: src/translations.h:72
-msgid "Neptune"
-msgstr "海王星"
-
-#: src/translations.h:73
-msgid "Uranus"
-msgstr "天王星"
-
-<<<<<<< HEAD
-#. TRANSLATORS: Asteroid (7) Iris
-#: src/translations.h:102
-msgid "Iris"
-=======
-#: src/translations.h:74
-msgid "Miranda"
->>>>>>> 1bf839b5
-msgstr ""
-
-#: src/translations.h:75
-msgid "Ariel"
-msgstr ""
-
-<<<<<<< HEAD
-#: src/translations.h:45
-msgid "Jupiter"
-msgstr "木星"
-
-#. TRANSLATORS: Name of supernova SN 1604A
-#: src/translations.h:122
-msgid "Kepler's Supernova"
-msgstr ""
-
-#: src/gui/HelpDialog.cpp:164
-msgid "Keys"
-msgstr "快速鍵"
-
-#: src/translations.h:136
-msgid "Korean"
-msgstr "古朝鮮"
-
-#: src/ui_viewDialog.h:1088
-msgid "Labels and Markers"
-msgstr "名稱與標記"
-
-#: src/translations.h:137
-msgid "Lakota"
-msgstr "拉科塔"
-
-#: src/ui_viewDialog.h:1062
-msgid "Landscape"
-msgstr "地景"
-
-#: src/gui/AddRemoveLandscapesDialog.cpp:127
-#, qt-format
-msgid "Landscape \"%1\" has been installed successfully."
-msgstr "地景「%1」安裝完成。"
-
-#: src/gui/AddRemoveLandscapesDialog.cpp:154
-#, qt-format
-msgid "Landscape \"%1\" has been removed successfully."
-msgstr "地景「%1」已成功移除。"
-
-#: src/translations.h:201
-msgid "Landscape: "
-msgstr "地景: "
-
-#: src/translations.h:93
-msgid "Laomedeia"
-msgstr ""
-
-#: src/translations.h:88
-msgid "Larissa"
-msgstr ""
-
-#: src/ui_locationDialogGui.h:395
-msgid "Latitude:"
-msgstr "緯度:"
-
-#: src/translations.h:157
-msgid "Latitude: "
-msgstr "緯度: "
-
-#: src/translations.h:58
-msgid "Leda"
-msgstr ""
-
-#: src/gui/HelpDialog.cpp:56
-msgid "Left click"
-msgstr "滑鼠左鍵"
-
-#: src/gui/ConfigurationDialog.cpp:586
-msgid "License"
-msgstr "授權條款"
-
-#: src/translations.h:200
-msgid "Light Pollution Luminance: "
-msgstr "光害程度: "
-
-#: src/ui_viewDialog.h:1083
-msgid "Light pollution: "
-msgstr "光害程度: "
-
-#: src/translations.h:182
-msgid "Limiting Magnitude: "
-msgstr "顯示星等極限: "
-
-#: src/translations.h:217
-msgid "Load Default Configuration: "
-msgstr "載入預設值: "
-=======
-#: src/translations.h:76
-msgid "Umbriel"
-msgstr ""
-
-#: src/translations.h:77
-msgid "Titania"
-msgstr ""
-
-#: src/translations.h:78
-msgid "Oberon"
-msgstr ""
-
-#: src/translations.h:79
-msgid "Pluto"
-msgstr "冥王星"
-
-#: src/translations.h:80
-msgid "Charon"
-msgstr "冥衛一 (夏龍)"
-
-#: src/translations.h:81
-msgid "Eris"
-msgstr ""
-
-#: src/translations.h:82
-msgid "Triton"
-msgstr ""
-
-#: src/translations.h:83
-msgid "Nereid"
-msgstr ""
-
-#: src/translations.h:84
-msgid "Naiad"
-msgstr ""
-
-#: src/translations.h:85
-msgid "Thalassa"
-msgstr ""
->>>>>>> 1bf839b5
-
-#: src/translations.h:86
-msgid "Despina"
-msgstr ""
-
-<<<<<<< HEAD
-#: src/translations.h:211
-msgid "Local Script: "
-msgstr "本地端劇本: "
-=======
-#: src/translations.h:87
-msgid "Galatea"
-msgstr ""
->>>>>>> 1bf839b5
-
-#: src/translations.h:88
-msgid "Larissa"
-msgstr ""
-
-<<<<<<< HEAD
-#: src/gui/StelGui.cpp:136
-msgid "Location window"
-msgstr "位置"
-
-#: src/core/modules/LandscapeMgr.cpp:491
-msgid "Location: "
-msgstr "位置: "
-=======
-#: src/translations.h:89
-msgid "Proteus"
-msgstr ""
-
-#: src/translations.h:90
-msgid "Halimede"
-msgstr ""
->>>>>>> 1bf839b5
-
-#: src/translations.h:91
-msgid "Psamathe"
-msgstr ""
-
-#: src/translations.h:92
-msgid "Sao"
-msgstr ""
-
-<<<<<<< HEAD
-#: src/translations.h:158
-msgid "Longitude: "
-msgstr "經度: "
-
-#: src/translations.h:55
-msgid "Lysithea"
-msgstr ""
-
-#: src/translations.h:204
-msgid "Magnitude Scaling Multiplier: "
-msgstr "星等成像加成: "
-
-#: src/translations.h:179
-msgid "Magnitude Sizing Multiplier: "
-msgstr "星等成像加成: "
-
-#: src/core/modules/Nebula.cpp:99 src/core/modules/Planet.cpp:120
-#: plugins/Supernovas/src/Supernova.cpp:98
-#, qt-format
-msgid "Magnitude: <b>%1</b>"
-msgstr "視星等: <b>%1</b>"
-
-#: src/core/modules/StarWrapper.cpp:51 src/core/modules/StarWrapper.cpp:108
-#, qt-format
-msgid "Magnitude: <b>%1</b> (B-V: %2)"
-msgstr "視星等: <b>%1</b> (B-V: %2)"
-=======
-#: src/translations.h:93
-msgid "Laomedeia"
-msgstr ""
-
-#: src/translations.h:94
-msgid "Neso"
-msgstr ""
-
-#: src/translations.h:95
-msgid "Solar System Observer"
-msgstr "太陽系全覽點"
-
-#. TRANSLATORS: Asteroid (5) Astraea
-#: src/translations.h:98
-msgid "Astraea"
-msgstr ""
-
-#. TRANSLATORS: Asteroid (6) Hebe
-#: src/translations.h:100
-msgid "Hebe"
-msgstr ""
->>>>>>> 1bf839b5
-
-#. TRANSLATORS: Asteroid (7) Iris
-#: src/translations.h:102
-msgid "Iris"
-msgstr ""
-
-<<<<<<< HEAD
-#: src/translations.h:202
-msgid "Manual zoom: "
-msgstr "分級縮放: "
-
-#: src/translations.h:138
-msgid "Maori"
-msgstr "毛利"
-
-#: src/ui_viewDialog.h:1060
-msgid "Markings"
-msgstr "標示"
-=======
-#. TRANSLATORS: Asteroid (8) Flora
-#: src/translations.h:104
-msgid "Flora"
-msgstr ""
-
-#. TRANSLATORS: Asteroid (10) Hygiea
-#: src/translations.h:108
-msgid "Hygiea"
-msgstr ""
-
-#. TRANSLATORS: Asteroid (1221) Amor
-#: src/translations.h:110
-msgid "Amor"
-msgstr ""
->>>>>>> 1bf839b5
-
-#. TRANSLATORS: Asteroid (99942) Apophis
-#: src/translations.h:112
-msgid "Apophis"
-msgstr ""
-
-#. TRANSLATORS: Asteroid (2060) Chiron
-#: src/translations.h:114
-msgid "Chiron"
-msgstr ""
-
-#. TRANSLATORS: Asteroid (433) Eros
-#: src/translations.h:116
-msgid "Eros"
-msgstr ""
-
-<<<<<<< HEAD
-#: src/translations.h:180
-msgid "Maximum Magnitude to Label: "
-msgstr "顯示高於該星等之星名 "
-
-#: src/translations.h:206
-msgid "Maximum Nebula Magnitude to Label: "
-msgstr "顯示高於該星等之星雲: "
-=======
-#. TRANSLATORS: Asteroid (624) Hektor
-#: src/translations.h:118
-msgid "Hektor"
-msgstr ""
-
-#. TRANSLATORS: Name of supernova SN 1572A
-#: src/translations.h:120
-msgid "Tycho's Supernova"
-msgstr ""
->>>>>>> 1bf839b5
-
-#. TRANSLATORS: Name of supernova SN 1604A
-#: src/translations.h:122
-msgid "Kepler's Supernova"
-msgstr ""
-
-#: src/translations.h:126
-msgid "N"
-msgstr "北"
-
-<<<<<<< HEAD
-#: src/core/modules/GridLinesMgr.cpp:525
-msgid "Meridian"
-msgstr "子午線"
-
-#: src/translations.h:192
-msgid "Meridian Line"
-msgstr "子午線"
-
-#: src/gui/StelGui.cpp:110 src/ui_viewDialog.h:1105
-msgid "Meridian line"
-msgstr "經線"
-
-#. TRANSLATORS: Asteroid (9) Metis
-#: src/translations.h:61 src/translations.h:106
-msgid "Metis"
-msgstr ""
-
-#: src/translations.h:205
-msgid "Milky Way intensity: "
-msgstr "銀河密度: "
-
-#: src/translations.h:63
-msgid "Mimas"
-msgstr "土衛一 (邁馬斯)"
-
-#: src/translations.h:74
-msgid "Miranda"
-msgstr ""
-
-#: src/gui/HelpDialog.cpp:234 src/gui/HelpDialog.cpp:326
-#: src/gui/HelpDialog.cpp:328 src/gui/StelGui.cpp:170
-msgid "Miscellaneous"
-msgstr "其他"
-=======
-#: src/translations.h:127
-msgid "S"
-msgstr "南"
-
-#: src/translations.h:128
-msgid "E"
-msgstr "東"
-
-#: src/translations.h:129
-msgid "W"
-msgstr "西"
-
-#: src/translations.h:132
-msgid "Aztec"
-msgstr ""
-
-#: src/translations.h:133
-msgid "Chinese"
-msgstr "中國"
-
-#: src/translations.h:134
-msgid "Egyptian"
-msgstr "古埃及"
-
-#: src/translations.h:135
-msgid "Inuit"
-msgstr "因努伊特"
-
-#: src/translations.h:136
-msgid "Korean"
-msgstr "古朝鮮"
->>>>>>> 1bf839b5
-
-#: src/translations.h:137
-msgid "Lakota"
-msgstr "拉科塔"
-
-#: src/translations.h:138
-msgid "Maori"
-msgstr "毛利"
-
-#: src/translations.h:139
-msgid "Navajo"
-msgstr "納瓦伙"
-
-#: src/translations.h:140
-msgid "Norse"
-msgstr "北歐"
-
-#: src/translations.h:141
-msgid "Polynesian"
-msgstr "玻里尼西亞"
-
-<<<<<<< HEAD
-#: src/gui/HelpDialog.cpp:61 src/gui/StelGui.cpp:163
-msgid "Movement and Selection"
-msgstr "移動與選擇"
-
-#: src/translations.h:126
-msgid "N"
-msgstr "北"
-
-#: src/translations.h:84
-msgid "Naiad"
-msgstr ""
-
-#: src/ui_locationDialogGui.h:408
-msgid "Name/City:"
-msgstr "地名/城市名稱:"
-
-#: src/translations.h:139
-msgid "Navajo"
-msgstr "納瓦伙"
-=======
-#: src/translations.h:142
-msgid "Sami"
-msgstr ""
-
-#: src/translations.h:143
-msgid "Tupi-Guarani"
-msgstr "圖皮-瓜拉尼諸 (南美)"
-
-#: src/translations.h:144
-msgid "Western"
-msgstr "西洋"
-
-#: src/translations.h:148
-msgid "Set Location "
-msgstr "位置設定 "
->>>>>>> 1bf839b5
-
-#: src/translations.h:149
-msgid "Set Time "
-msgstr "時間設定 "
-
-<<<<<<< HEAD
-#: src/core/modules/Nebula.cpp:293
-msgid "Nebula"
-msgstr "星雲"
-
-#: src/translations.h:198
-msgid "Nebula Circles"
-msgstr "星雲標示"
-
-#: src/translations.h:197
-msgid "Nebula Names"
-msgstr "星雲名稱"
-
-#: src/gui/StelGui.cpp:118 src/ui_viewDialog.h:1090
-msgid "Nebulas"
-msgstr "星雲"
-
-#: src/gui/StelGui.cpp:119
-msgid "Nebulas background images"
-msgstr "星雲背景影像"
-
-#: src/translations.h:72
-msgid "Neptune"
-msgstr "海王星"
-
-#: src/translations.h:83
-msgid "Nereid"
-msgstr ""
-
-#: src/translations.h:94
-msgid "Neso"
-msgstr ""
-
-#: src/gui/LocationDialog.cpp:334
-msgid "New Location"
-msgstr "新位置"
-
-#: src/gui/StelGui.cpp:125
-msgid "Night mode"
-msgstr "夜間模式"
-
-#: src/gui/ViewDialog.cpp:422
-msgid "No description"
-msgstr "沒有描述"
-=======
-#: src/translations.h:150
-msgid "General "
-msgstr "一般設定 "
-
-#: src/translations.h:151
-msgid "Stars "
-msgstr "恆星設定 "
-
-#: src/translations.h:152
-msgid "Colors "
-msgstr "色彩設定 "
-
-#: src/translations.h:153
-msgid "Effects "
-msgstr "效果設定 "
-
-#: src/translations.h:154
-msgid "Scripts "
-msgstr "劇本設定 "
-
-#: src/translations.h:155
-msgid "Administration "
-msgstr "管理設定 "
-
-#: src/translations.h:157
-msgid "Latitude: "
-msgstr "緯度: "
-
-#: src/translations.h:158
-msgid "Longitude: "
-msgstr "經度: "
-
-#: src/translations.h:159
-msgid "Altitude (m): "
-msgstr "海拔 (公尺): "
->>>>>>> 1bf839b5
-
-#: src/translations.h:160
-msgid "Solar System Body: "
-msgstr "觀測者所處太陽系天體: "
-
-<<<<<<< HEAD
-#: src/gui/ViewDialog.cpp:506
-msgid "No shooting stars"
-msgstr "無流星"
-=======
-#: src/translations.h:162
-msgid "Sky Time: "
-msgstr "星空時間: "
->>>>>>> 1bf839b5
-
-#: src/translations.h:163
-msgid "Set Time Zone: "
-msgstr "時區設定: "
-
-<<<<<<< HEAD
-#: src/gui/ViewDialog.cpp:509
-msgid "Normal rate"
-msgstr "日常頻率"
-
-#: src/translations.h:140
-msgid "Norse"
-msgstr "北歐"
-=======
-#: src/translations.h:164
-msgid "Day keys: "
-msgstr "時間定義: "
-
-#: src/translations.h:165
-msgid "Calendar"
-msgstr "太陽日"
->>>>>>> 1bf839b5
-
-#: src/translations.h:166
-msgid "Sidereal"
-msgstr "恆星日"
-
-<<<<<<< HEAD
-#: src/translations.h:78
-msgid "Oberon"
-msgstr ""
-
-#: src/ui_searchDialogGui.h:530
-#, fuzzy
-msgid "Object"
-msgstr "尋找天體"
-
-#: src/translations.h:203
-msgid "Object Sizing Rule: "
-msgstr "天體成像大小: "
-
-#: src/core/modules/Planet.cpp:137
-#, fuzzy, qt-format
-msgid "Obliquity (of date): %1"
-msgstr "赤經/赤緯 (日期): %1/%2"
-
-#: plugins/Oculars/src/Oculars.cpp:943
-msgid "Ocular view"
-msgstr "望遠鏡模擬顯示"
-=======
-#: src/translations.h:167
-msgid "Preset Sky Time: "
-msgstr "預設星空時間: "
-
-#: src/translations.h:168
-msgid "Sky Time At Start-up: "
-msgstr "程式啟動時之星空時間: "
-
-#: src/translations.h:169
-msgid "Actual Time"
-msgstr "實際時間"
->>>>>>> 1bf839b5
-
-#: src/translations.h:170
-msgid "Preset Time"
-msgstr "預設時間"
-
-#: src/translations.h:171
-msgid "Time Display Format: "
-msgstr "時間顯示格式: "
-
-<<<<<<< HEAD
-#: src/core/modules/Nebula.cpp:287
-msgid "Open cluster"
-msgstr "疏散星團"
+#: src/ui_viewDialog.h:1094
+msgid "0"
+msgstr "0"
+
+#: src/ui_viewDialog.h:1095
+msgid "10"
+msgstr "10"
+
+#: src/ui_viewDialog.h:1096
+msgid "80"
+msgstr "80"
+
+#: src/ui_viewDialog.h:1097
+msgid "10000"
+msgstr "10000"
+
+#: src/ui_viewDialog.h:1098
+msgid "144000"
+msgstr "144000"
+
+#: src/ui_viewDialog.h:1100
+msgid "Celestial Sphere"
+msgstr "天球"
+
+#: src/ui_viewDialog.h:1109
+msgid "Constellations"
+msgstr "星座"
+
+#: src/ui_viewDialog.h:1110
+msgid "Show lines"
+msgstr "顯示星座連線"
+
+#: src/ui_viewDialog.h:1111
+msgid "Show labels"
+msgstr "顯示星座名稱"
+
+#: src/ui_viewDialog.h:1112
+msgid "Show boundaries"
+msgstr "顯示星座界線"
+
+#: src/ui_viewDialog.h:1113
+msgid "Show art"
+msgstr "顯示星座圖繪"
+
+#: src/ui_viewDialog.h:1114
+msgid "Art brightness: "
+msgstr "圖繪亮度: "
+
+#: src/ui_viewDialog.h:1115
+msgid "Projection"
+msgstr "投影方式"
+
+#: src/ui_viewDialog.h:1116
+msgid "Add/remove landscapes..."
+msgstr "新增/移除地景..."
 
 #: src/ui_viewDialog.h:1117 src/ui_viewDialog.h:1122 src/ui_viewDialog.h:1124
 #: src/ui_configurationDialog.h:854 src/ui_configurationDialog.h:865
 msgid "Options"
 msgstr "選項"
-=======
-#: src/translations.h:172
-msgid "Date Display Format: "
-msgstr "日期顯示格式: "
-
-#: src/translations.h:174
-msgid "Sky Culture: "
-msgstr "星空文化: "
->>>>>>> 1bf839b5
-
-#: src/translations.h:175
-msgid "Sky Language: "
-msgstr "星空述語: "
-
-#: src/translations.h:177
-msgid "Show: "
-msgstr "顯示: "
-
-#: src/translations.h:178
-msgid "Star Value Multiplier: "
-msgstr "星等顯示加成: "
-
-#: src/translations.h:179
-msgid "Magnitude Sizing Multiplier: "
-msgstr "星等成像加成: "
-
-#: src/translations.h:180
-msgid "Maximum Magnitude to Label: "
-msgstr "顯示高於該星等之星名 "
-
-#: src/translations.h:181
-msgid "Twinkling: "
-msgstr "星光閃爍程度: "
-
-#: src/translations.h:182
-msgid "Limiting Magnitude: "
-msgstr "顯示星等極限: "
-
-<<<<<<< HEAD
-#: src/core/modules/StarWrapper.cpp:125
-#, qt-format
-msgid "Parallax: %1\""
-msgstr "視差: %1\""
-
-#: src/translations.h:53
-msgid "Pasiphae"
-msgstr ""
-
-#: src/core/StelProjectorClasses.cpp:25
-msgid "Perspective"
-msgstr "透視法"
-=======
-#: src/translations.h:184
-msgid "Constellation Lines"
-msgstr "星座連線"
-
-#: src/translations.h:185
-msgid "Constellation Names"
-msgstr "星座名稱"
->>>>>>> 1bf839b5
-
-#: src/translations.h:186
-msgid "Constellation Art Intensity"
-msgstr "星座圖繪不透明度"
-
-#: src/translations.h:187
-msgid "Constellation Boundaries"
-msgstr "星座界線"
-
-<<<<<<< HEAD
-#: src/translations.h:71
-msgid "Phoebe"
-msgstr "土衛九 (菲碧)"
-=======
-#: src/translations.h:188
-msgid "Cardinal Points"
-msgstr "方位基點"
->>>>>>> 1bf839b5
-
-#: src/translations.h:189
-msgid "Planet Names"
-msgstr "行星名稱"
-
-#: src/translations.h:190
-msgid "Planet Orbits"
-msgstr "行星軌道"
-
-#: src/translations.h:191
-msgid "Planet Trails"
-msgstr "行星軌跡"
-
-<<<<<<< HEAD
-#: src/gui/StelGui.cpp:122
-msgid "Planet orbits"
-msgstr "行星軌道"
-
-#: src/gui/StelGui.cpp:123
-msgid "Planet trails"
-msgstr "行星軌跡"
-=======
-#: src/translations.h:192
-msgid "Meridian Line"
-msgstr "子午線"
-
-#: src/translations.h:193
-msgid "Azimuthal Grid"
-msgstr "地平座標系統"
->>>>>>> 1bf839b5
-
-#: src/translations.h:194
-msgid "Equatorial Grid"
-msgstr "赤道座標系統"
-
-<<<<<<< HEAD
-#: src/core/modules/LandscapeMgr.cpp:499
-msgid "Planet: "
-msgstr "行星: "
-=======
-#: src/translations.h:195
-msgid "Equator Line"
-msgstr "赤道"
->>>>>>> 1bf839b5
-
-#: src/translations.h:196
-msgid "Ecliptic Line"
-msgstr "黃道"
-
-#: src/translations.h:197
-msgid "Nebula Names"
-msgstr "星雲名稱"
-
-#: src/translations.h:198
-msgid "Nebula Circles"
-msgstr "星雲標示"
-
-#: src/translations.h:200
-msgid "Light Pollution Luminance: "
-msgstr "光害程度: "
-
-#: src/translations.h:201
-msgid "Landscape: "
-msgstr "地景: "
-
-#: src/translations.h:202
-msgid "Manual zoom: "
-msgstr "分級縮放: "
-
-#: src/translations.h:203
-msgid "Object Sizing Rule: "
-msgstr "天體成像大小: "
-
-#: src/translations.h:204
-msgid "Magnitude Scaling Multiplier: "
-msgstr "星等成像加成: "
-
-<<<<<<< HEAD
-#: src/core/modules/Nebula.cpp:296
-msgid "Planetary nebula"
-msgstr "行星狀星雲"
-
-#: src/ui_viewDialog.h:1091
-msgid "Planets"
-msgstr "行星"
-
-#: src/ui_viewDialog.h:1075
-msgid "Planets and satellites"
-msgstr "行星與衛星"
-
-#: src/gui/StelGui.cpp:121
-msgid "Planets labels"
-msgstr "行星標示"
+
+#: src/ui_viewDialog.h:1118
+msgid "Show ground"
+msgstr "顯示地面"
+
+#: src/ui_viewDialog.h:1119
+msgid "Show fog"
+msgstr "顯示霧氣"
+
+#: src/ui_viewDialog.h:1120
+msgid "Use associated planet and position"
+msgstr "使用與此地景關聯的位置與行星"
+
+#: src/ui_viewDialog.h:1121
+msgid "Use this landscape as default"
+msgstr "將此地景設為預設值"
+
+#: src/ui_viewDialog.h:1123
+msgid "Use this sky culture as default"
+msgstr "將此星空述語設為預設值"
+
+#: src/ui_viewDialog.h:1125
+msgid "Visible"
+msgstr "顯示"
+
+#: src/ui_configurationDialog.h:748
+msgid "Configuration"
+msgstr "組態設定"
+
+#: src/ui_configurationDialog.h:750
+msgid "Program language"
+msgstr "程式介面語言"
+
+#: src/ui_configurationDialog.h:751
+msgid "Selected object information"
+msgstr "選擇天體的資訊"
+
+#: src/ui_configurationDialog.h:753
+msgid "Display all information available"
+msgstr "顯示所有可用的資訊"
+
+#: src/ui_configurationDialog.h:755
+msgid "All available"
+msgstr "完整顯示"
+
+#: src/ui_configurationDialog.h:757
+msgid "Display less information"
+msgstr "顯示較少的資訊"
+
+#: src/ui_configurationDialog.h:759
+msgid "Short"
+msgstr "簡短顯示"
+
+#: src/ui_configurationDialog.h:761
+msgid "Display no information"
+msgstr "不顯示資訊"
+
+#: src/ui_configurationDialog.h:763
+msgid "None"
+msgstr "不顯示"
+
+#: src/ui_configurationDialog.h:764
+msgid "Default options"
+msgstr "預設選項"
+
+#: src/ui_configurationDialog.h:766
+msgid ""
+"Save the settings you've changed this session to be the same the next time "
+"you start Stellarium"
+msgstr "儲存目前的設定，下次啟動時自動套用。"
+
+#: src/ui_configurationDialog.h:768
+msgid "Save settings"
+msgstr "儲存設定"
+
+#: src/ui_configurationDialog.h:770
+msgid "Restore the default settings that came with Stellarium"
+msgstr "還原至Stellarium預設值設定"
+
+#: src/ui_configurationDialog.h:772
+msgid "Restore defaults"
+msgstr "還原預設值"
+
+#: src/ui_configurationDialog.h:773
+msgid ""
+"Restoring default settings requires a restart of Stellarium. Saving all the "
+"current options includes the current FOV and direction of view for use at "
+"next startup."
+msgstr "回復原本的設定需要重新啟動 Stellarium。儲存包含目前視野大小、觀看方向等所有設定以用於下次啟動。"
+
+#: src/ui_configurationDialog.h:775
+msgid "The width of your view when Stellarium starts"
+msgstr "Stellarium 啟動時應使用的視窗寬度"
+
+#: src/ui_configurationDialog.h:777
+msgid "Startup FOV: XX"
+msgstr "啟動時的視角: XX"
+
+#: src/ui_configurationDialog.h:779
+msgid "The direction you're looking when Stellarium starts"
+msgstr "Stellarium 啟動時應使用的視角"
+
+#: src/ui_configurationDialog.h:781
+msgid "Startup direction of view: xxxx"
+msgstr "啟動時的觀看方向: xxxx"
+
+#: src/ui_configurationDialog.h:782
+msgid "Control"
+msgstr "控制"
+
+#: src/ui_configurationDialog.h:784
+msgid "Allow keyboard to pan and zoom"
+msgstr "使用鍵盤移動與縮放畫面"
+
+#: src/ui_configurationDialog.h:786
+msgid "Enable keyboard navigation"
+msgstr "啟動鍵盤導覽"
+
+#: src/ui_configurationDialog.h:788
+msgid "Allow mouse to pan (drag) and zoom (mousewheel)"
+msgstr "使用滑鼠移動與縮放畫面 (拖曳或捲動滾輪)"
+
+#: src/ui_configurationDialog.h:790
+msgid "Enable mouse navigation"
+msgstr "啟用滑鼠導覽"
+
+#: src/ui_configurationDialog.h:791
+msgid "Startup date and time"
+msgstr "啟動時的日期與時間"
+
+#: src/ui_configurationDialog.h:793
+msgid "Starts Stellarium at system clock date and time"
+msgstr "以系統設定的時間啟動"
+
+#: src/ui_configurationDialog.h:795
+msgid "System date and time"
+msgstr "系統日期與時間"
+
+#: src/ui_configurationDialog.h:797
+msgid ""
+"Sets the simulation time to the next instance of this time of day when "
+"Stellarium starts"
+msgstr "以此時刻下次發生的日期 (今天或明天) 啟動"
+
+#: src/ui_configurationDialog.h:799
+msgid "System date at:"
+msgstr "系統日期，在時間:"
+
+#: src/ui_configurationDialog.h:801
+msgid "Use a specific date and time when Stellarium starts up"
+msgstr "以特定的時間與日期啟動 Stellarium"
+
+#: src/ui_configurationDialog.h:803
+msgid "Other:"
+msgstr "其他:"
+
+#: src/ui_configurationDialog.h:804
+msgid "use current"
+msgstr "使用現有的"
+
+#: src/ui_configurationDialog.h:805
+msgid "Other"
+msgstr "其他"
+
+#: src/ui_configurationDialog.h:807
+msgid "Hides the mouse cursor when inactive"
+msgstr "靜止時隱藏滑鼠指標"
+
+#: src/ui_configurationDialog.h:809
+msgid "Mouse cursor timeout (seconds):"
+msgstr "指定時間後隱藏滑鼠指標 (秒):"
+
+#: src/ui_configurationDialog.h:811
+msgid "Toggle vertical and horizontal image flip buttons."
+msgstr "切換是否要顯示水平與垂直翻轉按鈕"
+
+#: src/ui_configurationDialog.h:813
+msgid "Show flip buttons"
+msgstr "顯示翻轉按鈕"
+
+#: src/ui_configurationDialog.h:814
+msgid "Planetarium options"
+msgstr "星象館選項"
+
+#: src/ui_configurationDialog.h:816
+msgid ""
+"Spheric mirror distortion is used when projecting Stellarium onto a spheric "
+"mirror for low-cost planetarium systems."
+msgstr "球面鏡扭曲 (使用 Stellarium 做為低成本星象投影系統的場合)"
+
+#: src/ui_configurationDialog.h:818
+msgid "Spheric mirror distortion"
+msgstr "球面鏡扭曲"
+
+#: src/ui_configurationDialog.h:820
+msgid "Align labels with the horizon"
+msgstr "星空名稱文字保持水平"
+
+#: src/ui_configurationDialog.h:822
+msgid "Gravity labels"
+msgstr "重力名稱文字"
+
+#: src/ui_configurationDialog.h:824
+msgid ""
+"When enabled, the \"auto zoom out\" key will also set the initial viewing "
+"direction"
+msgstr "若啟用此功能時，「自動縮小」按鈕會在縮小時轉回原本的觀看方向"
+
+#: src/ui_configurationDialog.h:826
+msgid "Auto zoom out returns to initial direction of view"
+msgstr "自動縮小時回到原本的觀看方向"
+
+#: src/ui_configurationDialog.h:828
+msgid "Mask out everything outside a central circle in the main view"
+msgstr "遮去不在中間圓形範圍內的星空"
+
+#: src/ui_configurationDialog.h:830
+msgid "Disc viewport"
+msgstr "圓形視角"
+
+#: src/ui_configurationDialog.h:832
+msgid "Hide other constellations when you click one"
+msgstr "點選其中一個星座時隱藏其它星座"
+
+#: src/ui_configurationDialog.h:834
+msgid "Select single constellation"
+msgstr "選擇單一星座"
+
+#: src/ui_configurationDialog.h:835
+msgid "Screenshots"
+msgstr "螢幕抓圖"
+
+#: src/ui_configurationDialog.h:836
+msgid "Screenshot Directory"
+msgstr "畫面擷取存檔目錄"
+
+#: src/ui_configurationDialog.h:838
+msgid "Invert colors"
+msgstr "反向彩色"
+
+#: src/ui_configurationDialog.h:839
+msgid "Star catalog updates"
+msgstr "星表更新"
+
+#: src/ui_configurationDialog.h:841
+msgid "Click here to start downloading"
+msgstr "點選這以開始下載"
+
+#: src/ui_configurationDialog.h:843
+msgid "Get catalog x of y"
+msgstr "取得星表x、y座標"
+
+#: src/ui_configurationDialog.h:844
+msgid "Download this file to view even more stars"
+msgstr "下載此檔案以顯示更多恆星"
+
+#: src/ui_configurationDialog.h:845
+msgid "xxx"
+msgstr "xxx"
+
+#: src/ui_configurationDialog.h:847
+msgid "Restart the download"
+msgstr "重新啟動下載"
+
+#: src/ui_configurationDialog.h:849
+msgid "Retry"
+msgstr "重試"
+
+#: src/ui_configurationDialog.h:851
+msgid "Stop the download. You can always restart it later"
+msgstr "終止下載，你可以隨時重新啟動下載"
+
+#: src/ui_configurationDialog.h:853
+msgid "Cancel"
+msgstr "取消"
+
+#: src/ui_configurationDialog.h:856
+msgid "Close window when script runs"
+msgstr "Script 執行時關閉視窗"
+
+#: src/ui_configurationDialog.h:858
+msgid "Run the selected script"
+msgstr "執行選擇的 Script"
+
+#: src/ui_configurationDialog.h:862
+msgid "Stop a running script"
+msgstr "停止正在執行的 Script"
+
+#: src/ui_configurationDialog.h:866
+msgid "Load at startup"
+msgstr "啟動時載入"
+
+#: src/ui_configurationDialog.h:867
+msgid "configure"
+msgstr "設定"
+
+#: src/ui_configurationDialog.h:872
+msgid "Main"
+msgstr "一般設定"
+
+#: src/ui_configurationDialog.h:874
+msgid "Navigation"
+msgstr "導覽"
+
+#: src/ui_configurationDialog.h:876
+msgid "Tools"
+msgstr "工具"
+
+#: src/ui_configurationDialog.h:878
+msgid "Scripts"
+msgstr "Script"
+
+#: src/ui_configurationDialog.h:880
+msgid "Plugins"
+msgstr "外掛程式"
+
+#: src/ui_addRemoveLandscapesDialog.h:266
+msgid "Add/Remove Landscapes"
+msgstr "新增/移除地景"
+
+#: src/ui_addRemoveLandscapesDialog.h:268
+msgid "Add a new landscape"
+msgstr "新增地景"
+
+#: src/ui_addRemoveLandscapesDialog.h:269
+msgid "Install a new landscape from a ZIP archive..."
+msgstr "從 ZIP 壓縮檔安裝新地景..."
+
+#: src/ui_addRemoveLandscapesDialog.h:270
+msgid "Switch to the new landscape after installation"
+msgstr "安裝成功後接換到新地景"
+
+#: src/ui_addRemoveLandscapesDialog.h:273
+msgid "Remove an installed landscape"
+msgstr "移除已安裝的地景"
+
+#: src/ui_addRemoveLandscapesDialog.h:275
+msgid "Remove"
+msgstr "删除"
+
+#: src/ui_addRemoveLandscapesDialog.h:276
+msgid ""
+"WARNING: Removing the selected landscape means deleting its files. This "
+"operation is irreversible."
+msgstr "警告: 刪除地景會刪除它的檔案，此動作無法復原。"
+
+#: src/ui_AtmosphereDialog.h:167
+msgid "Dialog"
+msgstr ""
+
+#: src/ui_AtmosphereDialog.h:168
+msgid "Atmosphere Details"
+msgstr ""
+
+#: src/ui_AtmosphereDialog.h:170
+msgid "Refraction Settings"
+msgstr ""
+
+#: src/ui_AtmosphereDialog.h:171
+msgid "Pressure (mbar):"
+msgstr ""
+
+#: src/ui_AtmosphereDialog.h:172
+msgid "Temperature (C):"
+msgstr ""
+
+#: src/ui_AtmosphereDialog.h:177
+msgid ""
+"Extinction is the loss of star brightness due to Earth's atmosphere. It is "
+"given in mag/airmass, where airmass is number of atmospheres light has to "
+"pass. (zenith: 1; horizon: about 40)"
+msgstr ""
+
+#: src/ui_AtmosphereDialog.h:179
+msgid "Extinction Coefficient:"
+msgstr ""
+
+#: src/ui_AtmosphereDialog.h:181
+msgid ""
+"Use about 0.12 for superb mountaintops, 0.2 for good rural landscape, 0.35 "
+"for murky conditions."
+msgstr ""
+
+#: plugins/AngleMeasure/src/AngleMeasure.cpp:57
+msgid "Angle Measure"
+msgstr "角度測量"
+
+#: plugins/AngleMeasure/src/AngleMeasure.cpp:60
+msgid "Provides an angle measurement tool"
+msgstr "提供角度測量工具"
+
+#: plugins/AngleMeasure/src/AngleMeasure.cpp:121
+msgid "Angle measure"
+msgstr "角度測量"
 
 #. TRANSLATORS: Title of a group of key bindings in the Help window
 #: plugins/AngleMeasure/src/AngleMeasure.cpp:121
@@ -2510,232 +2285,128 @@
 msgid "Plugin Key Bindings"
 msgstr "外掛鍵盤捷徑連結"
 
+#: plugins/CompassMarks/src/CompassMarks.cpp:57
+msgid "Compass Marks"
+msgstr "羅盤刻度"
+
+#: plugins/CompassMarks/src/CompassMarks.cpp:60
+msgid "Displays compass bearing marks along the horizon"
+msgstr "在地平面上顯示羅盤刻度"
+
+#: plugins/CompassMarks/src/CompassMarks.cpp:121
+msgid "Compass marks"
+msgstr "羅盤刻度"
+
+#: plugins/Oculars/src/Oculars.cpp:76
+msgid "Oculars"
+msgstr "以管窺天"
+
+#: plugins/Oculars/src/Oculars.cpp:79
+msgid "Shows the sky as if looking through a telescope eyepiece"
+msgstr "模擬天空從望遠鏡目鏡看出去的樣子"
+
+#: plugins/Oculars/src/Oculars.cpp:943
+msgid "Ocular view"
+msgstr "望遠鏡模擬顯示"
+
+#: plugins/Oculars/src/Oculars.cpp:965
+msgid "Oculars popup menu"
+msgstr ""
+
+#: plugins/Satellites/src/Satellites.cpp:67
+msgid "Satellites"
+msgstr "人造衛星"
+
+#: plugins/Satellites/src/Satellites.cpp:70
+msgid ""
+"Prediction of artificial satellite positions in Earth orbit based on NORAD "
+"TLE data"
+msgstr "使用 NORAD TLE 的資料預測地球軌道上的人造衛星的位置"
+
+#: plugins/Satellites/src/Satellites.cpp:125
+msgid "Satellites configuration window"
+msgstr "人造衛星設定視窗"
+
+#: plugins/Satellites/src/Satellites.cpp:126
+msgid "Satellite hints"
+msgstr "人造衛星提示"
+
+#: plugins/Satellites/src/Satellites.cpp:128
+msgid "Satellite labels"
+msgstr "人造衛星標籤"
+
+#: plugins/Satellites/src/Satellites.cpp:162
+msgid ""
+"The old satellites.json file is no longer compatible - using default file"
+msgstr "舊的 satellites.json 已不再相容；使用預設檔案"
+
+#: plugins/TelescopeControl/src/TelescopeControl.cpp:75
+#: plugins/TelescopeControl/src/TelescopeControl.cpp:150
+msgid "Telescope Control"
+msgstr "望遠鏡控制"
+
+#: plugins/TelescopeControl/src/TelescopeControl.cpp:78
+msgid ""
+"This plug-in allows Stellarium to send \"slew\" commands to a telescope on a "
+"computerized mount (a \"GoTo telescope\")."
+msgstr "此外掛賦予 Stellarium 對電子赤道儀/經緯儀下「slew」指令的能力（「移動望遠鏡」功能）。"
+
+#: plugins/TelescopeControl/src/TelescopeControl.cpp:155
+#, qt-format
+msgid "Move telescope #%1 to selected object"
+msgstr "移動望遠鏡 #%1 到選擇的天體"
+
+#: plugins/TelescopeControl/src/TelescopeControl.cpp:162
+#, qt-format
+msgid "Move telescope #%1 to the point currently in the center of the screen"
+msgstr "移動望遠鏡 #%1 到到目前畫面的中心位置"
+
+#: plugins/TelescopeControl/src/TelescopeControl.cpp:173
+msgid "Move a telescope to a given set of coordinates"
+msgstr "移動望遠鏡到設定的座標"
+
+#: plugins/TimeZoneConfiguration/src/TimeZoneConfiguration.cpp:41
+msgid "Time Zone"
+msgstr "時區"
+
+#: plugins/TimeZoneConfiguration/src/TimeZoneConfiguration.cpp:44
+msgid ""
+"A convenient interface for some of the more obscure options in Stellarium's "
+"configuration file. Allows setting the time zone and changing the way the "
+"time and the date are displayed in the bottom bar."
+msgstr "Stellarium 設定檔的罕用設定介面。允許設定時區，以及日期時間的顯示方式。"
+
+#: plugins/TextUserInterface/src/TextUserInterface.cpp:78
+msgid "Text User Interface"
+msgstr "文字介面"
+
 #: plugins/TextUserInterface/src/TextUserInterface.cpp:81
 msgid ""
 "Plugin implementation of 0.9.x series Text User Interface (TUI), used in "
 "planetarium systems"
 msgstr "提供原存於 0.9.x 系列 TUI 文字介面的外掛，可用於星象管系統。"
-=======
-#: src/translations.h:205
-msgid "Milky Way intensity: "
-msgstr "銀河密度: "
-
-#: src/translations.h:206
-msgid "Maximum Nebula Magnitude to Label: "
-msgstr "顯示高於該星等之星雲: "
-
-#: src/translations.h:207
-msgid "Zoom Duration: "
-msgstr "縮放動作時間: "
-
-#: src/translations.h:208
-msgid "Cursor Timeout: "
-msgstr "滑鼠指標自動隱藏: "
-
-#: src/translations.h:209
-msgid "Correct for light travel time: "
-msgstr "考慮光行進時間: "
-
-#: src/translations.h:211
-msgid "Local Script: "
-msgstr "本地端劇本: "
->>>>>>> 1bf839b5
-
-#: src/translations.h:212
-msgid "CD/DVD Script: "
-msgstr "CD/DVD 劇本: "
-
-<<<<<<< HEAD
-#: src/translations.h:79
-msgid "Pluto"
-msgstr "冥王星"
-
-#: src/translations.h:141
-msgid "Polynesian"
-msgstr "玻里尼西亞"
-
-#: src/ui_searchDialogGui.h:532
-#, fuzzy
-msgid "Position"
-msgstr "投影方式"
-
-#: plugins/Satellites/src/Satellites.cpp:70
-msgid ""
-"Prediction of artificial satellite positions in Earth orbit based on NORAD "
-"TLE data"
-msgstr "使用 NORAD TLE 的資料預測地球軌道上的人造衛星的位置"
-
-#: src/translations.h:167
-msgid "Preset Sky Time: "
-msgstr "預設星空時間: "
-
-#: src/translations.h:170
-msgid "Preset Time"
-msgstr "預設時間"
-=======
-#: src/translations.h:213
-msgid "USB Script: "
-msgstr "USB 劇本: "
-
-#: src/translations.h:214
-msgid "Arrow down to load list."
-msgstr "按下方向鍵以載入劇本"
-
-#: src/translations.h:215
-msgid "Select and exit to run."
-msgstr "選取後退出選單以執行劇本。"
-
-#: src/translations.h:217
-msgid "Load Default Configuration: "
-msgstr "載入預設值: "
-
-#: src/translations.h:218
-msgid "Save Current Configuration as Default: "
-msgstr "儲存現有設定為預設值: "
->>>>>>> 1bf839b5
-
-#: src/translations.h:219
-msgid "Shut Down: "
-msgstr "關閉: "
-
-#: src/translations.h:220
-msgid "Update me via Internet: "
-msgstr "透過網路進行更新: "
-
-<<<<<<< HEAD
-#: src/ui_viewDialog.h:1115
-msgid "Projection"
-msgstr "投影方式"
-
-#: src/translations.h:89
-msgid "Proteus"
-msgstr ""
-
-#: plugins/AngleMeasure/src/AngleMeasure.cpp:60
-msgid "Provides an angle measurement tool"
-msgstr "提供角度測量工具"
-
-#: src/translations.h:91
-msgid "Psamathe"
-msgstr ""
-
-#: src/gui/StelGui.cpp:172
-msgid "Quit"
-msgstr "結束"
-
-#: src/core/StelObject.cpp:79
-#, qt-format
-msgid "RA/DE (J2000): %1/%2"
-msgstr "赤經/赤緯 (J2000): %1/%2"
-
-#: src/core/StelObject.cpp:86
-#, qt-format
-msgid "RA/DE (of date): %1/%2"
-msgstr "赤經/赤緯 (日期): %1/%2"
-
-#: src/ui_searchDialogGui.h:531
-msgid "RA/Dec (J2000):"
-msgstr "赤經/赤緯 (J2000):"
-=======
-#: src/translations.h:221
-msgid "Set UI Locale: "
-msgstr "程式界面語言: "
-
-#: src/ui_dateTimeDialogGui.h:296 src/ui_dateTimeDialogGui.h:297
-msgid "/"
-msgstr "/"
-
-#: src/ui_dateTimeDialogGui.h:298 src/ui_dateTimeDialogGui.h:299
-msgid ":"
-msgstr ":"
-
-#: src/ui_helpDialogGui.h:259 src/ui_helpDialogGui.h:265
-msgid "Help"
-msgstr "說明"
-
-#: src/ui_helpDialogGui.h:267
-msgid "About"
-msgstr "關於"
-
-#: src/ui_helpDialogGui.h:269
-msgid "Log"
-msgstr "紀錄"
->>>>>>> 1bf839b5
-
-#: src/ui_viewDialog.h:1087
-msgid "Refraction/Extinction settings..."
-msgstr ""
-
-#: src/ui_helpDialogGui.h:272
-msgid "Refresh"
-msgstr "重新整理"
-
-<<<<<<< HEAD
-#: src/ui_viewDialog.h:1069
-msgid "Relative scale:"
-msgstr "相對大小:"
-=======
-#: src/ui_locationDialogGui.h:387
-msgid "Location"
-msgstr "位置"
->>>>>>> 1bf839b5
-
-#: src/ui_locationDialogGui.h:391
-msgid "Current location information"
-msgstr "目前位置資訊"
-
-#: src/ui_locationDialogGui.h:392
-msgid "Use as default"
-msgstr "設為預設值"
-
-#: src/ui_locationDialogGui.h:393
-msgid "Delete"
-msgstr "刪除"
-
-#: src/ui_locationDialogGui.h:394
-msgid "Add to list"
-msgstr "加入列表"
-
-#: src/ui_locationDialogGui.h:395
-msgid "Latitude:"
-msgstr "緯度:"
-
-#: src/ui_locationDialogGui.h:397 src/ui_locationDialogGui.h:401
-msgid ""
-"You can enter values in decimal degrees, or using dms format, for example: "
-"+1d 12m 8s"
-msgstr "您可以輸入十進位度數，或是使用 dms 格式，例如: +1d 12m 8s"
-
-<<<<<<< HEAD
-#: src/translations.h:67
-msgid "Rhea"
-msgstr "土衛五 (麗雅)"
-=======
-#: src/ui_locationDialogGui.h:399
-msgid "Longitude:"
-msgstr "經度:"
->>>>>>> 1bf839b5
-
-#: src/ui_locationDialogGui.h:403
-msgid "Altitude:"
-msgstr "海拔:"
-
-#: src/ui_locationDialogGui.h:405
-msgid "Enter the altitude in meter"
-msgstr "輸入海拔高度 (以公尺為單位)"
-
-<<<<<<< HEAD
-#: src/gui/ConfigurationDialog.cpp:615
-msgid "Running script: "
-msgstr "執行 Script: "
-
-#: src/gui/ConfigurationDialog.cpp:622
-msgid "Running script: [none]"
-msgstr "執行 Script: [無]"
-
-#: src/translations.h:127
-msgid "S"
-msgstr "南"
+
+#: plugins/SolarSystemEditor/src/SolarSystemEditor.cpp:56
+msgid "Solar System Editor"
+msgstr "太陽系編輯器"
+
+#: plugins/SolarSystemEditor/src/SolarSystemEditor.cpp:59
+msgid ""
+"An interface for adding asteroids and comets to Stellarium. It can download "
+"object lists from the Minor Planet Center's website and perform searches in "
+"its online database. Still a work in progress."
+msgstr ""
+"新增小行星與彗星到 Stellarium 的資料庫。此外掛可下載 Minor Planet Center 網站上的天體清單與進行線上搜尋。"
+
+#: plugins/Supernovas/src/Supernovas.cpp:59
+msgid "Historical supernova"
+msgstr ""
+
+#: plugins/Supernovas/src/Supernovas.cpp:62
+msgid ""
+"The plugin for visualization of some historical supernovas, brighter 10 "
+"magnitude"
+msgstr ""
 
 #: plugins/Supernovas/src/Supernovas.cpp:62
 msgid ""
@@ -2745,1436 +2416,6 @@
 "August), SN 1972E (8 May) and SN 1987A (24 February)"
 msgstr ""
 
-#: src/translations.h:142
-msgid "Sami"
-msgstr ""
-
-#: src/translations.h:92
-msgid "Sao"
-msgstr ""
-
-#: plugins/Satellites/src/Satellites.cpp:126
-msgid "Satellite hints"
-msgstr "人造衛星提示"
-
-#: plugins/Satellites/src/Satellites.cpp:128
-msgid "Satellite labels"
-msgstr "人造衛星標籤"
-
-#: plugins/Satellites/src/Satellites.cpp:67
-msgid "Satellites"
-msgstr "人造衛星"
-
-#: plugins/Satellites/src/Satellites.cpp:125
-msgid "Satellites configuration window"
-msgstr "人造衛星設定視窗"
-
-#: src/translations.h:62
-msgid "Saturn"
-msgstr "土星"
-
-#: src/translations.h:218
-msgid "Save Current Configuration as Default: "
-msgstr "儲存現有設定為預設值: "
-
-#: src/gui/StelGui.cpp:173
-msgid "Save screenshot"
-msgstr "儲存螢幕擷取圖片"
-=======
-#: src/ui_locationDialogGui.h:407
-msgid " m"
-msgstr " m"
-
-#: src/ui_locationDialogGui.h:408
-msgid "Name/City:"
-msgstr "地名/城市名稱:"
-
-#: src/ui_locationDialogGui.h:409
-msgid "Country:"
-msgstr "國家/地區:"
-
-#: src/ui_locationDialogGui.h:410
-msgid "Planet:"
-msgstr "行星:"
-
-#: src/ui_searchDialogGui.h:450
-msgid "Find Object"
-msgstr "尋找天體"
-
-#: src/ui_searchDialogGui.h:451
-msgid "Find Object or Position"
-msgstr ""
-
-#: src/ui_searchDialogGui.h:458
-msgid "iota"
-msgstr ""
-
-#: src/ui_searchDialogGui.h:461
-msgid "alpha"
-msgstr ""
-
-#: src/ui_searchDialogGui.h:464
-msgid "beta"
-msgstr ""
-
-#: src/ui_searchDialogGui.h:467
-msgid "gamma"
-msgstr ""
-
-#: src/ui_searchDialogGui.h:470
-msgid "delta"
-msgstr ""
->>>>>>> 1bf839b5
-
-#: src/ui_searchDialogGui.h:473
-msgid "epsilon"
-msgstr ""
-
-#: src/ui_searchDialogGui.h:476
-msgid "zeta"
-msgstr ""
-
-<<<<<<< HEAD
-#: src/ui_viewDialog.h:1080
-msgid "Scale Moon"
-msgstr "月球尺寸"
-=======
-#: src/ui_searchDialogGui.h:479
-msgid "eta"
-msgstr ""
->>>>>>> 1bf839b5
-
-#: src/ui_searchDialogGui.h:482
-msgid "theta"
-msgstr ""
-
-#: src/ui_searchDialogGui.h:485
-msgid "kappa"
-msgstr ""
-
-<<<<<<< HEAD
-#: src/gui/StelGui.cpp:138
-msgid "Script console window"
-msgstr "Script 主控台視窗"
-=======
-#: src/ui_searchDialogGui.h:488
-msgid "lambda"
-msgstr ""
->>>>>>> 1bf839b5
-
-#: src/ui_searchDialogGui.h:491
-msgid "mu"
-msgstr ""
-
-<<<<<<< HEAD
-#: src/translations.h:154
-msgid "Scripts "
-msgstr "劇本設定 "
-
-#: src/gui/StelGui.cpp:133
-msgid "Search window"
-msgstr "搜尋"
-=======
-#: src/ui_searchDialogGui.h:494
-msgid "nu"
-msgstr ""
-
-#: src/ui_searchDialogGui.h:497
-msgid "xi"
-msgstr ""
->>>>>>> 1bf839b5
-
-#: src/ui_searchDialogGui.h:500
-msgid "omicron"
-msgstr ""
-
-<<<<<<< HEAD
-#: src/translations.h:215
-msgid "Select and exit to run."
-msgstr "選取後退出選單以執行劇本。"
-=======
-#: src/ui_searchDialogGui.h:503
-msgid "pi"
-msgstr ""
->>>>>>> 1bf839b5
-
-#: src/ui_searchDialogGui.h:506
-msgid "rho"
-msgstr ""
-
-<<<<<<< HEAD
-#: src/gui/ConfigurationDialog.cpp:295
-msgid "Select screenshot directory"
-msgstr "選擇畫面擷取圖片的存檔目錄"
-=======
-#: src/ui_searchDialogGui.h:509
-msgid "sigma"
-msgstr ""
->>>>>>> 1bf839b5
-
-#: src/ui_searchDialogGui.h:512
-msgid "tau"
-msgstr ""
-
-#: src/ui_searchDialogGui.h:515
-msgid "upsilon"
-msgstr ""
-
-<<<<<<< HEAD
-#: src/translations.h:148
-msgid "Set Location "
-msgstr "位置設定 "
-
-#: src/translations.h:149
-msgid "Set Time "
-msgstr "時間設定 "
-
-#: src/translations.h:163
-msgid "Set Time Zone: "
-msgstr "時區設定: "
-
-#: src/translations.h:221
-msgid "Set UI Locale: "
-msgstr "程式界面語言: "
-
-#: src/gui/StelGui.cpp:168
-msgid "Set home planet to selected planet"
-msgstr "將選擇的行星設為目前位置"
-
-#: src/gui/StelGui.cpp:147
-msgid "Set normal time rate"
-msgstr "正常時間速度"
-
-#: src/gui/HelpDialog.cpp:74 src/gui/StelGui.cpp:144
-msgid "Set the normal script execution rate"
-msgstr "正常 Script 執行速度"
-
-#: src/gui/StelGui.cpp:150
-msgid "Set time rate to zero"
-msgstr "調整時間速率至零"
-
-#: src/gui/StelGui.cpp:151
-msgid "Set time to now"
-msgstr "跳至目前時刻"
-=======
-#: src/ui_searchDialogGui.h:518
-msgid "phi"
-msgstr ""
-
-#: src/ui_searchDialogGui.h:521
-msgid "chi"
-msgstr ""
-
-#: src/ui_searchDialogGui.h:524
-msgid "psi"
-msgstr ""
-
-#: src/ui_searchDialogGui.h:527
-msgid "omega"
-msgstr ""
-
-#: src/ui_searchDialogGui.h:529
-msgid "Greek letters for Bayer designations"
-msgstr ""
-
-#: src/ui_searchDialogGui.h:530
-msgid "Object"
-msgstr ""
-
-#: src/ui_searchDialogGui.h:531
-msgid "RA/Dec (J2000):"
-msgstr "赤經/赤緯 (J2000):"
-
-#: src/ui_searchDialogGui.h:532
-msgid "Position"
-msgstr ""
-
-#: src/ui_viewDialog.h:1052
-msgid "View"
-msgstr "檢視"
->>>>>>> 1bf839b5
-
-#: src/ui_viewDialog.h:1058
-msgid "Sky"
-msgstr "星空"
-
-<<<<<<< HEAD
-#: src/ui_viewDialog.h:1092
-msgid "Shooting Stars"
-msgstr "流星"
-=======
-#: src/ui_viewDialog.h:1060
-msgid "Markings"
-msgstr "標示"
->>>>>>> 1bf839b5
-
-#: src/ui_viewDialog.h:1062
-msgid "Landscape"
-msgstr "地景"
-
-<<<<<<< HEAD
-#: src/ui_viewDialog.h:1113
-msgid "Show art"
-msgstr "顯示星座圖繪"
-
-#: src/ui_viewDialog.h:1082
-msgid "Show atmosphere"
-msgstr "顯示大氣層"
-
-#: src/ui_viewDialog.h:1112
-msgid "Show boundaries"
-msgstr "顯示星座界線"
-=======
-#: src/ui_viewDialog.h:1064
-msgid "Starlore"
-msgstr "星空述語"
-
-#: src/ui_viewDialog.h:1068
-msgid "Absolute scale:"
-msgstr "絕對大小:"
-
-#: src/ui_viewDialog.h:1069
-msgid "Relative scale:"
-msgstr "相對大小:"
->>>>>>> 1bf839b5
-
-#: src/ui_viewDialog.h:1070
-msgid "Twinkle:"
-msgstr "閃爍:"
-
-<<<<<<< HEAD
-#: src/ui_viewDialog.h:1119
-msgid "Show fog"
-msgstr "顯示霧氣"
-
-#: src/ui_viewDialog.h:1118
-msgid "Show ground"
-msgstr "顯示地面"
-
-#: src/ui_viewDialog.h:1111
-msgid "Show labels"
-msgstr "顯示星座名稱"
-
-#: src/ui_viewDialog.h:1110
-msgid "Show lines"
-msgstr "顯示星座連線"
-=======
-#: src/ui_viewDialog.h:1072
-msgid "Dim faint stars when a very bright object is visible"
-msgstr "將極亮星體週遭的恆星亮度降低"
-
-#: src/ui_viewDialog.h:1074
-msgid "Dynamic eye adaptation"
-msgstr "人眼動態視覺調適"
-
-#: src/ui_viewDialog.h:1075
-msgid "Planets and satellites"
-msgstr "行星與衛星"
-
-#: src/ui_viewDialog.h:1076
-msgid "Show planets"
-msgstr "顯示行星"
->>>>>>> 1bf839b5
-
-#: src/ui_viewDialog.h:1077
-msgid "Show planet markers"
-msgstr "顯示行星標記"
-
-#: src/ui_viewDialog.h:1078
-msgid "Show planet orbits"
-msgstr "顯示行星軌道"
-
-<<<<<<< HEAD
-#: src/ui_viewDialog.h:1076
-msgid "Show planets"
-msgstr "顯示行星"
-
-#: src/translations.h:177
-msgid "Show: "
-msgstr "顯示: "
-
-#: plugins/Oculars/src/Oculars.cpp:79
-msgid "Shows the sky as if looking through a telescope eyepiece"
-msgstr "模擬天空從望遠鏡目鏡看出去的樣子"
-
-#: src/translations.h:219
-msgid "Shut Down: "
-msgstr "關閉: "
-
-#: src/translations.h:166
-msgid "Sidereal"
-msgstr "恆星日"
-
-=======
->>>>>>> 1bf839b5
-#: src/ui_viewDialog.h:1079
-msgid "Simulate light speed"
-msgstr "模擬光速"
-
-<<<<<<< HEAD
-#: src/translations.h:54
-msgid "Sinope"
-msgstr ""
-
-#. TRANSLATORS: MiB = mebibytes (IEC 60027-2 standard for 2^20 bytes)
-#: src/gui/AddRemoveLandscapesDialog.cpp:188
-#, qt-format
-msgid "Size on disk: %1 MiB"
-msgstr "檔案大小: %1 MiB"
-
-#: src/core/modules/Nebula.cpp:104
-#, qt-format
-msgid "Size: %1"
-msgstr "大小: %1"
-
-#: src/ui_viewDialog.h:1058
-msgid "Sky"
-msgstr "星空"
-
-#: src/translations.h:174
-msgid "Sky Culture: "
-msgstr "星空文化: "
-
-#: src/translations.h:175
-msgid "Sky Language: "
-msgstr "星空述語: "
-
-#: src/translations.h:168
-msgid "Sky Time At Start-up: "
-msgstr "程式啟動時之星空時間: "
-
-#: src/translations.h:162
-msgid "Sky Time: "
-msgstr "星空時間: "
-
-#: src/gui/StelGui.cpp:134
-msgid "Sky and viewing options window"
-msgstr "星空與顯示"
-
-#: src/gui/HelpDialog.cpp:72 src/gui/StelGui.cpp:142
-msgid "Slow down the script execution rate"
-msgstr "減慢 Script 執行速度"
-
-#: src/translations.h:160
-msgid "Solar System Body: "
-msgstr "觀測者所處太陽系天體: "
-=======
-#: src/ui_viewDialog.h:1080
-msgid "Scale Moon"
-msgstr "月球尺寸"
-
-#: src/ui_viewDialog.h:1082
-msgid "Show atmosphere"
-msgstr "顯示大氣層"
-
-#: src/ui_viewDialog.h:1083
-msgid "Light pollution: "
-msgstr "光害程度: "
-
-#: src/ui_viewDialog.h:1085
-msgid "pressure, temperature, extinction coefficient"
-msgstr ""
-
-#: src/ui_viewDialog.h:1087
-msgid "Refraction/Extinction settings..."
-msgstr ""
->>>>>>> 1bf839b5
-
-#: src/ui_viewDialog.h:1088
-msgid "Labels and Markers"
-msgstr "名稱與標記"
-
-<<<<<<< HEAD
-#: src/translations.h:95
-msgid "Solar System Observer"
-msgstr "太陽系全覽點"
-=======
-#: src/ui_viewDialog.h:1091
-msgid "Planets"
-msgstr "行星"
->>>>>>> 1bf839b5
-
-#: src/ui_viewDialog.h:1092
-msgid "Shooting Stars"
-msgstr "流星"
-
-<<<<<<< HEAD
-#: src/core/modules/StarWrapper.cpp:118
-#, qt-format
-msgid "Spectral Type: %1"
-msgstr "光譜型: %1"
-
-#: src/gui/HelpDialog.cpp:73 src/gui/StelGui.cpp:143
-msgid "Speed up the script execution rate"
-msgstr "加快 Script 執行速度"
-=======
-#: src/ui_viewDialog.h:1093
-msgid "Hourly zenith rate:"
-msgstr "流星天頂小時率:"
-
-#: src/ui_viewDialog.h:1094
-msgid "0"
-msgstr "0"
->>>>>>> 1bf839b5
-
-#: src/ui_viewDialog.h:1095
-msgid "10"
-msgstr "10"
-
-#: src/ui_viewDialog.h:1096
-msgid "80"
-msgstr "80"
-
-<<<<<<< HEAD
-#: src/gui/ViewDialog.cpp:512
-msgid "Standard Perseids rate"
-msgstr "標準英仙座流星雨頻率"
-
-#: src/translations.h:178
-msgid "Star Value Multiplier: "
-msgstr "星等顯示加成: "
-=======
-#: src/ui_viewDialog.h:1097
-msgid "10000"
-msgstr "10000"
-
-#: src/ui_viewDialog.h:1098
-msgid "144000"
-msgstr "144000"
->>>>>>> 1bf839b5
-
-#: src/ui_viewDialog.h:1100
-msgid "Celestial Sphere"
-msgstr "天球"
-
-<<<<<<< HEAD
-#: src/ui_viewDialog.h:1064
-msgid "Starlore"
-msgstr "星空述語"
-
-#: src/gui/StelGui.cpp:120 src/ui_viewDialog.h:1067 src/ui_viewDialog.h:1089
-msgid "Stars"
-msgstr "恆星"
-
-#: src/translations.h:151
-msgid "Stars "
-msgstr "恆星設定 "
-=======
-#: src/ui_viewDialog.h:1109
-msgid "Constellations"
-msgstr "星座"
-
-#: src/ui_viewDialog.h:1110
-msgid "Show lines"
-msgstr "顯示星座連線"
-
-#: src/ui_viewDialog.h:1111
-msgid "Show labels"
-msgstr "顯示星座名稱"
->>>>>>> 1bf839b5
-
-#: src/ui_viewDialog.h:1112
-msgid "Show boundaries"
-msgstr "顯示星座界線"
-
-<<<<<<< HEAD
-#: src/gui/ConfigurationDialog.cpp:461
-#, qt-format
-msgid "Startup FOV: %1%2"
-msgstr "啟動時的視野大小: %1%2"
-=======
-#: src/ui_viewDialog.h:1113
-msgid "Show art"
-msgstr "顯示星座圖繪"
->>>>>>> 1bf839b5
-
-#: src/ui_viewDialog.h:1114
-msgid "Art brightness: "
-msgstr "圖繪亮度: "
-
-#: src/ui_viewDialog.h:1115
-msgid "Projection"
-msgstr "投影方式"
-
-<<<<<<< HEAD
-#: src/gui/ConfigurationDialog.cpp:469
-#, qt-format
-msgid "Startup direction of view Az/Alt: %1/%2"
-msgstr "啟動時的地平坐標方位角/高度角: %1/%2"
-=======
-#: src/ui_viewDialog.h:1116
-msgid "Add/remove landscapes..."
-msgstr "新增/移除地景..."
->>>>>>> 1bf839b5
-
-#: src/ui_viewDialog.h:1117 src/ui_viewDialog.h:1122 src/ui_viewDialog.h:1124
-#: src/ui_configurationDialog.h:854 src/ui_configurationDialog.h:865
-msgid "Options"
-msgstr "選項"
-
-#: src/ui_viewDialog.h:1118
-msgid "Show ground"
-msgstr "顯示地面"
-
-#: src/ui_viewDialog.h:1119
-msgid "Show fog"
-msgstr "顯示霧氣"
-
-#: src/ui_viewDialog.h:1120
-msgid "Use associated planet and position"
-msgstr "使用與此地景關聯的位置與行星"
-
-#: src/ui_viewDialog.h:1121
-msgid "Use this landscape as default"
-msgstr "將此地景設為預設值"
-
-#: src/ui_viewDialog.h:1123
-msgid "Use this sky culture as default"
-msgstr "將此星空述語設為預設值"
-
-#: src/ui_viewDialog.h:1125
-msgid "Visible"
-msgstr "顯示"
-
-<<<<<<< HEAD
-#: src/gui/StelGui.cpp:159
-msgid "Subtract 1 sidereal day"
-msgstr "減少 1 恆星日"
-
-#: src/gui/StelGui.cpp:161
-msgid "Subtract 1 sidereal week"
-msgstr "減少 1 恆星週"
-
-#: src/gui/StelGui.cpp:155
-msgid "Subtract 1 solar day"
-msgstr "減少 1 太陽日"
-
-#: src/gui/StelGui.cpp:153
-msgid "Subtract 1 solar hour"
-msgstr "減少 1 太陽時"
-
-#: src/gui/StelGui.cpp:157
-msgid "Subtract 1 solar week"
-msgstr "減少 1 太陽週"
-=======
-#: src/ui_configurationDialog.h:748
-msgid "Configuration"
-msgstr "組態設定"
-
-#: src/ui_configurationDialog.h:750
-msgid "Program language"
-msgstr "程式介面語言"
-
-#: src/ui_configurationDialog.h:751
-msgid "Selected object information"
-msgstr "選擇天體的資訊"
-
-#: src/ui_configurationDialog.h:753
-msgid "Display all information available"
-msgstr "顯示所有可用的資訊"
-
-#: src/ui_configurationDialog.h:755
-msgid "All available"
-msgstr "完整顯示"
->>>>>>> 1bf839b5
-
-#: src/ui_configurationDialog.h:757
-msgid "Display less information"
-msgstr "顯示較少的資訊"
-
-#: src/ui_configurationDialog.h:759
-msgid "Short"
-msgstr "簡短顯示"
-
-<<<<<<< HEAD
-#: src/gui/StelGui.cpp:171
-msgid "Switch between equatorial and azimuthal mount"
-msgstr "在赤道座標與地平座標系統之間切換"
-=======
-#: src/ui_configurationDialog.h:761
-msgid "Display no information"
-msgstr "不顯示資訊"
->>>>>>> 1bf839b5
-
-#: src/ui_configurationDialog.h:763
-msgid "None"
-msgstr "不顯示"
-
-#: src/ui_configurationDialog.h:764
-msgid "Default options"
-msgstr "預設選項"
-
-#: src/ui_configurationDialog.h:766
-msgid ""
-"Save the settings you've changed this session to be the same the next time "
-"you start Stellarium"
-msgstr "儲存目前的設定，下次啟動時自動套用。"
-
-#: src/ui_configurationDialog.h:768
-msgid "Save settings"
-msgstr "儲存設定"
-
-<<<<<<< HEAD
-#: src/translations.h:65
-msgid "Tethys"
-msgstr "土衛三 (蒂西斯)"
-
-#: plugins/TextUserInterface/src/TextUserInterface.cpp:78
-msgid "Text User Interface"
-msgstr "文字介面"
-
-#: src/translations.h:85
-msgid "Thalassa"
-msgstr ""
-
-#: src/core/StelProjectorClasses.cpp:187
-=======
-#: src/ui_configurationDialog.h:770
-msgid "Restore the default settings that came with Stellarium"
-msgstr "還原至Stellarium預設值設定"
-
-#: src/ui_configurationDialog.h:772
-msgid "Restore defaults"
-msgstr "還原預設值"
-
-#: src/ui_configurationDialog.h:773
->>>>>>> 1bf839b5
-msgid ""
-"Restoring default settings requires a restart of Stellarium. Saving all the "
-"current options includes the current FOV and direction of view for use at "
-"next startup."
-msgstr "回復原本的設定需要重新啟動 Stellarium。儲存包含目前視野大小、觀看方向等所有設定以用於下次啟動。"
-
-#: src/ui_configurationDialog.h:775
-msgid "The width of your view when Stellarium starts"
-msgstr "Stellarium 啟動時應使用的視窗寬度"
-
-#: src/ui_configurationDialog.h:777
-msgid "Startup FOV: XX"
-msgstr "啟動時的視角: XX"
-
-#: src/ui_configurationDialog.h:779
-msgid "The direction you're looking when Stellarium starts"
-msgstr "Stellarium 啟動時應使用的視角"
-
-#: src/ui_configurationDialog.h:781
-msgid "Startup direction of view: xxxx"
-msgstr "啟動時的觀看方向: xxxx"
-
-#: src/ui_configurationDialog.h:782
-msgid "Control"
-msgstr "控制"
-
-#: src/ui_configurationDialog.h:784
-msgid "Allow keyboard to pan and zoom"
-msgstr "使用鍵盤移動與縮放畫面"
-
-#: src/ui_configurationDialog.h:786
-msgid "Enable keyboard navigation"
-msgstr "啟動鍵盤導覽"
-
-<<<<<<< HEAD
-#: plugins/Satellites/src/Satellites.cpp:162
-msgid ""
-"The old satellites.json file is no longer compatible - using default file"
-msgstr "舊的 satellites.json 已不再相容；使用預設檔案"
-
-#: plugins/Supernovas/src/Supernovas.cpp:62
-msgid ""
-"The plugin for visualization of some historical supernovas, brighter 10 "
-"magnitude"
-msgstr ""
-
-#: src/gui/AddRemoveLandscapesDialog.cpp:220
-msgid ""
-"The selected file is not a ZIP archive or does not contain a Stellarium "
-"landscape."
-msgstr "選擇的檔案並不是 ZIP 壓縮檔，或是該檔案內無任何 Stellarium 地景。"
-=======
-#: src/ui_configurationDialog.h:788
-msgid "Allow mouse to pan (drag) and zoom (mousewheel)"
-msgstr "使用滑鼠移動與縮放畫面 (拖曳或捲動滾輪)"
-
-#: src/ui_configurationDialog.h:790
-msgid "Enable mouse navigation"
-msgstr "啟用滑鼠導覽"
->>>>>>> 1bf839b5
-
-#: src/ui_configurationDialog.h:791
-msgid "Startup date and time"
-msgstr "啟動時的日期與時間"
-
-#: src/ui_configurationDialog.h:793
-msgid "Starts Stellarium at system clock date and time"
-msgstr "以系統設定的時間啟動"
-
-#: src/ui_configurationDialog.h:795
-msgid "System date and time"
-msgstr "系統日期與時間"
-
-#: src/ui_configurationDialog.h:797
-msgid ""
-"Sets the simulation time to the next instance of this time of day when "
-"Stellarium starts"
-msgstr "以此時刻下次發生的日期 (今天或明天) 啟動"
-
-#: src/ui_configurationDialog.h:799
-msgid "System date at:"
-msgstr "系統日期，在時間:"
-
-<<<<<<< HEAD
-#: src/translations.h:59
-msgid "Thebe"
-msgstr ""
-
-#: plugins/TelescopeControl/src/TelescopeControl.cpp:78
-msgid ""
-"This plug-in allows Stellarium to send \"slew\" commands to a telescope on a "
-"computerized mount (a \"GoTo telescope\")."
-msgstr ""
-"此外掛賦予 Stellarium 對電子赤道儀/經緯儀下「slew」指令的能力（「移動望遠鏡」"
-"功能）。"
-=======
-#: src/ui_configurationDialog.h:801
-msgid "Use a specific date and time when Stellarium starts up"
-msgstr "以特定的時間與日期啟動 Stellarium"
->>>>>>> 1bf839b5
-
-#: src/ui_configurationDialog.h:803
-msgid "Other:"
-msgstr "其他:"
-
-<<<<<<< HEAD
-#: src/translations.h:171
-msgid "Time Display Format: "
-msgstr "時間顯示格式: "
-=======
-#: src/ui_configurationDialog.h:804
-msgid "use current"
-msgstr "使用現有的"
->>>>>>> 1bf839b5
-
-#: src/ui_configurationDialog.h:805
-msgid "Other"
-msgstr "其他"
-
-<<<<<<< HEAD
-#: src/translations.h:68
-msgid "Titan"
-msgstr "土衛六 (泰坦)"
-
-#: src/translations.h:77
-msgid "Titania"
-msgstr ""
-=======
-#: src/ui_configurationDialog.h:807
-msgid "Hides the mouse cursor when inactive"
-msgstr "靜止時隱藏滑鼠指標"
-
-#: src/ui_configurationDialog.h:809
-msgid "Mouse cursor timeout (seconds):"
-msgstr "指定時間後隱藏滑鼠指標 (秒):"
->>>>>>> 1bf839b5
-
-#: src/ui_configurationDialog.h:811
-msgid "Toggle vertical and horizontal image flip buttons."
-msgstr "切換是否要顯示水平與垂直翻轉按鈕"
-
-<<<<<<< HEAD
-#: src/gui/StelGui.cpp:178
-msgid "Toggle visibility of GUI"
-msgstr "切換介面顯示"
-=======
-#: src/ui_configurationDialog.h:813
-msgid "Show flip buttons"
-msgstr "顯示翻轉按鈕"
->>>>>>> 1bf839b5
-
-#: src/ui_configurationDialog.h:814
-msgid "Planetarium options"
-msgstr "星象館選項"
-
-<<<<<<< HEAD
-#: src/gui/StelGui.cpp:165
-msgid "Track object"
-msgstr "追蹤"
-
-#: src/translations.h:82
-msgid "Triton"
-msgstr ""
-
-#: src/translations.h:143
-msgid "Tupi-Guarani"
-msgstr "圖皮-瓜拉尼諸 (南美)"
-
-#: src/ui_viewDialog.h:1070
-msgid "Twinkle:"
-msgstr "閃爍:"
-
-#: src/translations.h:181
-msgid "Twinkling: "
-msgstr "星光閃爍程度: "
-
-#. TRANSLATORS: Name of supernova SN 1572A
-#: src/translations.h:120
-msgid "Tycho's Supernova"
-msgstr ""
-
-#: plugins/Supernovas/src/Supernova.cpp:105
-#, fuzzy, qt-format
-msgid "Type: %1"
-msgstr "類型: <b>%1</b>"
-
-#: src/core/modules/Nebula.cpp:96
-#, qt-format
-msgid "Type: <b>%1</b>"
-msgstr "類型: <b>%1</b>"
-
-#: src/translations.h:213
-msgid "USB Script: "
-msgstr "USB 劇本: "
-
-#: src/translations.h:76
-msgid "Umbriel"
-msgstr ""
-
-#: src/core/modules/Nebula.cpp:305
-msgid "Undocumented type"
-msgstr "未記錄的類型"
-
-#: src/core/modules/Nebula.cpp:302
-msgid "Unknown"
-msgstr "未知的"
-
-#: src/translations.h:220
-msgid "Update me via Internet: "
-msgstr "透過網路進行更新: "
-
-#: src/translations.h:73
-msgid "Uranus"
-msgstr "天王星"
-=======
-#: src/ui_configurationDialog.h:816
-msgid ""
-"Spheric mirror distortion is used when projecting Stellarium onto a spheric "
-"mirror for low-cost planetarium systems."
-msgstr "球面鏡扭曲 (使用 Stellarium 做為低成本星象投影系統的場合)"
-
-#: src/ui_configurationDialog.h:818
-msgid "Spheric mirror distortion"
-msgstr "球面鏡扭曲"
-
-#: src/ui_configurationDialog.h:820
-msgid "Align labels with the horizon"
-msgstr "星空名稱文字保持水平"
-
-#: src/ui_configurationDialog.h:822
-msgid "Gravity labels"
-msgstr "重力名稱文字"
-
-#: src/ui_configurationDialog.h:824
-msgid ""
-"When enabled, the \"auto zoom out\" key will also set the initial viewing "
-"direction"
-msgstr "若啟用此功能時，「自動縮小」按鈕會在縮小時轉回原本的觀看方向"
-
-#: src/ui_configurationDialog.h:826
-msgid "Auto zoom out returns to initial direction of view"
-msgstr "自動縮小時回到原本的觀看方向"
-
-#: src/ui_configurationDialog.h:828
-msgid "Mask out everything outside a central circle in the main view"
-msgstr "遮去不在中間圓形範圍內的星空"
-
-#: src/ui_configurationDialog.h:830
-msgid "Disc viewport"
-msgstr "圓形視角"
-
-#: src/ui_configurationDialog.h:832
-msgid "Hide other constellations when you click one"
-msgstr "點選其中一個星座時隱藏其它星座"
-
-#: src/ui_configurationDialog.h:834
-msgid "Select single constellation"
-msgstr "選擇單一星座"
-
-#: src/ui_configurationDialog.h:835
-msgid "Screenshots"
-msgstr "螢幕抓圖"
->>>>>>> 1bf839b5
-
-#: src/ui_configurationDialog.h:836
-msgid "Screenshot Directory"
-msgstr "畫面擷取存檔目錄"
-
-#: src/ui_configurationDialog.h:838
-msgid "Invert colors"
-msgstr "反向彩色"
-
-<<<<<<< HEAD
-#: src/ui_viewDialog.h:1120
-msgid "Use associated planet and position"
-msgstr "使用與此地景關聯的位置與行星"
-
-#: src/ui_viewDialog.h:1121
-msgid "Use this landscape as default"
-msgstr "將此地景設為預設值"
-
-#: src/ui_viewDialog.h:1123
-msgid "Use this sky culture as default"
-msgstr "將此星空述語設為預設值"
-=======
-#: src/ui_configurationDialog.h:839
-msgid "Star catalog updates"
-msgstr "星表更新"
-
-#: src/ui_configurationDialog.h:841
-msgid "Click here to start downloading"
-msgstr "點選這以開始下載"
-
-#: src/ui_configurationDialog.h:843
-msgid "Get catalog x of y"
-msgstr "取得星表x、y座標"
->>>>>>> 1bf839b5
-
-#: src/ui_configurationDialog.h:844
-msgid "Download this file to view even more stars"
-msgstr "下載此檔案以顯示更多恆星"
-
-<<<<<<< HEAD
-#: src/gui/ConfigurationDialog.cpp:808
-msgid "Verifying file integrity..."
-msgstr "檢查檔案完整性..."
-=======
-#: src/ui_configurationDialog.h:845
-msgid "xxx"
-msgstr "xxx"
->>>>>>> 1bf839b5
-
-#: src/ui_configurationDialog.h:847
-msgid "Restart the download"
-msgstr "重新啟動下載"
-
-<<<<<<< HEAD
-#: src/ui_viewDialog.h:1052
-msgid "View"
-msgstr "檢視"
-
-#: src/ui_viewDialog.h:1125
-msgid "Visible"
-msgstr "顯示"
-
-#: src/translations.h:129
-msgid "W"
-msgstr "西"
-=======
-#: src/ui_configurationDialog.h:849
-msgid "Retry"
-msgstr "重試"
-
-#: src/ui_configurationDialog.h:851
-msgid "Stop the download. You can always restart it later"
-msgstr "終止下載，你可以隨時重新啟動下載"
-
-#: src/ui_configurationDialog.h:853
-msgid "Cancel"
-msgstr "取消"
->>>>>>> 1bf839b5
-
-#: src/ui_configurationDialog.h:856
-msgid "Close window when script runs"
-msgstr "Script 執行時關閉視窗"
-
-<<<<<<< HEAD
-#: src/translations.h:144
-msgid "Western"
-msgstr "西洋"
-=======
-#: src/ui_configurationDialog.h:858
-msgid "Run the selected script"
-msgstr "執行選擇的 Script"
->>>>>>> 1bf839b5
-
-#: src/ui_configurationDialog.h:862
-msgid "Stop a running script"
-msgstr "停止正在執行的 Script"
-
-#: src/ui_configurationDialog.h:866
-msgid "Load at startup"
-msgstr "啟動時載入"
-
-<<<<<<< HEAD
-#: src/gui/StelGui.cpp:130
-msgid "Windows"
-msgstr "視窗"
-=======
-#: src/ui_configurationDialog.h:867
-msgid "configure"
-msgstr "設定"
->>>>>>> 1bf839b5
-
-#: src/ui_configurationDialog.h:872
-msgid "Main"
-msgstr "一般設定"
-
-#: src/ui_configurationDialog.h:874
-msgid "Navigation"
-msgstr "導覽"
-
-#: src/ui_configurationDialog.h:876
-msgid "Tools"
-msgstr "工具"
-
-#: src/ui_configurationDialog.h:878
-msgid "Scripts"
-msgstr "Script"
-
-#: src/ui_configurationDialog.h:880
-msgid "Plugins"
-msgstr "外掛程式"
-
-#: src/ui_addRemoveLandscapesDialog.h:266
-msgid "Add/Remove Landscapes"
-msgstr "新增/移除地景"
-
-#: src/ui_addRemoveLandscapesDialog.h:268
-msgid "Add a new landscape"
-msgstr "新增地景"
-
-<<<<<<< HEAD
-#: src/translations.h:207
-msgid "Zoom Duration: "
-msgstr "縮放動作時間: "
-
-#: src/gui/StelGui.cpp:166
-msgid "Zoom in on selected object"
-msgstr "放大已選擇的物體"
-=======
-#: src/ui_addRemoveLandscapesDialog.h:269
-msgid "Install a new landscape from a ZIP archive..."
-msgstr "從 ZIP 壓縮檔安裝新地景..."
-
-#: src/ui_addRemoveLandscapesDialog.h:270
-msgid "Switch to the new landscape after installation"
-msgstr "安裝成功後接換到新地景"
->>>>>>> 1bf839b5
-
-#: src/ui_addRemoveLandscapesDialog.h:273
-msgid "Remove an installed landscape"
-msgstr "移除已安裝的地景"
-
-<<<<<<< HEAD
-#: src/gui/StelGui.cpp:167
-msgid "Zoom out"
-msgstr "縮小"
-
-#: src/ui_searchDialogGui.h:461
-msgid "alpha"
-msgstr ""
-
-#: src/ui_searchDialogGui.h:464
-msgid "beta"
-msgstr ""
-
-#: src/ui_searchDialogGui.h:521
-msgid "chi"
-msgstr ""
-
-#: src/ui_configurationDialog.h:867
-msgid "configure"
-msgstr "設定"
-
-#: src/ui_searchDialogGui.h:470
-msgid "delta"
-msgstr ""
-
-#: src/ui_searchDialogGui.h:473
-msgid "epsilon"
-msgstr ""
-
-#: src/ui_searchDialogGui.h:479
-msgid "eta"
-msgstr ""
-
-#: src/ui_searchDialogGui.h:467
-msgid "gamma"
-msgstr ""
-
-#: src/ui_searchDialogGui.h:458
-msgid "iota"
-msgstr ""
-
-#: src/ui_searchDialogGui.h:485
-msgid "kappa"
-msgstr ""
-
-#: src/ui_searchDialogGui.h:488
-msgid "lambda"
-msgstr ""
-
-#: src/ui_searchDialogGui.h:491
-msgid "mu"
-msgstr ""
-
-#: src/ui_searchDialogGui.h:494
-msgid "nu"
-msgstr ""
-
-#: src/ui_searchDialogGui.h:527
-msgid "omega"
-msgstr ""
-
-#: src/ui_searchDialogGui.h:500
-msgid "omicron"
-msgstr ""
-
-#: src/ui_searchDialogGui.h:518
-msgid "phi"
-msgstr ""
-
-#: src/ui_searchDialogGui.h:503
-msgid "pi"
-msgstr ""
-
-#: src/ui_viewDialog.h:1085
-msgid "pressure, temperature, extinction coefficient"
-msgstr ""
-
-#: src/ui_searchDialogGui.h:524
-msgid "psi"
-msgstr ""
-
-#: src/ui_searchDialogGui.h:506
-msgid "rho"
-msgstr ""
-
-#: src/ui_searchDialogGui.h:509
-msgid "sigma"
-msgstr ""
-
-#: src/ui_searchDialogGui.h:512
-msgid "tau"
-msgstr ""
-
-#: src/ui_searchDialogGui.h:482
-msgid "theta"
-msgstr ""
-
-#: src/ui_searchDialogGui.h:515
-msgid "upsilon"
-msgstr ""
-=======
-#: src/ui_addRemoveLandscapesDialog.h:275
-msgid "Remove"
-msgstr "删除"
-
-#: src/ui_addRemoveLandscapesDialog.h:276
-msgid ""
-"WARNING: Removing the selected landscape means deleting its files. This "
-"operation is irreversible."
-msgstr "警告: 刪除地景會刪除它的檔案，此動作無法復原。"
-
-#: src/ui_AtmosphereDialog.h:167
-msgid "Dialog"
-msgstr ""
-
-#: src/ui_AtmosphereDialog.h:168
-msgid "Atmosphere Details"
-msgstr ""
-
-#: src/ui_AtmosphereDialog.h:170
-msgid "Refraction Settings"
-msgstr ""
-
-#: src/ui_AtmosphereDialog.h:171
-msgid "Pressure (mbar):"
-msgstr ""
-
-#: src/ui_AtmosphereDialog.h:172
-msgid "Temperature (C):"
-msgstr ""
-
-#: src/ui_AtmosphereDialog.h:177
-msgid ""
-"Extinction is the loss of star brightness due to Earth's atmosphere. It is "
-"given in mag/airmass, where airmass is number of atmospheres light has to "
-"pass. (zenith: 1; horizon: about 40)"
-msgstr ""
-
-#: src/ui_AtmosphereDialog.h:179
-msgid "Extinction Coefficient:"
-msgstr ""
-
-#: src/ui_AtmosphereDialog.h:181
-msgid ""
-"Use about 0.12 for superb mountaintops, 0.2 for good rural landscape, 0.35 "
-"for murky conditions."
-msgstr ""
-
-#: plugins/AngleMeasure/src/AngleMeasure.cpp:57
-msgid "Angle Measure"
-msgstr "角度測量"
-
-#: plugins/AngleMeasure/src/AngleMeasure.cpp:60
-msgid "Provides an angle measurement tool"
-msgstr "提供角度測量工具"
-
-#: plugins/AngleMeasure/src/AngleMeasure.cpp:121
-msgid "Angle measure"
-msgstr "角度測量"
-
-#. TRANSLATORS: Title of a group of key bindings in the Help window
-#: plugins/AngleMeasure/src/AngleMeasure.cpp:121
-#: plugins/CompassMarks/src/CompassMarks.cpp:121
-#: plugins/Oculars/src/Oculars.cpp:931 plugins/Oculars/src/Oculars.cpp:945
-#: plugins/Satellites/src/Satellites.cpp:123
-msgid "Plugin Key Bindings"
-msgstr "外掛鍵盤捷徑連結"
-
-#: plugins/CompassMarks/src/CompassMarks.cpp:57
-msgid "Compass Marks"
-msgstr "羅盤刻度"
-
-#: plugins/CompassMarks/src/CompassMarks.cpp:60
-msgid "Displays compass bearing marks along the horizon"
-msgstr "在地平面上顯示羅盤刻度"
-
-#: plugins/CompassMarks/src/CompassMarks.cpp:121
-msgid "Compass marks"
-msgstr "羅盤刻度"
-
-#: plugins/Oculars/src/Oculars.cpp:76
-msgid "Oculars"
-msgstr "以管窺天"
-
-#: plugins/Oculars/src/Oculars.cpp:79
-msgid "Shows the sky as if looking through a telescope eyepiece"
-msgstr "模擬天空從望遠鏡目鏡看出去的樣子"
-
-#: plugins/Oculars/src/Oculars.cpp:943
-msgid "Ocular view"
-msgstr "望遠鏡模擬顯示"
-
-#: plugins/Oculars/src/Oculars.cpp:965
-msgid "Oculars popup menu"
-msgstr ""
-
-#: plugins/Satellites/src/Satellites.cpp:67
-msgid "Satellites"
-msgstr "人造衛星"
-
-#: plugins/Satellites/src/Satellites.cpp:70
-msgid ""
-"Prediction of artificial satellite positions in Earth orbit based on NORAD "
-"TLE data"
-msgstr "使用 NORAD TLE 的資料預測地球軌道上的人造衛星的位置"
->>>>>>> 1bf839b5
-
-#: plugins/Satellites/src/Satellites.cpp:125
-msgid "Satellites configuration window"
-msgstr "人造衛星設定視窗"
-
-<<<<<<< HEAD
-#: src/ui_searchDialogGui.h:497
-msgid "xi"
-msgstr ""
-=======
-#: plugins/Satellites/src/Satellites.cpp:126
-msgid "Satellite hints"
-msgstr "人造衛星提示"
->>>>>>> 1bf839b5
-
-#: plugins/Satellites/src/Satellites.cpp:128
-msgid "Satellite labels"
-msgstr "人造衛星標籤"
-
-<<<<<<< HEAD
-#: src/ui_searchDialogGui.h:476
-msgid "zeta"
-msgstr ""
-=======
-#: plugins/Satellites/src/Satellites.cpp:162
-msgid ""
-"The old satellites.json file is no longer compatible - using default file"
-msgstr "舊的 satellites.json 已不再相容；使用預設檔案"
->>>>>>> 1bf839b5
-
-#: plugins/TelescopeControl/src/TelescopeControl.cpp:75
-#: plugins/TelescopeControl/src/TelescopeControl.cpp:150
-msgid "Telescope Control"
-msgstr "望遠鏡控制"
-
-#: plugins/TelescopeControl/src/TelescopeControl.cpp:78
-msgid ""
-"This plug-in allows Stellarium to send \"slew\" commands to a telescope on a "
-"computerized mount (a \"GoTo telescope\")."
-msgstr "此外掛賦予 Stellarium 對電子赤道儀/經緯儀下「slew」指令的能力（「移動望遠鏡」功能）。"
-
-#: plugins/TelescopeControl/src/TelescopeControl.cpp:155
-#, qt-format
-msgid "Move telescope #%1 to selected object"
-msgstr "移動望遠鏡 #%1 到選擇的天體"
-
-#: plugins/TelescopeControl/src/TelescopeControl.cpp:162
-#, qt-format
-msgid "Move telescope #%1 to the point currently in the center of the screen"
-msgstr "移動望遠鏡 #%1 到到目前畫面的中心位置"
-
-#: plugins/TelescopeControl/src/TelescopeControl.cpp:173
-msgid "Move a telescope to a given set of coordinates"
-msgstr "移動望遠鏡到設定的座標"
-
-#: plugins/TimeZoneConfiguration/src/TimeZoneConfiguration.cpp:41
-msgid "Time Zone"
-msgstr "時區"
-
-#: plugins/TimeZoneConfiguration/src/TimeZoneConfiguration.cpp:44
-msgid ""
-"A convenient interface for some of the more obscure options in Stellarium's "
-"configuration file. Allows setting the time zone and changing the way the "
-"time and the date are displayed in the bottom bar."
-msgstr "Stellarium 設定檔的罕用設定介面。允許設定時區，以及日期時間的顯示方式。"
-
-#: plugins/TextUserInterface/src/TextUserInterface.cpp:78
-msgid "Text User Interface"
-msgstr "文字介面"
-
-#: plugins/TextUserInterface/src/TextUserInterface.cpp:81
-msgid ""
-"Plugin implementation of 0.9.x series Text User Interface (TUI), used in "
-"planetarium systems"
-msgstr "提供原存於 0.9.x 系列 TUI 文字介面的外掛，可用於星象管系統。"
-
-#: plugins/SolarSystemEditor/src/SolarSystemEditor.cpp:56
-msgid "Solar System Editor"
-msgstr "太陽系編輯器"
-
-#: plugins/SolarSystemEditor/src/SolarSystemEditor.cpp:59
-msgid ""
-"An interface for adding asteroids and comets to Stellarium. It can download "
-"object lists from the Minor Planet Center's website and perform searches in "
-"its online database. Still a work in progress."
-msgstr ""
-"新增小行星與彗星到 Stellarium 的資料庫。此外掛可下載 Minor Planet Center 網站上的天體清單與進行線上搜尋。"
-
-#: plugins/Supernovas/src/Supernovas.cpp:59
-msgid "Historical supernova"
-msgstr ""
-
-#: plugins/Supernovas/src/Supernovas.cpp:62
-msgid ""
-"The plugin for visualization of some historical supernovas, brighter 10 "
-"magnitude"
-msgstr ""
-
-#: plugins/Supernovas/src/Supernovas.cpp:62
-msgid ""
-"SN 185A (7 December), SN 386A (24 April), SN 1006A (29 April), SN 1054A (3 "
-"July), SN 1181A (4 August), SN 1572A (5 November), SN 1604A (8 October), SN "
-"1680A (15 August), SN 1885A (17 August), SN 1895B (5 July), SN 1937C (21 "
-"August), SN 1972E (8 May) and SN 1987A (24 February)"
-msgstr ""
-
 #: plugins/Supernovas/src/Supernova.cpp:105
 #, qt-format
 msgid "Type: %1"
