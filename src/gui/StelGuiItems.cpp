/*
 * Stellarium
 * Copyright (C) 2008 Fabien Chereau
 *
 * This program is free software; you can redistribute it and/or
 * modify it under the terms of the GNU General Public License
 * as published by the Free Software Foundation; either version 2
 * of the License, or (at your option) any later version.
 *
 * This program is distributed in the hope that it will be useful,
 * but WITHOUT ANY WARRANTY; without even the implied warranty of
 * MERCHANTABILITY or FITNESS FOR A PARTICULAR PURPOSE.  See the
 * GNU General Public License for more details.
 *
 * You should have received a copy of the GNU General Public License
 * along with this program; if not, write to the Free Software
 * Foundation, Inc., 51 Franklin Street, Suite 500, Boston, MA  02110-1335, USA.
 */

#include "StelApp.hpp"
#include "StelCore.hpp"

#include "StelUtils.hpp"
#include "SolarSystem.hpp"
#include "StelGuiItems.hpp"
#include "StelGui.hpp"
#include "StelLocaleMgr.hpp"
#include "StelLocation.hpp"
#include "StelMainView.hpp"
#include "StelMovementMgr.hpp"
#include "StelModuleMgr.hpp"
#include "StelActionMgr.hpp"
#include "StelProgressController.hpp"
#include "StelPropertyMgr.hpp"
#include "StelObserver.hpp"
#include "SkyGui.hpp"
#include "EphemWrapper.hpp"

#include <QPainter>
#include <QGraphicsScene>
#include <QGraphicsView>
#include <QGraphicsLineItem>
#include <QRectF>
#include <QDebug>
#include <QScreen>
#include <QGraphicsSceneMouseEvent>
#include <QGraphicsTextItem>
#include <QTimeLine>
#include <QMouseEvent>
#include <QPixmapCache>
#include <QProgressBar>
#include <QGraphicsWidget>
#include <QGraphicsProxyWidget>
#include <QGraphicsLinearLayout>
#include <QSettings>
#include <QGuiApplication>

// Inspired by text-use-opengl-buffer branch: work around font problems in GUI buttons.
// May be useful in other broken OpenGL font situations. RasPi necessity as of 2016-03-26. Mesa 13 (2016-11) has finally fixed this on RasPi(VC4).
QPixmap getTextPixmap(const QString& str, QFont font)
{
	// Render the text str into a QPixmap.
	QRect strRect = QFontMetrics(font).boundingRect(str);
	int w = static_cast<int>(1.02f*static_cast<float>(strRect.width()))+1;
	int h = strRect.height();

	QPixmap strPixmap(w, h);
	strPixmap.fill(Qt::transparent);
	QPainter painter(&strPixmap);
	font.setStyleStrategy(QFont::NoAntialias); // else: font problems on RasPi20160326
	painter.setFont(font);
	//painter.setRenderHints(QPainter::TextAntialiasing);
	painter.setPen(Qt::white);
	painter.drawText(-strRect.x(), -strRect.y(), str);
	return strPixmap;
}

void StelButton::initCtor(const QPixmap& apixOn,
						  const QPixmap& apixOff,
						  const QPixmap& apixNoChange,
						  const QPixmap& apixHover,
						  StelAction* anAction,
						  StelAction* otherAction,
						  bool noBackground,
						  bool isTristate)
{
	pixOn = apixOn;
	pixOff = apixOff;
	pixHover = apixHover;
	pixNoChange = apixNoChange;

	if(!pixmapsScale)
	{
		pixmapsScale = StelApp::getInstance().getSettings()->value("gui/pixmaps_scale", GUI_INPUT_PIXMAPS_SCALE).toDouble();
	}
	if(pixmapsScale != GUI_INPUT_PIXMAPS_SCALE)
	{
		const auto scale = pixmapsScale/GUI_INPUT_PIXMAPS_SCALE;
		pixOn = pixOn.scaled(pixOn.size()*scale, Qt::IgnoreAspectRatio, Qt::SmoothTransformation);
		pixOff = pixOff.scaled(pixOff.size()*scale, Qt::IgnoreAspectRatio, Qt::SmoothTransformation);
		if(!pixHover.isNull())
			pixHover = pixHover.scaled(pixHover.size()*scale, Qt::IgnoreAspectRatio, Qt::SmoothTransformation);
		if(!pixNoChange.isNull())
			pixNoChange = pixNoChange.scaled(pixNoChange.size()*scale, Qt::IgnoreAspectRatio, Qt::SmoothTransformation);
	}
	pixOn.setDevicePixelRatio(pixmapsScale);
	pixOff.setDevicePixelRatio(pixmapsScale);
	pixHover.setDevicePixelRatio(pixmapsScale);
	pixNoChange.setDevicePixelRatio(pixmapsScale);

	noBckground = noBackground;
	isTristate_ = isTristate;
	opacity = 1.;
	hoverOpacity = 0.;
	action = anAction;
	secondAction = otherAction;
	checked = false;
	secondState = false;
	flagChangeFocus = false;

	//Q_ASSERT(!pixOn.isNull());
	///Q_ASSERT(!pixOff.isNull());

	if (isTristate_)
	{
		Q_ASSERT(!pixNoChange.isNull());
	}

	setShapeMode(QGraphicsPixmapItem::BoundingRectShape);	
	setAcceptHoverEvents(true);
	timeLine = new QTimeLine(250, this);
	timeLine->setEasingCurve(QEasingCurve(QEasingCurve::OutCurve));
	connect(timeLine, SIGNAL(valueChanged(qreal)), this, SLOT(animValueChanged(qreal)));
	connect(&StelMainView::getInstance(), SIGNAL(updateIconsRequested()), this, SLOT(updateIcon()));  // Not sure if this is ever called?
	StelGui* gui = dynamic_cast<StelGui*>(StelApp::getInstance().getGui());
	connect(gui, SIGNAL(flagUseButtonsBackgroundChanged(bool)), this, SLOT(updateIcon()));

	if (action!=nullptr)
	{
		if (action->isCheckable())
		{
			setChecked(action->isChecked());
			connect(action, SIGNAL(toggled(bool)), this, SLOT(setChecked(bool)));
			connect(this, SIGNAL(toggled(bool)), action, SLOT(setChecked(bool)));
		}
		else
		{
			QObject::connect(this, SIGNAL(triggered()), action, SLOT(trigger()));
		}
	}
	if (secondAction!=nullptr)
	{
			QObject::connect(this, SIGNAL(triggeredRight()), secondAction, SLOT(trigger()));
	}
	else {
		setAcceptedMouseButtons(Qt::LeftButton);
	}
}

StelButton::StelButton(QGraphicsItem* parent,
					   const QPixmap& pixOn,
					   const QPixmap& pixOff,
					   const QPixmap& pixHover,
					   StelAction *action,
					   bool noBackground,
					   StelAction *otherAction)
	: QGraphicsPixmapItem(pixOff, parent)
{
	initCtor(pixOn, pixOff, QPixmap(), pixHover, action, otherAction, noBackground, false);
}

StelButton::StelButton(QGraphicsItem* parent,
					   const QPixmap& pixOn,
					   const QPixmap& pixOff,
					   const QPixmap& pixNoChange,
					   const QPixmap& pixHover,
					   const QString& actionId,
					   bool noBackground,
					   bool isTristate,
					   const QString &otherActionId)
	: QGraphicsPixmapItem(pixOff, parent)
{
	StelAction *action = StelApp::getInstance().getStelActionManager()->findAction(actionId);
	StelAction *otherAction=Q_NULLPTR;
	if (otherActionId.length()>0)
		otherAction = StelApp::getInstance().getStelActionManager()->findAction(otherActionId);

	initCtor(pixOn, pixOff, pixNoChange, pixHover, action, otherAction, noBackground, isTristate);
}

StelButton::StelButton(QGraphicsItem* parent,
					   const QPixmap& pixOn,
					   const QPixmap& pixOff,
					   const QPixmap& pixHover,
					   const QString& actionId,
					   bool noBackground,
					   const QString &otherActionId)
	: QGraphicsPixmapItem(pixOff, parent)
{
	StelAction *action = StelApp::getInstance().getStelActionManager()->findAction(actionId);
	StelAction *otherAction=nullptr;
	if (!otherActionId.isEmpty())
		otherAction = StelApp::getInstance().getStelActionManager()->findAction(otherActionId);

	initCtor(pixOn, pixOff, QPixmap(), pixHover, action, otherAction, noBackground, false);
}


int StelButton::toggleChecked(int checked)
{
	if (!isTristate_)
		checked = !!!checked;
	else
	{
		if (++checked > ButtonStateNoChange)
			checked = ButtonStateOff;
	}
	return checked;
}

void StelButton::hoverEnterEvent(QGraphicsSceneHoverEvent*)
{
	timeLine->setDirection(QTimeLine::Forward);
	if (timeLine->state()!=QTimeLine::Running)
		timeLine->start();

	emit hoverChanged(true);
}

void StelButton::hoverLeaveEvent(QGraphicsSceneHoverEvent*)
{
	timeLine->setDirection(QTimeLine::Backward);
	if (timeLine->state()!=QTimeLine::Running)
		timeLine->start();
	emit hoverChanged(false);
}

void StelButton::mousePressEvent(QGraphicsSceneMouseEvent* event)
{
	if (event->button()==Qt::LeftButton)
	{
		QGraphicsItem::mousePressEvent(event);
		event->accept();
		setChecked(toggleChecked(checked));
		if (!triggerOnRelease)
		{
			emit toggled(checked);
			emit triggered();
		}
	}
	else if  (event->button()==Qt::RightButton)
	{
		QGraphicsItem::mousePressEvent(event);
		event->accept();
		//setChecked(toggleChecked(checked));
		if (!triggerOnRelease)
		{
			//emit toggled(checked);
			emit triggeredRight();
		}
	}
}

void StelButton::mouseReleaseEvent(QGraphicsSceneMouseEvent* event)
{
	if (event->button()==Qt::LeftButton)
	{
		if (action!=nullptr && !action->isCheckable())
			setChecked(toggleChecked(checked));

		if (flagChangeFocus) // true if button is on bottom bar
			StelMainView::getInstance().focusSky(); // Change the focus after clicking on button
		if (triggerOnRelease)
		{
			emit toggled(checked);
			emit triggered();
		}
	}
	else if  (event->button()==Qt::RightButton)
	{
		//if (flagChangeFocus) // true if button is on bottom bar
		//	StelMainView::getInstance().focusSky(); // Change the focus after clicking on button
		if (triggerOnRelease)
		{
			//emit toggled(checked);
			emit triggeredRight();
		}
	}
}

void StelButton::updateIcon()
{
	if (opacity < 0.)
		opacity = 0;
	QPixmap pix(pixOn.size());
	pix.setDevicePixelRatio(pixmapsScale);
	pix.fill(QColor(0,0,0,0));
	QPainter painter(&pix);
	painter.setOpacity(opacity);
	if (!pixBackground.isNull() && noBckground==false && StelApp::getInstance().getStelPropertyManager()->getStelPropertyValue("StelGui.flagUseButtonsBackground").toBool())
		painter.drawPixmap(0, 0, pixBackground);

	painter.drawPixmap(0, 0,
		(isTristate_ && checked == ButtonStateNoChange) ||
			   (!isTristate_ && secondState && checked == ButtonStateOn) ? (pixNoChange) :
		(checked == ButtonStateOn) ? (pixOn) :
		/* (checked == ButtonStateOff) ? */ (pixOff));

	if (hoverOpacity > 0)
	{
		painter.setOpacity(hoverOpacity * opacity);
		painter.drawPixmap(0, 0, pixHover);
	}
	setPixmap(pix);
	scaledCurrentPixmap = {};
}

void StelButton::animValueChanged(qreal value)
{
	hoverOpacity = value;
	updateIcon();
}

void StelButton::setChecked(int b)
{
	checked=b;
	updateIcon();
}

void StelButton::setBackgroundPixmap(const QPixmap &newBackground)
{
	pixBackground = newBackground;
	updateIcon();
}

QRectF StelButton::boundingRect() const
{
	return QRectF(0,0, getButtonPixmapWidth(), getButtonPixmapHeight());
}

void StelButton::paint(QPainter* painter, const QStyleOptionGraphicsItem*, QWidget*)
{
	/* QPixmap::scaled has much better quality than that scaling via QPainter::drawPixmap, so let's
	 * have our scaled copy of the pixmap.
	 * NOTE: we cache this copy for two reasons:
	 * 1. Performance
	 * 2. Work around a Qt problem (I think it's a bug): when rendering multiple StelButton items
	 *    in sequence, only the first one gets the necessary texture parameters set, particularly
	 *    GL_TEXTURE_MIN_FILTER. On deletion of QPixmap the texture is deleted, and its Id gets
	 *    assigned to the next QPixmap. Apparently, the Id gets cached somewhere in Qt internals, and
	 *    becomes similar to a dangling pointer, informing Qt as if the necessary setup has already
	 *    been done. The result is that after the first button all others in the same panel are black
	 *    rectangles.
	 *    Our keeping QPixmap alive instead of deleting it on return from this function prevents this.
	 */
	const double ratio = QOpenGLContext::currentContext()->screen()->devicePixelRatio();
	if(scaledCurrentPixmap.isNull() || ratio != scaledCurrentPixmap.devicePixelRatioF())
	{
		const auto scale = ratio / pixmapsScale;
		scaledCurrentPixmap = pixmap().scaled(pixOn.size()*scale, Qt::IgnoreAspectRatio, Qt::SmoothTransformation);
		scaledCurrentPixmap.setDevicePixelRatio(ratio);
	}
	// Align the pixmap to pixel grid, otherwise we'll get artifacts at some scaling factors.
	const auto transform = painter->combinedTransform();
	const auto shift = QPointF(-std::fmod(transform.dx(), 1.),
							   -std::fmod(transform.dy(), 1.));
	painter->drawPixmap(shift/ratio, scaledCurrentPixmap);
}

LeftStelBar::LeftStelBar(QGraphicsItem* parent)
	: QGraphicsItem(parent)
	, hideTimeLine(nullptr)
	, helpLabelPixmap(nullptr)
{
	// Create the help label
	helpLabel = new QGraphicsSimpleTextItem("", this);
	helpLabel->setBrush(QBrush(QColor::fromRgbF(1,1,1,1)));
	if (qApp->property("text_texture")==true) // CLI option -t given?
		helpLabelPixmap=new QGraphicsPixmapItem(this);

	setFontSizeFromApp(StelApp::getInstance().getScreenFontSize());
	connect(&StelApp::getInstance(), SIGNAL(screenFontSizeChanged(int)), this, SLOT(setFontSizeFromApp(int)));
	connect(&StelApp::getInstance(), SIGNAL(fontChanged(QFont)), this, SLOT(setFont(QFont)));
}

LeftStelBar::~LeftStelBar()
{
	if (helpLabelPixmap) { delete helpLabelPixmap; helpLabelPixmap=nullptr; }
}

void LeftStelBar::addButton(StelButton* button)
{
	prepareGeometryChange();
	double posY = 0;
	if (QGraphicsItem::childItems().size()!=0)
	{
		const QRectF& r = childrenBoundingRect();
		posY += r.bottom()-1;
	}
	button->setParentItem(this);
	button->setFocusOnSky(false);
	//button->prepareGeometryChange(); // could possibly be removed when qt 4.6 become stable
	button->setPos(0., qRound(posY+10.5));

	connect(button, SIGNAL(hoverChanged(bool)), this, SLOT(buttonHoverChanged(bool)));
}

void LeftStelBar::paint(QPainter*, const QStyleOptionGraphicsItem*, QWidget*)
{
}

QRectF LeftStelBar::boundingRect() const
{
	return childrenBoundingRect();
}

QRectF LeftStelBar::boundingRectNoHelpLabel() const
{
	// Re-use original Qt code, just remove the help label
	QRectF childRect;
	for (auto* child : QGraphicsItem::childItems())
	{
		if ((child==helpLabel) || (child==helpLabelPixmap))
			continue;
		QPointF childPos = child->pos();
		QTransform matrix = child->transform() * QTransform().translate(childPos.x(), childPos.y());
		childRect |= matrix.mapRect(child->boundingRect() | child->childrenBoundingRect());
	}
	return childRect;
}


// Update the help label when a button is hovered
void LeftStelBar::buttonHoverChanged(bool b)
{
	StelButton* button = qobject_cast<StelButton*>(sender());
	Q_ASSERT(button);
	if (b==true)
	{
		if (button->action)
		{
			QString tip(button->action->getText());
			QString shortcut(button->action->getShortcut().toString(QKeySequence::NativeText));
			if (!shortcut.isEmpty())
			{
				//XXX: this should be unnecessary since we used NativeText.
				if (shortcut == "Space")
					shortcut = q_("Space");
				tip += "  [" + shortcut + "]";
			}
			helpLabel->setText(tip);
			helpLabel->setPos(qRound(boundingRectNoHelpLabel().width()+15.5),qRound(button->pos().y()+button->getButtonPixmapHeight()/2-8));
			if (qApp->property("text_texture")==true)
			{
				helpLabel->setVisible(false);
				helpLabelPixmap->setPixmap(getTextPixmap(tip, helpLabel->font()));
				helpLabelPixmap->setPos(helpLabel->pos());
				helpLabelPixmap->setVisible(true);
			}
		}
	}
	else
	{
		helpLabel->setText("");
		if (qApp->property("text_texture")==true)
			helpLabelPixmap->setVisible(false);
	}
	// Update the screen as soon as possible.
	StelMainView::getInstance().thereWasAnEvent();
}

// Set the pen for all the sub elements
void LeftStelBar::setColor(const QColor& c)
{
	helpLabel->setBrush(c);
}

//! connect from StelApp to resize fonts on the fly.
void LeftStelBar::setFontSizeFromApp(int size)
{
	// Font size was developed based on base font size 13, i.e. 12
	int screenFontSize = size-1;
	QFont font=QGuiApplication::font();
	font.setPixelSize(screenFontSize);
	helpLabel->setFont(font);
	StelGui* gui = dynamic_cast<StelGui*>(StelApp::getInstance().getGui());
	if (gui)
	{
		// to avoid crash
		SkyGui* skyGui=gui->getSkyGui();
		if (skyGui)
			skyGui->updateBarsPos();
	}
}

//! connect from StelApp to resize fonts on the fly.
void LeftStelBar::setFont(QFont font)
{
	font.setPixelSize(StelApp::getInstance().getScreenFontSize()-1);
	helpLabel->setFont(font);
	StelGui* gui = dynamic_cast<StelGui*>(StelApp::getInstance().getGui());
	if (gui)
	{
		// to avoid crash
		SkyGui* skyGui=gui->getSkyGui();
		if (skyGui)
			skyGui->updateBarsPos();
	}
}


BottomStelBar::BottomStelBar(QGraphicsItem* parent,
                             const QPixmap& pixLeft,
                             const QPixmap& pixRight,
                             const QPixmap& pixMiddle,
                             const QPixmap& pixSingle) :
	QGraphicsItem(parent),
	locationPixmap(nullptr),
	datetimePixmap(nullptr),
	fovPixmap(nullptr),
	fpsPixmap(nullptr),
	gap(2),
	pixBackgroundLeft(pixLeft),
	pixBackgroundRight(pixRight),
	pixBackgroundMiddle(pixMiddle),
	pixBackgroundSingle(pixSingle),
	helpLabelPixmap(nullptr)
{
	// The text is dummy just for testing
	datetime = new QGraphicsSimpleTextItem("2008-02-06  17:33", this);
	location = new QGraphicsSimpleTextItem("Munich, Earth, 500m", this);
	fov = new QGraphicsSimpleTextItem("FOV 43.45", this);
	fps = new QGraphicsSimpleTextItem("43.2 FPS", this);
	if (qApp->property("text_texture")==true) // CLI option -t given?
	{
		datetimePixmap=new QGraphicsPixmapItem(this);
		locationPixmap=new QGraphicsPixmapItem(this);
		fovPixmap=new QGraphicsPixmapItem(this);
		fpsPixmap=new QGraphicsPixmapItem(this);
		helpLabelPixmap=new QGraphicsPixmapItem(this);
	}

	// Create the help label
	helpLabel = new QGraphicsSimpleTextItem("", this);
	helpLabel->setBrush(QBrush(QColor::fromRgbF(1,1,1,1)));

	setColor(QColor::fromRgbF(1,1,1,1));

	setFontSizeFromApp(StelApp::getInstance().getScreenFontSize());
	connect(&StelApp::getInstance(), &StelApp::screenFontSizeChanged, this, [=](int fontsize){setFontSizeFromApp(fontsize); setFontSizeFromApp(fontsize);}); // We must call that twice to force all geom. updates
	connect(&StelApp::getInstance(), SIGNAL(fontChanged(QFont)), this, SLOT(setFont(QFont)));
	connect(StelApp::getInstance().getCore(), &StelCore::flagUseTopocentricCoordinatesChanged, this, [=](bool){updateText(false, true);});

	QSettings* confSettings = StelApp::getInstance().getSettings();
	setFlagShowTime(confSettings->value("gui/flag_show_datetime", true).toBool());
	setFlagShowLocation(confSettings->value("gui/flag_show_location", true).toBool());
	setFlagShowFov(confSettings->value("gui/flag_show_fov", true).toBool());
	setFlagShowFps(confSettings->value("gui/flag_show_fps", true).toBool());
	setFlagTimeJd(confSettings->value("gui/flag_time_jd", false).toBool());
	setFlagFovDms(confSettings->value("gui/flag_fov_dms", false).toBool());
	setFlagShowTz(confSettings->value("gui/flag_show_tz", true).toBool());
}

//! connect from StelApp to resize fonts on the fly.
void BottomStelBar::setFontSizeFromApp(int size)
{
	prepareGeometryChange();
	QFont font=QGuiApplication::font();
	// Font size was developed based on base font size 13, i.e. 12
	font.setPixelSize(size-1);
	datetime->setFont(font);
	location->setFont(font);
	fov->setFont(font);
	fps->setFont(font);
	helpLabel->setFont(font);
	StelGui* gui = dynamic_cast<StelGui*>(StelApp::getInstance().getGui());
	if (gui)
	{
		// to avoid crash
		SkyGui* skyGui=gui->getSkyGui();
		if (skyGui)
		{
			skyGui->updateBarsPos();
			updateButtonsGroups(); // Make sure bounding boxes are readjusted.
		}
	}
	if (qApp->property("text_texture")==true) // CLI option -t given?
	{
		// We must do something to rebuild the pixmaps if fontsize changes. We solve this with setting custom data item 0 to true
		datetimePixmap->setData(0, true);
		locationPixmap->setData(0, true);
		fovPixmap->setData(0, true);
		fpsPixmap->setData(0, true);
		helpLabelPixmap->setData(0, true);
	}
}

//! connect from StelApp to resize fonts on the fly.
void BottomStelBar::setFont(QFont font)
{
	font.setPixelSize(StelApp::getInstance().getScreenFontSize()-1);
	datetime->setFont(font);
	location->setFont(font);
	fov->setFont(font);
	fps->setFont(font);
	StelGui* gui = dynamic_cast<StelGui*>(StelApp::getInstance().getGui());
	if (gui)
	{
		// to avoid crash
		SkyGui* skyGui=gui->getSkyGui();
		if (skyGui)
			skyGui->updateBarsPos();
	}
}

BottomStelBar::~BottomStelBar()
{
	// Remove currently hidden buttons which are not deleted by a parent element
	for (auto& group : buttonGroups)
	{
		for (auto* b : qAsConst(group.elems))
		{
			if (b->parentItem()==nullptr)
			{
				delete b;
				b=nullptr;
			}
		}
	}
	if (datetimePixmap) { delete datetimePixmap; datetimePixmap=nullptr; }
	if (locationPixmap) { delete locationPixmap; locationPixmap=nullptr; }
	if (fovPixmap) { delete fovPixmap; fovPixmap=nullptr; }
	if (fpsPixmap) { delete fpsPixmap; fpsPixmap=nullptr; }
	if (helpLabelPixmap) { delete helpLabelPixmap; helpLabelPixmap=nullptr; }
}

void BottomStelBar::addButton(StelButton* button, const QString& groupName, const QString& beforeActionName)
{
	prepareGeometryChange();
	QList<StelButton*>& g = buttonGroups[groupName].elems;
	bool done = false;
	for (int i=0; i<g.size(); ++i)
	{
		if (g[i]->action && g[i]->action->objectName()==beforeActionName)
		{
			g.insert(i, button);
			done = true;
			break;
		}
	}
	if (done == false)
		g.append(button);

	button->setVisible(true);
	button->setParentItem(this);
	button->setFocusOnSky(true);
	updateButtonsGroups();

	connect(button, SIGNAL(hoverChanged(bool)), this, SLOT(buttonHoverChanged(bool)));
	emit sizeChanged();
}

StelButton* BottomStelBar::hideButton(const QString& actionName)
{
	QString gName;
	StelButton* bToRemove = nullptr;
	for (auto iter = buttonGroups.begin(); iter != buttonGroups.end(); ++iter)
	{
		int i=0;
		for (auto* b : qAsConst(iter.value().elems))
		{
			if (b->action && b->action->objectName()==actionName)
			{
				gName = iter.key();
				bToRemove = b;
				iter.value().elems.removeAt(i);
				break;
			}
			++i;
		}
	}
	if (bToRemove == nullptr)
		return nullptr;
	if (buttonGroups[gName].elems.size() == 0)
	{
		buttonGroups.remove(gName);
	}
	// Cannot really delete because some part of the GUI depend on the presence of some buttons
	// so just make invisible
	bToRemove->setParentItem(nullptr);
	bToRemove->setVisible(false);
	updateButtonsGroups();
	emit sizeChanged();
	return bToRemove;
}

// Set the margin at the left and right of a button group in pixels
void BottomStelBar::setGroupMargin(const QString& groupName, int left, int right)
{
	if (!buttonGroups.contains(groupName))
		return;
	buttonGroups[groupName].leftMargin = left;
	buttonGroups[groupName].rightMargin = right;
	updateButtonsGroups();
}

//! Change the background of a group
void BottomStelBar::setGroupBackground(const QString& groupName,
                                       const QPixmap& pixLeft,
                                       const QPixmap& pixRight,
                                       const QPixmap& pixMiddle,
                                       const QPixmap& pixSingle)
{
	if (!buttonGroups.contains(groupName))
		return;

	buttonGroups[groupName].pixBackgroundLeft = new QPixmap(pixLeft);
	buttonGroups[groupName].pixBackgroundRight = new QPixmap(pixRight);
	buttonGroups[groupName].pixBackgroundMiddle = new QPixmap(pixMiddle);
	buttonGroups[groupName].pixBackgroundSingle = new QPixmap(pixSingle);
	updateButtonsGroups();
}

QRectF BottomStelBar::getButtonsBoundingRect() const
{
	QRectF childRect;
	bool hasBtn = false;
	if (qApp->property("text_texture")==true) // CLI option -t given?
	{
		// For unknown reasons the matrix operation is not needed and even wrong here.
		for (auto* child : QGraphicsItem::childItems())
		{
			if (qgraphicsitem_cast<StelButton*>(child)==nullptr)
				continue;
			hasBtn = true;
			childRect |= child->boundingRect();
		}
	}
	else
	{
		for (auto* child : QGraphicsItem::childItems())
		{
			if (qgraphicsitem_cast<StelButton*>(child)==nullptr)
				continue;
			hasBtn = true;
			QPointF childPos = child->pos();
			//qDebug() << "childPos" << childPos;
			QTransform matrix = child->transform() * QTransform().translate(childPos.x(), childPos.y());
			childRect |= matrix.mapRect(child->boundingRect() | child->childrenBoundingRect());
		}
	}

	if (hasBtn)
		return QRectF(0, 0, childRect.width(), childRect.height());
	else
		return QRectF();
}

void BottomStelBar::updateButtonsGroups()
{
	double x = 0;
	QFontMetrics statusFM(datetime->font());
	const double y = statusFM.lineSpacing()+gap; // Take natural font geometry into account
	for (auto& group : buttonGroups)
	{
		QList<StelButton*>& buttons = group.elems;
		if (buttons.empty())
			continue;
		x += group.leftMargin;
		int n = 0;
		for (auto* b : buttons)
		{
			// We check if the group has its own background if not the case
			// We apply a default background.
			if (n == 0)
			{
				if (buttons.size() == 1)
				{
					if (group.pixBackgroundSingle == nullptr)
						b->setBackgroundPixmap(pixBackgroundSingle);
					else
						b->setBackgroundPixmap(*group.pixBackgroundSingle);
				}
				else
				{
					if (group.pixBackgroundLeft == nullptr)
						b->setBackgroundPixmap(pixBackgroundLeft);
					else
						b->setBackgroundPixmap(*group.pixBackgroundLeft);
				}
			}
			else if (n == buttons.size()-1)
			{
				if (buttons.size() != 1)
				{
					if (group.pixBackgroundSingle == nullptr)
						b->setBackgroundPixmap(pixBackgroundSingle);
					else
						b->setBackgroundPixmap(*group.pixBackgroundSingle);
				}
				if (group.pixBackgroundRight == nullptr)
					b->setBackgroundPixmap(pixBackgroundRight);
				else
					b->setBackgroundPixmap(*group.pixBackgroundRight);
			}
			else
			{
				if (group.pixBackgroundMiddle == nullptr)
					b->setBackgroundPixmap(pixBackgroundMiddle);
				else
					b->setBackgroundPixmap(*group.pixBackgroundMiddle);
			}
			// Update the button pixmap
			b->animValueChanged(0.);
			b->setPos(x, y);
			x += b->getButtonPixmapWidth();
			++n;
		}
		x+=group.rightMargin;
	}
	updateText(true);
}

// create text elements and tooltips in bottom toolbar.
// Make sure to avoid any change if not necessary to avoid triggering useless redraw
// This is also called when button groups have been updated.
void BottomStelBar::updateText(bool updatePos, bool updateTopocentric)
{
	StelCore* core = StelApp::getInstance().getCore();
	const double jd = core->getJD();
	const double deltaT = core->getDeltaT();
	const double sigma = StelUtils::getDeltaTStandardError(jd);
	QString validRangeMarker = "";
	core->getCurrentDeltaTAlgorithmValidRangeDescription(jd, &validRangeMarker);

	const StelLocaleMgr& locmgr = StelApp::getInstance().getLocaleMgr();
	QString tz = locmgr.getPrintableTimeZoneLocal(jd);
	QString newDateInfo = " ";
	if (getFlagShowTime())
	{
		if (getFlagShowTz())
			newDateInfo = QString("%1 %2 %3").arg(locmgr.getPrintableDateLocal(jd), locmgr.getPrintableTimeLocal(jd), tz);
		else
			newDateInfo = QString("%1 %2").arg(locmgr.getPrintableDateLocal(jd), locmgr.getPrintableTimeLocal(jd));
	}
	QString newDateAppx = QString("JD %1").arg(jd, 0, 'f', 5); // up to seconds
	if (getFlagTimeJd())
	{
		newDateAppx = newDateInfo;
		newDateInfo = QString("JD %1").arg(jd, 0, 'f', 5); // up to seconds
	}

	QString planetName = core->getCurrentLocation().planetName;
	QString planetNameI18n;
	if (planetName=="SpaceShip") // Avoid crash
	{
		const StelTranslator& trans = StelApp::getInstance().getLocaleMgr().getSkyTranslator();
		planetNameI18n = trans.qtranslate(planetName, "special celestial body"); // added context
	}
	else
		planetNameI18n = GETSTELMODULE(SolarSystem)->searchByEnglishName(planetName)->getNameI18n();

	QString tzName = core->getCurrentTimeZone();
	if (tzName.contains("system_default") || (tzName.isEmpty() && planetName=="Earth"))
		tzName = q_("System default");

	QString currTZ = QString("%1: %2").arg(q_("Time zone"), tzName);

	if (tzName.contains("LMST") || tzName.contains("auto") || (planetName=="Earth" && jd<=StelCore::TZ_ERA_BEGINNING && !core->getUseCustomTimeZone()) )
		currTZ = q_("Local Mean Solar Time");

	if (tzName.contains("LTST"))
		currTZ = q_("Local True Solar Time");

	// TRANSLATORS: unit of measurement: minutes per second
	QString timeRateMU = qc_("min/s", "unit of measurement");
	double timeRate = qAbs(core->getTimeRate()/StelCore::JD_SECOND);
	double timeSpeed = timeRate/60.;

	if (timeSpeed>=60.)
	{
		timeSpeed /= 60.;
		// TRANSLATORS: unit of measurement: hours per second
		timeRateMU = qc_("hr/s", "unit of measurement");
	}
	if (timeSpeed>=24.)
	{
		timeSpeed /= 24.;
		// TRANSLATORS: unit of measurement: days per second
		timeRateMU = qc_("d/s", "unit of measurement");
	}
	if (timeSpeed>=365.25)
	{
		timeSpeed /= 365.25;
		// TRANSLATORS: unit of measurement: years per second
		timeRateMU = qc_("yr/s", "unit of measurement");
	}
	QString timeRateInfo = QString("%1: x%2").arg(q_("Simulation speed"), QString::number(timeRate, 'f', 0));
	if (timeRate>60.)
		timeRateInfo = QString("%1: x%2 (%3 %4)").arg(q_("Simulation speed"), QString::number(timeRate, 'f', 0), QString::number(timeSpeed, 'f', 2), timeRateMU);

	if (datetime->text()!=newDateInfo || (datetimePixmap && datetimePixmap->data(0).toBool()))
	{
		updatePos = true;
		datetime->setText(newDateInfo);
	}

	if (core->getCurrentDeltaTAlgorithm()!=StelCore::WithoutCorrection)
	{
		QString sigmaInfo("");
		if (sigma>0)
			sigmaInfo = QString("; %1(%2T) = %3s").arg(QChar(0x03c3)).arg(QChar(0x0394)).arg(sigma, 3, 'f', 1);

		QString deltaTInfo;
		if (qAbs(deltaT)>60.)
			deltaTInfo = QString("%1 (%2s)%3").arg(StelUtils::hoursToHmsStr(deltaT/3600.)).arg(deltaT, 5, 'f', 2).arg(validRangeMarker);
		else
			deltaTInfo = QString("%1s%2").arg(deltaT, 3, 'f', 3).arg(validRangeMarker);

		// the corrective ndot to be displayed could be set according to the currently used DeltaT algorithm.
		//float ndot=core->getDeltaTnDot();
		// or just to the used ephemeris. This has to be read as "Selected DeltaT formula used, but with the ephemeris's nDot applied it corrects DeltaT to..."
		const double ndot=( (EphemWrapper::use_de430(jd) || EphemWrapper::use_de431(jd) || EphemWrapper::use_de440(jd) || EphemWrapper::use_de441(jd)) ? -25.8 : -23.8946 );

		datetime->setToolTip(QString("<p style='white-space:pre'>%1T = %2 [n%8 @ %3\"/cy%4%5]<br>%6<br>%7<br>%9</p>").arg(QChar(0x0394), deltaTInfo, QString::number(ndot, 'f', 4), QChar(0x00B2), sigmaInfo, newDateAppx, currTZ, QChar(0x2032), timeRateInfo));
	}
	else
		datetime->setToolTip(QString("<p style='white-space:pre'>%1<br>%2<br>%3</p>").arg(newDateAppx, currTZ, timeRateInfo));

	if (qApp->property("text_texture")==true) // CLI option -t given?
	{
		datetime->setVisible(false); // hide normal thingy.
		datetimePixmap->setPixmap(getTextPixmap(newDateInfo, datetime->font()));
		datetimePixmap->setData(0, false);
	}

	// build location tooltip
	QString newLocation("");
	if (getFlagShowLocation())
	{
		const StelLocation* loc = &core->getCurrentLocation();
		if (core->getCurrentPlanet()->getPlanetType()==Planet::isObserver)
			newLocation = planetNameI18n;
		else if(loc->name.isEmpty())
			newLocation = planetNameI18n +", "+StelUtils::decDegToDmsStr(loc->getLatitude())+", "+StelUtils::decDegToDmsStr(loc->getLongitude());
		else if (loc->name.contains("->")) // a spaceship
			newLocation = QString("%1 [%2 %3]").arg(planetNameI18n, q_("flight"), loc->name);
		else
			//TRANSLATORS: Unit of measure for distance - meter
			newLocation = planetNameI18n +", "+q_(loc->name) + ", "+ QString("%1 %2").arg(loc->altitude).arg(qc_("m", "distance"));
	}
	// When topocentric switch is toggled, this must be redrawn!
	if (location->text()!=newLocation || updateTopocentric || (locationPixmap && locationPixmap->data(0).toBool()))
	{
		updatePos = true;
		location->setText(newLocation);
		double lat = static_cast<double>(core->getCurrentLocation().getLatitude());
		double lon = static_cast<double>(core->getCurrentLocation().getLongitude());
		QString latStr, lonStr, pm;
		if (lat >= 0)
			pm = "N";
		else
		{
			pm = "S";
			lat *= -1;
		}
		latStr = QString("%1%2%3").arg(pm).arg(lat).arg(QChar(0x00B0));
		if (lon >= 0)
			pm = "E";
		else
		{
			pm = "W";
			lon *= -1;
		}
		lonStr = QString("%1%2%3").arg(pm).arg(lon).arg(QChar(0x00B0));
		QString rho, weather;
		if (core->getUseTopocentricCoordinates())
			rho = QString("%1 %2 %3").arg(q_("planetocentric distance")).arg(core->getCurrentObserver()->getDistanceFromCenter() * AU).arg(qc_("km", "distance"));
		else
			rho = q_("planetocentric observer");

		if (newLocation.contains("->")) // a spaceship
			location->setToolTip(QString());
		else
		{
			if (core->getCurrentPlanet()->hasAtmosphere())
			{
				const StelPropertyMgr* propMgr=StelApp::getInstance().getStelPropertyManager();
				weather = QString("%1: %2 %3; %4: %5 °C").arg(q_("Atmospheric pressure"), QString::number(propMgr->getStelPropertyValue("StelSkyDrawer.atmospherePressure").toDouble(), 'f', 2), qc_("mbar", "pressure unit"), q_("temperature"), QString::number(propMgr->getStelPropertyValue("StelSkyDrawer.atmosphereTemperature").toDouble(), 'f', 1));
				location->setToolTip(QString("<p style='white-space:pre'>%1 %2; %3<br>%4</p>").arg(latStr, lonStr, rho, weather));
			}
			else if (core->getCurrentPlanet()->getPlanetType()==Planet::isObserver)
				newLocation = planetNameI18n;
			else
				location->setToolTip(QString("%1 %2; %3").arg(latStr, lonStr, rho));
		}

		if (qApp->property("text_texture")==true) // CLI option -t given?
		{
			locationPixmap->setPixmap(getTextPixmap(newLocation, location->font()));
			locationPixmap->setData(0, false);
			location->setVisible(false);
		}
	}

	// build fov tooltip
	// TRANSLATORS: Field of view. Please use abbreviation.
	QString fovdms = StelUtils::decDegToDmsStr(core->getMovementMgr()->getCurrentFov());
	QString fovText;
	if (getFlagFovDms())
		fovText=QString("%1 %2").arg(qc_("FOV", "abbreviation"), fovdms);
	else
		fovText=QString("%1 %2%3").arg(qc_("FOV", "abbreviation"), QString::number(core->getMovementMgr()->getCurrentFov(), 'g', 3), QChar(0x00B0));

	if (fov->text()!=fovText || (fovPixmap && fovPixmap->data(0).toBool()))
	{
		updatePos = true;
		if (getFlagShowFov())
		{
			fov->setText(fovText);
			fov->setToolTip(QString("%1: %2").arg(q_("Field of view"), fovdms));
			if (qApp->property("text_texture")==true) // CLI option -t given?
			{
				fovPixmap->setPixmap(getTextPixmap(fovText, fov->font()));
				fovPixmap->setData(0, false);
				fov->setVisible(false);
			}
		}
		else
		{
			fov->setText("");
			fov->setToolTip("");
		}
	}

	// build fps tooltip
	// TRANSLATORS: Frames per second. Please use abbreviation.
	QString fpsText = QString("%1 %2").arg(QString::number(StelApp::getInstance().getFps(), 'g', 3), qc_("FPS", "abbreviation"));;
	if (fps->text()!=fpsText || (fpsPixmap && fpsPixmap->data(0).toBool()))
	{
		updatePos = true;
		if (getFlagShowFps())
		{
			fps->setText(fpsText);
			fps->setToolTip(q_("Frames per second"));
			if (qApp->property("text_texture")==true) // CLI option -t given?
			{
				fpsPixmap->setPixmap(getTextPixmap(fpsText, fps->font()));
				fpsPixmap->setData(0, false);
				fps->setVisible(false);
			}
		}
		else
		{
			fps->setText("");
			fps->setToolTip("");
		}
	}

	if (updatePos)
	{
		// The location string starts at left, dateTime ends at right. FoV and FPS come ahead of dateTime.
		// In case the strings are wider than available button space, they are now pushed to the right.
		QFontMetrics fontMetrics(location->font());
		int fpsShift     = qMax(fontMetrics.boundingRect(fps->text()+"MMM").width(), fontMetrics.boundingRect(qc_("FPS", "abbreviation")+"MM.M MMM").width());
		int fovShift     = fontMetrics.boundingRect(fov->text()+"MMM").width() + fpsShift;
		int locationWidth= fontMetrics.boundingRect(location->text() + "MMM").width();
		location->setPos(0, 0);

		QRectF rectCh = getButtonsBoundingRect();
		int dateTimePos = static_cast<int>(rectCh.right()-datetime->boundingRect().width())-5;
		if ((dateTimePos%2) == 1) dateTimePos--; // make even pixel

		const int rightPush=qMax(0, locationWidth-(dateTimePos-fovShift));
		datetime->setPos(dateTimePos+rightPush, 0);
		fov->setPos(datetime->x()-fovShift, 0);
		fps->setPos(datetime->x()-fpsShift, 0);
		if (qApp->property("text_texture")==true) // CLI option -t given?
		{
			const qreal yPos = -fontMetrics.descent();
			locationPixmap->setPos(0,yPos);
			dateTimePos = static_cast<int>(rectCh.right()-datetimePixmap->boundingRect().width())-5;
			if ((dateTimePos%2) == 1) dateTimePos--; // make even pixel
			datetimePixmap->setPos(dateTimePos+rightPush, yPos);
			fovPixmap->setPos(datetimePixmap->x()-fovShift, yPos);
			fpsPixmap->setPos(datetimePixmap->x()-fpsShift, yPos);
		}
<<<<<<< HEAD
		// emit sizeChanged();
=======
		//emit sizeChanged(); // This causes max fps!
>>>>>>> f0aa756c
	}
}

void BottomStelBar::paint(QPainter*, const QStyleOptionGraphicsItem*, QWidget*)
{
	updateText();
}

QRectF BottomStelBar::boundingRect() const
{
	if (QGraphicsItem::childItems().size()==0)
		return QRectF();
	const QRectF& r = childrenBoundingRect(); // BBX of status text (Location/FoV/FPS/Time) and buttons
	return QRectF(0, 0, r.width(), r.height());
}

QRectF BottomStelBar::boundingRectNoHelpLabel() const
{
	// Re-use original Qt code, just remove the help label
	QRectF childRect;
	for (const auto* child : QGraphicsItem::childItems())
	{
		if ((child==helpLabel) || (child==helpLabelPixmap))
			continue;
		QPointF childPos = child->pos();
		QTransform matrix = child->transform() * QTransform().translate(childPos.x(), childPos.y());
		childRect |= matrix.mapRect(child->boundingRect() | child->childrenBoundingRect());
	}
	return childRect;
}

// Set the brush for all the sub elements
void BottomStelBar::setColor(const QColor& c)
{
	datetime->setBrush(c);
	location->setBrush(c);
	fov->setBrush(c);
	fps->setBrush(c);
	helpLabel->setBrush(c);
}

// Update the help label when a button is hovered
void BottomStelBar::buttonHoverChanged(bool b)
{
	StelButton* button = qobject_cast<StelButton*>(sender());
	Q_ASSERT(button);
	if (b==true)
	{
		StelAction* action = button->action;
		if (action)
		{
			QString tip(action->getText());
			QString shortcut(action->getShortcut().toString(QKeySequence::NativeText));
			if (!shortcut.isEmpty())
			{
				//XXX: this should be unnecessary since we used NativeText.
				if (shortcut == "Space")
					shortcut = q_("Space");
				tip += "  [" + shortcut + "]";
			}
			helpLabel->setText(tip);
			//helpLabel->setPos(button->pos().x()+button->pixmap().size().width()/2,-27);
			helpLabel->setPos(20,-10-location->font().pixelSize()); // Set help text XY position. Y adjusted for font size!

			if (qApp->property("text_texture")==true)
			{
				helpLabel->setVisible(false);
				helpLabelPixmap->setPixmap(getTextPixmap(tip, helpLabel->font()));
				helpLabelPixmap->setPos(helpLabel->pos());
				helpLabelPixmap->setVisible(true);
			}
		}
	}
	else
	{
		helpLabel->setText("");
		if (qApp->property("text_texture")==true)
			helpLabelPixmap->setVisible(false);
	}
	// Update the screen as soon as possible.
	StelMainView::getInstance().thereWasAnEvent();
}

StelBarsPath::StelBarsPath(QGraphicsItem* parent) : QGraphicsPathItem(parent), roundSize(6)
{
	setBrush(QBrush(QColor::fromRgbF(0.22, 0.22, 0.23, 0.2)));
	QPen aPen(QColor::fromRgbF(0.7,0.7,0.7,0.5));
	// aPen.setWidthF(1.); // 1=default!
	setPen(aPen);
}

void StelBarsPath::updatePath(BottomStelBar* bottom, LeftStelBar* left)
{
	const QPointF l = left->pos() + QPointF(-0.5,0.5);   // pos() is the top-left point in the parent's coordinate system.
	const QRectF lB = left->boundingRectNoHelpLabel();
	const QPointF b = bottom->pos() + QPointF(-0.5,0.5);
	const QRectF bB = bottom->boundingRectNoHelpLabel();

	QPainterPath path(QPointF(l.x()-roundSize, l.y()-roundSize));                                 // top left point
	//path.lineTo(l.x()+lB.width()-roundSize,l.y()-roundSize);                                    // top edge. Not needed because the arc connects anyhow!
	path.arcTo(l.x()+lB.width()-roundSize, l.y()-roundSize, 2.*roundSize, 2.*roundSize, 90, -90); // top-right curve of left bar
	path.lineTo(l.x()+lB.width()+roundSize, b.y()-roundSize);                                     // vertical to inside sharp edge
	//path.lineTo(b.x()+bB.width(),b.y()-roundSize);                                              // Top edge of bottom bar. Not needed because the arc connects anyhow!
	path.arcTo(b.x()+bB.width()-roundSize, b.y()-roundSize, 2.*roundSize, 2.*roundSize, 90, -90); // top right curved edge of bottom bar (just connects.)
	path.lineTo(b.x()+bB.width()+roundSize, b.y()+bB.height()+roundSize);
	path.lineTo(l.x()-roundSize, b.y()+bB.height()+roundSize);                                    // bottom line (outside screen area!)
	path.closeSubpath();                                                                          // vertical line up left outside screen
	setPath(path);
}

void StelBarsPath::setBackgroundOpacity(double opacity)
{
	setBrush(QBrush(QColor::fromRgbF(0.22, 0.22, 0.23, opacity)));
}

StelProgressBarMgr::StelProgressBarMgr(QGraphicsItem* parent):
	QGraphicsWidget(parent)
{
	setLayout(new QGraphicsLinearLayout(Qt::Vertical));
}
/*
QRectF StelProgressBarMgr::boundingRect() const
{
	if (QGraphicsItem::children().size()==0)
		return QRectF();
	const QRectF& r = childrenBoundingRect();
	return QRectF(0, 0, r.width()-1, r.height()-1);
}*/

void StelProgressBarMgr::addProgressBar(const StelProgressController* p)
{
	StelGui* gui = dynamic_cast<StelGui*>(StelApp::getInstance().getGui());
	QProgressBar* pb = new QProgressBar();
	pb->setFixedHeight(25);
	pb->setFixedWidth(200);
	pb->setTextVisible(true);
	pb->setValue(p->getValue());
	pb->setMinimum(p->getMin());
	pb->setMaximum(p->getMax());
	pb->setFormat(p->getFormat());
	if (gui!=nullptr)
		pb->setStyleSheet(gui->getStelStyle().qtStyleSheet);
	QGraphicsProxyWidget* pbProxy = new QGraphicsProxyWidget();
	pbProxy->setWidget(pb);
	pbProxy->setCacheMode(QGraphicsItem::DeviceCoordinateCache);
	pbProxy->setZValue(150);	
	static_cast<QGraphicsLinearLayout*>(layout())->addItem(pbProxy);
	allBars.insert(p, pb);
	pb->setVisible(true);
	
	connect(p, SIGNAL(changed()), this, SLOT(oneBarChanged()));
}

void StelProgressBarMgr::removeProgressBar(const StelProgressController *p)
{
	QProgressBar* pb = allBars[p];
	pb->deleteLater();
	allBars.remove(p);
}

void StelProgressBarMgr::oneBarChanged()
{
	const StelProgressController *p = static_cast<StelProgressController*>(QObject::sender());
	QProgressBar* pb = allBars[p];
	pb->setValue(p->getValue());
	pb->setMinimum(p->getMin());
	pb->setMaximum(p->getMax());
	pb->setFormat(p->getFormat());
}

CornerButtons::CornerButtons(QGraphicsItem* parent) :
	QGraphicsItem(parent),
	lastOpacity(10)
{
}

void CornerButtons::paint(QPainter*, const QStyleOptionGraphicsItem*, QWidget*)
{
	// Do nothing. Just paint the child widgets
}

QRectF CornerButtons::boundingRect() const
{
	if (QGraphicsItem::childItems().size()==0)
		return QRectF();
	const QRectF& r = childrenBoundingRect();
	return QRectF(0, 0, r.width(), r.height());
}

void CornerButtons::setOpacity(double opacity)
{
	if (opacity<=0. && lastOpacity<=0.)
		return;
	lastOpacity = opacity;
	if (QGraphicsItem::childItems().size()==0)
		return;
	for (auto* child : QGraphicsItem::childItems())
	{
		StelButton* sb = qgraphicsitem_cast<StelButton*>(child);
		Q_ASSERT(sb!=nullptr);
		sb->setOpacity(opacity);
	}
}<|MERGE_RESOLUTION|>--- conflicted
+++ resolved
@@ -1085,11 +1085,7 @@
 			fovPixmap->setPos(datetimePixmap->x()-fovShift, yPos);
 			fpsPixmap->setPos(datetimePixmap->x()-fpsShift, yPos);
 		}
-<<<<<<< HEAD
-		// emit sizeChanged();
-=======
 		//emit sizeChanged(); // This causes max fps!
->>>>>>> f0aa756c
 	}
 }
 
