<<<<<<< HEAD
/*
 * Stellarium
 * Copyright (C) 2008 Fabien Chereau
 *
 * This program is free software; you can redistribute it and/or
 * modify it under the terms of the GNU General Public License
 * as published by the Free Software Foundation; either version 2
 * of the License, or (at your option) any later version.
 *
 * This program is distributed in the hope that it will be useful,
 * but WITHOUT ANY WARRANTY; without even the implied warranty of
 * MERCHANTABILITY or FITNESS FOR A PARTICULAR PURPOSE.  See the
 * GNU General Public License for more details.
 *
 * You should have received a copy of the GNU General Public License
 * along with this program; if not, write to the Free Software
 * Foundation, Inc., 51 Franklin Street, Suite 500, Boston, MA  02110-1335, USA.
 */

#ifndef _STELPAINTER_HPP_
#define _STELPAINTER_HPP_

#include "StelOpenGL.hpp"
#include "VecMath.hpp"
#include "StelSphereGeometry.hpp"
#include "StelProjectorType.hpp"
#include "StelProjector.hpp"
#include <QString>
#include <QVarLengthArray>
#include <QFontMetrics>

class QOpenGLShaderProgram;

//! @class StelPainter
//! Provides functions for performing openGL drawing operations.
//! All coordinates are converted using the StelProjector instance passed at construction.
//! Because openGL is not thread safe, only one instance of StelPainter can exist at a time, enforcing thread safety.
//! As a coding rule, no openGL calls should be performed when no instance of StelPainter exist.
//! Typical usage is to create a local instance of StelPainter where drawing operations are needed.
class StelPainter
{
public:
	friend class VertexArrayProjector;

	//! Define the drawing mode when drawing polygons
	enum SphericalPolygonDrawMode
	{
		SphericalPolygonDrawModeFill=0,				//!< Draw the interior of the polygon
		SphericalPolygonDrawModeBoundary=1,			//!< Draw the boundary of the polygon
		SphericalPolygonDrawModeTextureFill=2,			//!< Draw the interior of the polygon filled with the current texture
		SphericalPolygonDrawModeTextureFillColormodulated=3	//!< Draw the interior of the polygon filled with the current texture multiplied by vertex colors
	};

	//! Define the drawing mode when drawing vertex
	enum DrawingMode
	{
		Points                      = 0x0000, //!< GL_POINTS
		Lines                       = 0x0001, //!< GL_LINES
		LineLoop                    = 0x0002, //!< GL_LINE_LOOP
		LineStrip                   = 0x0003, //!< GL_LINE_STRIP
		Triangles                   = 0x0004, //!< GL_TRIANGLES
		TriangleStrip               = 0x0005, //!< GL_TRIANGLE_STRIP
		TriangleFan                 = 0x0006  //!< GL_TRIANGLE_FAN
	};

	explicit StelPainter(const StelProjectorP& prj);
	~StelPainter();

	//! Return the instance of projector associated to this painter
	const StelProjectorP& getProjector() const {return prj;}
	void setProjector(const StelProjectorP& p);

	//! Fill with black around the viewport.
	void drawViewportShape();

	//! Draw the string at the given position and angle with the given font.
	//! If the gravity label flag is set, uses drawTextGravity180.
	//! @param x horizontal position of the lower left corner of the first character of the text in pixel.
	//! @param y horizontal position of the lower left corner of the first character of the text in pixel.
	//! @param str the text to print.
	//! @param angleDeg rotation angle in degree. Rotation is around x,y.
	//! @param xshift shift in pixel in the rotated x direction.
	//! @param yshift shift in pixel in the rotated y direction.
	//! @param noGravity don't take into account the fact that the text should be written with gravity.
	//! @param v direction vector of object to draw. GZ20120826: Will draw only if this is in the visible hemisphere.
	void drawText(float x, float y, const QString& str, float angleDeg=0.f,
			  float xshift=0.f, float yshift=0.f, const bool noGravity=true);
	void drawText(const Vec3d& v, const QString& str, const float angleDeg=0.f,
			  const float xshift=0.f, const float yshift=0.f, const bool noGravity=true);

	//! Draw the given SphericalRegion.
	//! @param region The SphericalRegion to draw.
	//! @param drawMode define whether to draw the outline or the fill or both.
	//! @param clippingCap if not set to NULL, tells the painter to try to clip part of the region outside the cap.
	//! @param doSubDivise if true tesselates the object to follow projection distortions.
	//! Typically set that to false if you think that the region is fully contained in the viewport.
	void drawSphericalRegion(const SphericalRegion* region, SphericalPolygonDrawMode drawMode=SphericalPolygonDrawModeFill, const SphericalCap* clippingCap=NULL, bool doSubDivise=true, double maxSqDistortion=5.);

	void drawGreatCircleArcs(const StelVertexArray& va, const SphericalCap* clippingCap=NULL);

	void drawSphericalTriangles(const StelVertexArray& va, const bool textured, const bool colored, const SphericalCap* clippingCap=NULL, const bool doSubDivide=true, const double maxSqDistortion=5.);

	//! Draw a small circle arc between points start and stop with rotation point in rotCenter.
	//! The angle between start and stop must be < 180 deg.
	//! The algorithm ensures that the line will look smooth, even for non linear distortion.
	//! Each time the small circle crosses the edge of the viewport, the viewportEdgeIntersectCallback is called with the
	//! screen 2d position, direction of the currently drawn arc toward the inside of the viewport.
	//! If rotCenter is equal to 0,0,0, the method draws a great circle.
	void drawSmallCircleArc(const Vec3d& start, const Vec3d& stop, const Vec3d& rotCenter, void (*viewportEdgeIntersectCallback)(const Vec3d& screenPos, const Vec3d& direction, void* userData)=NULL, void* userData=NULL);

	//! Draw a great circle arc between points start and stop.
	//! The angle between start and stop must be < 180 deg.
	//! The algorithm ensures that the line will look smooth, even for non linear distortion.
	//! Each time the small circle crosses the edge of the viewport, the viewportEdgeIntersectCallback is called with the
	//! screen 2d position, direction of the currently drawn arc toward the inside of the viewport.
	//! @param clippingCap if not set to NULL, tells the painter to try to clip part of the region outside the cap.
	void drawGreatCircleArc(const Vec3d& start, const Vec3d& stop, const SphericalCap* clippingCap=NULL, void (*viewportEdgeIntersectCallback)(const Vec3d& screenPos, const Vec3d& direction, void* userData)=NULL, void* userData=NULL);

	//! Draw a simple circle, 2d viewport coordinates in pixel
	void drawCircle(const float x, const float y, float r);

	//! Draw a square using the current texture at the given projected 2d position.
	//! This method is not thread safe.
	//! @param x x position in the viewport in pixel.
	//! @param y y position in the viewport in pixel.
	//! @param radius the half size of a square side in pixel.
	//! @param v direction vector of object to draw. GZ20120826: Will draw only if this is in the visible hemisphere.
	void drawSprite2dMode(const float x, const float y, float radius);
	void drawSprite2dMode(const Vec3d& v, const float radius);

	//! Same as drawSprite2dMode but don't scale according to display device scaling. 
	void drawSprite2dModeNoDeviceScale(const float x, const float y, const float radius);
	
	//! Draw a rotated square using the current texture at the given projected 2d position.
	//! This method is not thread safe.
	//! @param x x position in the viewport in pixel.
	//! @param y y position in the viewport in pixel.
	//! @param radius the half size of a square side in pixel.
	//! @param rotation rotation angle in degree.
	void drawSprite2dMode(float x, float y, float radius, float rotation);

	//! Draw a GL_POINT at the given position.
	//! @param x x position in the viewport in pixels.
	//! @param y y position in the viewport in pixels.
	void drawPoint2d(const float x, const float y);

	//! Draw a line between the 2 points.
	//! @param x1 x position of point 1 in the viewport in pixels.
	//! @param y1 y position of point 1 in the viewport in pixels.
	//! @param x2 x position of point 2 in the viewport in pixels.
	//! @param y2 y position of point 2 in the viewport in pixels.
	void drawLine2d(const float x1, const float y1, const float x2, const float y2);

	//! Draw a rectangle using the current texture at the given projected 2d position.
	//! This method is not thread safe.
	//! @param x x position of the top left corner in the viewport in pixel.
	//! @param y y position of the tope left corner in the viewport in pixel.
	//! @param width width in pixel.
	//! @param height height in pixel.
	//! @param textured whether the current texture should be used for painting.
	void drawRect2d(const float x, const float y, const float width, const float height, const bool textured=true);

	//! Re-implementation of gluSphere : glu is overridden for non-standard projection.
	//! @param radius
	//! @param oneMinusOblateness
	//! @param slices: number of vertical segments ("meridian zones")
	//! @param stacks: number of horizontal segments ("latitude zones")
	//! @param orientInside: 1 to have normals point inside, e.g. for landscape horizons
	//! @param flipTexture: if texture should be mapped to inside of sphere, e.g. landscape horizons.
	//! @param topAngle GZ: new parameter. An opening angle [radians] at top of the sphere. Useful if there is an empty
	//!        region around the top pole, like for a spherical equirectangular horizon panorama (@class SphericalLandscape).
	//!        Example: your horizon line (pano photo) goes up to 26 degrees altitude (highest mountains/trees):
	//!        topAngle = 64 degrees = 64*M_PI/180.0f
	//! @param bottomAngle GZ: new parameter. An opening angle [radians] at bottom of the sphere. Useful if there is an empty
	//!        region around the bottom pole, like for a spherical equirectangular horizon panorama (SphericalLandscape class).
	//!        Example: your light pollution image (pano photo) goes down to just -5 degrees altitude (lowest street lamps below you):
	//!        bottomAngle = 95 degrees = 95*M_PI/180.0f
	void sSphere(const float radius, const float oneMinusOblateness, const int slices, const int stacks, const int orientInside = 0, const bool flipTexture = false,
				 const float topAngle=0.0f, const float bottomAngle=M_PI);

	//! Generate a StelVertexArray for a sphere.
	//! @param radius
	//! @param oneMinusOblateness
	//! @param slices: number of vertical segments ("meridian zones")
	//! @param stacks: number of horizontal segments ("latitude zones")
	//! @param orientInside: 1 to have normals point inside, e.g. for Milky Way, Zodiacal Light, etc.
	//! @param flipTexture: if texture should be mapped to inside of sphere, e.g. Milky Way.
	//! @param topAngle GZ: new parameter. An opening angle [radians] at top of the sphere. Useful if there is an empty
	//!        region around the top pole, like North Galactic Pole.
	//! @param bottomAngle GZ: new parameter. An opening angle [radians] at bottom of the sphere. Useful if there is an empty
	//!        region around the bottom pole, like South Galactic Pole.
	static StelVertexArray computeSphereNoLight(const float radius, const float oneMinusOblateness, const int slices, const int stacks,
						    const int orientInside = 0, const bool flipTexture = false,
						    const float topAngle=0.0f, const float bottomAngle=M_PI);

	//! Re-implementation of gluCylinder : glu is overridden for non-standard projection.
	void sCylinder(const float radius, const float height, const int slices, const int orientInside = 0);

	//! Draw a disk with a special texturing mode having texture center at center of disk.
	//! The disk is made up of concentric circles with increasing refinement.
	//! The number of slices of the outmost circle is (innerFanSlices<<level).
	//! @param radius the radius of the disk.
	//! @param innerFanSlices the number of slices.
	//! @param level the number of concentric circles.
	//! @param vertexArr the vertex array in which the resulting vertices are returned.
	//! @param texCoordArr the vertex array in which the resulting texture coordinates are returned.
	static void computeFanDisk(float radius, int innerFanSlices, int level, QVector<double>& vertexArr, QVector<float>& texCoordArr);

	//! Draw a fisheye texture in a sphere.
	void sSphereMap(const float radius, const int slices, const int stacks, const float textureFov = 2.f*M_PI, const int orientInside = 0);

	//! Set the font to use for subsequent text drawing.
	void setFont(const QFont& font);

	//! Set the color to use for subsequent drawing.
	void setColor(float r, float g, float b, float a=1.f);

	//! Get the color currently used for drawing.
	Vec4f getColor() const;

	//! Get the font metrics for the current font.
	QFontMetrics getFontMetrics() const;

	//! Create the OpenGL shaders programs used by the StelPainter.
	//! This method needs to be called once at init.
	static void initGLShaders();
	
	//! Delete the OpenGL shaders objects.
	//! This method needs to be called once before exit.
	static void deinitGLShaders();

	//! Set whether texturing is enabled.
	void enableTexture2d(const bool b);

	// Thoses methods should eventually be replaced by a single setVertexArray
	//! use instead of glVertexPointer
	void setVertexPointer(const int size, const int type, const void* pointer) {
		vertexArray.size = size; vertexArray.type = type; vertexArray.pointer = pointer;
	}

	//! use instead of glTexCoordPointer
	void setTexCoordPointer(const int size, const int type, const void* pointer)
	{
		texCoordArray.size = size; texCoordArray.type = type; texCoordArray.pointer = pointer;
	}

	//! use instead of glColorPointer
	void setColorPointer(const int size, const int type, const void* pointer)
	{
		colorArray.size = size; colorArray.type = type; colorArray.pointer = pointer;
	}

	//! use instead of glNormalPointer
	void setNormalPointer(const int type, const void* pointer)
	{
		normalArray.size = 3; normalArray.type = type; normalArray.pointer = pointer;
	}

	//! use instead of glEnableClient
	void enableClientStates(const bool vertex, const bool texture=false, const bool color=false, const bool normal=false);

	//! convenience method that enable and set all the given arrays.
	//! It is equivalent to calling enableClientState and set the array pointer for each arrays.
	void setArrays(const Vec3d* vertices, const Vec2f* texCoords=NULL, const Vec3f* colorArray=NULL, const Vec3f* normalArray=NULL);
	void setArrays(const Vec3f* vertices, const Vec2f* texCoords=NULL, const Vec3f* colorArray=NULL, const Vec3f* normalArray=NULL);

	//! Draws primitives using vertices from the arrays specified by setVertexArray().
	//! @param mode The type of primitive to draw.
	//! If @param indices is NULL, this operation will consume @param count values from the enabled arrays, starting at @param offset.
	//! Else it will consume @param count elements of @param indices, starting at @param offset, which are used to index into the
	//! enabled arrays.
	void drawFromArray(const DrawingMode mode, const int count, const int offset=0, const bool doProj=true, const unsigned short *indices=NULL);

	//! Draws the primitives defined in the StelVertexArray.
	//! @param checkDiscontinuity will check and suppress discontinuities if necessary.
	void drawStelVertexArray(const StelVertexArray& arr, const bool checkDiscontinuity=true);

	//! Link an opengl program and show a message in case of error or warnings.
	//! @return true if the link was successful.
	static bool linkProg(class QOpenGLShaderProgram* prog, const QString& name);

private:

	friend class StelTextureMgr;
	friend class StelTexture;

	//! RAII class used to store and restore the opengl state.
	//! to use it we just need to instanciate it at the beginning of a method that might change the state.
	class GLState
	{
	public:
		GLState();
		~GLState();
	private:
		bool blend;
		int blendSrcRGB, blendDstRGB, blendSrcAlpha, blendDstAlpha;
	};

	//! Struct describing one opengl array
	typedef struct ArrayDesc
	{
		ArrayDesc() : size(0), type(0), pointer(NULL), enabled(false) {}
		int size;				// The number of coordinates per vertex.
		int type;				// The data type of each coordinate (GL_SHORT, GL_INT, GL_FLOAT, or GL_DOUBLE).
		const void* pointer;	// Pointer to the first coordinate of the first vertex in the array.
		bool enabled;			// Define whether the array is enabled or not.
	} ArrayDesc;

	//! Project an array using the current projection.
	//! @return a descriptor of the new array
	ArrayDesc projectArray(const ArrayDesc& array, int offset, int count, const unsigned short *indices=NULL);

	//! Project the passed triangle on the screen ensuring that it will look smooth, even for non linear distortion
	//! by splitting it into subtriangles. The resulting vertex arrays are appended to the passed out* ones.
	//! The size of each edge must be < 180 deg.
	//! @param vertices a pointer to an array of 3 vertices.
	//! @param edgeFlags a pointer to an array of 3 flags indicating whether the next segment is an edge.
	//! @param texturePos a pointer to an array of 3 texture coordinates, or NULL if the triangle should not be textured.
	//! @param colors a pointer to an array of 3 colors, or NULL if the triangle should not be vertex-colored. If texture and color coords are present, texture is modulated by vertex colors. (e.g. extinction)
	void projectSphericalTriangle(const SphericalCap* clippingCap, const Vec3d* vertices, QVarLengthArray<Vec3f, 4096>* outVertices,
			const Vec2f* texturePos=NULL, QVarLengthArray<Vec2f, 4096>* outTexturePos=NULL,
			const Vec3f* colors=NULL, QVarLengthArray<Vec3f, 4096>* outColors=NULL,
			const double maxSqDistortion=5., const int nbI=0,
			const bool checkDisc1=true, const bool checkDisc2=true, const bool checkDisc3=true) const;

	void drawTextGravity180(float x, float y, const QString& str, const float xshift = 0, const float yshift = 0);

	// Used by the method below
	static QVector<Vec2f> smallCircleVertexArray;
	void drawSmallCircleVertexArray();

	//! The associated instance of projector
	StelProjectorP prj;

#ifndef NDEBUG
	//! Mutex allowing thread safety
	static class QMutex* globalMutex;
#endif

	//! The used for text drawing
	QFont currentFont;

	Vec4f currentColor;
	bool texture2dEnabled;
	
	static QOpenGLShaderProgram* basicShaderProgram;
	struct BasicShaderVars {
		int projectionMatrix;
		int color;
		int vertex;
	};
	static BasicShaderVars basicShaderVars;

	static QOpenGLShaderProgram* colorShaderProgram;
	static BasicShaderVars colorShaderVars;

	static QOpenGLShaderProgram* texturesShaderProgram;
	struct TexturesShaderVars {
		int projectionMatrix;
		int texCoord;
		int vertex;
		int texColor;
		int texture;
	};
	static TexturesShaderVars texturesShaderVars;
	static QOpenGLShaderProgram* texturesColorShaderProgram;
	struct TexturesColorShaderVars {
		int projectionMatrix;
		int texCoord;
		int vertex;
		int color;
		int texture;
	};
	static TexturesColorShaderVars texturesColorShaderVars;


	//! The descriptor for the current opengl vertex array
	ArrayDesc vertexArray;
	//! The descriptor for the current opengl texture coordinate array
	ArrayDesc texCoordArray;
	//! The descriptor for the current opengl normal array
	ArrayDesc normalArray;
	//! The descriptor for the current opengl color array
	ArrayDesc colorArray;
};

#endif // _STELPAINTER_HPP_

=======
/*
 * Stellarium
 * Copyright (C) 2008 Fabien Chereau
 *
 * This program is free software; you can redistribute it and/or
 * modify it under the terms of the GNU General Public License
 * as published by the Free Software Foundation; either version 2
 * of the License, or (at your option) any later version.
 *
 * This program is distributed in the hope that it will be useful,
 * but WITHOUT ANY WARRANTY; without even the implied warranty of
 * MERCHANTABILITY or FITNESS FOR A PARTICULAR PURPOSE.  See the
 * GNU General Public License for more details.
 *
 * You should have received a copy of the GNU General Public License
 * along with this program; if not, write to the Free Software
 * Foundation, Inc., 51 Franklin Street, Suite 500, Boston, MA  02110-1335, USA.
 */

#ifndef _STELPAINTER_HPP_
#define _STELPAINTER_HPP_

#include "StelOpenGL.hpp"
#include "VecMath.hpp"
#include "StelSphereGeometry.hpp"
#include "StelProjectorType.hpp"
#include "StelProjector.hpp"
#include <QString>
#include <QVarLengthArray>
#include <QFontMetrics>

class QOpenGLShaderProgram;

//! @class StelPainter
//! Provides functions for performing openGL drawing operations.
//! All coordinates are converted using the StelProjector instance passed at construction.
//! Because openGL is not thread safe, only one instance of StelPainter can exist at a time, enforcing thread safety.
//! As a coding rule, no openGL calls should be performed when no instance of StelPainter exist.
//! Typical usage is to create a local instance of StelPainter where drawing operations are needed.
class StelPainter
{
public:
	friend class VertexArrayProjector;

	//! Define the drawing mode when drawing polygons
	enum SphericalPolygonDrawMode
	{
		SphericalPolygonDrawModeFill=0,				//!< Draw the interior of the polygon
		SphericalPolygonDrawModeBoundary=1,			//!< Draw the boundary of the polygon
		SphericalPolygonDrawModeTextureFill=2,			//!< Draw the interior of the polygon filled with the current texture
		SphericalPolygonDrawModeTextureFillColormodulated=3	//!< Draw the interior of the polygon filled with the current texture multiplied by vertex colors
	};

	//! Define the drawing mode when drawing vertex
	enum DrawingMode
	{
		Points                      = 0x0000, //!< GL_POINTS
		Lines                       = 0x0001, //!< GL_LINES
		LineLoop                    = 0x0002, //!< GL_LINE_LOOP
		LineStrip                   = 0x0003, //!< GL_LINE_STRIP
		Triangles                   = 0x0004, //!< GL_TRIANGLES
		TriangleStrip               = 0x0005, //!< GL_TRIANGLE_STRIP
		TriangleFan                 = 0x0006  //!< GL_TRIANGLE_FAN
	};

	explicit StelPainter(const StelProjectorP& prj);
	~StelPainter();

	//! Return the instance of projector associated to this painter
	const StelProjectorP& getProjector() const {return prj;}
	void setProjector(const StelProjectorP& p);

	//! Fill with black around the viewport.
	void drawViewportShape(void);
	void drawViewportShape(const GLfloat innerRadius);

	//! Draw the string at the given position and angle with the given font.
	//! If the gravity label flag is set, uses drawTextGravity180.
	//! @param x horizontal position of the lower left corner of the first character of the text in pixel.
	//! @param y horizontal position of the lower left corner of the first character of the text in pixel.
	//! @param str the text to print.
	//! @param angleDeg rotation angle in degree. Rotation is around x,y.
	//! @param xshift shift in pixel in the rotated x direction.
	//! @param yshift shift in pixel in the rotated y direction.
	//! @param noGravity don't take into account the fact that the text should be written with gravity.
	//! @param v direction vector of object to draw. GZ20120826: Will draw only if this is in the visible hemisphere.
	void drawText(float x, float y, const QString& str, float angleDeg=0.f,
              float xshift=0.f, float yshift=0.f, bool noGravity=true);
	void drawText(const Vec3d& v, const QString& str, float angleDeg=0.f,
              float xshift=0.f, float yshift=0.f, bool noGravity=true);

	//! Draw the given SphericalRegion.
	//! @param region The SphericalRegion to draw.
	//! @param drawMode define whether to draw the outline or the fill or both.
	//! @param clippingCap if not set to NULL, tells the painter to try to clip part of the region outside the cap.
	//! @param doSubDivise if true tesselates the object to follow projection distortions.
	//! Typically set that to false if you think that the region is fully contained in the viewport.
	void drawSphericalRegion(const SphericalRegion* region, SphericalPolygonDrawMode drawMode=SphericalPolygonDrawModeFill, const SphericalCap* clippingCap=NULL, bool doSubDivise=true, double maxSqDistortion=5.);

	void drawGreatCircleArcs(const StelVertexArray& va, const SphericalCap* clippingCap=NULL);

	void drawSphericalTriangles(const StelVertexArray& va, bool textured, bool colored, const SphericalCap* clippingCap=NULL, bool doSubDivide=true, double maxSqDistortion=5.);

	//! Draw a small circle arc between points start and stop with rotation point in rotCenter.
	//! The angle between start and stop must be < 180 deg.
	//! The algorithm ensures that the line will look smooth, even for non linear distortion.
	//! Each time the small circle crosses the edge of the viewport, the viewportEdgeIntersectCallback is called with the
	//! screen 2d position, direction of the currently drawn arc toward the inside of the viewport.
	//! If rotCenter is equal to 0,0,0, the method draws a great circle.
	void drawSmallCircleArc(const Vec3d& start, const Vec3d& stop, const Vec3d& rotCenter, void (*viewportEdgeIntersectCallback)(const Vec3d& screenPos, const Vec3d& direction, void* userData)=NULL, void* userData=NULL);

	//! Draw a great circle arc between points start and stop.
	//! The angle between start and stop must be < 180 deg.
	//! The algorithm ensures that the line will look smooth, even for non linear distortion.
	//! Each time the small circle crosses the edge of the viewport, the viewportEdgeIntersectCallback is called with the
	//! screen 2d position, direction of the currently drawn arc toward the inside of the viewport.
	//! @param clippingCap if not set to NULL, tells the painter to try to clip part of the region outside the cap.
	void drawGreatCircleArc(const Vec3d& start, const Vec3d& stop, const SphericalCap* clippingCap=NULL, void (*viewportEdgeIntersectCallback)(const Vec3d& screenPos, const Vec3d& direction, void* userData)=NULL, void* userData=NULL);

	//! Draw a simple circle, 2d viewport coordinates in pixel
	void drawCircle(float x, float y, float r);

	//! Draw a square using the current texture at the given projected 2d position.
	//! This method is not thread safe.
	//! @param x x position in the viewport in pixel.
	//! @param y y position in the viewport in pixel.
	//! @param radius the half size of a square side in pixel.
	//! @param v direction vector of object to draw. GZ20120826: Will draw only if this is in the visible hemisphere.
	void drawSprite2dMode(float x, float y, float radius);
	void drawSprite2dMode(const Vec3d& v, float radius);

	//! Same as drawSprite2dMode but don't scale according to display device scaling. 
	void drawSprite2dModeNoDeviceScale(float x, float y, float radius);
	
	//! Draw a rotated square using the current texture at the given projected 2d position.
	//! This method is not thread safe.
	//! @param x x position in the viewport in pixel.
	//! @param y y position in the viewport in pixel.
	//! @param radius the half size of a square side in pixel.
	//! @param rotation rotation angle in degree.
	void drawSprite2dMode(float x, float y, float radius, float rotation);

	//! Draw a GL_POINT at the given position.
	//! @param x x position in the viewport in pixels.
	//! @param y y position in the viewport in pixels.
	void drawPoint2d(float x, float y);

	//! Draw a line between the 2 points.
	//! @param x1 x position of point 1 in the viewport in pixels.
	//! @param y1 y position of point 1 in the viewport in pixels.
	//! @param x2 x position of point 2 in the viewport in pixels.
	//! @param y2 y position of point 2 in the viewport in pixels.
	void drawLine2d(float x1, float y1, float x2, float y2);

	//! Draw a rectangle using the current texture at the given projected 2d position.
	//! This method is not thread safe.
	//! @param x x position of the top left corner in the viewport in pixel.
	//! @param y y position of the tope left corner in the viewport in pixel.
	//! @param width width in pixel.
	//! @param height height in pixel.
	//! @param textured whether the current texture should be used for painting.
	void drawRect2d(float x, float y, float width, float height, bool textured=true);

	//! Re-implementation of gluSphere : glu is overridden for non-standard projection.
	//! @param radius
	//! @param oneMinusOblateness
	//! @param slices: number of vertical segments ("meridian zones")
	//! @param stacks: number of horizontal segments ("latitude zones")
	//! @param orientInside: 1 to have normals point inside, e.g. for landscape horizons
	//! @param flipTexture: if texture should be mapped to inside of sphere, e.g. landscape horizons.
	//! @param topAngle GZ: new parameter. An opening angle [radians] at top of the sphere. Useful if there is an empty
	//!        region around the top pole, like for a spherical equirectangular horizon panorama (@class SphericalLandscape).
	//!        Example: your horizon line (pano photo) goes up to 26 degrees altitude (highest mountains/trees):
	//!        topAngle = 64 degrees = 64*M_PI/180.0f
	//! @param bottomAngle GZ: new parameter. An opening angle [radians] at bottom of the sphere. Useful if there is an empty
	//!        region around the bottom pole, like for a spherical equirectangular horizon panorama (SphericalLandscape class).
	//!        Example: your light pollution image (pano photo) goes down to just -5 degrees altitude (lowest street lamps below you):
	//!        bottomAngle = 95 degrees = 95*M_PI/180.0f
	void sSphere(float radius, float oneMinusOblateness, int slices, int stacks, int orientInside = 0, bool flipTexture = false,
                 float topAngle=0.0f, float bottomAngle=M_PI);

	//! Generate a StelVertexArray for a sphere.
	//! @param radius
	//! @param oneMinusOblateness
	//! @param slices: number of vertical segments ("meridian zones")
	//! @param stacks: number of horizontal segments ("latitude zones")
	//! @param orientInside: 1 to have normals point inside, e.g. for Milky Way, Zodiacal Light, etc.
	//! @param flipTexture: if texture should be mapped to inside of sphere, e.g. Milky Way.
	//! @param topAngle GZ: new parameter. An opening angle [radians] at top of the sphere. Useful if there is an empty
	//!        region around the top pole, like North Galactic Pole.
	//! @param bottomAngle GZ: new parameter. An opening angle [radians] at bottom of the sphere. Useful if there is an empty
	//!        region around the bottom pole, like South Galactic Pole.
	static StelVertexArray computeSphereNoLight(float radius, float oneMinusOblateness, int slices, int stacks,
                            int orientInside = 0, bool flipTexture = false,
                            float topAngle=0.0f, float bottomAngle=M_PI);

	//! Re-implementation of gluCylinder : glu is overridden for non-standard projection.
	void sCylinder(float radius, float height, int slices, int orientInside = 0);

	//! Draw a disk with a special texturing mode having texture center at center of disk.
	//! The disk is made up of concentric circles with increasing refinement.
	//! The number of slices of the outmost circle is (innerFanSlices<<level).
	//! @param radius the radius of the disk.
	//! @param innerFanSlices the number of slices.
	//! @param level the number of concentric circles.
	//! @param vertexArr the vertex array in which the resulting vertices are returned.
	//! @param texCoordArr the vertex array in which the resulting texture coordinates are returned.
	static void computeFanDisk(float radius, int innerFanSlices, int level, QVector<double>& vertexArr, QVector<float>& texCoordArr);

	//! Draw a fisheye texture in a sphere.
	void sSphereMap(float radius, int slices, int stacks, float textureFov = 2.f*M_PI, int orientInside = 0);

	//! Set the font to use for subsequent text drawing.
	void setFont(const QFont& font);

	//! Set the color to use for subsequent drawing.
	void setColor(float r, float g, float b, float a=1.f);

	//! Get the color currently used for drawing.
	Vec4f getColor() const;

	//! Get the font metrics for the current font.
	QFontMetrics getFontMetrics() const;

	//! Create the OpenGL shaders programs used by the StelPainter.
	//! This method needs to be called once at init.
	static void initGLShaders();
	
	//! Delete the OpenGL shaders objects.
	//! This method needs to be called once before exit.
	static void deinitGLShaders();

	//! Set whether texturing is enabled.
	void enableTexture2d(bool b);

	// Thoses methods should eventually be replaced by a single setVertexArray
	//! use instead of glVertexPointer
	void setVertexPointer(int size, int type, const void* pointer) {
		vertexArray.size = size; vertexArray.type = type; vertexArray.pointer = pointer;
	}

	//! use instead of glTexCoordPointer
	void setTexCoordPointer(int size, int type, const void* pointer)
	{
		texCoordArray.size = size; texCoordArray.type = type; texCoordArray.pointer = pointer;
	}

	//! use instead of glColorPointer
	void setColorPointer(int size, int type, const void* pointer)
	{
		colorArray.size = size; colorArray.type = type; colorArray.pointer = pointer;
	}

	//! use instead of glNormalPointer
	void setNormalPointer(int type, const void* pointer)
	{
		normalArray.size = 3; normalArray.type = type; normalArray.pointer = pointer;
	}

	//! use instead of glEnableClient
	void enableClientStates(bool vertex, bool texture=false, bool color=false, bool normal=false);

	//! convenience method that enable and set all the given arrays.
	//! It is equivalent to calling enableClientState and set the array pointer for each arrays.
	void setArrays(const Vec3d* vertices, const Vec2f* texCoords=NULL, const Vec3f* colorArray=NULL, const Vec3f* normalArray=NULL);
	void setArrays(const Vec3f* vertices, const Vec2f* texCoords=NULL, const Vec3f* colorArray=NULL, const Vec3f* normalArray=NULL);

	//! Draws primitives using vertices from the arrays specified by setVertexArray().
	//! @param mode The type of primitive to draw.
	//! If @param indices is NULL, this operation will consume @param count values from the enabled arrays, starting at @param offset.
	//! Else it will consume @param count elements of @param indices, starting at @param offset, which are used to index into the
	//! enabled arrays.
	void drawFromArray(DrawingMode mode, int count, int offset=0, bool doProj=true, const unsigned short *indices=NULL);

	//! Draws the primitives defined in the StelVertexArray.
	//! @param checkDiscontinuity will check and suppress discontinuities if necessary.
	void drawStelVertexArray(const StelVertexArray& arr, bool checkDiscontinuity=true);

	//! Link an opengl program and show a message in case of error or warnings.
	//! @return true if the link was successful.
	static bool linkProg(class QOpenGLShaderProgram* prog, const QString& name);

private:

	friend class StelTextureMgr;
	friend class StelTexture;

	//! RAII class used to store and restore the opengl state.
	//! to use it we just need to instanciate it at the beginning of a method that might change the state.
	class GLState
	{
	public:
		GLState();
		~GLState();
	private:
		bool blend;
		int blendSrcRGB, blendDstRGB, blendSrcAlpha, blendDstAlpha;
	};

	//! Struct describing one opengl array
	typedef struct ArrayDesc
	{
		ArrayDesc() : size(0), type(0), pointer(NULL), enabled(false) {}
		int size;				// The number of coordinates per vertex.
		int type;				// The data type of each coordinate (GL_SHORT, GL_INT, GL_FLOAT, or GL_DOUBLE).
		const void* pointer;	// Pointer to the first coordinate of the first vertex in the array.
		bool enabled;			// Define whether the array is enabled or not.
	} ArrayDesc;

	//! Project an array using the current projection.
	//! @return a descriptor of the new array
	ArrayDesc projectArray(const ArrayDesc& array, int offset, int count, const unsigned short *indices=NULL);

	//! Project the passed triangle on the screen ensuring that it will look smooth, even for non linear distortion
	//! by splitting it into subtriangles. The resulting vertex arrays are appended to the passed out* ones.
	//! The size of each edge must be < 180 deg.
	//! @param vertices a pointer to an array of 3 vertices.
	//! @param edgeFlags a pointer to an array of 3 flags indicating whether the next segment is an edge.
	//! @param texturePos a pointer to an array of 3 texture coordinates, or NULL if the triangle should not be textured.
	//! @param colors a pointer to an array of 3 colors, or NULL if the triangle should not be vertex-colored. If texture and color coords are present, texture is modulated by vertex colors. (e.g. extinction)
	void projectSphericalTriangle(const SphericalCap* clippingCap, const Vec3d* vertices, QVarLengthArray<Vec3f, 4096>* outVertices,
			const Vec2f* texturePos=NULL, QVarLengthArray<Vec2f, 4096>* outTexturePos=NULL,
			const Vec3f* colors=NULL, QVarLengthArray<Vec3f, 4096>* outColors=NULL,
            double maxSqDistortion=5., int nbI=0,
            bool checkDisc1=true, bool checkDisc2=true, bool checkDisc3=true) const;

	void drawTextGravity180(float x, float y, const QString& str, float xshift = 0, float yshift = 0);

	// Used by the method below
	static QVector<Vec2f> smallCircleVertexArray;
	void drawSmallCircleVertexArray();

	//! The associated instance of projector
	StelProjectorP prj;

#ifndef NDEBUG
	//! Mutex allowing thread safety
	static class QMutex* globalMutex;
#endif

	//! The used for text drawing
	QFont currentFont;

	Vec4f currentColor;
	bool texture2dEnabled;
	
	static QOpenGLShaderProgram* basicShaderProgram;
	struct BasicShaderVars {
		int projectionMatrix;
		int color;
		int vertex;
	};
	static BasicShaderVars basicShaderVars;

	static QOpenGLShaderProgram* colorShaderProgram;
	static BasicShaderVars colorShaderVars;

	static QOpenGLShaderProgram* texturesShaderProgram;
	struct TexturesShaderVars {
		int projectionMatrix;
		int texCoord;
		int vertex;
		int texColor;
		int texture;
	};
	static TexturesShaderVars texturesShaderVars;
	static QOpenGLShaderProgram* texturesColorShaderProgram;
	struct TexturesColorShaderVars {
		int projectionMatrix;
		int texCoord;
		int vertex;
		int color;
		int texture;
	};
	static TexturesColorShaderVars texturesColorShaderVars;


	//! The descriptor for the current opengl vertex array
	ArrayDesc vertexArray;
	//! The descriptor for the current opengl texture coordinate array
	ArrayDesc texCoordArray;
	//! The descriptor for the current opengl normal array
	ArrayDesc normalArray;
	//! The descriptor for the current opengl color array
	ArrayDesc colorArray;
};

#endif // _STELPAINTER_HPP_
>>>>>>> 71549f42
<|MERGE_RESOLUTION|>--- conflicted
+++ resolved
@@ -1,779 +1,389 @@
-<<<<<<< HEAD
-/*
- * Stellarium
- * Copyright (C) 2008 Fabien Chereau
- *
- * This program is free software; you can redistribute it and/or
- * modify it under the terms of the GNU General Public License
- * as published by the Free Software Foundation; either version 2
- * of the License, or (at your option) any later version.
- *
- * This program is distributed in the hope that it will be useful,
- * but WITHOUT ANY WARRANTY; without even the implied warranty of
- * MERCHANTABILITY or FITNESS FOR A PARTICULAR PURPOSE.  See the
- * GNU General Public License for more details.
- *
- * You should have received a copy of the GNU General Public License
- * along with this program; if not, write to the Free Software
- * Foundation, Inc., 51 Franklin Street, Suite 500, Boston, MA  02110-1335, USA.
- */
-
-#ifndef _STELPAINTER_HPP_
-#define _STELPAINTER_HPP_
-
-#include "StelOpenGL.hpp"
-#include "VecMath.hpp"
-#include "StelSphereGeometry.hpp"
-#include "StelProjectorType.hpp"
-#include "StelProjector.hpp"
-#include <QString>
-#include <QVarLengthArray>
-#include <QFontMetrics>
-
-class QOpenGLShaderProgram;
-
-//! @class StelPainter
-//! Provides functions for performing openGL drawing operations.
-//! All coordinates are converted using the StelProjector instance passed at construction.
-//! Because openGL is not thread safe, only one instance of StelPainter can exist at a time, enforcing thread safety.
-//! As a coding rule, no openGL calls should be performed when no instance of StelPainter exist.
-//! Typical usage is to create a local instance of StelPainter where drawing operations are needed.
-class StelPainter
-{
-public:
-	friend class VertexArrayProjector;
-
-	//! Define the drawing mode when drawing polygons
-	enum SphericalPolygonDrawMode
-	{
-		SphericalPolygonDrawModeFill=0,				//!< Draw the interior of the polygon
-		SphericalPolygonDrawModeBoundary=1,			//!< Draw the boundary of the polygon
-		SphericalPolygonDrawModeTextureFill=2,			//!< Draw the interior of the polygon filled with the current texture
-		SphericalPolygonDrawModeTextureFillColormodulated=3	//!< Draw the interior of the polygon filled with the current texture multiplied by vertex colors
-	};
-
-	//! Define the drawing mode when drawing vertex
-	enum DrawingMode
-	{
-		Points                      = 0x0000, //!< GL_POINTS
-		Lines                       = 0x0001, //!< GL_LINES
-		LineLoop                    = 0x0002, //!< GL_LINE_LOOP
-		LineStrip                   = 0x0003, //!< GL_LINE_STRIP
-		Triangles                   = 0x0004, //!< GL_TRIANGLES
-		TriangleStrip               = 0x0005, //!< GL_TRIANGLE_STRIP
-		TriangleFan                 = 0x0006  //!< GL_TRIANGLE_FAN
-	};
-
-	explicit StelPainter(const StelProjectorP& prj);
-	~StelPainter();
-
-	//! Return the instance of projector associated to this painter
-	const StelProjectorP& getProjector() const {return prj;}
-	void setProjector(const StelProjectorP& p);
-
-	//! Fill with black around the viewport.
-	void drawViewportShape();
-
-	//! Draw the string at the given position and angle with the given font.
-	//! If the gravity label flag is set, uses drawTextGravity180.
-	//! @param x horizontal position of the lower left corner of the first character of the text in pixel.
-	//! @param y horizontal position of the lower left corner of the first character of the text in pixel.
-	//! @param str the text to print.
-	//! @param angleDeg rotation angle in degree. Rotation is around x,y.
-	//! @param xshift shift in pixel in the rotated x direction.
-	//! @param yshift shift in pixel in the rotated y direction.
-	//! @param noGravity don't take into account the fact that the text should be written with gravity.
-	//! @param v direction vector of object to draw. GZ20120826: Will draw only if this is in the visible hemisphere.
-	void drawText(float x, float y, const QString& str, float angleDeg=0.f,
-			  float xshift=0.f, float yshift=0.f, const bool noGravity=true);
-	void drawText(const Vec3d& v, const QString& str, const float angleDeg=0.f,
-			  const float xshift=0.f, const float yshift=0.f, const bool noGravity=true);
-
-	//! Draw the given SphericalRegion.
-	//! @param region The SphericalRegion to draw.
-	//! @param drawMode define whether to draw the outline or the fill or both.
-	//! @param clippingCap if not set to NULL, tells the painter to try to clip part of the region outside the cap.
-	//! @param doSubDivise if true tesselates the object to follow projection distortions.
-	//! Typically set that to false if you think that the region is fully contained in the viewport.
-	void drawSphericalRegion(const SphericalRegion* region, SphericalPolygonDrawMode drawMode=SphericalPolygonDrawModeFill, const SphericalCap* clippingCap=NULL, bool doSubDivise=true, double maxSqDistortion=5.);
-
-	void drawGreatCircleArcs(const StelVertexArray& va, const SphericalCap* clippingCap=NULL);
-
-	void drawSphericalTriangles(const StelVertexArray& va, const bool textured, const bool colored, const SphericalCap* clippingCap=NULL, const bool doSubDivide=true, const double maxSqDistortion=5.);
-
-	//! Draw a small circle arc between points start and stop with rotation point in rotCenter.
-	//! The angle between start and stop must be < 180 deg.
-	//! The algorithm ensures that the line will look smooth, even for non linear distortion.
-	//! Each time the small circle crosses the edge of the viewport, the viewportEdgeIntersectCallback is called with the
-	//! screen 2d position, direction of the currently drawn arc toward the inside of the viewport.
-	//! If rotCenter is equal to 0,0,0, the method draws a great circle.
-	void drawSmallCircleArc(const Vec3d& start, const Vec3d& stop, const Vec3d& rotCenter, void (*viewportEdgeIntersectCallback)(const Vec3d& screenPos, const Vec3d& direction, void* userData)=NULL, void* userData=NULL);
-
-	//! Draw a great circle arc between points start and stop.
-	//! The angle between start and stop must be < 180 deg.
-	//! The algorithm ensures that the line will look smooth, even for non linear distortion.
-	//! Each time the small circle crosses the edge of the viewport, the viewportEdgeIntersectCallback is called with the
-	//! screen 2d position, direction of the currently drawn arc toward the inside of the viewport.
-	//! @param clippingCap if not set to NULL, tells the painter to try to clip part of the region outside the cap.
-	void drawGreatCircleArc(const Vec3d& start, const Vec3d& stop, const SphericalCap* clippingCap=NULL, void (*viewportEdgeIntersectCallback)(const Vec3d& screenPos, const Vec3d& direction, void* userData)=NULL, void* userData=NULL);
-
-	//! Draw a simple circle, 2d viewport coordinates in pixel
-	void drawCircle(const float x, const float y, float r);
-
-	//! Draw a square using the current texture at the given projected 2d position.
-	//! This method is not thread safe.
-	//! @param x x position in the viewport in pixel.
-	//! @param y y position in the viewport in pixel.
-	//! @param radius the half size of a square side in pixel.
-	//! @param v direction vector of object to draw. GZ20120826: Will draw only if this is in the visible hemisphere.
-	void drawSprite2dMode(const float x, const float y, float radius);
-	void drawSprite2dMode(const Vec3d& v, const float radius);
-
-	//! Same as drawSprite2dMode but don't scale according to display device scaling. 
-	void drawSprite2dModeNoDeviceScale(const float x, const float y, const float radius);
-	
-	//! Draw a rotated square using the current texture at the given projected 2d position.
-	//! This method is not thread safe.
-	//! @param x x position in the viewport in pixel.
-	//! @param y y position in the viewport in pixel.
-	//! @param radius the half size of a square side in pixel.
-	//! @param rotation rotation angle in degree.
-	void drawSprite2dMode(float x, float y, float radius, float rotation);
-
-	//! Draw a GL_POINT at the given position.
-	//! @param x x position in the viewport in pixels.
-	//! @param y y position in the viewport in pixels.
-	void drawPoint2d(const float x, const float y);
-
-	//! Draw a line between the 2 points.
-	//! @param x1 x position of point 1 in the viewport in pixels.
-	//! @param y1 y position of point 1 in the viewport in pixels.
-	//! @param x2 x position of point 2 in the viewport in pixels.
-	//! @param y2 y position of point 2 in the viewport in pixels.
-	void drawLine2d(const float x1, const float y1, const float x2, const float y2);
-
-	//! Draw a rectangle using the current texture at the given projected 2d position.
-	//! This method is not thread safe.
-	//! @param x x position of the top left corner in the viewport in pixel.
-	//! @param y y position of the tope left corner in the viewport in pixel.
-	//! @param width width in pixel.
-	//! @param height height in pixel.
-	//! @param textured whether the current texture should be used for painting.
-	void drawRect2d(const float x, const float y, const float width, const float height, const bool textured=true);
-
-	//! Re-implementation of gluSphere : glu is overridden for non-standard projection.
-	//! @param radius
-	//! @param oneMinusOblateness
-	//! @param slices: number of vertical segments ("meridian zones")
-	//! @param stacks: number of horizontal segments ("latitude zones")
-	//! @param orientInside: 1 to have normals point inside, e.g. for landscape horizons
-	//! @param flipTexture: if texture should be mapped to inside of sphere, e.g. landscape horizons.
-	//! @param topAngle GZ: new parameter. An opening angle [radians] at top of the sphere. Useful if there is an empty
-	//!        region around the top pole, like for a spherical equirectangular horizon panorama (@class SphericalLandscape).
-	//!        Example: your horizon line (pano photo) goes up to 26 degrees altitude (highest mountains/trees):
-	//!        topAngle = 64 degrees = 64*M_PI/180.0f
-	//! @param bottomAngle GZ: new parameter. An opening angle [radians] at bottom of the sphere. Useful if there is an empty
-	//!        region around the bottom pole, like for a spherical equirectangular horizon panorama (SphericalLandscape class).
-	//!        Example: your light pollution image (pano photo) goes down to just -5 degrees altitude (lowest street lamps below you):
-	//!        bottomAngle = 95 degrees = 95*M_PI/180.0f
-	void sSphere(const float radius, const float oneMinusOblateness, const int slices, const int stacks, const int orientInside = 0, const bool flipTexture = false,
-				 const float topAngle=0.0f, const float bottomAngle=M_PI);
-
-	//! Generate a StelVertexArray for a sphere.
-	//! @param radius
-	//! @param oneMinusOblateness
-	//! @param slices: number of vertical segments ("meridian zones")
-	//! @param stacks: number of horizontal segments ("latitude zones")
-	//! @param orientInside: 1 to have normals point inside, e.g. for Milky Way, Zodiacal Light, etc.
-	//! @param flipTexture: if texture should be mapped to inside of sphere, e.g. Milky Way.
-	//! @param topAngle GZ: new parameter. An opening angle [radians] at top of the sphere. Useful if there is an empty
-	//!        region around the top pole, like North Galactic Pole.
-	//! @param bottomAngle GZ: new parameter. An opening angle [radians] at bottom of the sphere. Useful if there is an empty
-	//!        region around the bottom pole, like South Galactic Pole.
-	static StelVertexArray computeSphereNoLight(const float radius, const float oneMinusOblateness, const int slices, const int stacks,
-						    const int orientInside = 0, const bool flipTexture = false,
-						    const float topAngle=0.0f, const float bottomAngle=M_PI);
-
-	//! Re-implementation of gluCylinder : glu is overridden for non-standard projection.
-	void sCylinder(const float radius, const float height, const int slices, const int orientInside = 0);
-
-	//! Draw a disk with a special texturing mode having texture center at center of disk.
-	//! The disk is made up of concentric circles with increasing refinement.
-	//! The number of slices of the outmost circle is (innerFanSlices<<level).
-	//! @param radius the radius of the disk.
-	//! @param innerFanSlices the number of slices.
-	//! @param level the number of concentric circles.
-	//! @param vertexArr the vertex array in which the resulting vertices are returned.
-	//! @param texCoordArr the vertex array in which the resulting texture coordinates are returned.
-	static void computeFanDisk(float radius, int innerFanSlices, int level, QVector<double>& vertexArr, QVector<float>& texCoordArr);
-
-	//! Draw a fisheye texture in a sphere.
-	void sSphereMap(const float radius, const int slices, const int stacks, const float textureFov = 2.f*M_PI, const int orientInside = 0);
-
-	//! Set the font to use for subsequent text drawing.
-	void setFont(const QFont& font);
-
-	//! Set the color to use for subsequent drawing.
-	void setColor(float r, float g, float b, float a=1.f);
-
-	//! Get the color currently used for drawing.
-	Vec4f getColor() const;
-
-	//! Get the font metrics for the current font.
-	QFontMetrics getFontMetrics() const;
-
-	//! Create the OpenGL shaders programs used by the StelPainter.
-	//! This method needs to be called once at init.
-	static void initGLShaders();
-	
-	//! Delete the OpenGL shaders objects.
-	//! This method needs to be called once before exit.
-	static void deinitGLShaders();
-
-	//! Set whether texturing is enabled.
-	void enableTexture2d(const bool b);
-
-	// Thoses methods should eventually be replaced by a single setVertexArray
-	//! use instead of glVertexPointer
-	void setVertexPointer(const int size, const int type, const void* pointer) {
-		vertexArray.size = size; vertexArray.type = type; vertexArray.pointer = pointer;
-	}
-
-	//! use instead of glTexCoordPointer
-	void setTexCoordPointer(const int size, const int type, const void* pointer)
-	{
-		texCoordArray.size = size; texCoordArray.type = type; texCoordArray.pointer = pointer;
-	}
-
-	//! use instead of glColorPointer
-	void setColorPointer(const int size, const int type, const void* pointer)
-	{
-		colorArray.size = size; colorArray.type = type; colorArray.pointer = pointer;
-	}
-
-	//! use instead of glNormalPointer
-	void setNormalPointer(const int type, const void* pointer)
-	{
-		normalArray.size = 3; normalArray.type = type; normalArray.pointer = pointer;
-	}
-
-	//! use instead of glEnableClient
-	void enableClientStates(const bool vertex, const bool texture=false, const bool color=false, const bool normal=false);
-
-	//! convenience method that enable and set all the given arrays.
-	//! It is equivalent to calling enableClientState and set the array pointer for each arrays.
-	void setArrays(const Vec3d* vertices, const Vec2f* texCoords=NULL, const Vec3f* colorArray=NULL, const Vec3f* normalArray=NULL);
-	void setArrays(const Vec3f* vertices, const Vec2f* texCoords=NULL, const Vec3f* colorArray=NULL, const Vec3f* normalArray=NULL);
-
-	//! Draws primitives using vertices from the arrays specified by setVertexArray().
-	//! @param mode The type of primitive to draw.
-	//! If @param indices is NULL, this operation will consume @param count values from the enabled arrays, starting at @param offset.
-	//! Else it will consume @param count elements of @param indices, starting at @param offset, which are used to index into the
-	//! enabled arrays.
-	void drawFromArray(const DrawingMode mode, const int count, const int offset=0, const bool doProj=true, const unsigned short *indices=NULL);
-
-	//! Draws the primitives defined in the StelVertexArray.
-	//! @param checkDiscontinuity will check and suppress discontinuities if necessary.
-	void drawStelVertexArray(const StelVertexArray& arr, const bool checkDiscontinuity=true);
-
-	//! Link an opengl program and show a message in case of error or warnings.
-	//! @return true if the link was successful.
-	static bool linkProg(class QOpenGLShaderProgram* prog, const QString& name);
-
-private:
-
-	friend class StelTextureMgr;
-	friend class StelTexture;
-
-	//! RAII class used to store and restore the opengl state.
-	//! to use it we just need to instanciate it at the beginning of a method that might change the state.
-	class GLState
-	{
-	public:
-		GLState();
-		~GLState();
-	private:
-		bool blend;
-		int blendSrcRGB, blendDstRGB, blendSrcAlpha, blendDstAlpha;
-	};
-
-	//! Struct describing one opengl array
-	typedef struct ArrayDesc
-	{
-		ArrayDesc() : size(0), type(0), pointer(NULL), enabled(false) {}
-		int size;				// The number of coordinates per vertex.
-		int type;				// The data type of each coordinate (GL_SHORT, GL_INT, GL_FLOAT, or GL_DOUBLE).
-		const void* pointer;	// Pointer to the first coordinate of the first vertex in the array.
-		bool enabled;			// Define whether the array is enabled or not.
-	} ArrayDesc;
-
-	//! Project an array using the current projection.
-	//! @return a descriptor of the new array
-	ArrayDesc projectArray(const ArrayDesc& array, int offset, int count, const unsigned short *indices=NULL);
-
-	//! Project the passed triangle on the screen ensuring that it will look smooth, even for non linear distortion
-	//! by splitting it into subtriangles. The resulting vertex arrays are appended to the passed out* ones.
-	//! The size of each edge must be < 180 deg.
-	//! @param vertices a pointer to an array of 3 vertices.
-	//! @param edgeFlags a pointer to an array of 3 flags indicating whether the next segment is an edge.
-	//! @param texturePos a pointer to an array of 3 texture coordinates, or NULL if the triangle should not be textured.
-	//! @param colors a pointer to an array of 3 colors, or NULL if the triangle should not be vertex-colored. If texture and color coords are present, texture is modulated by vertex colors. (e.g. extinction)
-	void projectSphericalTriangle(const SphericalCap* clippingCap, const Vec3d* vertices, QVarLengthArray<Vec3f, 4096>* outVertices,
-			const Vec2f* texturePos=NULL, QVarLengthArray<Vec2f, 4096>* outTexturePos=NULL,
-			const Vec3f* colors=NULL, QVarLengthArray<Vec3f, 4096>* outColors=NULL,
-			const double maxSqDistortion=5., const int nbI=0,
-			const bool checkDisc1=true, const bool checkDisc2=true, const bool checkDisc3=true) const;
-
-	void drawTextGravity180(float x, float y, const QString& str, const float xshift = 0, const float yshift = 0);
-
-	// Used by the method below
-	static QVector<Vec2f> smallCircleVertexArray;
-	void drawSmallCircleVertexArray();
-
-	//! The associated instance of projector
-	StelProjectorP prj;
-
-#ifndef NDEBUG
-	//! Mutex allowing thread safety
-	static class QMutex* globalMutex;
-#endif
-
-	//! The used for text drawing
-	QFont currentFont;
-
-	Vec4f currentColor;
-	bool texture2dEnabled;
-	
-	static QOpenGLShaderProgram* basicShaderProgram;
-	struct BasicShaderVars {
-		int projectionMatrix;
-		int color;
-		int vertex;
-	};
-	static BasicShaderVars basicShaderVars;
-
-	static QOpenGLShaderProgram* colorShaderProgram;
-	static BasicShaderVars colorShaderVars;
-
-	static QOpenGLShaderProgram* texturesShaderProgram;
-	struct TexturesShaderVars {
-		int projectionMatrix;
-		int texCoord;
-		int vertex;
-		int texColor;
-		int texture;
-	};
-	static TexturesShaderVars texturesShaderVars;
-	static QOpenGLShaderProgram* texturesColorShaderProgram;
-	struct TexturesColorShaderVars {
-		int projectionMatrix;
-		int texCoord;
-		int vertex;
-		int color;
-		int texture;
-	};
-	static TexturesColorShaderVars texturesColorShaderVars;
-
-
-	//! The descriptor for the current opengl vertex array
-	ArrayDesc vertexArray;
-	//! The descriptor for the current opengl texture coordinate array
-	ArrayDesc texCoordArray;
-	//! The descriptor for the current opengl normal array
-	ArrayDesc normalArray;
-	//! The descriptor for the current opengl color array
-	ArrayDesc colorArray;
-};
-
-#endif // _STELPAINTER_HPP_
-
-=======
-/*
- * Stellarium
- * Copyright (C) 2008 Fabien Chereau
- *
- * This program is free software; you can redistribute it and/or
- * modify it under the terms of the GNU General Public License
- * as published by the Free Software Foundation; either version 2
- * of the License, or (at your option) any later version.
- *
- * This program is distributed in the hope that it will be useful,
- * but WITHOUT ANY WARRANTY; without even the implied warranty of
- * MERCHANTABILITY or FITNESS FOR A PARTICULAR PURPOSE.  See the
- * GNU General Public License for more details.
- *
- * You should have received a copy of the GNU General Public License
- * along with this program; if not, write to the Free Software
- * Foundation, Inc., 51 Franklin Street, Suite 500, Boston, MA  02110-1335, USA.
- */
-
-#ifndef _STELPAINTER_HPP_
-#define _STELPAINTER_HPP_
-
-#include "StelOpenGL.hpp"
-#include "VecMath.hpp"
-#include "StelSphereGeometry.hpp"
-#include "StelProjectorType.hpp"
-#include "StelProjector.hpp"
-#include <QString>
-#include <QVarLengthArray>
-#include <QFontMetrics>
-
-class QOpenGLShaderProgram;
-
-//! @class StelPainter
-//! Provides functions for performing openGL drawing operations.
-//! All coordinates are converted using the StelProjector instance passed at construction.
-//! Because openGL is not thread safe, only one instance of StelPainter can exist at a time, enforcing thread safety.
-//! As a coding rule, no openGL calls should be performed when no instance of StelPainter exist.
-//! Typical usage is to create a local instance of StelPainter where drawing operations are needed.
-class StelPainter
-{
-public:
-	friend class VertexArrayProjector;
-
-	//! Define the drawing mode when drawing polygons
-	enum SphericalPolygonDrawMode
-	{
-		SphericalPolygonDrawModeFill=0,				//!< Draw the interior of the polygon
-		SphericalPolygonDrawModeBoundary=1,			//!< Draw the boundary of the polygon
-		SphericalPolygonDrawModeTextureFill=2,			//!< Draw the interior of the polygon filled with the current texture
-		SphericalPolygonDrawModeTextureFillColormodulated=3	//!< Draw the interior of the polygon filled with the current texture multiplied by vertex colors
-	};
-
-	//! Define the drawing mode when drawing vertex
-	enum DrawingMode
-	{
-		Points                      = 0x0000, //!< GL_POINTS
-		Lines                       = 0x0001, //!< GL_LINES
-		LineLoop                    = 0x0002, //!< GL_LINE_LOOP
-		LineStrip                   = 0x0003, //!< GL_LINE_STRIP
-		Triangles                   = 0x0004, //!< GL_TRIANGLES
-		TriangleStrip               = 0x0005, //!< GL_TRIANGLE_STRIP
-		TriangleFan                 = 0x0006  //!< GL_TRIANGLE_FAN
-	};
-
-	explicit StelPainter(const StelProjectorP& prj);
-	~StelPainter();
-
-	//! Return the instance of projector associated to this painter
-	const StelProjectorP& getProjector() const {return prj;}
-	void setProjector(const StelProjectorP& p);
-
-	//! Fill with black around the viewport.
-	void drawViewportShape(void);
-	void drawViewportShape(const GLfloat innerRadius);
-
-	//! Draw the string at the given position and angle with the given font.
-	//! If the gravity label flag is set, uses drawTextGravity180.
-	//! @param x horizontal position of the lower left corner of the first character of the text in pixel.
-	//! @param y horizontal position of the lower left corner of the first character of the text in pixel.
-	//! @param str the text to print.
-	//! @param angleDeg rotation angle in degree. Rotation is around x,y.
-	//! @param xshift shift in pixel in the rotated x direction.
-	//! @param yshift shift in pixel in the rotated y direction.
-	//! @param noGravity don't take into account the fact that the text should be written with gravity.
-	//! @param v direction vector of object to draw. GZ20120826: Will draw only if this is in the visible hemisphere.
-	void drawText(float x, float y, const QString& str, float angleDeg=0.f,
-              float xshift=0.f, float yshift=0.f, bool noGravity=true);
-	void drawText(const Vec3d& v, const QString& str, float angleDeg=0.f,
-              float xshift=0.f, float yshift=0.f, bool noGravity=true);
-
-	//! Draw the given SphericalRegion.
-	//! @param region The SphericalRegion to draw.
-	//! @param drawMode define whether to draw the outline or the fill or both.
-	//! @param clippingCap if not set to NULL, tells the painter to try to clip part of the region outside the cap.
-	//! @param doSubDivise if true tesselates the object to follow projection distortions.
-	//! Typically set that to false if you think that the region is fully contained in the viewport.
-	void drawSphericalRegion(const SphericalRegion* region, SphericalPolygonDrawMode drawMode=SphericalPolygonDrawModeFill, const SphericalCap* clippingCap=NULL, bool doSubDivise=true, double maxSqDistortion=5.);
-
-	void drawGreatCircleArcs(const StelVertexArray& va, const SphericalCap* clippingCap=NULL);
-
-	void drawSphericalTriangles(const StelVertexArray& va, bool textured, bool colored, const SphericalCap* clippingCap=NULL, bool doSubDivide=true, double maxSqDistortion=5.);
-
-	//! Draw a small circle arc between points start and stop with rotation point in rotCenter.
-	//! The angle between start and stop must be < 180 deg.
-	//! The algorithm ensures that the line will look smooth, even for non linear distortion.
-	//! Each time the small circle crosses the edge of the viewport, the viewportEdgeIntersectCallback is called with the
-	//! screen 2d position, direction of the currently drawn arc toward the inside of the viewport.
-	//! If rotCenter is equal to 0,0,0, the method draws a great circle.
-	void drawSmallCircleArc(const Vec3d& start, const Vec3d& stop, const Vec3d& rotCenter, void (*viewportEdgeIntersectCallback)(const Vec3d& screenPos, const Vec3d& direction, void* userData)=NULL, void* userData=NULL);
-
-	//! Draw a great circle arc between points start and stop.
-	//! The angle between start and stop must be < 180 deg.
-	//! The algorithm ensures that the line will look smooth, even for non linear distortion.
-	//! Each time the small circle crosses the edge of the viewport, the viewportEdgeIntersectCallback is called with the
-	//! screen 2d position, direction of the currently drawn arc toward the inside of the viewport.
-	//! @param clippingCap if not set to NULL, tells the painter to try to clip part of the region outside the cap.
-	void drawGreatCircleArc(const Vec3d& start, const Vec3d& stop, const SphericalCap* clippingCap=NULL, void (*viewportEdgeIntersectCallback)(const Vec3d& screenPos, const Vec3d& direction, void* userData)=NULL, void* userData=NULL);
-
-	//! Draw a simple circle, 2d viewport coordinates in pixel
-	void drawCircle(float x, float y, float r);
-
-	//! Draw a square using the current texture at the given projected 2d position.
-	//! This method is not thread safe.
-	//! @param x x position in the viewport in pixel.
-	//! @param y y position in the viewport in pixel.
-	//! @param radius the half size of a square side in pixel.
-	//! @param v direction vector of object to draw. GZ20120826: Will draw only if this is in the visible hemisphere.
-	void drawSprite2dMode(float x, float y, float radius);
-	void drawSprite2dMode(const Vec3d& v, float radius);
-
-	//! Same as drawSprite2dMode but don't scale according to display device scaling. 
-	void drawSprite2dModeNoDeviceScale(float x, float y, float radius);
-	
-	//! Draw a rotated square using the current texture at the given projected 2d position.
-	//! This method is not thread safe.
-	//! @param x x position in the viewport in pixel.
-	//! @param y y position in the viewport in pixel.
-	//! @param radius the half size of a square side in pixel.
-	//! @param rotation rotation angle in degree.
-	void drawSprite2dMode(float x, float y, float radius, float rotation);
-
-	//! Draw a GL_POINT at the given position.
-	//! @param x x position in the viewport in pixels.
-	//! @param y y position in the viewport in pixels.
-	void drawPoint2d(float x, float y);
-
-	//! Draw a line between the 2 points.
-	//! @param x1 x position of point 1 in the viewport in pixels.
-	//! @param y1 y position of point 1 in the viewport in pixels.
-	//! @param x2 x position of point 2 in the viewport in pixels.
-	//! @param y2 y position of point 2 in the viewport in pixels.
-	void drawLine2d(float x1, float y1, float x2, float y2);
-
-	//! Draw a rectangle using the current texture at the given projected 2d position.
-	//! This method is not thread safe.
-	//! @param x x position of the top left corner in the viewport in pixel.
-	//! @param y y position of the tope left corner in the viewport in pixel.
-	//! @param width width in pixel.
-	//! @param height height in pixel.
-	//! @param textured whether the current texture should be used for painting.
-	void drawRect2d(float x, float y, float width, float height, bool textured=true);
-
-	//! Re-implementation of gluSphere : glu is overridden for non-standard projection.
-	//! @param radius
-	//! @param oneMinusOblateness
-	//! @param slices: number of vertical segments ("meridian zones")
-	//! @param stacks: number of horizontal segments ("latitude zones")
-	//! @param orientInside: 1 to have normals point inside, e.g. for landscape horizons
-	//! @param flipTexture: if texture should be mapped to inside of sphere, e.g. landscape horizons.
-	//! @param topAngle GZ: new parameter. An opening angle [radians] at top of the sphere. Useful if there is an empty
-	//!        region around the top pole, like for a spherical equirectangular horizon panorama (@class SphericalLandscape).
-	//!        Example: your horizon line (pano photo) goes up to 26 degrees altitude (highest mountains/trees):
-	//!        topAngle = 64 degrees = 64*M_PI/180.0f
-	//! @param bottomAngle GZ: new parameter. An opening angle [radians] at bottom of the sphere. Useful if there is an empty
-	//!        region around the bottom pole, like for a spherical equirectangular horizon panorama (SphericalLandscape class).
-	//!        Example: your light pollution image (pano photo) goes down to just -5 degrees altitude (lowest street lamps below you):
-	//!        bottomAngle = 95 degrees = 95*M_PI/180.0f
-	void sSphere(float radius, float oneMinusOblateness, int slices, int stacks, int orientInside = 0, bool flipTexture = false,
-                 float topAngle=0.0f, float bottomAngle=M_PI);
-
-	//! Generate a StelVertexArray for a sphere.
-	//! @param radius
-	//! @param oneMinusOblateness
-	//! @param slices: number of vertical segments ("meridian zones")
-	//! @param stacks: number of horizontal segments ("latitude zones")
-	//! @param orientInside: 1 to have normals point inside, e.g. for Milky Way, Zodiacal Light, etc.
-	//! @param flipTexture: if texture should be mapped to inside of sphere, e.g. Milky Way.
-	//! @param topAngle GZ: new parameter. An opening angle [radians] at top of the sphere. Useful if there is an empty
-	//!        region around the top pole, like North Galactic Pole.
-	//! @param bottomAngle GZ: new parameter. An opening angle [radians] at bottom of the sphere. Useful if there is an empty
-	//!        region around the bottom pole, like South Galactic Pole.
-	static StelVertexArray computeSphereNoLight(float radius, float oneMinusOblateness, int slices, int stacks,
-                            int orientInside = 0, bool flipTexture = false,
-                            float topAngle=0.0f, float bottomAngle=M_PI);
-
-	//! Re-implementation of gluCylinder : glu is overridden for non-standard projection.
-	void sCylinder(float radius, float height, int slices, int orientInside = 0);
-
-	//! Draw a disk with a special texturing mode having texture center at center of disk.
-	//! The disk is made up of concentric circles with increasing refinement.
-	//! The number of slices of the outmost circle is (innerFanSlices<<level).
-	//! @param radius the radius of the disk.
-	//! @param innerFanSlices the number of slices.
-	//! @param level the number of concentric circles.
-	//! @param vertexArr the vertex array in which the resulting vertices are returned.
-	//! @param texCoordArr the vertex array in which the resulting texture coordinates are returned.
-	static void computeFanDisk(float radius, int innerFanSlices, int level, QVector<double>& vertexArr, QVector<float>& texCoordArr);
-
-	//! Draw a fisheye texture in a sphere.
-	void sSphereMap(float radius, int slices, int stacks, float textureFov = 2.f*M_PI, int orientInside = 0);
-
-	//! Set the font to use for subsequent text drawing.
-	void setFont(const QFont& font);
-
-	//! Set the color to use for subsequent drawing.
-	void setColor(float r, float g, float b, float a=1.f);
-
-	//! Get the color currently used for drawing.
-	Vec4f getColor() const;
-
-	//! Get the font metrics for the current font.
-	QFontMetrics getFontMetrics() const;
-
-	//! Create the OpenGL shaders programs used by the StelPainter.
-	//! This method needs to be called once at init.
-	static void initGLShaders();
-	
-	//! Delete the OpenGL shaders objects.
-	//! This method needs to be called once before exit.
-	static void deinitGLShaders();
-
-	//! Set whether texturing is enabled.
-	void enableTexture2d(bool b);
-
-	// Thoses methods should eventually be replaced by a single setVertexArray
-	//! use instead of glVertexPointer
-	void setVertexPointer(int size, int type, const void* pointer) {
-		vertexArray.size = size; vertexArray.type = type; vertexArray.pointer = pointer;
-	}
-
-	//! use instead of glTexCoordPointer
-	void setTexCoordPointer(int size, int type, const void* pointer)
-	{
-		texCoordArray.size = size; texCoordArray.type = type; texCoordArray.pointer = pointer;
-	}
-
-	//! use instead of glColorPointer
-	void setColorPointer(int size, int type, const void* pointer)
-	{
-		colorArray.size = size; colorArray.type = type; colorArray.pointer = pointer;
-	}
-
-	//! use instead of glNormalPointer
-	void setNormalPointer(int type, const void* pointer)
-	{
-		normalArray.size = 3; normalArray.type = type; normalArray.pointer = pointer;
-	}
-
-	//! use instead of glEnableClient
-	void enableClientStates(bool vertex, bool texture=false, bool color=false, bool normal=false);
-
-	//! convenience method that enable and set all the given arrays.
-	//! It is equivalent to calling enableClientState and set the array pointer for each arrays.
-	void setArrays(const Vec3d* vertices, const Vec2f* texCoords=NULL, const Vec3f* colorArray=NULL, const Vec3f* normalArray=NULL);
-	void setArrays(const Vec3f* vertices, const Vec2f* texCoords=NULL, const Vec3f* colorArray=NULL, const Vec3f* normalArray=NULL);
-
-	//! Draws primitives using vertices from the arrays specified by setVertexArray().
-	//! @param mode The type of primitive to draw.
-	//! If @param indices is NULL, this operation will consume @param count values from the enabled arrays, starting at @param offset.
-	//! Else it will consume @param count elements of @param indices, starting at @param offset, which are used to index into the
-	//! enabled arrays.
-	void drawFromArray(DrawingMode mode, int count, int offset=0, bool doProj=true, const unsigned short *indices=NULL);
-
-	//! Draws the primitives defined in the StelVertexArray.
-	//! @param checkDiscontinuity will check and suppress discontinuities if necessary.
-	void drawStelVertexArray(const StelVertexArray& arr, bool checkDiscontinuity=true);
-
-	//! Link an opengl program and show a message in case of error or warnings.
-	//! @return true if the link was successful.
-	static bool linkProg(class QOpenGLShaderProgram* prog, const QString& name);
-
-private:
-
-	friend class StelTextureMgr;
-	friend class StelTexture;
-
-	//! RAII class used to store and restore the opengl state.
-	//! to use it we just need to instanciate it at the beginning of a method that might change the state.
-	class GLState
-	{
-	public:
-		GLState();
-		~GLState();
-	private:
-		bool blend;
-		int blendSrcRGB, blendDstRGB, blendSrcAlpha, blendDstAlpha;
-	};
-
-	//! Struct describing one opengl array
-	typedef struct ArrayDesc
-	{
-		ArrayDesc() : size(0), type(0), pointer(NULL), enabled(false) {}
-		int size;				// The number of coordinates per vertex.
-		int type;				// The data type of each coordinate (GL_SHORT, GL_INT, GL_FLOAT, or GL_DOUBLE).
-		const void* pointer;	// Pointer to the first coordinate of the first vertex in the array.
-		bool enabled;			// Define whether the array is enabled or not.
-	} ArrayDesc;
-
-	//! Project an array using the current projection.
-	//! @return a descriptor of the new array
-	ArrayDesc projectArray(const ArrayDesc& array, int offset, int count, const unsigned short *indices=NULL);
-
-	//! Project the passed triangle on the screen ensuring that it will look smooth, even for non linear distortion
-	//! by splitting it into subtriangles. The resulting vertex arrays are appended to the passed out* ones.
-	//! The size of each edge must be < 180 deg.
-	//! @param vertices a pointer to an array of 3 vertices.
-	//! @param edgeFlags a pointer to an array of 3 flags indicating whether the next segment is an edge.
-	//! @param texturePos a pointer to an array of 3 texture coordinates, or NULL if the triangle should not be textured.
-	//! @param colors a pointer to an array of 3 colors, or NULL if the triangle should not be vertex-colored. If texture and color coords are present, texture is modulated by vertex colors. (e.g. extinction)
-	void projectSphericalTriangle(const SphericalCap* clippingCap, const Vec3d* vertices, QVarLengthArray<Vec3f, 4096>* outVertices,
-			const Vec2f* texturePos=NULL, QVarLengthArray<Vec2f, 4096>* outTexturePos=NULL,
-			const Vec3f* colors=NULL, QVarLengthArray<Vec3f, 4096>* outColors=NULL,
-            double maxSqDistortion=5., int nbI=0,
-            bool checkDisc1=true, bool checkDisc2=true, bool checkDisc3=true) const;
-
-	void drawTextGravity180(float x, float y, const QString& str, float xshift = 0, float yshift = 0);
-
-	// Used by the method below
-	static QVector<Vec2f> smallCircleVertexArray;
-	void drawSmallCircleVertexArray();
-
-	//! The associated instance of projector
-	StelProjectorP prj;
-
-#ifndef NDEBUG
-	//! Mutex allowing thread safety
-	static class QMutex* globalMutex;
-#endif
-
-	//! The used for text drawing
-	QFont currentFont;
-
-	Vec4f currentColor;
-	bool texture2dEnabled;
-	
-	static QOpenGLShaderProgram* basicShaderProgram;
-	struct BasicShaderVars {
-		int projectionMatrix;
-		int color;
-		int vertex;
-	};
-	static BasicShaderVars basicShaderVars;
-
-	static QOpenGLShaderProgram* colorShaderProgram;
-	static BasicShaderVars colorShaderVars;
-
-	static QOpenGLShaderProgram* texturesShaderProgram;
-	struct TexturesShaderVars {
-		int projectionMatrix;
-		int texCoord;
-		int vertex;
-		int texColor;
-		int texture;
-	};
-	static TexturesShaderVars texturesShaderVars;
-	static QOpenGLShaderProgram* texturesColorShaderProgram;
-	struct TexturesColorShaderVars {
-		int projectionMatrix;
-		int texCoord;
-		int vertex;
-		int color;
-		int texture;
-	};
-	static TexturesColorShaderVars texturesColorShaderVars;
-
-
-	//! The descriptor for the current opengl vertex array
-	ArrayDesc vertexArray;
-	//! The descriptor for the current opengl texture coordinate array
-	ArrayDesc texCoordArray;
-	//! The descriptor for the current opengl normal array
-	ArrayDesc normalArray;
-	//! The descriptor for the current opengl color array
-	ArrayDesc colorArray;
-};
-
-#endif // _STELPAINTER_HPP_
->>>>>>> 71549f42
+/*
+ * Stellarium
+ * Copyright (C) 2008 Fabien Chereau
+ *
+ * This program is free software; you can redistribute it and/or
+ * modify it under the terms of the GNU General Public License
+ * as published by the Free Software Foundation; either version 2
+ * of the License, or (at your option) any later version.
+ *
+ * This program is distributed in the hope that it will be useful,
+ * but WITHOUT ANY WARRANTY; without even the implied warranty of
+ * MERCHANTABILITY or FITNESS FOR A PARTICULAR PURPOSE.  See the
+ * GNU General Public License for more details.
+ *
+ * You should have received a copy of the GNU General Public License
+ * along with this program; if not, write to the Free Software
+ * Foundation, Inc., 51 Franklin Street, Suite 500, Boston, MA  02110-1335, USA.
+ */
+
+#ifndef _STELPAINTER_HPP_
+#define _STELPAINTER_HPP_
+
+#include "StelOpenGL.hpp"
+#include "VecMath.hpp"
+#include "StelSphereGeometry.hpp"
+#include "StelProjectorType.hpp"
+#include "StelProjector.hpp"
+#include <QString>
+#include <QVarLengthArray>
+#include <QFontMetrics>
+
+class QOpenGLShaderProgram;
+
+//! @class StelPainter
+//! Provides functions for performing openGL drawing operations.
+//! All coordinates are converted using the StelProjector instance passed at construction.
+//! Because openGL is not thread safe, only one instance of StelPainter can exist at a time, enforcing thread safety.
+//! As a coding rule, no openGL calls should be performed when no instance of StelPainter exist.
+//! Typical usage is to create a local instance of StelPainter where drawing operations are needed.
+class StelPainter
+{
+public:
+	friend class VertexArrayProjector;
+
+	//! Define the drawing mode when drawing polygons
+	enum SphericalPolygonDrawMode
+	{
+		SphericalPolygonDrawModeFill=0,				//!< Draw the interior of the polygon
+		SphericalPolygonDrawModeBoundary=1,			//!< Draw the boundary of the polygon
+		SphericalPolygonDrawModeTextureFill=2,			//!< Draw the interior of the polygon filled with the current texture
+		SphericalPolygonDrawModeTextureFillColormodulated=3	//!< Draw the interior of the polygon filled with the current texture multiplied by vertex colors
+	};
+
+	//! Define the drawing mode when drawing vertex
+	enum DrawingMode
+	{
+		Points                      = 0x0000, //!< GL_POINTS
+		Lines                       = 0x0001, //!< GL_LINES
+		LineLoop                    = 0x0002, //!< GL_LINE_LOOP
+		LineStrip                   = 0x0003, //!< GL_LINE_STRIP
+		Triangles                   = 0x0004, //!< GL_TRIANGLES
+		TriangleStrip               = 0x0005, //!< GL_TRIANGLE_STRIP
+		TriangleFan                 = 0x0006  //!< GL_TRIANGLE_FAN
+	};
+
+	explicit StelPainter(const StelProjectorP& prj);
+	~StelPainter();
+
+	//! Return the instance of projector associated to this painter
+	const StelProjectorP& getProjector() const {return prj;}
+	void setProjector(const StelProjectorP& p);
+
+	//! Fill with black around the viewport.
+	void drawViewportShape(void);
+	void drawViewportShape(const GLfloat innerRadius);
+
+	//! Draw the string at the given position and angle with the given font.
+	//! If the gravity label flag is set, uses drawTextGravity180.
+	//! @param x horizontal position of the lower left corner of the first character of the text in pixel.
+	//! @param y horizontal position of the lower left corner of the first character of the text in pixel.
+	//! @param str the text to print.
+	//! @param angleDeg rotation angle in degree. Rotation is around x,y.
+	//! @param xshift shift in pixel in the rotated x direction.
+	//! @param yshift shift in pixel in the rotated y direction.
+	//! @param noGravity don't take into account the fact that the text should be written with gravity.
+	//! @param v direction vector of object to draw. GZ20120826: Will draw only if this is in the visible hemisphere.
+	void drawText(float x, float y, const QString& str, float angleDeg=0.f,
+              float xshift=0.f, float yshift=0.f, bool noGravity=true);
+	void drawText(const Vec3d& v, const QString& str, float angleDeg=0.f,
+              float xshift=0.f, float yshift=0.f, bool noGravity=true);
+
+	//! Draw the given SphericalRegion.
+	//! @param region The SphericalRegion to draw.
+	//! @param drawMode define whether to draw the outline or the fill or both.
+	//! @param clippingCap if not set to NULL, tells the painter to try to clip part of the region outside the cap.
+	//! @param doSubDivise if true tesselates the object to follow projection distortions.
+	//! Typically set that to false if you think that the region is fully contained in the viewport.
+	void drawSphericalRegion(const SphericalRegion* region, SphericalPolygonDrawMode drawMode=SphericalPolygonDrawModeFill, const SphericalCap* clippingCap=NULL, bool doSubDivise=true, double maxSqDistortion=5.);
+
+	void drawGreatCircleArcs(const StelVertexArray& va, const SphericalCap* clippingCap=NULL);
+
+	void drawSphericalTriangles(const StelVertexArray& va, bool textured, bool colored, const SphericalCap* clippingCap=NULL, bool doSubDivide=true, double maxSqDistortion=5.);
+
+	//! Draw a small circle arc between points start and stop with rotation point in rotCenter.
+	//! The angle between start and stop must be < 180 deg.
+	//! The algorithm ensures that the line will look smooth, even for non linear distortion.
+	//! Each time the small circle crosses the edge of the viewport, the viewportEdgeIntersectCallback is called with the
+	//! screen 2d position, direction of the currently drawn arc toward the inside of the viewport.
+	//! If rotCenter is equal to 0,0,0, the method draws a great circle.
+	void drawSmallCircleArc(const Vec3d& start, const Vec3d& stop, const Vec3d& rotCenter, void (*viewportEdgeIntersectCallback)(const Vec3d& screenPos, const Vec3d& direction, void* userData)=NULL, void* userData=NULL);
+
+	//! Draw a great circle arc between points start and stop.
+	//! The angle between start and stop must be < 180 deg.
+	//! The algorithm ensures that the line will look smooth, even for non linear distortion.
+	//! Each time the small circle crosses the edge of the viewport, the viewportEdgeIntersectCallback is called with the
+	//! screen 2d position, direction of the currently drawn arc toward the inside of the viewport.
+	//! @param clippingCap if not set to NULL, tells the painter to try to clip part of the region outside the cap.
+	void drawGreatCircleArc(const Vec3d& start, const Vec3d& stop, const SphericalCap* clippingCap=NULL, void (*viewportEdgeIntersectCallback)(const Vec3d& screenPos, const Vec3d& direction, void* userData)=NULL, void* userData=NULL);
+
+	//! Draw a simple circle, 2d viewport coordinates in pixel
+	void drawCircle(float x, float y, float r);
+
+	//! Draw a square using the current texture at the given projected 2d position.
+	//! This method is not thread safe.
+	//! @param x x position in the viewport in pixel.
+	//! @param y y position in the viewport in pixel.
+	//! @param radius the half size of a square side in pixel.
+	//! @param v direction vector of object to draw. GZ20120826: Will draw only if this is in the visible hemisphere.
+	void drawSprite2dMode(float x, float y, float radius);
+	void drawSprite2dMode(const Vec3d& v, float radius);
+
+	//! Same as drawSprite2dMode but don't scale according to display device scaling. 
+	void drawSprite2dModeNoDeviceScale(float x, float y, float radius);
+	
+	//! Draw a rotated square using the current texture at the given projected 2d position.
+	//! This method is not thread safe.
+	//! @param x x position in the viewport in pixel.
+	//! @param y y position in the viewport in pixel.
+	//! @param radius the half size of a square side in pixel.
+	//! @param rotation rotation angle in degree.
+	void drawSprite2dMode(float x, float y, float radius, float rotation);
+
+	//! Draw a GL_POINT at the given position.
+	//! @param x x position in the viewport in pixels.
+	//! @param y y position in the viewport in pixels.
+	void drawPoint2d(float x, float y);
+
+	//! Draw a line between the 2 points.
+	//! @param x1 x position of point 1 in the viewport in pixels.
+	//! @param y1 y position of point 1 in the viewport in pixels.
+	//! @param x2 x position of point 2 in the viewport in pixels.
+	//! @param y2 y position of point 2 in the viewport in pixels.
+	void drawLine2d(float x1, float y1, float x2, float y2);
+
+	//! Draw a rectangle using the current texture at the given projected 2d position.
+	//! This method is not thread safe.
+	//! @param x x position of the top left corner in the viewport in pixel.
+	//! @param y y position of the tope left corner in the viewport in pixel.
+	//! @param width width in pixel.
+	//! @param height height in pixel.
+	//! @param textured whether the current texture should be used for painting.
+	void drawRect2d(float x, float y, float width, float height, bool textured=true);
+
+	//! Re-implementation of gluSphere : glu is overridden for non-standard projection.
+	//! @param radius
+	//! @param oneMinusOblateness
+	//! @param slices: number of vertical segments ("meridian zones")
+	//! @param stacks: number of horizontal segments ("latitude zones")
+	//! @param orientInside: 1 to have normals point inside, e.g. for landscape horizons
+	//! @param flipTexture: if texture should be mapped to inside of sphere, e.g. landscape horizons.
+	//! @param topAngle GZ: new parameter. An opening angle [radians] at top of the sphere. Useful if there is an empty
+	//!        region around the top pole, like for a spherical equirectangular horizon panorama (@class SphericalLandscape).
+	//!        Example: your horizon line (pano photo) goes up to 26 degrees altitude (highest mountains/trees):
+	//!        topAngle = 64 degrees = 64*M_PI/180.0f
+	//! @param bottomAngle GZ: new parameter. An opening angle [radians] at bottom of the sphere. Useful if there is an empty
+	//!        region around the bottom pole, like for a spherical equirectangular horizon panorama (SphericalLandscape class).
+	//!        Example: your light pollution image (pano photo) goes down to just -5 degrees altitude (lowest street lamps below you):
+	//!        bottomAngle = 95 degrees = 95*M_PI/180.0f
+	void sSphere(float radius, float oneMinusOblateness, int slices, int stacks, int orientInside = 0, bool flipTexture = false,
+                 float topAngle=0.0f, float bottomAngle=M_PI);
+
+	//! Generate a StelVertexArray for a sphere.
+	//! @param radius
+	//! @param oneMinusOblateness
+	//! @param slices: number of vertical segments ("meridian zones")
+	//! @param stacks: number of horizontal segments ("latitude zones")
+	//! @param orientInside: 1 to have normals point inside, e.g. for Milky Way, Zodiacal Light, etc.
+	//! @param flipTexture: if texture should be mapped to inside of sphere, e.g. Milky Way.
+	//! @param topAngle GZ: new parameter. An opening angle [radians] at top of the sphere. Useful if there is an empty
+	//!        region around the top pole, like North Galactic Pole.
+	//! @param bottomAngle GZ: new parameter. An opening angle [radians] at bottom of the sphere. Useful if there is an empty
+	//!        region around the bottom pole, like South Galactic Pole.
+	static StelVertexArray computeSphereNoLight(float radius, float oneMinusOblateness, int slices, int stacks,
+                            int orientInside = 0, bool flipTexture = false,
+                            float topAngle=0.0f, float bottomAngle=M_PI);
+
+	//! Re-implementation of gluCylinder : glu is overridden for non-standard projection.
+	void sCylinder(float radius, float height, int slices, int orientInside = 0);
+
+	//! Draw a disk with a special texturing mode having texture center at center of disk.
+	//! The disk is made up of concentric circles with increasing refinement.
+	//! The number of slices of the outmost circle is (innerFanSlices<<level).
+	//! @param radius the radius of the disk.
+	//! @param innerFanSlices the number of slices.
+	//! @param level the number of concentric circles.
+	//! @param vertexArr the vertex array in which the resulting vertices are returned.
+	//! @param texCoordArr the vertex array in which the resulting texture coordinates are returned.
+	static void computeFanDisk(float radius, int innerFanSlices, int level, QVector<double>& vertexArr, QVector<float>& texCoordArr);
+
+	//! Draw a fisheye texture in a sphere.
+	void sSphereMap(float radius, int slices, int stacks, float textureFov = 2.f*M_PI, int orientInside = 0);
+
+	//! Set the font to use for subsequent text drawing.
+	void setFont(const QFont& font);
+
+	//! Set the color to use for subsequent drawing.
+	void setColor(float r, float g, float b, float a=1.f);
+
+	//! Get the color currently used for drawing.
+	Vec4f getColor() const;
+
+	//! Get the font metrics for the current font.
+	QFontMetrics getFontMetrics() const;
+
+	//! Create the OpenGL shaders programs used by the StelPainter.
+	//! This method needs to be called once at init.
+	static void initGLShaders();
+	
+	//! Delete the OpenGL shaders objects.
+	//! This method needs to be called once before exit.
+	static void deinitGLShaders();
+
+	//! Set whether texturing is enabled.
+	void enableTexture2d(bool b);
+
+	// Thoses methods should eventually be replaced by a single setVertexArray
+	//! use instead of glVertexPointer
+	void setVertexPointer(int size, int type, const void* pointer) {
+		vertexArray.size = size; vertexArray.type = type; vertexArray.pointer = pointer;
+	}
+
+	//! use instead of glTexCoordPointer
+	void setTexCoordPointer(int size, int type, const void* pointer)
+	{
+		texCoordArray.size = size; texCoordArray.type = type; texCoordArray.pointer = pointer;
+	}
+
+	//! use instead of glColorPointer
+	void setColorPointer(int size, int type, const void* pointer)
+	{
+		colorArray.size = size; colorArray.type = type; colorArray.pointer = pointer;
+	}
+
+	//! use instead of glNormalPointer
+	void setNormalPointer(int type, const void* pointer)
+	{
+		normalArray.size = 3; normalArray.type = type; normalArray.pointer = pointer;
+	}
+
+	//! use instead of glEnableClient
+	void enableClientStates(bool vertex, bool texture=false, bool color=false, bool normal=false);
+
+	//! convenience method that enable and set all the given arrays.
+	//! It is equivalent to calling enableClientState and set the array pointer for each arrays.
+	void setArrays(const Vec3d* vertices, const Vec2f* texCoords=NULL, const Vec3f* colorArray=NULL, const Vec3f* normalArray=NULL);
+	void setArrays(const Vec3f* vertices, const Vec2f* texCoords=NULL, const Vec3f* colorArray=NULL, const Vec3f* normalArray=NULL);
+
+	//! Draws primitives using vertices from the arrays specified by setVertexArray().
+	//! @param mode The type of primitive to draw.
+	//! If @param indices is NULL, this operation will consume @param count values from the enabled arrays, starting at @param offset.
+	//! Else it will consume @param count elements of @param indices, starting at @param offset, which are used to index into the
+	//! enabled arrays.
+	void drawFromArray(DrawingMode mode, int count, int offset=0, bool doProj=true, const unsigned short *indices=NULL);
+
+	//! Draws the primitives defined in the StelVertexArray.
+	//! @param checkDiscontinuity will check and suppress discontinuities if necessary.
+	void drawStelVertexArray(const StelVertexArray& arr, bool checkDiscontinuity=true);
+
+	//! Link an opengl program and show a message in case of error or warnings.
+	//! @return true if the link was successful.
+	static bool linkProg(class QOpenGLShaderProgram* prog, const QString& name);
+
+private:
+
+	friend class StelTextureMgr;
+	friend class StelTexture;
+
+	//! RAII class used to store and restore the opengl state.
+	//! to use it we just need to instanciate it at the beginning of a method that might change the state.
+	class GLState
+	{
+	public:
+		GLState();
+		~GLState();
+	private:
+		bool blend;
+		int blendSrcRGB, blendDstRGB, blendSrcAlpha, blendDstAlpha;
+	};
+
+	//! Struct describing one opengl array
+	typedef struct ArrayDesc
+	{
+		ArrayDesc() : size(0), type(0), pointer(NULL), enabled(false) {}
+		int size;				// The number of coordinates per vertex.
+		int type;				// The data type of each coordinate (GL_SHORT, GL_INT, GL_FLOAT, or GL_DOUBLE).
+		const void* pointer;	// Pointer to the first coordinate of the first vertex in the array.
+		bool enabled;			// Define whether the array is enabled or not.
+	} ArrayDesc;
+
+	//! Project an array using the current projection.
+	//! @return a descriptor of the new array
+	ArrayDesc projectArray(const ArrayDesc& array, int offset, int count, const unsigned short *indices=NULL);
+
+	//! Project the passed triangle on the screen ensuring that it will look smooth, even for non linear distortion
+	//! by splitting it into subtriangles. The resulting vertex arrays are appended to the passed out* ones.
+	//! The size of each edge must be < 180 deg.
+	//! @param vertices a pointer to an array of 3 vertices.
+	//! @param edgeFlags a pointer to an array of 3 flags indicating whether the next segment is an edge.
+	//! @param texturePos a pointer to an array of 3 texture coordinates, or NULL if the triangle should not be textured.
+	//! @param colors a pointer to an array of 3 colors, or NULL if the triangle should not be vertex-colored. If texture and color coords are present, texture is modulated by vertex colors. (e.g. extinction)
+	void projectSphericalTriangle(const SphericalCap* clippingCap, const Vec3d* vertices, QVarLengthArray<Vec3f, 4096>* outVertices,
+			const Vec2f* texturePos=NULL, QVarLengthArray<Vec2f, 4096>* outTexturePos=NULL,
+			const Vec3f* colors=NULL, QVarLengthArray<Vec3f, 4096>* outColors=NULL,
+            double maxSqDistortion=5., int nbI=0,
+            bool checkDisc1=true, bool checkDisc2=true, bool checkDisc3=true) const;
+
+	void drawTextGravity180(float x, float y, const QString& str, float xshift = 0, float yshift = 0);
+
+	// Used by the method below
+	static QVector<Vec2f> smallCircleVertexArray;
+	void drawSmallCircleVertexArray();
+
+	//! The associated instance of projector
+	StelProjectorP prj;
+
+#ifndef NDEBUG
+	//! Mutex allowing thread safety
+	static class QMutex* globalMutex;
+#endif
+
+	//! The used for text drawing
+	QFont currentFont;
+
+	Vec4f currentColor;
+	bool texture2dEnabled;
+	
+	static QOpenGLShaderProgram* basicShaderProgram;
+	struct BasicShaderVars {
+		int projectionMatrix;
+		int color;
+		int vertex;
+	};
+	static BasicShaderVars basicShaderVars;
+
+	static QOpenGLShaderProgram* colorShaderProgram;
+	static BasicShaderVars colorShaderVars;
+
+	static QOpenGLShaderProgram* texturesShaderProgram;
+	struct TexturesShaderVars {
+		int projectionMatrix;
+		int texCoord;
+		int vertex;
+		int texColor;
+		int texture;
+	};
+	static TexturesShaderVars texturesShaderVars;
+	static QOpenGLShaderProgram* texturesColorShaderProgram;
+	struct TexturesColorShaderVars {
+		int projectionMatrix;
+		int texCoord;
+		int vertex;
+		int color;
+		int texture;
+	};
+	static TexturesColorShaderVars texturesColorShaderVars;
+
+
+	//! The descriptor for the current opengl vertex array
+	ArrayDesc vertexArray;
+	//! The descriptor for the current opengl texture coordinate array
+	ArrayDesc texCoordArray;
+	//! The descriptor for the current opengl normal array
+	ArrayDesc normalArray;
+	//! The descriptor for the current opengl color array
+	ArrayDesc colorArray;
+};
+
+#endif // _STELPAINTER_HPP_
+