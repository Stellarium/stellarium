/*
 * The big star catalogue extension to Stellarium:
 * Author and Copyright: Johannes Gajdosik, 2006, 2007
 * The implementation of SpecialZoneArray<Star>::draw is based on
 * Stellarium, Copyright (C) 2002 Fabien Chereau,
 * and therefore has shared copyright.
 *
 * This program is free software; you can redistribute it and/or
 * modify it under the terms of the GNU General Public License
 * as published by the Free Software Foundation; either version 2
 * of the License, or (at your option) any later version.
 *
 * This program is distributed in the hope that it will be useful,
 * but WITHOUT ANY WARRANTY; without even the implied warranty of
 * MERCHANTABILITY or FITNESS FOR A PARTICULAR PURPOSE.  See the
 * GNU General Public License for more details.
 *
 * You should have received a copy of the GNU General Public License
 * along with this program; if not, write to the Free Software
 * Foundation, Inc., 51 Franklin Street, Suite 500, Boston, MA  02110-1335, USA.
 */

#ifndef ZONEARRAY_HPP
#define ZONEARRAY_HPP

#include "ZoneData.hpp"
#include "Star.hpp"
#include "StarMgr.hpp"

#include "StelCore.hpp"
#include "StelSkyDrawer.hpp"

#include <QString>
#include <QFile>
#include <QDebug>

#ifdef __OpenBSD__
#include <unistd.h>
#endif

class StelPainter;

// Patch by Rainer Canavan for compilation on irix with mipspro compiler part 1
#ifndef MAP_NORESERVE
#  ifdef MAP_AUTORESRV
#    if (defined(__sgi) && defined(_COMPILER_VERSION))
#      define MAP_NORESERVE MAP_AUTORESRV
#    endif
#  else
#    define MAP_NORESERVE 0
#  endif
#endif


#define NR_OF_HIP 120416
#define FILE_MAGIC 0x835f040a
#define FILE_MAGIC_OTHER_ENDIAN 0x0a045f83
#define FILE_MAGIC_NATIVE 0x835f040b
#define MAX_MAJOR_FILE_VERSION 0

//! @struct HipIndexStruct
//! Container for Hipparcos information. Stores a pointer to a Hipparcos star,
//! its catalog and its triangle.
struct HipIndexStruct
{
	const SpecialZoneArray<Star1> *a;
	const SpecialZoneData<Star1> *z;
	const Star1 *s;
};

//! @class ZoneArray
//! Manages all ZoneData structures of a given StelGeodesicGrid level. An
//! instance of this class is never created directly; the named constructor
//! returns an instance of one of its subclasses. All it really does is
//! bootstrap the loading process.
class ZoneArray
{
public:
	//! Named public constructor for ZoneArray. Opens a catalog, reads its
	//! header info, and creates a SpecialZoneArray or HipZoneArray for
	//! loading.
	//! @param extended_file_name path of the star catalog to load from
	//! @param use_mmap whether or not to mmap the star catalog
	//! @return an instance of SpecialZoneArray or HipZoneArray
	static ZoneArray *create(const QString &extended_file_name, bool use_mmap);
	virtual ~ZoneArray()
	{
		nr_of_zones = 0;
	}

	//! Get the total number of stars in this catalog.
	unsigned int getNrOfStars() const { return nr_of_stars; }

	//! Dummy method that does nothing. See subclass implementation.
	virtual void updateHipIndex(HipIndexStruct hipIndex[]) const {Q_UNUSED(hipIndex)}

	//! Pure virtual method. See subclass implementation.
<<<<<<< HEAD
	virtual void searchAround(const StelCore* core, int index, const Vec3d &v, const double withParallax, const Vec3d diffPos,
							  double cosLimFov, QList<StelObjectP > &result) = 0;
    virtual StelObjectP searchGaiaID(int index, const int64_t source_id, int& matched) const = 0;
	virtual void searchGaiaIDepochPos(const int64_t source_id, float dyrs,
=======
	virtual void searchAround(const StelCore* core, int index,const Vec3d &v,double cosLimFov,
							  QList<StelObjectP > &result) = 0;
    virtual StelObjectP searchGaiaID(int index, const StarId source_id, int& matched) const = 0;
	virtual void searchGaiaIDepochPos(const StarId source_id, float dyrs,
>>>>>>> c335f29e
                                                  double & RA,
                                                  double & DEC,
                                                  double & Plx,
                                                  double & pmra,
                                                  double & pmdec,
                                                  double & RV) const = 0;

	//! Pure virtual method. See subclass implementation.
	virtual void draw(StelPainter* sPainter, int index,bool is_inside,
					  const RCMag* rcmag_table, int limitMagIndex, StelCore* core,
					  int maxMagStarName, float names_brightness,
					  const QVector<SphericalCap>& boundingCaps,
					  const bool withAberration, const Vec3d vel, const double withParallax, const Vec3d diffPos) const = 0;

	//! Get whether or not the catalog was successfully loaded.
	//! @return @c true if at least one zone was loaded, otherwise @c false
	bool isInitialized(void) const { return (nr_of_zones>0); }

	//! Initialize the ZoneData struct at the given index.
	void initTriangle(int index, const Vec3f &c0, const Vec3f &c1, const Vec3f &c2);
	
	//! File path of the catalog.
	const QString fname;

	//! Level in StelGeodesicGrid.
	const int level;

	//! Lower bound of magnitudes in this level at the catalog epoch. Units: millimag. 
	//! May be negative for brightest stars and stars might have different magnitudes in the past/future.
	const int mag_min;

protected:
	//! Load a catalog and display its progress on the splash screen.
	//! @return @c true if successful, or @c false if an error occurred
	static bool readFile(QFile& file, void *data, qint64 size);

	//! Protected constructor. Initializes fields and does not load anything.
	ZoneArray(const QString& fname, QFile* file, int level, int mag_min);
	unsigned int nr_of_zones;
	unsigned int nr_of_stars;
	ZoneData *zones;
	QFile* file;
};

//! @class SpecialZoneArray
//! Implements all the virtual methods in ZoneArray. Is only separate from
//! %ZoneArray because %ZoneArray decides on the template parameter.
//! @tparam Star either Star1, Star2 or Star3, depending on the brightness of
//! stars in this catalog.
template<class Star>
class SpecialZoneArray : public ZoneArray
{
public:
	//! Handles loading of the meaty part of star catalogs.
	//! @param file catalog to load from
	//! @param byte_swap whether to switch endianness of catalog data
	//! @param use_mmap whether or not to mmap the star catalog
	//! @param level level in StelGeodesicGrid
	//! @param mag_min lower bound of magnitudes
	SpecialZoneArray(QFile* file,bool byte_swap,bool use_mmap,int level,int mag_min);
	~SpecialZoneArray(void) override;
protected:
	//! Get an array of all SpecialZoneData objects in this catalog.
	SpecialZoneData<Star> *getZones(void) const
	{
		return static_cast<SpecialZoneData<Star>*>(zones);
	}

	//! Draw stars and their names onto the viewport.
	//! @param sPainter the painter to use 
	//! @param index zone index to draw
	//! @param isInsideViewport whether the zone is inside the current viewport. If false, we need to test more to skip stars.
	//! @param rcmag_table table of magnitudes
	//! @param limitMagIndex index from rcmag_table at which stars are not visible anymore
	//! @param core core to use for drawing
	//! @param maxMagStarName magnitude limit of stars that display labels
	//! @param names_brightness brightness of labels	
	//! @param boundingCaps
	//! @param withAberration true if aberration to be applied
	//! @param vel velocity vector of observer planet
	void draw(StelPainter* sPainter, int index, bool isInsideViewport,
	          const RCMag *rcmag_table, int limitMagIndex, StelCore* core,
	          int maxMagStarName, float names_brightness,
	          const QVector<SphericalCap>& boundingCaps,
	          const bool withAberration, const Vec3d vel, const double withParallax, const Vec3d diffPos) const override;

<<<<<<< HEAD
	void searchAround(const StelCore* core, int index, const Vec3d &v, const double withParallax, 
					  const Vec3d diffPos, double cosLimFov, QList<StelObjectP > &result) override;
	StelObjectP searchGaiaID(int index, const int64_t source_id, int& matched) const override;
 	void searchGaiaIDepochPos(const int64_t source_id, float dyrs,
=======
	void searchAround(const StelCore* core, int index,const Vec3d &v,double cosLimFov,
	                  QList<StelObjectP > &result) override;
	StelObjectP searchGaiaID(int index, const StarId source_id, int& matched) const override;
 	void searchGaiaIDepochPos(const StarId source_id, float dyrs,
>>>>>>> c335f29e
                                                  double & RA,
                                                  double & DEC,
                                                  double & Plx,
                                                  double & pmra,
                                                  double & pmdec,
                                                  double & RV) const override;

	Star *stars;
private:
	uchar *mmap_start;
};

//! @class HipZoneArray
//! ZoneArray of Hipparcos stars. It's just a SpecialZoneArray<Star1> that
//! implements updateHipIndex(HipIndexStruct).
class HipZoneArray : public SpecialZoneArray<Star1>
{
public:
	HipZoneArray(QFile* file,bool byte_swap,bool use_mmap,int level,int mag_min)
			: SpecialZoneArray<Star1>(file,byte_swap,use_mmap,level,mag_min) {}

	//! Add Hipparcos information for all stars in this catalog into @em hipIndex.
	//! @param hipIndex array of Hipparcos info structs
	void updateHipIndex(HipIndexStruct hipIndex[]) const override;
};

#endif // ZONEARRAY_HPP<|MERGE_RESOLUTION|>--- conflicted
+++ resolved
@@ -95,17 +95,10 @@
 	virtual void updateHipIndex(HipIndexStruct hipIndex[]) const {Q_UNUSED(hipIndex)}
 
 	//! Pure virtual method. See subclass implementation.
-<<<<<<< HEAD
 	virtual void searchAround(const StelCore* core, int index, const Vec3d &v, const double withParallax, const Vec3d diffPos,
 							  double cosLimFov, QList<StelObjectP > &result) = 0;
-    virtual StelObjectP searchGaiaID(int index, const int64_t source_id, int& matched) const = 0;
-	virtual void searchGaiaIDepochPos(const int64_t source_id, float dyrs,
-=======
-	virtual void searchAround(const StelCore* core, int index,const Vec3d &v,double cosLimFov,
-							  QList<StelObjectP > &result) = 0;
     virtual StelObjectP searchGaiaID(int index, const StarId source_id, int& matched) const = 0;
 	virtual void searchGaiaIDepochPos(const StarId source_id, float dyrs,
->>>>>>> c335f29e
                                                   double & RA,
                                                   double & DEC,
                                                   double & Plx,
@@ -192,17 +185,10 @@
 	          const QVector<SphericalCap>& boundingCaps,
 	          const bool withAberration, const Vec3d vel, const double withParallax, const Vec3d diffPos) const override;
 
-<<<<<<< HEAD
 	void searchAround(const StelCore* core, int index, const Vec3d &v, const double withParallax, 
 					  const Vec3d diffPos, double cosLimFov, QList<StelObjectP > &result) override;
-	StelObjectP searchGaiaID(int index, const int64_t source_id, int& matched) const override;
- 	void searchGaiaIDepochPos(const int64_t source_id, float dyrs,
-=======
-	void searchAround(const StelCore* core, int index,const Vec3d &v,double cosLimFov,
-	                  QList<StelObjectP > &result) override;
 	StelObjectP searchGaiaID(int index, const StarId source_id, int& matched) const override;
  	void searchGaiaIDepochPos(const StarId source_id, float dyrs,
->>>>>>> c335f29e
                                                   double & RA,
                                                   double & DEC,
                                                   double & Plx,
