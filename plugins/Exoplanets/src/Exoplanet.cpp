--- conflicted
+++ resolved
@@ -357,20 +357,14 @@
 {
 	StelSkyDrawer* sd = core->getSkyDrawer();	
 
-<<<<<<< HEAD
-	const Vec4f color = Vec4f(0.4f,1.2f,0.5f, 1.0f);
-	const double mag = getVMagnitude(core, true);
-=======
-	Vec3f color = Vec3f(0.4f,1.2f,0.5f);
+	Vec3f color = Vec4f(0.4f,1.2f,0.5f);
 	if (StelApp::getInstance().getVisionModeNight())
 		color = StelUtils::getNightColor(color);
-
-	double mag = getVMagnitude(core, true);
->>>>>>> efef41dd
+	const double mag = getVMagnitude(core, true);
 
 	StelUtils::spheToRect(RA, DE, XYZ);
 	renderer->setBlendMode(BlendMode_Add);
-	renderer->setGlobalColor(color);
+	renderer->setGlobalColor(color[0], color[1], color[2]);
 
 	if (mag <= sd->getLimitMagnitude())
 	{
