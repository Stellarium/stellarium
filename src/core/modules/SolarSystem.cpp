/*
 * Stellarium
 * Copyright (C) 2002 Fabien Chereau
 * Copyright (C) 2010 Bogdan Marinov
 * Copyright (C) 2011 Alexander Wolf
 *
 * This program is free software; you can redistribute it and/or
 * modify it under the terms of the GNU General Public License
 * as published by the Free Software Foundation; either version 2
 * of the License, or (at your option) any later version.
 *
 * This program is distributed in the hope that it will be useful,
 * but WITHOUT ANY WARRANTY; without even the implied warranty of
 * MERCHANTABILITY or FITNESS FOR A PARTICULAR PURPOSE.  See the
 * GNU General Public License for more details.
 *
 * You should have received a copy of the GNU General Public License
 * along with this program; if not, write to the Free Software
 * Foundation, Inc., 51 Franklin Street, Suite 500, Boston, MA  02110-1335, USA.
 */

#include "SolarSystem.hpp"
#include "renderer/StelGLSLShader.hpp"
#include "renderer/StelRenderer.hpp"
#include "renderer/StelTextureNew.hpp"
#include "stellplanet.h"
#include "Orbit.hpp"

#include "StelProjector.hpp"
#include "StelApp.hpp"
#include "StelCore.hpp"
#include "StelObjectMgr.hpp"
#include "StelLocaleMgr.hpp"
#include "StelSkyCultureMgr.hpp"
#include "StelFileMgr.hpp"
#include "StelModuleMgr.hpp"
#include "StelIniParser.hpp"
#include "Planet.hpp"
#include "MinorPlanet.hpp"
#include "Comet.hpp"

#include "StelSkyDrawer.hpp"
#include "StelUtils.hpp"
#include "TrailGroup.hpp"
#include "RefractionExtinction.hpp"

#include <algorithm>
#include <functional>

#include <QDebug>
#include <QFile>
#include <QMap>
#include <QMapIterator>
#include <QMultiMap>
#include <QSettings>
#include <QString>
#include <QStringList>
#include <QTextStream>
#include <QVariant>

SolarSystem::SolarSystem() 
	: moonScale(1.)
	, flagOrbits(false)
	, flagLightTravelTime(false)
	, texPointer(NULL)
	, allTrails(NULL)
{
	planetNameFont.setPixelSize(StelApp::getInstance().getSettings()->value("gui/base_font_size", 13).toInt());
	setObjectName("SolarSystem");
}

void SolarSystem::setFontSize(float newFontSize)
{
	planetNameFont.setPixelSize(newFontSize);
}

SolarSystem::~SolarSystem()
{
	// release selected:
	selected.clear();
	foreach (Orbit* orb, orbits)
	{
		delete orb;
		orb = NULL;
	}
	sun.clear();
	moon.clear();
	earth.clear();

	delete allTrails;
	allTrails = NULL;

	if(NULL !=  texPointer)
	{
		delete texPointer;
		texPointer = NULL;
	}

	// Get rid of circular reference between the shared pointers which prevent proper destruction of the Planet objects.
	foreach (PlanetP p, systemPlanets)
	{
		p->satellites.clear();
	}
}

/*************************************************************************
 Reimplementation of the getCallOrder method
*************************************************************************/
double SolarSystem::getCallOrder(StelModuleActionName actionName) const
{
	if (actionName==StelModule::ActionDraw)
		return StelApp::getInstance().getModuleMgr().getModule("StarMgr")->getCallOrder(actionName)+10;
	return 0;
}

// Init and load the solar system data
void SolarSystem::init()
{
	QSettings* conf = StelApp::getInstance().getSettings();
	Q_ASSERT(conf);

	loadPlanets();	// Load planets data

	// Compute position and matrix of sun and all the satellites (ie planets)
	// for the first initialization Q_ASSERT that center is sun center (only impacts on light speed correction)
	computePositions(StelUtils::getJDFromSystem());

	setSelected("");	// Fix a bug on macosX! Thanks Fumio!
	setFlagMoonScale(conf->value("viewing/flag_moon_scaled", conf->value("viewing/flag_init_moon_scaled", "false").toBool()).toBool());  // name change
	setMoonScale(conf->value("viewing/moon_scale", 5.0).toFloat());
	setFlagPlanets(conf->value("astro/flag_planets").toBool());
	setFlagHints(conf->value("astro/flag_planets_hints").toBool());
	setFlagLabels(conf->value("astro/flag_planets_labels", true).toBool());
	setLabelsAmount(conf->value("astro/labels_amount", 3.).toFloat());
	setFlagOrbits(conf->value("astro/flag_planets_orbits").toBool());
	setFlagLightTravelTime(conf->value("astro/flag_light_travel_time", false).toBool());

	recreateTrails();

	setFlagTrails(conf->value("astro/flag_object_trails", false).toBool());

	StelObjectMgr *objectManager = GETSTELMODULE(StelObjectMgr);
	objectManager->registerStelObjectMgr(this);
	connect(objectManager, SIGNAL(selectedObjectChanged(StelModule::StelModuleSelectAction)),
			this, SLOT(selectedObjectChange(StelModule::StelModuleSelectAction)));

	StelApp *app = &StelApp::getInstance();
	connect(app, SIGNAL(languageChanged()), this, SLOT(updateI18n()));
	connect(app, SIGNAL(colorSchemeChanged(const QString&)), this, SLOT(setStelStyle(const QString&)));
}

void SolarSystem::recreateTrails()
{
	// Create a trail group containing all the planets orbiting the sun (not including satellites)
	if (allTrails!=NULL)
		delete allTrails;
	allTrails = new TrailGroup(365.f);
	foreach (const PlanetP& p, getSun()->satellites)
	{
		allTrails->addObject((QSharedPointer<StelObject>)p, &trailColor);
	}
}

void SolarSystem::drawPointer(const StelCore* core, StelRenderer* renderer)
{
	const StelProjectorP prj = core->getProjection(StelCore::FrameJ2000);

	const QList<StelObjectP> newSelected = GETSTELMODULE(StelObjectMgr)->getSelectedObject("Planet");
	if (!newSelected.empty())
	{
		const StelObjectP obj = newSelected[0];
		Vec3d pos=obj->getJ2000EquatorialPos(core);

		Vec3d screenpos;
		// Compute 2D pos and return if outside screen
		if (!prj->project(pos, screenpos))
			return;

<<<<<<< HEAD
		renderer->setGlobalColor(Vec4f(1.0f, 0.3f, 0.3f, 1.0f));
=======

		StelPainter sPainter(prj);
		if (StelApp::getInstance().getVisionModeNight())
			sPainter.setColor(1.0f,0.0f,0.0f);
		else
			sPainter.setColor(1.0f,0.3f,0.3f);
>>>>>>> dd12d8b2

		float size = obj->getAngularSize(core)*M_PI/180.*prj->getPixelPerRadAtCenter()*2.;
		size+=40.f + 10.f*std::sin(2.f * StelApp::getInstance().getTotalRunTime());

		if(NULL == texPointer)
		{
			texPointer = renderer->createTexture("textures/pointeur4.png");
		}

		texPointer->bind();

		renderer->setBlendMode(BlendMode_Alpha);

		size*=0.5;
		const float angleBase = StelApp::getInstance().getTotalRunTime() * 10;
		// We draw 4 instances of the sprite at the corners of the pointer
		for (int i = 0; i < 4; ++i)
		{
			const float angle = angleBase + i * 90;
			const double x = screenpos[0] + size * cos(angle / 180 * M_PI);
			const double y = screenpos[1] + size * sin(angle / 180 * M_PI);
			renderer->drawTexturedRect(x - 10, y - 10, 20, 20, angle);
		}
	}
}

void ellipticalOrbitPosFunc(double jd,double xyz[3], void* userDataPtr)
{
	static_cast<EllipticalOrbit*>(userDataPtr)->positionAtTimevInVSOP87Coordinates(jd, xyz);
}
void cometOrbitPosFunc(double jd,double xyz[3], void* userDataPtr)
{
	static_cast<CometOrbit*>(userDataPtr)->positionAtTimevInVSOP87Coordinates(jd, xyz);
}

// Init and load the solar system data
void SolarSystem::loadPlanets()
{
	qDebug() << "Loading Solar System data ...";
	QStringList solarSystemFiles;
	try
	{
		solarSystemFiles = StelFileMgr::findFileInAllPaths("data/ssystem.ini");
	}
	catch(std::runtime_error& e)
	{
		qWarning() << "ERROR while loading ssysyem.ini (unable to find data/ssystem.ini): " << e.what() << endl;
		return;
	}

	foreach (const QString& solarSystemFile, solarSystemFiles)
	{
		if (loadPlanets(solarSystemFile))
			break;
		else
		{
			sun.clear();
			moon.clear();
			earth.clear();

			foreach (PlanetP p, systemPlanets)
			{
				p->satellites.clear();
				p.clear();
			}
			systemPlanets.clear();
			//Memory leak? What's the proper way of cleaning shared pointers?

			//If the file is in the user data directory, rename it:
			if (solarSystemFile.contains(StelFileMgr::getUserDir()))
			{
				QString newName = QString("%1/data/ssystem-%2.ini").arg(StelFileMgr::getUserDir()).arg(QDateTime::currentDateTime().toString("yyyyMMddThhmmss"));
				if (QFile::rename(solarSystemFile, newName))
					qWarning() << "Invalid Solar System file" << solarSystemFile << "has been renamed to" << newName;
				else
				{
					qWarning() << "Invalid Solar System file" << solarSystemFile << "cannot be removed!";
					qWarning() << "Please either delete it, rename it or move it elsewhere.";
				}
			}
		}
	}
}

bool SolarSystem::loadPlanets(const QString& filePath)
{
	QSettings pd(filePath, StelIniFormat);
	if (pd.status() != QSettings::NoError)
	{
		qWarning() << "ERROR while parsing" << filePath;
		return false;
	}

	// QSettings does not allow us to say that the sections of the file
	// will be listed in the same order  as in the file like the old
	// InitParser used to so we can no longer assume that.
	//
	// This means we must first decide what order to read the sections
	// of the file in (each section contains one planet) to avoid setting
	// the parent Planet* to one which has not yet been created.
	//
	// Stage 1: Make a map of body names back to the section names
	// which they come from. Also make a map of body name to parent body
	// name. These two maps can be made in a single pass through the
	// sections of the file.
	//
	// Stage 2: Make an ordered list of section names such that each
	// item is only ever dependent on items which appear earlier in the
	// list.
	// 2a: Make a QMultiMap relating the number of levels of dependency
	//     to the body name, i.e.
	//     0 -> Sun
	//     1 -> Mercury
	//     1 -> Venus
	//     1 -> Earth
	//     2 -> Moon
	//     etc.
	// 2b: Populate an ordered list of section names by iterating over
	//     the QMultiMap.  This type of contains is always sorted on the
	//     key, so it's easy.
	//     i.e. [sol, earth, moon] is fine, but not [sol, moon, earth]
	//
	// Stage 3: iterate over the ordered sections decided in stage 2,
	// creating the planet objects from the QSettings data.

	// Stage 1 (as described above).
	QMap<QString, QString> secNameMap;
	QMap<QString, QString> parentMap;
	QStringList sections = pd.childGroups();
	for (int i=0; i<sections.size(); ++i)
	{
		const QString secname = sections.at(i);
		const QString englishName = pd.value(secname+"/name").toString();
		const QString strParent = pd.value(secname+"/parent").toString();
		secNameMap[englishName] = secname;
		if (strParent!="none" && !strParent.isEmpty() && !englishName.isEmpty())
			parentMap[englishName] = strParent;
	}

	// Stage 2a (as described above).
	QMultiMap<int, QString> depLevelMap;
	for (int i=0; i<sections.size(); ++i)
	{
		const QString englishName = pd.value(sections.at(i)+"/name").toString();

		// follow dependencies, incrementing level when we have one
		// till we run out.
		QString p=englishName;
		int level = 0;
		while(parentMap.contains(p) && parentMap[p]!="none")
		{
			level++;
			p = parentMap[p];
		}

		depLevelMap.insert(level, secNameMap[englishName]);
	}

	// Stage 2b (as described above).
	QStringList orderedSections;
	QMapIterator<int, QString> levelMapIt(depLevelMap);
	while(levelMapIt.hasNext())
	{
		levelMapIt.next();
		orderedSections << levelMapIt.value();
	}

	// Stage 3 (as described above).
	int readOk=0;
	int totalPlanets=0;
	for (int i = 0;i<orderedSections.size();++i)
	{
		totalPlanets++;
		const QString secname = orderedSections.at(i);
		const QString englishName = pd.value(secname+"/name").toString();
		const QString strParent = pd.value(secname+"/parent").toString();
		PlanetP parent;
		if (strParent!="none")
		{
			// Look in the other planets the one named with strParent
			foreach (const PlanetP& p, systemPlanets)
			{
				if (p->getEnglishName()==strParent)
				{
					parent = p;
					break;
				}
			}
			if (parent.isNull())
			{
				qWarning() << "ERROR : can't find parent solar system body for " << englishName;
				//abort();
				continue;
			}
		}

		const QString funcName = pd.value(secname+"/coord_func").toString();
		posFuncType posfunc=NULL;
		void* userDataPtr=NULL;
		OsculatingFunctType *osculatingFunc = 0;
		bool closeOrbit = pd.value(secname+"/closeOrbit", true).toBool();

		if (funcName=="ell_orbit")
		{
			// Read the orbital elements
			const double epoch = pd.value(secname+"/orbit_Epoch",J2000).toDouble();
			const double eccentricity = pd.value(secname+"/orbit_Eccentricity").toDouble();
			if (eccentricity >= 1.0) closeOrbit = false;
			double pericenterDistance = pd.value(secname+"/orbit_PericenterDistance",-1e100).toDouble();
			double semi_major_axis;
			if (pericenterDistance <= 0.0) {
				semi_major_axis = pd.value(secname+"/orbit_SemiMajorAxis",-1e100).toDouble();
				if (semi_major_axis <= -1e100) {
					qDebug() << "ERROR: " << englishName
						<< ": you must provide orbit_PericenterDistance or orbit_SemiMajorAxis";
					//abort();
					continue;
				} else {
					semi_major_axis /= AU;
					Q_ASSERT(eccentricity != 1.0); // parabolic orbits have no semi_major_axis
					pericenterDistance = semi_major_axis * (1.0-eccentricity);
				}
			} else {
				pericenterDistance /= AU;
				semi_major_axis = (eccentricity == 1.0)
								? 0.0 // parabolic orbits have no semi_major_axis
								: pericenterDistance / (1.0-eccentricity);
			}
			double meanMotion = pd.value(secname+"/orbit_MeanMotion",-1e100).toDouble();
			double period;
			if (meanMotion <= -1e100) {
				period = pd.value(secname+"/orbit_Period",-1e100).toDouble();
				if (period <= -1e100) {
					meanMotion = (eccentricity == 1.0)
								? 0.01720209895 * (1.5/pericenterDistance)
												* sqrt(0.5/pericenterDistance)
								: (semi_major_axis > 0.0)
								? 0.01720209895 / (semi_major_axis*sqrt(semi_major_axis))
								: 0.01720209895 / (-semi_major_axis*sqrt(-semi_major_axis));
					period = 2.0*M_PI/meanMotion;
				} else {
					meanMotion = 2.0*M_PI/period;
				}
			} else {
				period = 2.0*M_PI/meanMotion;
			}
			const double inclination = pd.value(secname+"/orbit_Inclination").toDouble()*(M_PI/180.0);
			const double ascending_node = pd.value(secname+"/orbit_AscendingNode").toDouble()*(M_PI/180.0);
			double arg_of_pericenter = pd.value(secname+"/orbit_ArgOfPericenter",-1e100).toDouble();
			double long_of_pericenter;
			if (arg_of_pericenter <= -1e100) {
				long_of_pericenter = pd.value(secname+"/orbit_LongOfPericenter").toDouble()*(M_PI/180.0);
				arg_of_pericenter = long_of_pericenter - ascending_node;
			} else {
				arg_of_pericenter *= (M_PI/180.0);
				long_of_pericenter = arg_of_pericenter + ascending_node;
			}
			double mean_anomaly = pd.value(secname+"/orbit_MeanAnomaly",-1e100).toDouble();
			double mean_longitude;
			if (mean_anomaly <= -1e100) {
				mean_longitude = pd.value(secname+"/orbit_MeanLongitude").toDouble()*(M_PI/180.0);
				mean_anomaly = mean_longitude - long_of_pericenter;
			} else {
				mean_anomaly *= (M_PI/180.0);
				mean_longitude = mean_anomaly + long_of_pericenter;
			}

			// when the parent is the sun use ecliptic rather than sun equator:
			const double parentRotObliquity = parent->getParent()
											  ? parent->getRotObliquity()
											  : 0.0;
			const double parent_rot_asc_node = parent->getParent()
											  ? parent->getRotAscendingnode()
											  : 0.0;
			double parent_rot_j2000_longitude = 0.0;
			if (parent->getParent()) {
				const double c_obl = cos(parentRotObliquity);
				const double s_obl = sin(parentRotObliquity);
				const double c_nod = cos(parent_rot_asc_node);
				const double s_nod = sin(parent_rot_asc_node);
				const Vec3d OrbitAxis0( c_nod,       s_nod,        0.0);
				const Vec3d OrbitAxis1(-s_nod*c_obl, c_nod*c_obl,s_obl);
				const Vec3d OrbitPole(  s_nod*s_obl,-c_nod*s_obl,c_obl);
				const Vec3d J2000Pole(StelCore::matJ2000ToVsop87.multiplyWithoutTranslation(Vec3d(0,0,1)));
				Vec3d J2000NodeOrigin(J2000Pole^OrbitPole);
				J2000NodeOrigin.normalize();
				parent_rot_j2000_longitude = atan2(J2000NodeOrigin*OrbitAxis1,J2000NodeOrigin*OrbitAxis0);
			}

			// Create an elliptical orbit
			EllipticalOrbit *orb = new EllipticalOrbit(pericenterDistance,
													   eccentricity,
													   inclination,
													   ascending_node,
													   arg_of_pericenter,
													   mean_anomaly,
													   period,
													   epoch,
													   parentRotObliquity,
													   parent_rot_asc_node,
													   parent_rot_j2000_longitude);
			orbits.push_back(orb);

			userDataPtr = orb;
			posfunc = &ellipticalOrbitPosFunc;
		}
		else if (funcName=="comet_orbit")
		{
			// Read the orbital elements
			// orbit_PericenterDistance,orbit_SemiMajorAxis: given in AU
			// orbit_MeanMotion: given in degrees/day
			// orbit_Period: given in days
			// orbit_TimeAtPericenter,orbit_Epoch: JD
			// orbit_MeanAnomaly,orbit_Inclination,orbit_ArgOfPericenter,orbit_AscendingNode: given in degrees
			const double eccentricity = pd.value(secname+"/orbit_Eccentricity",0.0).toDouble();
			if (eccentricity >= 1.0) closeOrbit = false;
			double pericenterDistance = pd.value(secname+"/orbit_PericenterDistance",-1e100).toDouble();
			double semi_major_axis;
			if (pericenterDistance <= 0.0) {
				semi_major_axis = pd.value(secname+"/orbit_SemiMajorAxis",-1e100).toDouble();
				if (semi_major_axis <= -1e100) {
					qWarning() << "ERROR: " << englishName
						<< ": you must provide orbit_PericenterDistance or orbit_SemiMajorAxis";
					//abort();
					continue;
				} else {
					Q_ASSERT(eccentricity != 1.0); // parabolic orbits have no semi_major_axis
					pericenterDistance = semi_major_axis * (1.0-eccentricity);
				}
			} else {
				semi_major_axis = (eccentricity == 1.0)
								? 0.0 // parabolic orbits have no semi_major_axis
								: pericenterDistance / (1.0-eccentricity);
			}
			double meanMotion = pd.value(secname+"/orbit_MeanMotion",-1e100).toDouble();
			if (meanMotion <= -1e100) {
				const double period = pd.value(secname+"/orbit_Period",-1e100).toDouble();
				if (period <= -1e100) {
					if (parent->getParent()) {
						qWarning() << "ERROR: " << englishName
							<< ": when the parent body is not the sun, you must provide "
							<< "either orbit_MeanMotion or orbit_Period";
					} else {
						// in case of parent=sun: use Gaussian gravitational constant
						// for calculating meanMotion:
						meanMotion = (eccentricity == 1.0)
									? 0.01720209895 * (1.5/pericenterDistance)
													* sqrt(0.5/pericenterDistance)
									: (semi_major_axis > 0.0)
									? 0.01720209895 / (semi_major_axis*sqrt(semi_major_axis))
									: 0.01720209895 / (-semi_major_axis*sqrt(-semi_major_axis));
					}
				} else {
					meanMotion = 2.0*M_PI/period;
				}
			} else {
				meanMotion *= (M_PI/180.0);
			}
			double time_at_pericenter = pd.value(secname+"/orbit_TimeAtPericenter",-1e100).toDouble();
			if (time_at_pericenter <= -1e100) {
				const double epoch = pd.value(secname+"/orbit_Epoch",-1e100).toDouble();
				double mean_anomaly = pd.value(secname+"/orbit_MeanAnomaly",-1e100).toDouble();
				if (epoch <= -1e100 || mean_anomaly <= -1e100) {
					qWarning() << "ERROR: " << englishName
						<< ": when you do not provide orbit_TimeAtPericenter, you must provide both "
						<< "orbit_Epoch and orbit_MeanAnomaly";
					//abort();
					continue;
				} else {
					mean_anomaly *= (M_PI/180.0);
					time_at_pericenter = epoch - mean_anomaly / meanMotion;
				}
			}
			const double inclination = pd.value(secname+"/orbit_Inclination").toDouble()*(M_PI/180.0);
			const double arg_of_pericenter = pd.value(secname+"/orbit_ArgOfPericenter").toDouble()*(M_PI/180.0);
			const double ascending_node = pd.value(secname+"/orbit_AscendingNode").toDouble()*(M_PI/180.0);
			const double parentRotObliquity = parent->getParent()
											  ? parent->getRotObliquity()
											  : 0.0;
			const double parent_rot_asc_node = parent->getParent()
											  ? parent->getRotAscendingnode()
											  : 0.0;
			double parent_rot_j2000_longitude = 0.0;
						if (parent->getParent()) {
						   const double c_obl = cos(parentRotObliquity);
						   const double s_obl = sin(parentRotObliquity);
						   const double c_nod = cos(parent_rot_asc_node);
						   const double s_nod = sin(parent_rot_asc_node);
						   const Vec3d OrbitAxis0( c_nod,       s_nod,        0.0);
						   const Vec3d OrbitAxis1(-s_nod*c_obl, c_nod*c_obl,s_obl);
						   const Vec3d OrbitPole(  s_nod*s_obl,-c_nod*s_obl,c_obl);
						   const Vec3d J2000Pole(StelCore::matJ2000ToVsop87.multiplyWithoutTranslation(Vec3d(0,0,1)));
						   Vec3d J2000NodeOrigin(J2000Pole^OrbitPole);
						   J2000NodeOrigin.normalize();
						   parent_rot_j2000_longitude = atan2(J2000NodeOrigin*OrbitAxis1,J2000NodeOrigin*OrbitAxis0);
						}
			CometOrbit *orb = new CometOrbit(pericenterDistance,
											 eccentricity,
											 inclination,
											 ascending_node,
											 arg_of_pericenter,
											 time_at_pericenter,
											 meanMotion,
											 parentRotObliquity,
											 parent_rot_asc_node,
											 parent_rot_j2000_longitude);
			orbits.push_back(orb);
			userDataPtr = orb;
			posfunc = &cometOrbitPosFunc;
		}

		if (funcName=="sun_special")
			posfunc = &get_sun_helio_coordsv;

		if (funcName=="mercury_special") {
			posfunc = &get_mercury_helio_coordsv;
			osculatingFunc = &get_mercury_helio_osculating_coords;
		}

		if (funcName=="venus_special") {
			posfunc = &get_venus_helio_coordsv;
			osculatingFunc = &get_venus_helio_osculating_coords;
		}

		if (funcName=="earth_special") {
			posfunc = &get_earth_helio_coordsv;
			osculatingFunc = &get_earth_helio_osculating_coords;
		}

		if (funcName=="lunar_special")
			posfunc = &get_lunar_parent_coordsv;

		if (funcName=="mars_special") {
			posfunc = &get_mars_helio_coordsv;
			osculatingFunc = &get_mars_helio_osculating_coords;
		}

		if (funcName=="phobos_special")
			posfunc = posFuncType(get_phobos_parent_coordsv);

		if (funcName=="deimos_special")
			posfunc = &get_deimos_parent_coordsv;

		if (funcName=="jupiter_special") {
			posfunc = &get_jupiter_helio_coordsv;
			osculatingFunc = &get_jupiter_helio_osculating_coords;
		}

		if (funcName=="europa_special")
			posfunc = &get_europa_parent_coordsv;

		if (funcName=="calisto_special")
			posfunc = &get_callisto_parent_coordsv;

		if (funcName=="io_special")
			posfunc = &get_io_parent_coordsv;

		if (funcName=="ganymede_special")
			posfunc = &get_ganymede_parent_coordsv;

		if (funcName=="saturn_special") {
			posfunc = &get_saturn_helio_coordsv;
			osculatingFunc = &get_saturn_helio_osculating_coords;
		}

		if (funcName=="mimas_special")
			posfunc = &get_mimas_parent_coordsv;

		if (funcName=="enceladus_special")
			posfunc = &get_enceladus_parent_coordsv;

		if (funcName=="tethys_special")
			posfunc = &get_tethys_parent_coordsv;

		if (funcName=="dione_special")
			posfunc = &get_dione_parent_coordsv;

		if (funcName=="rhea_special")
			posfunc = &get_rhea_parent_coordsv;

		if (funcName=="titan_special")
			posfunc = &get_titan_parent_coordsv;

		if (funcName=="iapetus_special")
			posfunc = &get_iapetus_parent_coordsv;

		if (funcName=="hyperion_special")
			posfunc = &get_hyperion_parent_coordsv;

		if (funcName=="uranus_special") {
			posfunc = &get_uranus_helio_coordsv;
			osculatingFunc = &get_uranus_helio_osculating_coords;
		}

		if (funcName=="miranda_special")
			posfunc = &get_miranda_parent_coordsv;

		if (funcName=="ariel_special")
			posfunc = &get_ariel_parent_coordsv;

		if (funcName=="umbriel_special")
			posfunc = &get_umbriel_parent_coordsv;

		if (funcName=="titania_special")
			posfunc = &get_titania_parent_coordsv;

		if (funcName=="oberon_special")
			posfunc = &get_oberon_parent_coordsv;

		if (funcName=="neptune_special") {
			posfunc = posFuncType(get_neptune_helio_coordsv);
			osculatingFunc = &get_neptune_helio_osculating_coords;
		}

		if (funcName=="pluto_special")
			posfunc = &get_pluto_helio_coordsv;


		if (posfunc==NULL)
		{
			qWarning() << "ERROR : can't find posfunc " << funcName << " for " << englishName;
			exit(-1);
		}

		// Create the Solar System body and add it to the list
		QString type = pd.value(secname+"/type").toString();
		PlanetP p;
		if (type == "asteroid")
		{
			p = PlanetP(new MinorPlanet(englishName,
			               pd.value(secname+"/lighting").toBool(),
			               pd.value(secname+"/radius").toDouble()/AU,
			               pd.value(secname+"/oblateness", 0.0).toDouble(),
			               StelUtils::strToVec3f(pd.value(secname+"/color").toString()),
			               pd.value(secname+"/albedo").toFloat(),
			               pd.value(secname+"/tex_map").toString(),
			               posfunc,
			               userDataPtr,
			               osculatingFunc,
			               closeOrbit,
			               pd.value(secname+"/hidden", 0).toBool()));

			QSharedPointer<MinorPlanet> mp =  p.dynamicCast<MinorPlanet>();

			//Number
			int minorPlanetNumber = pd.value(secname+"/minor_planet_number", 0).toInt();
			if (minorPlanetNumber)
			{

				mp->setMinorPlanetNumber(minorPlanetNumber);
			}

			//Provisional designation
			QString provisionalDesignation = pd.value(secname+"/provisional_designation").toString();
			if (!provisionalDesignation.isEmpty())
			{
				mp->setProvisionalDesignation(provisionalDesignation);
			}

			//H-G magnitude system
			double magnitude = pd.value(secname+"/absolute_magnitude", -99).toDouble();
			double slope = pd.value(secname+"/slope_parameter", 0.15).toDouble();
			if (magnitude > -99)
			{
				if (slope >= 0 && slope <= 1)
				{
					mp->setAbsoluteMagnitudeAndSlope(magnitude, slope);
				}
				else
				{
					mp->setAbsoluteMagnitudeAndSlope(magnitude, 0.15);
				}
			}

		}
		else if (type == "comet")
		{
			p = PlanetP(new Comet(englishName,
			               pd.value(secname+"/lighting").toBool(),
			               pd.value(secname+"/radius").toDouble()/AU,
			               pd.value(secname+"/oblateness", 0.0).toDouble(),
			               StelUtils::strToVec3f(pd.value(secname+"/color").toString()),
			               pd.value(secname+"/albedo").toFloat(),
			               pd.value(secname+"/tex_map").toString(),
			               posfunc,
			               userDataPtr,
			               osculatingFunc,
			               closeOrbit,
			               pd.value(secname+"/hidden", 0).toBool()));

			QSharedPointer<Comet> mp =  p.dynamicCast<Comet>();

			//g,k magnitude system
			double magnitude = pd.value(secname+"/absolute_magnitude", -99).toDouble();
			double slope = pd.value(secname+"/slope_parameter", 4.0).toDouble();
			if (magnitude > -99)
			{
				if (slope >= 0 && slope <= 20)
				{
					mp->setAbsoluteMagnitudeAndSlope(magnitude, slope);
				}
				else
				{
					mp->setAbsoluteMagnitudeAndSlope(magnitude, 4.0);
				}
			}

		}
		else
		{
			p = PlanetP(new Planet(englishName,
			               pd.value(secname+"/lighting").toBool(),
			               pd.value(secname+"/radius").toDouble()/AU,
			               pd.value(secname+"/oblateness", 0.0).toDouble(),
			               StelUtils::strToVec3f(pd.value(secname+"/color").toString()),
				       pd.value(secname+"/albedo").toFloat(),
			               pd.value(secname+"/tex_map").toString(),
				       posfunc,
			               userDataPtr,
			               osculatingFunc,
			               closeOrbit,
			               pd.value(secname+"/hidden", 0).toBool(),
			               pd.value(secname+"/atmosphere", false).toBool()));
		}


		if (!parent.isNull())
		{
			parent->satellites.append(p);
			p->parent = parent;
		}
		if (secname=="earth") earth = p;
		if (secname=="sun") sun = p;
		if (secname=="moon") moon = p;

		double rotObliquity = pd.value(secname+"/rot_obliquity",0.).toDouble()*(M_PI/180.0);
		double rotAscNode = pd.value(secname+"/rot_equator_ascending_node",0.).toDouble()*(M_PI/180.0);

		// Use more common planet North pole data if available
		// NB: N pole as defined by IAU (NOT right hand rotation rule)
		// NB: J2000 epoch
		double J2000NPoleRA = pd.value(secname+"/rot_pole_ra", 0.).toDouble()*M_PI/180.;
		double J2000NPoleDE = pd.value(secname+"/rot_pole_de", 0.).toDouble()*M_PI/180.;

		if(J2000NPoleRA || J2000NPoleDE)
		{
			Vec3d J2000NPole;
			StelUtils::spheToRect(J2000NPoleRA,J2000NPoleDE,J2000NPole);

			Vec3d vsop87Pole(StelCore::matJ2000ToVsop87.multiplyWithoutTranslation(J2000NPole));

			double ra, de;
			StelUtils::rectToSphe(&ra, &de, vsop87Pole);

			rotObliquity = (M_PI_2 - de);
			rotAscNode = (ra + M_PI_2);

			// qDebug() << "\tCalculated rotational obliquity: " << rotObliquity*180./M_PI << endl;
			// qDebug() << "\tCalculated rotational ascending node: " << rotAscNode*180./M_PI << endl;
		}

		p->setRotationElements(
			pd.value(secname+"/rot_periode", pd.value(secname+"/orbit_Period", 24.).toDouble()).toDouble()/24.,
			pd.value(secname+"/rot_rotation_offset",0.).toDouble(),
			pd.value(secname+"/rot_epoch", J2000).toDouble(),
			rotObliquity,
			rotAscNode,
			pd.value(secname+"/rot_precession_rate",0.).toDouble()*M_PI/(180*36525),
			pd.value(secname+"/orbit_visualization_period",0.).toDouble());


		if (pd.value(secname+"/rings", 0).toBool()) {
			const double rMin = pd.value(secname+"/ring_inner_size").toDouble()/AU;
			const double rMax = pd.value(secname+"/ring_outer_size").toDouble()/AU;
			Ring *r = new Ring(rMin,rMax,pd.value(secname+"/tex_ring").toString());
			p->setRings(r);
		}

		systemPlanets.push_back(p);
		readOk++;
	}

	if (systemPlanets.isEmpty())
	{
		qWarning() << "No Solar System objects loaded from" << filePath;
		return false;
	}

	qDebug() << "Loaded" << readOk << "/" << totalPlanets << "planet orbits from" << filePath;
	return true;
}

// Compute the position for every elements of the solar system.
// The order is not important since the position is computed relatively to the mother body
void SolarSystem::computePositions(double date, const Vec3d& observerPos)
{
	if (flagLightTravelTime)
	{
		foreach (PlanetP p, systemPlanets)
		{
			p->computePositionWithoutOrbits(date);
		}
		foreach (PlanetP p, systemPlanets)
		{
			const double light_speed_correction = (p->getHeliocentricEclipticPos()-observerPos).length() * (AU / (SPEED_OF_LIGHT * 86400));
			p->computePosition(date-light_speed_correction);
		}
	}
	else
	{
		foreach (PlanetP p, systemPlanets)
		{
			p->computePosition(date);
		}
	}
	computeTransMatrices(date, observerPos);
}

// Compute the transformation matrix for every elements of the solar system.
// The elements have to be ordered hierarchically, eg. it's important to compute earth before moon.
void SolarSystem::computeTransMatrices(double date, const Vec3d& observerPos)
{
	if (flagLightTravelTime)
	{
		foreach (PlanetP p, systemPlanets)
		{
			const double light_speed_correction = (p->getHeliocentricEclipticPos()-observerPos).length() * (AU / (SPEED_OF_LIGHT * 86400));
			p->computeTransMatrix(date-light_speed_correction);
		}
	}
	else
	{
		foreach (PlanetP p, systemPlanets)
		{
			p->computeTransMatrix(date);
		}
	}
}

// And sort them from the furthest to the closest to the observer
struct biggerDistance : public std::binary_function<PlanetP, PlanetP, bool>
{
	bool operator()(PlanetP p1, PlanetP p2)
	{
		return p1->getDistance() > p2->getDistance();
	}
};

// Draw all the elements of the solar system
// We are supposed to be in heliocentric coordinate
void SolarSystem::draw(StelCore* core, class StelRenderer* renderer)
{
	if (!flagShow)
		return;

	// Compute each Planet distance to the observer
	Vec3d obsHelioPos = core->getObserverHeliocentricEclipticPos();

	foreach (PlanetP p, systemPlanets)
	{
		p->computeDistance(obsHelioPos);
	}

	// And sort them from the furthest to the closest
	sort(systemPlanets.begin(),systemPlanets.end(),biggerDistance());


	if (trailFader.getInterstate()>0.0000001f)
	{
		allTrails->setOpacity(trailFader.getInterstate());
		allTrails->draw(core, renderer);
	}

	// Make some voodoo to determine when labels should be displayed
	float maxMagLabel = (core->getSkyDrawer()->getLimitMagnitude()<5.f ? core->getSkyDrawer()->getLimitMagnitude() :
			5.f+(core->getSkyDrawer()->getLimitMagnitude()-5.f)*1.2f) +(labelsAmount-3.f)*1.2f;

	sharedPlanetGraphics.lazyInit(renderer);

	// Draw the elements
	foreach (const PlanetP& p, systemPlanets)
	{
		p->draw(core, renderer, maxMagLabel, planetNameFont, sharedPlanetGraphics);
	}

	if (GETSTELMODULE(StelObjectMgr)->getFlagSelectedObjectPointer())
		drawPointer(core, renderer);
}

void SolarSystem::setStelStyle(const QString& section)
{
	// Load colors from config file
	QSettings* conf = StelApp::getInstance().getSettings();
	QString defaultColor = conf->value(section+"/default_color").toString();
	setLabelsColor(StelUtils::strToVec3f(conf->value(section+"/planet_names_color", defaultColor).toString()));
	setOrbitsColor(StelUtils::strToVec3f(conf->value(section+"/planet_orbits_color", defaultColor).toString()));
	setTrailsColor(StelUtils::strToVec3f(conf->value(section+"/object_trails_color", defaultColor).toString()));

	// Recreate the trails to apply new colors
	recreateTrails();
}

PlanetP SolarSystem::searchByEnglishName(QString planetEnglishName) const
{
	foreach (const PlanetP& p, systemPlanets)
	{
		if (p->getEnglishName() == planetEnglishName)
			return p;
	}
	return PlanetP();
}

StelObjectP SolarSystem::searchByNameI18n(const QString& planetNameI18) const
{
	foreach (const PlanetP& p, systemPlanets)
	{
		if (p->getNameI18n() == planetNameI18)
			return qSharedPointerCast<StelObject>(p);
	}
	return StelObjectP();
}


StelObjectP SolarSystem::searchByName(const QString& name) const
{
	foreach (const PlanetP& p, systemPlanets)
	{
		if (p->getEnglishName() == name)
			return qSharedPointerCast<StelObject>(p);
	}
	return StelObjectP();
}

float SolarSystem::getPlanetVMagnitude(QString planetName, bool withExtinction) const
{
	PlanetP p = searchByEnglishName(planetName);
	float r = 0.f;
	r = p->getVMagnitude(StelApp::getInstance().getCore(), withExtinction);
	return r;
}

// Search if any Planet is close to position given in earth equatorial position and return the distance
StelObjectP SolarSystem::search(Vec3d pos, const StelCore* core) const
{
	pos.normalize();
	PlanetP closest;
	double cos_angle_closest = 0.;
	Vec3d equPos;

	foreach (const PlanetP& p, systemPlanets)
	{
		equPos = p->getEquinoxEquatorialPos(core);
		equPos.normalize();
		double cos_ang_dist = equPos*pos;
		if (cos_ang_dist>cos_angle_closest)
		{
			closest = p;
			cos_angle_closest = cos_ang_dist;
		}
	}

	if (cos_angle_closest>0.999)
	{
		return qSharedPointerCast<StelObject>(closest);
	}
	else return StelObjectP();
}

// Return a stl vector containing the planets located inside the limFov circle around position v
QList<StelObjectP> SolarSystem::searchAround(const Vec3d& vv, double limitFov, const StelCore* core) const
{
	QList<StelObjectP> result;
	if (!getFlagPlanets())
		return result;

	Vec3d v = core->j2000ToEquinoxEqu(vv);
	v.normalize();
	double cosLimFov = std::cos(limitFov * M_PI/180.);
	Vec3d equPos;
	double cosAngularSize;

	foreach (const PlanetP& p, systemPlanets)
	{
		equPos = p->getEquinoxEquatorialPos(core);
		equPos.normalize();

		cosAngularSize = std::cos(p->getSpheroidAngularSize(core) * M_PI/180.);

		if (equPos*v>=std::min(cosLimFov, cosAngularSize))
		{
			result.append(qSharedPointerCast<StelObject>(p));
		}
	}
	return result;
}

// Update i18 names from english names according to current translator
void SolarSystem::updateI18n()
{
	StelTranslator& trans = StelApp::getInstance().getLocaleMgr().getAppStelTranslator();
	foreach (PlanetP p, systemPlanets)
		p->translateName(trans);
}

QString SolarSystem::getPlanetHashString(void)
{
	QString str;
	QTextStream oss(&str);
	foreach (const PlanetP& p, systemPlanets)
	{
		if (!p->getParent().isNull() && p->getParent()->getEnglishName() != "Sun")
		{
			oss << p->getParent()->getEnglishName() << " : ";
		}
		oss << p->getEnglishName() << endl;
		oss << p->getEnglishName() << endl;
	}
	return str;
}

void SolarSystem::setFlagTrails(bool b)
{
	trailFader = b;
	if (b)
		allTrails->reset();
}

bool SolarSystem::getFlagTrails() const
{
	return (bool)trailFader;
}

void SolarSystem::setFlagHints(bool b)
{
	foreach (PlanetP p, systemPlanets)
		p->setFlagHints(b);
}

bool SolarSystem::getFlagHints(void) const
{
	foreach (const PlanetP& p, systemPlanets)
	{
		if (p->getFlagHints())
			return true;
	}
	return false;
}

void SolarSystem::setFlagLabels(bool b)
{
	foreach (PlanetP p, systemPlanets)
		p->setFlagLabels(b);
}

bool SolarSystem::getFlagLabels() const
{
	foreach (const PlanetP& p, systemPlanets)
	{
		if (p->getFlagLabels())
			return true;
	}
	return false;
}

void SolarSystem::setFlagOrbits(bool b)
{
	flagOrbits = b;
	if (!b || !selected || selected==sun)
	{
		foreach (PlanetP p, systemPlanets)
			p->setFlagOrbits(b);
	}
	else
	{
		// If a Planet is selected and orbits are on, fade out non-selected ones
		foreach (PlanetP p, systemPlanets)
		{
			if (selected == p)
				p->setFlagOrbits(b);
			else
				p->setFlagOrbits(false);
		}
	}
}

void SolarSystem::setFlagLightTravelTime(bool b)
{
	flagLightTravelTime = b;
}

void SolarSystem::setSelected(PlanetP obj)
{
	if (obj && obj->getType() == "Planet")
		selected = obj;
	else
		selected.clear();;
	// Undraw other objects hints, orbit, trails etc..
	setFlagHints(getFlagHints());
	setFlagOrbits(getFlagOrbits());
}


void SolarSystem::update(double deltaTime)
{
	trailFader.update(deltaTime*1000);
	if (trailFader.getInterstate()>0.f)
	{
		allTrails->update();
	}

	foreach (PlanetP p, systemPlanets)
	{
		p->update((int)(deltaTime*1000));
	}
}


// is a lunar eclipse close at hand?
bool SolarSystem::nearLunarEclipse()
{
	// TODO: could replace with simpler test

	Vec3d e = getEarth()->getEclipticPos();
	Vec3d m = getMoon()->getEclipticPos();  // relative to earth
	Vec3d mh = getMoon()->getHeliocentricEclipticPos();  // relative to sun

	// shadow location at earth + moon distance along earth vector from sun
	Vec3d en = e;
	en.normalize();
	Vec3d shadow = en * (e.length() + m.length());

	// find shadow radii in AU
	double r_penumbra = shadow.length()*702378.1/AU/e.length() - 696000/AU;

	// modify shadow location for scaled moon
	Vec3d mdist = shadow - mh;
	if(mdist.length() > r_penumbra + 2000/AU) return 0;   // not visible so don't bother drawing

	return 1;
}

//! Find and return the list of at most maxNbItem objects auto-completing the passed object I18n name
QStringList SolarSystem::listMatchingObjectsI18n(const QString& objPrefix, int maxNbItem) const
{
	QStringList result;
	if (maxNbItem==0)
		return result;
	QString objw = objPrefix.toUpper();
	foreach (const PlanetP& p, systemPlanets)
	{
		QString constw = p->getNameI18n().mid(0, objw.size()).toUpper();
		if (constw==objw)
		{
			result << p->getNameI18n();
			if (result.size()==maxNbItem)
				return result;
		}
	}
	return result;
}

void SolarSystem::selectedObjectChange(StelModule::StelModuleSelectAction)
{
	const QList<StelObjectP> newSelected = GETSTELMODULE(StelObjectMgr)->getSelectedObject("Planet");
	if (!newSelected.empty())
		setSelected(qSharedPointerCast<Planet>(newSelected[0]));
}

// Activate/Deactivate planets display
void SolarSystem::setFlagPlanets(bool b)
{
	flagShow=b;
}

bool SolarSystem::getFlagPlanets(void) const {return flagShow;}

// Set/Get planets names color
void SolarSystem::setLabelsColor(const Vec3f& c) {Planet::setLabelColor(c);}
const Vec3f& SolarSystem::getLabelsColor(void) const {return Planet::getLabelColor();}

// Set/Get orbits lines color
void SolarSystem::setOrbitsColor(const Vec3f& c) {Planet::setOrbitColor(c);}
Vec3f SolarSystem::getOrbitsColor(void) const {return Planet::getOrbitColor();}

// Set/Get if Moon display is scaled
void SolarSystem::setFlagMoonScale(bool b)
{
	if (!b) getMoon()->setSphereScale(1);
	else getMoon()->setSphereScale(moonScale);
	flagMoonScale = b;
}

// Set/Get Moon display scaling factor
void SolarSystem::setMoonScale(float f)
{
	moonScale = f;
	if (flagMoonScale)
		getMoon()->setSphereScale(moonScale);
}

// Set selected planets by englishName
void SolarSystem::setSelected(const QString& englishName)
{
	setSelected(searchByEnglishName(englishName));
}

// Get the list of all the planet english names
QStringList SolarSystem::getAllPlanetEnglishNames() const
{
	QStringList res;
	foreach (const PlanetP& p, systemPlanets)
		res.append(p->englishName);
	return res;
}

QStringList SolarSystem::getAllPlanetLocalizedNames() const
{
	QStringList res;
	foreach (const PlanetP& p, systemPlanets)
		res.append(p->nameI18);
	return res;
}

void SolarSystem::reloadPlanets()
{
	// Save flag states
	bool flagScaleMoon = getFlagMoonScale();
	float moonScale = getMoonScale();
	bool flagPlanets = getFlagPlanets();
	bool flagHints = getFlagHints();
	bool flagLabels = getFlagLabels();
	bool flagOrbits = getFlagOrbits();
	
	// Save observer location (fix for LP bug # 969211)
	// TODO: This can probably be done better with a better understanding of StelObserver --BM
	StelCore* core = StelApp::getInstance().getCore();
	StelLocation loc = core->getCurrentLocation();

	// Unload all Solar System objects
	selected.clear();//Release the selected one
	foreach (Orbit* orb, orbits)
	{
		delete orb;
		orb = NULL;
	}
	orbits.clear();

	sun.clear();
	moon.clear();
	earth.clear();

	delete allTrails;
	allTrails = NULL;

	foreach (PlanetP p, systemPlanets)
	{
		p->satellites.clear();
		p.clear();
	}
	systemPlanets.clear();
	// Memory leak? What's the proper way of cleaning shared pointers?

	// Re-load the ssystem.ini file
	loadPlanets();
	computePositions(StelUtils::getJDFromSystem());
	setSelected("");
	recreateTrails();
	
	// Restore observer location
	core->moveObserverTo(loc, 0., 0.);

	// Restore flag states
	setFlagMoonScale(flagScaleMoon);
	setMoonScale(moonScale);
	setFlagPlanets(flagPlanets);
	setFlagHints(flagHints);
	setFlagLabels(flagLabels);
	setFlagOrbits(flagOrbits);

	// Restore translations
	updateI18n();
}<|MERGE_RESOLUTION|>--- conflicted
+++ resolved
@@ -176,16 +176,9 @@
 		if (!prj->project(pos, screenpos))
 			return;
 
-<<<<<<< HEAD
-		renderer->setGlobalColor(Vec4f(1.0f, 0.3f, 0.3f, 1.0f));
-=======
-
-		StelPainter sPainter(prj);
-		if (StelApp::getInstance().getVisionModeNight())
-			sPainter.setColor(1.0f,0.0f,0.0f);
-		else
-			sPainter.setColor(1.0f,0.3f,0.3f);
->>>>>>> dd12d8b2
+		const Vec4f color = StelApp::getInstance().getVisionModeNight()
+		                  ? Vec4f(1.0f,0.0f,0.0f,1.0f) : Vec4f(1.0f,0.3f,0.3f,1.0f);
+		renderer->setGlobalColor(color);
 
 		float size = obj->getAngularSize(core)*M_PI/180.*prj->getPixelPerRadAtCenter()*2.;
 		size+=40.f + 10.f*std::sin(2.f * StelApp::getInstance().getTotalRunTime());
