--- conflicted
+++ resolved
@@ -455,108 +455,8 @@
 		N_("Bright carbon stars");
 		// TRANSLATORS: Type of stars (for "Lists" in the search tool)
 		N_("Bright barium stars");
-		
-		// =====================================================================
-<<<<<<< HEAD
-		// Constellation cultures
-		// TRANSLATORS: Name of the sky culture
-		N_("Al-Sufi");
-		// TRANSLATORS: Name of the sky culture
-		N_("Greek (Almagest)");
-		// TRANSLATORS: Name of the sky culture
-		N_("Greek (Farnese + Almagest)");
-		// TRANSLATORS: Name of the sky culture
-		N_("Greek (Leiden Aratea + Almagest)");
-		// TRANSLATORS: Name of the sky culture
-		N_("Anutan");
-		// TRANSLATORS: Name of the sky culture
-		N_("Arabic Moon Stations");
-		// TRANSLATORS: Name of the sky culture
-		N_("Armintxe");
-		// TRANSLATORS: Name of the sky culture
-		N_("Aztec");
-		// TRANSLATORS: Name of the sky culture
-		N_("Belarusian");
-		// TRANSLATORS: Name of the sky culture
-		N_("Boorong");
-		// TRANSLATORS: Name of the sky culture
-		N_("Chinese");
-		// TRANSLATORS: Name of the sky culture
-		N_("Chinese Contemporary");
-		// TRANSLATORS: Name of the sky culture
-		N_("Chinese Medieval");
-		// TRANSLATORS: Name of the sky culture
-		N_("Egyptian");
-		// TRANSLATORS: Name of the sky culture
-		N_("Hawaiian Starlines");
-		// TRANSLATORS: Name of the sky culture
-		N_("Inuit");
-		// TRANSLATORS: Name of the sky culture
-		N_("Indian Vedic");
-		// TRANSLATORS: Name of the sky culture
-		N_("Japanese Moon Stations");
-		// TRANSLATORS: Name of the sky culture
-		N_("Kamilaroi/Euahlayi");
-		// TRANSLATORS: Name of the sky culture
-		N_("Korean");
-		// TRANSLATORS: Name of the sky culture
-		N_("Dakota/Lakota/Nakota");
-		// TRANSLATORS: Name of the sky culture
-		N_("Macedonian");
-		// TRANSLATORS: Name of the sky culture
-		N_("Maori");
-		// TRANSLATORS: Name of the sky culture
-		N_("Maya");
-		// TRANSLATORS: Name of the sky culture
-		N_("Mongolian");
-		// TRANSLATORS: Name of the sky culture
-		N_("Lokono");
-		// TRANSLATORS: Name of the sky culture
-		N_("Navajo");
-		// TRANSLATORS: Name of the sky culture
-		N_("Norse");
-		// TRANSLATORS: Name of the sky culture
-		N_("Ojibwe");
-		// TRANSLATORS: Name of the sky culture
-		N_("Romanian");
-		// TRANSLATORS: Name of the sky culture
-		N_("Sami");
-		// TRANSLATORS: Name of the sky culture
-		N_("Sardinian");
-		// TRANSLATORS: Name of the sky culture
-		N_("Siberian");
-		// TRANSLATORS: Name of the sky culture
-		N_("Tukano");
-		// TRANSLATORS: Name of the sky culture
-		N_("Tupi-Guarani");
-		// TRANSLATORS: Name of the sky culture
-		N_("Tongan");
-		// TRANSLATORS: Name of the sky culture
-		N_("Western");
-		// TRANSLATORS: Name of the sky culture
-		N_("Western (H.A.Rey)");
-		// TRANSLATORS: Name of the sky culture
-		N_("Western (O.Hlad)");
-		// TRANSLATORS: Name of the sky culture
-		N_("Western (Sky & Telescope)");
-		// TRANSLATORS: Name of the sky culture
-		N_("Western (Sternenkarten)");
-		// TRANSLATORS: Name of the sky culture
-		N_("Northern Andes");
-		// TRANSLATORS: Name of the sky culture
-		N_("Babylonian (MUL.APIN)");
-		// TRANSLATORS: Name of the sky culture
-		N_("Babylonian (Seleucid)");
-		// TRANSLATORS: Name of the sky culture and landscape
-		N_("Armintxe Cave");
-		// TRANSLATORS: Name of the sky culture
-		N_("Vanuatu (Netwar)");
-		// TRANSLATORS: Name of the sky culture
-		N_("Zulu");
-		
-		// =====================================================================
-=======
->>>>>>> 080bcf78
+	
+		// =====================================================================
 		// Landscape names
 		// TRANSLATORS: Name of landscape
 		N_("Guereins");
