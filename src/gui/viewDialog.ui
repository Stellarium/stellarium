--- conflicted
+++ resolved
@@ -1,3235 +1,1649 @@
-<<<<<<< HEAD
-<?xml version="1.0" encoding="UTF-8"?>
-<ui version="4.0">
- <class>viewDialogForm</class>
- <widget class="QWidget" name="viewDialogForm">
-  <property name="geometry">
-   <rect>
-    <x>0</x>
-    <y>0</y>
-    <width>508</width>
-    <height>517</height>
-   </rect>
-  </property>
-  <property name="font">
-   <font/>
-  </property>
-  <property name="autoFillBackground">
-   <bool>false</bool>
-  </property>
-  <property name="styleSheet">
-   <string notr="true"/>
-  </property>
-  <layout class="QVBoxLayout">
-   <property name="spacing">
-    <number>0</number>
-   </property>
-   <property name="margin">
-    <number>0</number>
-   </property>
-   <item>
-    <widget class="BarFrame" name="TitleBar">
-     <property name="minimumSize">
-      <size>
-       <width>16</width>
-       <height>25</height>
-      </size>
-     </property>
-     <property name="maximumSize">
-      <size>
-       <width>16777215</width>
-       <height>25</height>
-      </size>
-     </property>
-     <property name="font">
-      <font/>
-     </property>
-     <property name="frameShape">
-      <enum>QFrame::StyledPanel</enum>
-     </property>
-     <layout class="QHBoxLayout">
-      <property name="leftMargin">
-       <number>0</number>
-      </property>
-      <property name="topMargin">
-       <number>0</number>
-      </property>
-      <property name="rightMargin">
-       <number>4</number>
-      </property>
-      <property name="bottomMargin">
-       <number>0</number>
-      </property>
-      <item>
-       <spacer name="horizontalSpacer_2">
-        <property name="orientation">
-         <enum>Qt::Horizontal</enum>
-        </property>
-        <property name="sizeHint" stdset="0">
-         <size>
-          <width>40</width>
-          <height>20</height>
-         </size>
-        </property>
-       </spacer>
-      </item>
-      <item>
-       <widget class="QLabel" name="stelWindowTitle">
-        <property name="palette">
-         <palette>
-          <active>
-           <colorrole role="WindowText">
-            <brush brushstyle="SolidPattern">
-             <color alpha="255">
-              <red>194</red>
-              <green>194</green>
-              <blue>195</blue>
-             </color>
-            </brush>
-           </colorrole>
-           <colorrole role="Text">
-            <brush brushstyle="SolidPattern">
-             <color alpha="255">
-              <red>194</red>
-              <green>194</green>
-              <blue>195</blue>
-             </color>
-            </brush>
-           </colorrole>
-          </active>
-          <inactive>
-           <colorrole role="WindowText">
-            <brush brushstyle="SolidPattern">
-             <color alpha="255">
-              <red>194</red>
-              <green>194</green>
-              <blue>195</blue>
-             </color>
-            </brush>
-           </colorrole>
-           <colorrole role="Text">
-            <brush brushstyle="SolidPattern">
-             <color alpha="255">
-              <red>194</red>
-              <green>194</green>
-              <blue>195</blue>
-             </color>
-            </brush>
-           </colorrole>
-          </inactive>
-          <disabled>
-           <colorrole role="WindowText">
-            <brush brushstyle="SolidPattern">
-             <color alpha="255">
-              <red>194</red>
-              <green>194</green>
-              <blue>195</blue>
-             </color>
-            </brush>
-           </colorrole>
-           <colorrole role="Text">
-            <brush brushstyle="SolidPattern">
-             <color alpha="255">
-              <red>194</red>
-              <green>194</green>
-              <blue>195</blue>
-             </color>
-            </brush>
-           </colorrole>
-          </disabled>
-         </palette>
-        </property>
-        <property name="font">
-         <font>
-          <weight>75</weight>
-          <italic>false</italic>
-          <bold>true</bold>
-         </font>
-        </property>
-        <property name="styleSheet">
-         <string notr="true"/>
-        </property>
-        <property name="frameShape">
-         <enum>QFrame::StyledPanel</enum>
-        </property>
-        <property name="lineWidth">
-         <number>0</number>
-        </property>
-        <property name="text">
-         <string>View</string>
-        </property>
-        <property name="indent">
-         <number>-1</number>
-        </property>
-       </widget>
-      </item>
-      <item>
-       <spacer name="horizontalSpacer_3">
-        <property name="orientation">
-         <enum>Qt::Horizontal</enum>
-        </property>
-        <property name="sizeHint" stdset="0">
-         <size>
-          <width>40</width>
-          <height>20</height>
-         </size>
-        </property>
-       </spacer>
-      </item>
-      <item>
-       <widget class="QPushButton" name="closeStelWindow">
-        <property name="sizePolicy">
-         <sizepolicy hsizetype="Fixed" vsizetype="Fixed">
-          <horstretch>0</horstretch>
-          <verstretch>0</verstretch>
-         </sizepolicy>
-        </property>
-        <property name="minimumSize">
-         <size>
-          <width>16</width>
-          <height>16</height>
-         </size>
-        </property>
-        <property name="maximumSize">
-         <size>
-          <width>16</width>
-          <height>16</height>
-         </size>
-        </property>
-        <property name="focusPolicy">
-         <enum>Qt::NoFocus</enum>
-        </property>
-        <property name="contextMenuPolicy">
-         <enum>Qt::DefaultContextMenu</enum>
-        </property>
-        <property name="text">
-         <string/>
-        </property>
-       </widget>
-      </item>
-     </layout>
-    </widget>
-   </item>
-   <item>
-    <widget class="QFrame" name="viewContent">
-     <property name="frameShape">
-      <enum>QFrame::StyledPanel</enum>
-     </property>
-     <layout class="QVBoxLayout" name="verticalLayout_5">
-      <property name="spacing">
-       <number>0</number>
-      </property>
-      <property name="margin">
-       <number>0</number>
-      </property>
-      <item>
-       <widget class="QListWidget" name="stackListWidget">
-        <property name="minimumSize">
-         <size>
-          <width>0</width>
-          <height>74</height>
-         </size>
-        </property>
-        <property name="maximumSize">
-         <size>
-          <width>16777215</width>
-          <height>74</height>
-         </size>
-        </property>
-        <property name="focusPolicy">
-         <enum>Qt::NoFocus</enum>
-        </property>
-        <property name="verticalScrollBarPolicy">
-         <enum>Qt::ScrollBarAlwaysOff</enum>
-        </property>
-        <property name="horizontalScrollBarPolicy">
-         <enum>Qt::ScrollBarAlwaysOff</enum>
-        </property>
-        <property name="selectionMode">
-         <enum>QAbstractItemView::SingleSelection</enum>
-        </property>
-        <property name="iconSize">
-         <size>
-          <width>50</width>
-          <height>50</height>
-         </size>
-        </property>
-        <property name="movement">
-         <enum>QListView::Static</enum>
-        </property>
-        <property name="flow">
-         <enum>QListView::LeftToRight</enum>
-        </property>
-        <property name="isWrapping" stdset="0">
-         <bool>false</bool>
-        </property>
-        <property name="resizeMode">
-         <enum>QListView::Adjust</enum>
-        </property>
-        <property name="layoutMode">
-         <enum>QListView::SinglePass</enum>
-        </property>
-        <property name="spacing">
-         <number>0</number>
-        </property>
-        <property name="viewMode">
-         <enum>QListView::IconMode</enum>
-        </property>
-        <property name="uniformItemSizes">
-         <bool>false</bool>
-        </property>
-        <property name="wordWrap">
-         <bool>false</bool>
-        </property>
-        <property name="selectionRectVisible">
-         <bool>false</bool>
-        </property>
-        <item>
-         <property name="text">
-          <string>Sky</string>
-         </property>
-         <property name="icon">
-          <iconset>
-           <normalon>:/graphicGui/tabicon-sky.png</normalon>
-          </iconset>
-         </property>
-        </item>
-        <item>
-         <property name="text">
-          <string>Markings</string>
-         </property>
-         <property name="icon">
-          <iconset>
-           <normalon>:/graphicGui/tabicon-markings.png</normalon>
-          </iconset>
-         </property>
-        </item>
-        <item>
-         <property name="text">
-          <string>Landscape</string>
-         </property>
-         <property name="icon">
-          <iconset>
-           <normalon>:/graphicGui/tabicon-landscape.png</normalon>
-          </iconset>
-         </property>
-        </item>
-        <item>
-         <property name="text">
-          <string>Starlore</string>
-         </property>
-         <property name="icon">
-          <iconset>
-           <normalon>:/graphicGui/tabicon-starlore.png</normalon>
-          </iconset>
-         </property>
-        </item>
-       </widget>
-      </item>
-      <item>
-       <widget class="QStackedWidget" name="stackedWidget">
-        <property name="currentIndex">
-         <number>3</number>
-        </property>
-        <widget class="QWidget" name="page">
-         <layout class="QGridLayout" name="gridLayout">
-          <property name="margin">
-           <number>0</number>
-          </property>
-          <property name="spacing">
-           <number>0</number>
-          </property>
-          <item row="0" column="0">
-           <widget class="QGroupBox" name="starGroupBox">
-            <property name="font">
-             <font>
-              <pointsize>10</pointsize>
-              <weight>50</weight>
-              <bold>false</bold>
-             </font>
-            </property>
-            <property name="title">
-             <string>Stars</string>
-            </property>
-            <property name="alignment">
-             <set>Qt::AlignLeading</set>
-            </property>
-            <property name="flat">
-             <bool>false</bool>
-            </property>
-            <property name="checkable">
-             <bool>false</bool>
-            </property>
-            <property name="checked">
-             <bool>false</bool>
-            </property>
-            <layout class="QVBoxLayout" name="verticalLayout">
-             <property name="margin">
-              <number>0</number>
-             </property>
-             <item>
-              <widget class="QFrame" name="frame_2">
-               <property name="frameShape">
-                <enum>QFrame::StyledPanel</enum>
-               </property>
-               <layout class="QHBoxLayout" name="horizontalLayout_2">
-                <property name="margin">
-                 <number>0</number>
-                </property>
-                <item>
-                 <widget class="QLabel" name="label_5">
-                  <property name="sizePolicy">
-                   <sizepolicy hsizetype="Minimum" vsizetype="Preferred">
-                    <horstretch>0</horstretch>
-                    <verstretch>0</verstretch>
-                   </sizepolicy>
-                  </property>
-                  <property name="maximumSize">
-                   <size>
-                    <width>16777215</width>
-                    <height>16777215</height>
-                   </size>
-                  </property>
-                  <property name="text">
-                   <string>Absolute scale:</string>
-                  </property>
-                 </widget>
-                </item>
-                <item>
-                 <widget class="QDoubleSpinBox" name="starScaleRadiusDoubleSpinBox">
-                  <property name="sizePolicy">
-                   <sizepolicy hsizetype="Minimum" vsizetype="Fixed">
-                    <horstretch>0</horstretch>
-                    <verstretch>0</verstretch>
-                   </sizepolicy>
-                  </property>
-                  <property name="minimumSize">
-                   <size>
-                    <width>0</width>
-                    <height>0</height>
-                   </size>
-                  </property>
-                  <property name="maximumSize">
-                   <size>
-                    <width>70</width>
-                    <height>16777215</height>
-                   </size>
-                  </property>
-                  <property name="alignment">
-                   <set>Qt::AlignCenter</set>
-                  </property>
-                  <property name="decimals">
-                   <number>1</number>
-                  </property>
-                  <property name="maximum">
-                   <double>9.000000000000000</double>
-                  </property>
-                  <property name="singleStep">
-                   <double>0.100000000000000</double>
-                  </property>
-                  <property name="value">
-                   <double>1.000000000000000</double>
-                  </property>
-                 </widget>
-                </item>
-               </layout>
-              </widget>
-             </item>
-             <item>
-              <widget class="QFrame" name="frame_3">
-               <property name="frameShape">
-                <enum>QFrame::StyledPanel</enum>
-               </property>
-               <layout class="QHBoxLayout" name="horizontalLayout_3">
-                <property name="margin">
-                 <number>0</number>
-                </property>
-                <item>
-                 <widget class="QLabel" name="label_7">
-                  <property name="sizePolicy">
-                   <sizepolicy hsizetype="Minimum" vsizetype="Preferred">
-                    <horstretch>0</horstretch>
-                    <verstretch>0</verstretch>
-                   </sizepolicy>
-                  </property>
-                  <property name="minimumSize">
-                   <size>
-                    <width>0</width>
-                    <height>0</height>
-                   </size>
-                  </property>
-                  <property name="maximumSize">
-                   <size>
-                    <width>16777215</width>
-                    <height>16777215</height>
-                   </size>
-                  </property>
-                  <property name="text">
-                   <string>Relative scale:</string>
-                  </property>
-                 </widget>
-                </item>
-                <item>
-                 <widget class="QDoubleSpinBox" name="starRelativeScaleDoubleSpinBox">
-                  <property name="sizePolicy">
-                   <sizepolicy hsizetype="Minimum" vsizetype="Fixed">
-                    <horstretch>0</horstretch>
-                    <verstretch>0</verstretch>
-                   </sizepolicy>
-                  </property>
-                  <property name="minimumSize">
-                   <size>
-                    <width>0</width>
-                    <height>0</height>
-                   </size>
-                  </property>
-                  <property name="maximumSize">
-                   <size>
-                    <width>70</width>
-                    <height>16777215</height>
-                   </size>
-                  </property>
-                  <property name="frame">
-                   <bool>true</bool>
-                  </property>
-                  <property name="alignment">
-                   <set>Qt::AlignCenter</set>
-                  </property>
-                  <property name="buttonSymbols">
-                   <enum>QAbstractSpinBox::UpDownArrows</enum>
-                  </property>
-                  <property name="decimals">
-                   <number>2</number>
-                  </property>
-                  <property name="minimum">
-                   <double>0.250000000000000</double>
-                  </property>
-                  <property name="maximum">
-                   <double>5.000000000000000</double>
-                  </property>
-                  <property name="singleStep">
-                   <double>0.050000000000000</double>
-                  </property>
-                  <property name="value">
-                   <double>1.000000000000000</double>
-                  </property>
-                 </widget>
-                </item>
-               </layout>
-              </widget>
-             </item>
-             <item>
-              <widget class="QFrame" name="frame_12">
-               <property name="frameShape">
-                <enum>QFrame::StyledPanel</enum>
-               </property>
-               <layout class="QHBoxLayout" name="horizontalLayout_9">
-                <property name="margin">
-                 <number>0</number>
-                </property>
-                <item>
-                 <widget class="QCheckBox" name="starTwinkleCheckBox">
-                  <property name="text">
-                   <string>Twinkle:</string>
-                  </property>
-                  <property name="checked">
-                   <bool>true</bool>
-                  </property>
-                 </widget>
-                </item>
-                <item>
-                 <widget class="QDoubleSpinBox" name="starTwinkleAmountDoubleSpinBox">
-                  <property name="maximumSize">
-                   <size>
-                    <width>70</width>
-                    <height>16777215</height>
-                   </size>
-                  </property>
-                  <property name="alignment">
-                   <set>Qt::AlignCenter</set>
-                  </property>
-                  <property name="decimals">
-                   <number>1</number>
-                  </property>
-                  <property name="maximum">
-                   <double>1.500000000000000</double>
-                  </property>
-                  <property name="singleStep">
-                   <double>0.100000000000000</double>
-                  </property>
-                 </widget>
-                </item>
-               </layout>
-              </widget>
-             </item>
-             <item>
-              <widget class="QCheckBox" name="adaptationCheckbox">
-               <property name="toolTip">
-                <string>Dim faint stars when a very bright object is visible</string>
-               </property>
-               <property name="text">
-                <string>Dynamic eye adaptation</string>
-               </property>
-               <property name="checked">
-                <bool>false</bool>
-               </property>
-              </widget>
-             </item>
-            </layout>
-           </widget>
-          </item>
-          <item row="0" column="1">
-           <widget class="QGroupBox" name="planetsGroupBox">
-            <property name="font">
-             <font>
-              <pointsize>10</pointsize>
-              <weight>50</weight>
-              <bold>false</bold>
-             </font>
-            </property>
-            <property name="title">
-             <string>Planets and satellites</string>
-            </property>
-            <property name="checkable">
-             <bool>false</bool>
-            </property>
-            <layout class="QVBoxLayout" name="verticalLayout_2">
-             <property name="margin">
-              <number>0</number>
-             </property>
-             <item>
-              <widget class="QCheckBox" name="showPlanetCheckBox">
-               <property name="text">
-                <string>Show planets</string>
-               </property>
-               <property name="checked">
-                <bool>true</bool>
-               </property>
-              </widget>
-             </item>
-             <item>
-              <widget class="QCheckBox" name="planetMarkerCheckBox">
-               <property name="text">
-                <string>Show planet markers</string>
-               </property>
-              </widget>
-             </item>
-             <item>
-              <widget class="QCheckBox" name="planetOrbitCheckBox">
-               <property name="sizePolicy">
-                <sizepolicy hsizetype="Minimum" vsizetype="Fixed">
-                 <horstretch>0</horstretch>
-                 <verstretch>0</verstretch>
-                </sizepolicy>
-               </property>
-               <property name="text">
-                <string>Show planet orbits</string>
-               </property>
-              </widget>
-             </item>
-             <item>
-              <widget class="QCheckBox" name="planetLightSpeedCheckBox">
-               <property name="text">
-                <string>Simulate light speed</string>
-               </property>
-              </widget>
-             </item>
-             <item>
-              <widget class="QCheckBox" name="planetScaleMoonCheckBox">
-               <property name="text">
-                <string>Scale Moon</string>
-               </property>
-              </widget>
-             </item>
-            </layout>
-           </widget>
-          </item>
-          <item row="1" column="0">
-           <widget class="QGroupBox" name="atmosphereGroupBox">
-            <property name="title">
-             <string>Atmosphere</string>
-            </property>
-            <layout class="QVBoxLayout" name="verticalLayout_3">
-             <property name="margin">
-              <number>0</number>
-             </property>
-             <item>
-              <widget class="QCheckBox" name="showAtmosphereCheckBox">
-               <property name="text">
-                <string>Show atmosphere</string>
-               </property>
-              </widget>
-             </item>
-             <item>
-              <layout class="QHBoxLayout" name="_2">
-               <item>
-                <widget class="QLabel" name="label_4">
-                 <property name="text">
-                  <string>Light pollution: </string>
-                 </property>
-                </widget>
-               </item>
-               <item>
-                <widget class="QSpinBox" name="lightPollutionSpinBox">
-                 <property name="minimum">
-                  <number>1</number>
-                 </property>
-                 <property name="maximum">
-                  <number>9</number>
-                 </property>
-                 <property name="value">
-                  <number>1</number>
-                 </property>
-                </widget>
-               </item>
-              </layout>
-             </item>
-             <item>
-              <spacer name="verticalSpacer_2">
-               <property name="orientation">
-                <enum>Qt::Vertical</enum>
-               </property>
-               <property name="sizeType">
-                <enum>QSizePolicy::Expanding</enum>
-               </property>
-               <property name="sizeHint" stdset="0">
-                <size>
-                 <width>20</width>
-                 <height>0</height>
-                </size>
-               </property>
-              </spacer>
-             </item>
-            </layout>
-           </widget>
-          </item>
-          <item row="1" column="1">
-           <widget class="QGroupBox" name="labelsGroupBox">
-            <property name="sizePolicy">
-             <sizepolicy hsizetype="Preferred" vsizetype="Expanding">
-              <horstretch>0</horstretch>
-              <verstretch>0</verstretch>
-             </sizepolicy>
-            </property>
-            <property name="minimumSize">
-             <size>
-              <width>0</width>
-              <height>150</height>
-             </size>
-            </property>
-            <property name="font">
-             <font>
-              <pointsize>10</pointsize>
-              <weight>50</weight>
-              <bold>false</bold>
-             </font>
-            </property>
-            <property name="title">
-             <string>Labels and Markers</string>
-            </property>
-            <property name="checkable">
-             <bool>false</bool>
-            </property>
-            <layout class="QGridLayout" name="gridLayoutx">
-             <property name="margin">
-              <number>0</number>
-             </property>
-             <item row="0" column="0">
-              <widget class="QCheckBox" name="starLabelCheckBox">
-               <property name="text">
-                <string>Stars</string>
-               </property>
-              </widget>
-             </item>
-             <item row="0" column="1">
-              <widget class="QSlider" name="starsLabelsHorizontalSlider">
-               <property name="sizePolicy">
-                <sizepolicy hsizetype="Preferred" vsizetype="Fixed">
-                 <horstretch>0</horstretch>
-                 <verstretch>0</verstretch>
-                </sizepolicy>
-               </property>
-               <property name="value">
-                <number>33</number>
-               </property>
-               <property name="orientation">
-                <enum>Qt::Horizontal</enum>
-               </property>
-              </widget>
-             </item>
-             <item row="1" column="0">
-              <widget class="QCheckBox" name="nebulaLabelCheckBox">
-               <property name="text">
-                <string>Nebulas</string>
-               </property>
-              </widget>
-             </item>
-             <item row="1" column="1">
-              <widget class="QSlider" name="nebulasLabelsHorizontalSlider">
-               <property name="sizePolicy">
-                <sizepolicy hsizetype="Preferred" vsizetype="Fixed">
-                 <horstretch>0</horstretch>
-                 <verstretch>0</verstretch>
-                </sizepolicy>
-               </property>
-               <property name="value">
-                <number>33</number>
-               </property>
-               <property name="orientation">
-                <enum>Qt::Horizontal</enum>
-               </property>
-              </widget>
-             </item>
-             <item row="2" column="0">
-              <widget class="QCheckBox" name="planetLabelCheckBox">
-               <property name="text">
-                <string>Planets</string>
-               </property>
-              </widget>
-             </item>
-             <item row="2" column="1">
-              <widget class="QSlider" name="planetsLabelsHorizontalSlider">
-               <property name="sizePolicy">
-                <sizepolicy hsizetype="Preferred" vsizetype="Fixed">
-                 <horstretch>0</horstretch>
-                 <verstretch>0</verstretch>
-                </sizepolicy>
-               </property>
-               <property name="value">
-                <number>33</number>
-               </property>
-               <property name="orientation">
-                <enum>Qt::Horizontal</enum>
-               </property>
-              </widget>
-             </item>
-             <item row="3" column="1">
-              <spacer name="horizontalSpacer_4">
-               <property name="orientation">
-                <enum>Qt::Horizontal</enum>
-               </property>
-               <property name="sizeType">
-                <enum>QSizePolicy::Preferred</enum>
-               </property>
-               <property name="sizeHint" stdset="0">
-                <size>
-                 <width>180</width>
-                 <height>0</height>
-                </size>
-               </property>
-              </spacer>
-             </item>
-             <item row="3" column="0">
-              <spacer name="horizontalSpacer_5">
-               <property name="orientation">
-                <enum>Qt::Horizontal</enum>
-               </property>
-               <property name="sizeType">
-                <enum>QSizePolicy::Minimum</enum>
-               </property>
-               <property name="sizeHint" stdset="0">
-                <size>
-                 <width>40</width>
-                 <height>0</height>
-                </size>
-               </property>
-              </spacer>
-             </item>
-            </layout>
-           </widget>
-          </item>
-          <item row="2" column="0" colspan="2">
-           <widget class="QGroupBox" name="shootingStarsGroupBox">
-            <property name="sizePolicy">
-             <sizepolicy hsizetype="Preferred" vsizetype="Preferred">
-              <horstretch>0</horstretch>
-              <verstretch>0</verstretch>
-             </sizepolicy>
-            </property>
-            <property name="font">
-             <font>
-              <pointsize>10</pointsize>
-              <weight>50</weight>
-              <bold>false</bold>
-             </font>
-            </property>
-            <property name="title">
-             <string>Shooting Stars</string>
-            </property>
-            <property name="checkable">
-             <bool>false</bool>
-            </property>
-            <layout class="QHBoxLayout" name="horizontalLayout_6">
-             <property name="margin">
-              <number>0</number>
-             </property>
-             <item>
-              <widget class="QFrame" name="frame_9">
-               <property name="frameShape">
-                <enum>QFrame::StyledPanel</enum>
-               </property>
-               <layout class="QVBoxLayout" name="verticalLayout_4">
-                <property name="margin">
-                 <number>0</number>
-                </property>
-                <item>
-                 <widget class="QLabel" name="label_14">
-                  <property name="text">
-                   <string>Hourly zenith rate:</string>
-                  </property>
-                  <property name="textFormat">
-                   <enum>Qt::PlainText</enum>
-                  </property>
-                  <property name="alignment">
-                   <set>Qt::AlignLeading|Qt::AlignLeft|Qt::AlignTop</set>
-                  </property>
-                 </widget>
-                </item>
-               </layout>
-              </widget>
-             </item>
-             <item>
-              <widget class="QFrame" name="frame_11">
-               <property name="frameShape">
-                <enum>QFrame::StyledPanel</enum>
-               </property>
-               <layout class="QVBoxLayout" name="verticalLayout_9">
-                <property name="margin">
-                 <number>0</number>
-                </property>
-                <item>
-                 <widget class="QFrame" name="frame_8">
-                  <property name="frameShape">
-                   <enum>QFrame::StyledPanel</enum>
-                  </property>
-                  <layout class="QHBoxLayout" name="horizontalLayout_7">
-                   <property name="margin">
-                    <number>0</number>
-                   </property>
-                   <item>
-                    <widget class="QRadioButton" name="zhrNone">
-                     <property name="text">
-                      <string>0</string>
-                     </property>
-                    </widget>
-                   </item>
-                   <item>
-                    <widget class="QRadioButton" name="zhr10">
-                     <property name="text">
-                      <string>10</string>
-                     </property>
-                     <property name="checked">
-                      <bool>true</bool>
-                     </property>
-                    </widget>
-                   </item>
-                   <item>
-                    <widget class="QRadioButton" name="zhr80">
-                     <property name="text">
-                      <string>80</string>
-                     </property>
-                    </widget>
-                   </item>
-                   <item>
-                    <widget class="QRadioButton" name="zhr10000">
-                     <property name="text">
-                      <string>10000</string>
-                     </property>
-                    </widget>
-                   </item>
-                   <item>
-                    <widget class="QRadioButton" name="zhr144000">
-                     <property name="text">
-                      <string>144000</string>
-                     </property>
-                    </widget>
-                   </item>
-                  </layout>
-                 </widget>
-                </item>
-                <item>
-                 <widget class="QLabel" name="zhrLabel">
-                  <property name="text">
-                   <string/>
-                  </property>
-                  <property name="textFormat">
-                   <enum>Qt::RichText</enum>
-                  </property>
-                  <property name="scaledContents">
-                   <bool>false</bool>
-                  </property>
-                 </widget>
-                </item>
-               </layout>
-              </widget>
-             </item>
-             <item>
-              <spacer name="horizontalSpacer">
-               <property name="orientation">
-                <enum>Qt::Horizontal</enum>
-               </property>
-               <property name="sizeHint" stdset="0">
-                <size>
-                 <width>40</width>
-                 <height>20</height>
-                </size>
-               </property>
-              </spacer>
-             </item>
-            </layout>
-           </widget>
-          </item>
-         </layout>
-        </widget>
-        <widget class="QWidget" name="page_2">
-         <layout class="QGridLayout" name="gridLayout_2">
-          <property name="margin">
-           <number>0</number>
-          </property>
-          <property name="spacing">
-           <number>0</number>
-          </property>
-          <item row="0" column="0">
-           <widget class="QGroupBox" name="celestialSphereGroupBox">
-            <property name="font">
-             <font>
-              <pointsize>10</pointsize>
-              <weight>50</weight>
-              <bold>false</bold>
-             </font>
-            </property>
-            <property name="title">
-             <string>Celestial Sphere</string>
-            </property>
-            <property name="checkable">
-             <bool>false</bool>
-            </property>
-            <layout class="QVBoxLayout" name="verticalLayout_10">
-             <property name="margin">
-              <number>0</number>
-             </property>
-             <item>
-              <widget class="QCheckBox" name="showEquatorialGridCheckBox">
-               <property name="text">
-                <string>Equatorial grid</string>
-               </property>
-              </widget>
-             </item>
-             <item>
-              <widget class="QCheckBox" name="showEquatorialJ2000GridCheckBox">
-               <property name="text">
-                <string>Equatorial J2000 grid</string>
-               </property>
-              </widget>
-             </item>
-             <item>
-              <widget class="QCheckBox" name="showAzimuthalGridCheckBox">
-               <property name="text">
-                <string>Azimuthal grid</string>
-               </property>
-              </widget>
-             </item>
-             <item>
-              <widget class="QCheckBox" name="showEquatorLineCheckBox">
-               <property name="text">
-                <string>Equator line</string>
-               </property>
-              </widget>
-             </item>
-             <item>
-              <widget class="QCheckBox" name="showMeridianLineCheckBox">
-               <property name="text">
-                <string>Meridian line</string>
-               </property>
-              </widget>
-             </item>
-             <item>
-              <widget class="QCheckBox" name="showEclipticLineCheckBox">
-               <property name="text">
-                <string>Ecliptic line</string>
-               </property>
-              </widget>
-             </item>
-             <item>
-              <widget class="QCheckBox" name="showCardinalPointsCheckBox">
-               <property name="text">
-                <string>Cardinal points</string>
-               </property>
-              </widget>
-             </item>
-            </layout>
-           </widget>
-          </item>
-          <item row="0" column="1">
-           <widget class="QGroupBox" name="constellationGroupBox">
-            <property name="font">
-             <font>
-              <pointsize>10</pointsize>
-              <weight>50</weight>
-              <bold>false</bold>
-             </font>
-            </property>
-            <property name="title">
-             <string>Constellations</string>
-            </property>
-            <property name="checkable">
-             <bool>false</bool>
-            </property>
-            <layout class="QVBoxLayout" name="verticalLayout_11">
-             <property name="margin">
-              <number>0</number>
-             </property>
-             <item>
-              <widget class="QCheckBox" name="showConstellationLinesCheckBox">
-               <property name="text">
-                <string>Show lines</string>
-               </property>
-              </widget>
-             </item>
-             <item>
-              <widget class="QCheckBox" name="showConstellationLabelsCheckBox">
-               <property name="text">
-                <string>Show labels</string>
-               </property>
-              </widget>
-             </item>
-             <item>
-              <widget class="QCheckBox" name="showConstellationBoundariesCheckBox">
-               <property name="text">
-                <string>Show boundaries</string>
-               </property>
-              </widget>
-             </item>
-             <item>
-              <widget class="QCheckBox" name="showConstellationArtCheckBox">
-               <property name="text">
-                <string>Show art</string>
-               </property>
-              </widget>
-             </item>
-             <item>
-              <layout class="QHBoxLayout">
-               <property name="spacing">
-                <number>0</number>
-               </property>
-               <item>
-                <widget class="QLabel" name="label_6">
-                 <property name="text">
-                  <string>Art brightness: </string>
-                 </property>
-                </widget>
-               </item>
-               <item>
-                <widget class="QDoubleSpinBox" name="constellationArtBrightnessSpinBox">
-                 <property name="maximum">
-                  <double>1.000000000000000</double>
-                 </property>
-                 <property name="singleStep">
-                  <double>0.050000000000000</double>
-                 </property>
-                </widget>
-               </item>
-              </layout>
-             </item>
-             <item>
-              <spacer name="verticalSpacer_3">
-               <property name="orientation">
-                <enum>Qt::Vertical</enum>
-               </property>
-               <property name="sizeHint" stdset="0">
-                <size>
-                 <width>20</width>
-                 <height>5</height>
-                </size>
-               </property>
-              </spacer>
-             </item>
-            </layout>
-           </widget>
-          </item>
-          <item row="1" column="0" colspan="2">
-           <widget class="QGroupBox" name="setProjectionGroupBox">
-            <property name="sizePolicy">
-             <sizepolicy hsizetype="Preferred" vsizetype="Expanding">
-              <horstretch>0</horstretch>
-              <verstretch>0</verstretch>
-             </sizepolicy>
-            </property>
-            <property name="minimumSize">
-             <size>
-              <width>0</width>
-              <height>150</height>
-             </size>
-            </property>
-            <property name="font">
-             <font>
-              <pointsize>10</pointsize>
-              <weight>50</weight>
-              <bold>false</bold>
-             </font>
-            </property>
-            <property name="title">
-             <string>Projection</string>
-            </property>
-            <property name="checkable">
-             <bool>false</bool>
-            </property>
-            <layout class="QHBoxLayout" name="horizontalLayout_10">
-             <property name="margin">
-              <number>0</number>
-             </property>
-             <item>
-              <widget class="QListWidget" name="projectionListWidget">
-               <property name="sizePolicy">
-                <sizepolicy hsizetype="Preferred" vsizetype="Expanding">
-                 <horstretch>0</horstretch>
-                 <verstretch>0</verstretch>
-                </sizepolicy>
-               </property>
-               <property name="minimumSize">
-                <size>
-                 <width>120</width>
-                 <height>0</height>
-                </size>
-               </property>
-               <property name="maximumSize">
-                <size>
-                 <width>180</width>
-                 <height>16777215</height>
-                </size>
-               </property>
-               <property name="focusPolicy">
-                <enum>Qt::NoFocus</enum>
-               </property>
-               <property name="verticalScrollBarPolicy">
-                <enum>Qt::ScrollBarAsNeeded</enum>
-               </property>
-               <property name="horizontalScrollBarPolicy">
-                <enum>Qt::ScrollBarAlwaysOff</enum>
-               </property>
-              </widget>
-             </item>
-             <item>
-              <widget class="QTextBrowser" name="projectionTextBrowser">
-               <property name="openExternalLinks">
-                <bool>true</bool>
-               </property>
-              </widget>
-             </item>
-            </layout>
-           </widget>
-          </item>
-         </layout>
-        </widget>
-        <widget class="QWidget" name="page_3">
-         <layout class="QGridLayout" name="gridLayout_3">
-          <property name="margin">
-           <number>0</number>
-          </property>
-          <property name="spacing">
-           <number>0</number>
-          </property>
-          <item row="0" column="0" rowspan="4">
-           <widget class="QListWidget" name="landscapesListWidget">
-            <property name="sizePolicy">
-             <sizepolicy hsizetype="Preferred" vsizetype="Expanding">
-              <horstretch>0</horstretch>
-              <verstretch>0</verstretch>
-             </sizepolicy>
-            </property>
-            <property name="minimumSize">
-             <size>
-              <width>180</width>
-              <height>0</height>
-             </size>
-            </property>
-            <property name="maximumSize">
-             <size>
-              <width>120</width>
-              <height>16777215</height>
-             </size>
-            </property>
-            <property name="focusPolicy">
-             <enum>Qt::NoFocus</enum>
-            </property>
-            <property name="horizontalScrollBarPolicy">
-             <enum>Qt::ScrollBarAlwaysOff</enum>
-            </property>
-           </widget>
-          </item>
-          <item row="0" column="1">
-           <widget class="QTextBrowser" name="landscapeTextBrowser">
-            <property name="enabled">
-             <bool>true</bool>
-            </property>
-            <property name="sizePolicy">
-             <sizepolicy hsizetype="Expanding" vsizetype="Expanding">
-              <horstretch>0</horstretch>
-              <verstretch>0</verstretch>
-             </sizepolicy>
-            </property>
-            <property name="font">
-             <font>
-              <pointsize>10</pointsize>
-             </font>
-            </property>
-            <property name="frameShape">
-             <enum>QFrame::StyledPanel</enum>
-            </property>
-            <property name="lineWidth">
-             <number>1</number>
-            </property>
-            <property name="verticalScrollBarPolicy">
-             <enum>Qt::ScrollBarAsNeeded</enum>
-            </property>
-            <property name="horizontalScrollBarPolicy">
-             <enum>Qt::ScrollBarAlwaysOff</enum>
-            </property>
-            <property name="openExternalLinks">
-             <bool>true</bool>
-            </property>
-           </widget>
-          </item>
-          <item row="2" column="1">
-           <widget class="QPushButton" name="pushButtonAddRemoveLandscapes">
-            <property name="minimumSize">
-             <size>
-              <width>0</width>
-              <height>37</height>
-             </size>
-            </property>
-            <property name="styleSheet">
-             <string notr="true">margin-left: 10px; margin-right: 10px; margin-bottom:10px;</string>
-            </property>
-            <property name="text">
-             <string>Add/remove landscapes...</string>
-            </property>
-           </widget>
-          </item>
-          <item row="1" column="1">
-           <widget class="QGroupBox" name="landscapeOptionsGroupBox">
-            <property name="sizePolicy">
-             <sizepolicy hsizetype="Preferred" vsizetype="Minimum">
-              <horstretch>0</horstretch>
-              <verstretch>0</verstretch>
-             </sizepolicy>
-            </property>
-            <property name="font">
-             <font>
-              <pointsize>10</pointsize>
-              <weight>50</weight>
-              <bold>false</bold>
-             </font>
-            </property>
-            <property name="title">
-             <string>Options</string>
-            </property>
-            <property name="checkable">
-             <bool>false</bool>
-            </property>
-            <layout class="QGridLayout">
-             <property name="margin">
-              <number>0</number>
-             </property>
-             <item row="0" column="0">
-              <widget class="QCheckBox" name="showGroundCheckBox">
-               <property name="text">
-                <string>Show ground</string>
-               </property>
-              </widget>
-             </item>
-             <item row="1" column="0">
-              <widget class="QCheckBox" name="showFogCheckBox">
-               <property name="text">
-                <string>Show fog</string>
-               </property>
-              </widget>
-             </item>
-             <item row="2" column="0">
-              <widget class="QCheckBox" name="landscapePositionCheckBox">
-               <property name="text">
-                <string>Use associated planet and position</string>
-               </property>
-              </widget>
-             </item>
-             <item row="3" column="0">
-              <widget class="QCheckBox" name="useAsDefaultLandscapeCheckBox">
-               <property name="text">
-                <string>Use this landscape as default</string>
-               </property>
-              </widget>
-             </item>
-            </layout>
-           </widget>
-          </item>
-         </layout>
-        </widget>
-        <widget class="QWidget" name="page_4">
-         <layout class="QGridLayout" name="gridLayout_4">
-          <property name="margin">
-           <number>0</number>
-          </property>
-          <property name="spacing">
-           <number>0</number>
-          </property>
-          <item row="0" column="0" rowspan="2">
-           <widget class="QListWidget" name="culturesListWidget">
-            <property name="sizePolicy">
-             <sizepolicy hsizetype="Preferred" vsizetype="Expanding">
-              <horstretch>100</horstretch>
-              <verstretch>0</verstretch>
-             </sizepolicy>
-            </property>
-            <property name="minimumSize">
-             <size>
-              <width>180</width>
-              <height>0</height>
-             </size>
-            </property>
-            <property name="maximumSize">
-             <size>
-              <width>120</width>
-              <height>16777213</height>
-             </size>
-            </property>
-            <property name="focusPolicy">
-             <enum>Qt::NoFocus</enum>
-            </property>
-            <property name="horizontalScrollBarPolicy">
-             <enum>Qt::ScrollBarAlwaysOff</enum>
-            </property>
-            <property name="selectionRectVisible">
-             <bool>false</bool>
-            </property>
-           </widget>
-          </item>
-          <item row="0" column="1">
-           <widget class="QTextBrowser" name="skyCultureTextBrowser">
-            <property name="sizePolicy">
-             <sizepolicy hsizetype="Expanding" vsizetype="Expanding">
-              <horstretch>0</horstretch>
-              <verstretch>0</verstretch>
-             </sizepolicy>
-            </property>
-            <property name="minimumSize">
-             <size>
-              <width>0</width>
-              <height>0</height>
-             </size>
-            </property>
-            <property name="font">
-             <font>
-              <pointsize>10</pointsize>
-             </font>
-            </property>
-            <property name="frameShape">
-             <enum>QFrame::StyledPanel</enum>
-            </property>
-            <property name="verticalScrollBarPolicy">
-             <enum>Qt::ScrollBarAsNeeded</enum>
-            </property>
-            <property name="horizontalScrollBarPolicy">
-             <enum>Qt::ScrollBarAlwaysOff</enum>
-            </property>
-            <property name="openExternalLinks">
-             <bool>true</bool>
-            </property>
-           </widget>
-          </item>
-          <item row="1" column="1">
-           <widget class="QGroupBox" name="starloreOptionsgroupBox">
-            <property name="enabled">
-             <bool>true</bool>
-            </property>
-            <property name="sizePolicy">
-             <sizepolicy hsizetype="Expanding" vsizetype="Minimum">
-              <horstretch>0</horstretch>
-              <verstretch>0</verstretch>
-             </sizepolicy>
-            </property>
-            <property name="minimumSize">
-             <size>
-              <width>0</width>
-              <height>0</height>
-             </size>
-            </property>
-            <property name="font">
-             <font>
-              <pointsize>10</pointsize>
-              <weight>50</weight>
-              <bold>false</bold>
-             </font>
-            </property>
-            <property name="title">
-             <string>Options</string>
-            </property>
-            <layout class="QVBoxLayout" name="verticalLayout_8">
-             <property name="margin">
-              <number>0</number>
-             </property>
-             <item>
-              <widget class="QCheckBox" name="useAsDefaultSkyCultureCheckBox">
-               <property name="text">
-                <string>Use this sky culture as default</string>
-               </property>
-              </widget>
-             </item>
-            </layout>
-           </widget>
-          </item>
-         </layout>
-        </widget>
-        <widget class="QWidget" name="page_5">
-         <layout class="QVBoxLayout" name="verticalLayout_12">
-          <property name="spacing">
-           <number>0</number>
-          </property>
-          <property name="margin">
-           <number>0</number>
-          </property>
-          <item>
-           <widget class="QFrame" name="frame_13">
-            <property name="frameShape">
-             <enum>QFrame::StyledPanel</enum>
-            </property>
-            <property name="frameShadow">
-             <enum>QFrame::Raised</enum>
-            </property>
-            <layout class="QHBoxLayout" name="horizontalLayout_4">
-             <property name="spacing">
-              <number>0</number>
-             </property>
-             <property name="margin">
-              <number>0</number>
-             </property>
-             <item>
-              <layout class="QVBoxLayout" name="verticalLayout_6">
-               <property name="spacing">
-                <number>0</number>
-               </property>
-               <item>
-                <widget class="QListWidget" name="skyLayerListWidget"/>
-               </item>
-              </layout>
-             </item>
-             <item>
-              <widget class="QFrame" name="frame_14">
-               <property name="frameShape">
-                <enum>QFrame::StyledPanel</enum>
-               </property>
-               <property name="frameShadow">
-                <enum>QFrame::Raised</enum>
-               </property>
-               <layout class="QVBoxLayout" name="verticalLayout_7">
-                <property name="spacing">
-                 <number>0</number>
-                </property>
-                <property name="margin">
-                 <number>0</number>
-                </property>
-                <item>
-                 <widget class="QTextBrowser" name="skyLayerTextBrowser">
-                  <property name="openExternalLinks">
-                   <bool>true</bool>
-                  </property>
-                  <property name="openLinks">
-                   <bool>true</bool>
-                  </property>
-                 </widget>
-                </item>
-                <item>
-                 <widget class="QGroupBox" name="groupBox">
-                  <property name="title">
-                   <string>Options</string>
-                  </property>
-                  <layout class="QGridLayout" name="gridLayout_5">
-                   <property name="margin">
-                    <number>0</number>
-                   </property>
-                   <item row="0" column="0">
-                    <widget class="QCheckBox" name="skyLayerEnableCheckBox">
-                     <property name="text">
-                      <string>Visible</string>
-                     </property>
-                    </widget>
-                   </item>
-                  </layout>
-                 </widget>
-                </item>
-               </layout>
-              </widget>
-             </item>
-            </layout>
-           </widget>
-          </item>
-         </layout>
-        </widget>
-       </widget>
-      </item>
-     </layout>
-    </widget>
-   </item>
-  </layout>
- </widget>
- <customwidgets>
-  <customwidget>
-   <class>BarFrame</class>
-   <extends>QFrame</extends>
-   <header>Dialog.hpp</header>
-   <container>1</container>
-  </customwidget>
- </customwidgets>
- <resources/>
- <connections/>
-</ui>
-=======
-<?xml version="1.0" encoding="UTF-8"?>
-<ui version="4.0">
- <class>viewDialogForm</class>
- <widget class="QWidget" name="viewDialogForm">
-  <property name="geometry">
-   <rect>
-    <x>0</x>
-    <y>0</y>
-    <width>508</width>
-    <height>517</height>
-   </rect>
-  </property>
-  <property name="font">
-   <font/>
-  </property>
-  <property name="autoFillBackground">
-   <bool>false</bool>
-  </property>
-  <property name="styleSheet">
-   <string notr="true"/>
-  </property>
-  <layout class="QVBoxLayout">
-   <property name="spacing">
-    <number>0</number>
-   </property>
-   <property name="margin">
-    <number>0</number>
-   </property>
-   <item>
-    <widget class="BarFrame" name="TitleBar">
-     <property name="minimumSize">
-      <size>
-       <width>16</width>
-       <height>25</height>
-      </size>
-     </property>
-     <property name="maximumSize">
-      <size>
-       <width>16777215</width>
-       <height>25</height>
-      </size>
-     </property>
-     <property name="font">
-      <font/>
-     </property>
-     <property name="frameShape">
-      <enum>QFrame::StyledPanel</enum>
-     </property>
-     <layout class="QHBoxLayout">
-      <property name="leftMargin">
-       <number>0</number>
-      </property>
-      <property name="topMargin">
-       <number>0</number>
-      </property>
-      <property name="rightMargin">
-       <number>4</number>
-      </property>
-      <property name="bottomMargin">
-       <number>0</number>
-      </property>
-      <item>
-       <spacer name="horizontalSpacer_2">
-        <property name="orientation">
-         <enum>Qt::Horizontal</enum>
-        </property>
-        <property name="sizeHint" stdset="0">
-         <size>
-          <width>40</width>
-          <height>20</height>
-         </size>
-        </property>
-       </spacer>
-      </item>
-      <item>
-       <widget class="QLabel" name="stelWindowTitle">
-        <property name="palette">
-         <palette>
-          <active>
-           <colorrole role="WindowText">
-            <brush brushstyle="SolidPattern">
-             <color alpha="255">
-              <red>194</red>
-              <green>194</green>
-              <blue>195</blue>
-             </color>
-            </brush>
-           </colorrole>
-           <colorrole role="Text">
-            <brush brushstyle="SolidPattern">
-             <color alpha="255">
-              <red>194</red>
-              <green>194</green>
-              <blue>195</blue>
-             </color>
-            </brush>
-           </colorrole>
-          </active>
-          <inactive>
-           <colorrole role="WindowText">
-            <brush brushstyle="SolidPattern">
-             <color alpha="255">
-              <red>194</red>
-              <green>194</green>
-              <blue>195</blue>
-             </color>
-            </brush>
-           </colorrole>
-           <colorrole role="Text">
-            <brush brushstyle="SolidPattern">
-             <color alpha="255">
-              <red>194</red>
-              <green>194</green>
-              <blue>195</blue>
-             </color>
-            </brush>
-           </colorrole>
-          </inactive>
-          <disabled>
-           <colorrole role="WindowText">
-            <brush brushstyle="SolidPattern">
-             <color alpha="255">
-              <red>194</red>
-              <green>194</green>
-              <blue>195</blue>
-             </color>
-            </brush>
-           </colorrole>
-           <colorrole role="Text">
-            <brush brushstyle="SolidPattern">
-             <color alpha="255">
-              <red>194</red>
-              <green>194</green>
-              <blue>195</blue>
-             </color>
-            </brush>
-           </colorrole>
-          </disabled>
-         </palette>
-        </property>
-        <property name="font">
-         <font>
-          <weight>75</weight>
-          <italic>false</italic>
-          <bold>true</bold>
-         </font>
-        </property>
-        <property name="styleSheet">
-         <string notr="true"/>
-        </property>
-        <property name="frameShape">
-         <enum>QFrame::StyledPanel</enum>
-        </property>
-        <property name="lineWidth">
-         <number>0</number>
-        </property>
-        <property name="text">
-         <string>View</string>
-        </property>
-        <property name="indent">
-         <number>-1</number>
-        </property>
-       </widget>
-      </item>
-      <item>
-       <spacer name="horizontalSpacer_3">
-        <property name="orientation">
-         <enum>Qt::Horizontal</enum>
-        </property>
-        <property name="sizeHint" stdset="0">
-         <size>
-          <width>40</width>
-          <height>20</height>
-         </size>
-        </property>
-       </spacer>
-      </item>
-      <item>
-       <widget class="QPushButton" name="closeStelWindow">
-        <property name="sizePolicy">
-         <sizepolicy hsizetype="Fixed" vsizetype="Fixed">
-          <horstretch>0</horstretch>
-          <verstretch>0</verstretch>
-         </sizepolicy>
-        </property>
-        <property name="minimumSize">
-         <size>
-          <width>16</width>
-          <height>16</height>
-         </size>
-        </property>
-        <property name="maximumSize">
-         <size>
-          <width>16</width>
-          <height>16</height>
-         </size>
-        </property>
-        <property name="focusPolicy">
-         <enum>Qt::NoFocus</enum>
-        </property>
-        <property name="contextMenuPolicy">
-         <enum>Qt::DefaultContextMenu</enum>
-        </property>
-        <property name="text">
-         <string/>
-        </property>
-       </widget>
-      </item>
-     </layout>
-    </widget>
-   </item>
-   <item>
-    <widget class="QFrame" name="viewContent">
-     <property name="frameShape">
-      <enum>QFrame::StyledPanel</enum>
-     </property>
-     <layout class="QVBoxLayout" name="verticalLayout_5">
-      <property name="spacing">
-       <number>0</number>
-      </property>
-      <property name="margin">
-       <number>0</number>
-      </property>
-      <item>
-       <widget class="QListWidget" name="stackListWidget">
-        <property name="minimumSize">
-         <size>
-          <width>0</width>
-          <height>74</height>
-         </size>
-        </property>
-        <property name="maximumSize">
-         <size>
-          <width>16777215</width>
-          <height>74</height>
-         </size>
-        </property>
-        <property name="focusPolicy">
-         <enum>Qt::NoFocus</enum>
-        </property>
-        <property name="verticalScrollBarPolicy">
-         <enum>Qt::ScrollBarAlwaysOff</enum>
-        </property>
-        <property name="horizontalScrollBarPolicy">
-         <enum>Qt::ScrollBarAlwaysOff</enum>
-        </property>
-        <property name="selectionMode">
-         <enum>QAbstractItemView::SingleSelection</enum>
-        </property>
-        <property name="iconSize">
-         <size>
-          <width>50</width>
-          <height>50</height>
-         </size>
-        </property>
-        <property name="movement">
-         <enum>QListView::Static</enum>
-        </property>
-        <property name="flow">
-         <enum>QListView::LeftToRight</enum>
-        </property>
-        <property name="isWrapping" stdset="0">
-         <bool>false</bool>
-        </property>
-        <property name="resizeMode">
-         <enum>QListView::Adjust</enum>
-        </property>
-        <property name="layoutMode">
-         <enum>QListView::SinglePass</enum>
-        </property>
-        <property name="spacing">
-         <number>0</number>
-        </property>
-        <property name="viewMode">
-         <enum>QListView::IconMode</enum>
-        </property>
-        <property name="uniformItemSizes">
-         <bool>false</bool>
-        </property>
-        <property name="wordWrap">
-         <bool>false</bool>
-        </property>
-        <property name="selectionRectVisible">
-         <bool>false</bool>
-        </property>
-        <item>
-         <property name="text">
-          <string>Sky</string>
-         </property>
-         <property name="icon">
-          <iconset>
-           <normalon>:/graphicGui/tabicon-sky.png</normalon>
-          </iconset>
-         </property>
-        </item>
-        <item>
-         <property name="text">
-          <string>Markings</string>
-         </property>
-         <property name="icon">
-          <iconset>
-           <normalon>:/graphicGui/tabicon-markings.png</normalon>
-          </iconset>
-         </property>
-        </item>
-        <item>
-         <property name="text">
-          <string>Landscape</string>
-         </property>
-         <property name="icon">
-          <iconset>
-           <normalon>:/graphicGui/tabicon-landscape.png</normalon>
-          </iconset>
-         </property>
-        </item>
-        <item>
-         <property name="text">
-          <string>Starlore</string>
-         </property>
-         <property name="icon">
-          <iconset>
-           <normalon>:/graphicGui/tabicon-starlore.png</normalon>
-          </iconset>
-         </property>
-        </item>
-       </widget>
-      </item>
-      <item>
-       <widget class="QStackedWidget" name="stackedWidget">
-        <property name="currentIndex">
-         <number>0</number>
-        </property>
-        <widget class="QWidget" name="page">
-         <layout class="QGridLayout" name="gridLayout">
-          <property name="margin">
-           <number>0</number>
-          </property>
-          <property name="spacing">
-           <number>0</number>
-          </property>
-          <item row="0" column="0">
-           <widget class="QGroupBox" name="starGroupBox">
-            <property name="font">
-             <font>
-              <pointsize>10</pointsize>
-              <weight>50</weight>
-              <bold>false</bold>
-             </font>
-            </property>
-            <property name="title">
-             <string>Stars</string>
-            </property>
-            <property name="alignment">
-             <set>Qt::AlignLeading</set>
-            </property>
-            <property name="flat">
-             <bool>false</bool>
-            </property>
-            <property name="checkable">
-             <bool>false</bool>
-            </property>
-            <property name="checked">
-             <bool>false</bool>
-            </property>
-            <layout class="QVBoxLayout" name="verticalLayout">
-             <property name="margin">
-              <number>0</number>
-             </property>
-             <item>
-              <widget class="QFrame" name="frame_2">
-               <property name="frameShape">
-                <enum>QFrame::StyledPanel</enum>
-               </property>
-               <layout class="QHBoxLayout" name="horizontalLayout_2">
-                <property name="margin">
-                 <number>0</number>
-                </property>
-                <item>
-                 <widget class="QLabel" name="label_5">
-                  <property name="sizePolicy">
-                   <sizepolicy hsizetype="Minimum" vsizetype="Preferred">
-                    <horstretch>0</horstretch>
-                    <verstretch>0</verstretch>
-                   </sizepolicy>
-                  </property>
-                  <property name="maximumSize">
-                   <size>
-                    <width>16777215</width>
-                    <height>16777215</height>
-                   </size>
-                  </property>
-                  <property name="text">
-                   <string>Absolute scale:</string>
-                  </property>
-                 </widget>
-                </item>
-                <item>
-                 <widget class="QDoubleSpinBox" name="starScaleRadiusDoubleSpinBox">
-                  <property name="sizePolicy">
-                   <sizepolicy hsizetype="Minimum" vsizetype="Fixed">
-                    <horstretch>0</horstretch>
-                    <verstretch>0</verstretch>
-                   </sizepolicy>
-                  </property>
-                  <property name="minimumSize">
-                   <size>
-                    <width>0</width>
-                    <height>0</height>
-                   </size>
-                  </property>
-                  <property name="maximumSize">
-                   <size>
-                    <width>70</width>
-                    <height>16777215</height>
-                   </size>
-                  </property>
-                  <property name="alignment">
-                   <set>Qt::AlignCenter</set>
-                  </property>
-                  <property name="decimals">
-                   <number>1</number>
-                  </property>
-                  <property name="maximum">
-                   <double>9.000000000000000</double>
-                  </property>
-                  <property name="singleStep">
-                   <double>0.100000000000000</double>
-                  </property>
-                  <property name="value">
-                   <double>1.000000000000000</double>
-                  </property>
-                 </widget>
-                </item>
-               </layout>
-              </widget>
-             </item>
-             <item>
-              <widget class="QFrame" name="frame_3">
-               <property name="frameShape">
-                <enum>QFrame::StyledPanel</enum>
-               </property>
-               <layout class="QHBoxLayout" name="horizontalLayout_3">
-                <property name="margin">
-                 <number>0</number>
-                </property>
-                <item>
-                 <widget class="QLabel" name="label_7">
-                  <property name="sizePolicy">
-                   <sizepolicy hsizetype="Minimum" vsizetype="Preferred">
-                    <horstretch>0</horstretch>
-                    <verstretch>0</verstretch>
-                   </sizepolicy>
-                  </property>
-                  <property name="minimumSize">
-                   <size>
-                    <width>0</width>
-                    <height>0</height>
-                   </size>
-                  </property>
-                  <property name="maximumSize">
-                   <size>
-                    <width>16777215</width>
-                    <height>16777215</height>
-                   </size>
-                  </property>
-                  <property name="text">
-                   <string>Relative scale:</string>
-                  </property>
-                 </widget>
-                </item>
-                <item>
-                 <widget class="QDoubleSpinBox" name="starRelativeScaleDoubleSpinBox">
-                  <property name="sizePolicy">
-                   <sizepolicy hsizetype="Minimum" vsizetype="Fixed">
-                    <horstretch>0</horstretch>
-                    <verstretch>0</verstretch>
-                   </sizepolicy>
-                  </property>
-                  <property name="minimumSize">
-                   <size>
-                    <width>0</width>
-                    <height>0</height>
-                   </size>
-                  </property>
-                  <property name="maximumSize">
-                   <size>
-                    <width>70</width>
-                    <height>16777215</height>
-                   </size>
-                  </property>
-                  <property name="frame">
-                   <bool>true</bool>
-                  </property>
-                  <property name="alignment">
-                   <set>Qt::AlignCenter</set>
-                  </property>
-                  <property name="buttonSymbols">
-                   <enum>QAbstractSpinBox::UpDownArrows</enum>
-                  </property>
-                  <property name="decimals">
-                   <number>2</number>
-                  </property>
-                  <property name="minimum">
-                   <double>0.250000000000000</double>
-                  </property>
-                  <property name="maximum">
-                   <double>5.000000000000000</double>
-                  </property>
-                  <property name="singleStep">
-                   <double>0.050000000000000</double>
-                  </property>
-                  <property name="value">
-                   <double>1.000000000000000</double>
-                  </property>
-                 </widget>
-                </item>
-               </layout>
-              </widget>
-             </item>
-             <item>
-              <widget class="QFrame" name="frame_12">
-               <property name="frameShape">
-                <enum>QFrame::StyledPanel</enum>
-               </property>
-               <layout class="QHBoxLayout" name="horizontalLayout_9">
-                <property name="margin">
-                 <number>0</number>
-                </property>
-                <item>
-                 <widget class="QCheckBox" name="starTwinkleCheckBox">
-                  <property name="text">
-                   <string>Twinkle:</string>
-                  </property>
-                  <property name="checked">
-                   <bool>true</bool>
-                  </property>
-                 </widget>
-                </item>
-                <item>
-                 <widget class="QDoubleSpinBox" name="starTwinkleAmountDoubleSpinBox">
-                  <property name="maximumSize">
-                   <size>
-                    <width>70</width>
-                    <height>16777215</height>
-                   </size>
-                  </property>
-                  <property name="alignment">
-                   <set>Qt::AlignCenter</set>
-                  </property>
-                  <property name="decimals">
-                   <number>1</number>
-                  </property>
-                  <property name="maximum">
-                   <double>1.500000000000000</double>
-                  </property>
-                  <property name="singleStep">
-                   <double>0.100000000000000</double>
-                  </property>
-                 </widget>
-                </item>
-               </layout>
-              </widget>
-             </item>
-             <item>
-              <widget class="QCheckBox" name="adaptationCheckbox">
-               <property name="toolTip">
-                <string>Dim faint stars when a very bright object is visible</string>
-               </property>
-               <property name="text">
-                <string>Dynamic eye adaptation</string>
-               </property>
-               <property name="checked">
-                <bool>false</bool>
-               </property>
-              </widget>
-             </item>
-            </layout>
-           </widget>
-          </item>
-          <item row="0" column="1">
-           <widget class="QGroupBox" name="planetsGroupBox">
-            <property name="font">
-             <font>
-              <pointsize>10</pointsize>
-              <weight>50</weight>
-              <bold>false</bold>
-             </font>
-            </property>
-            <property name="title">
-             <string>Planets and satellites</string>
-            </property>
-            <property name="checkable">
-             <bool>false</bool>
-            </property>
-            <layout class="QVBoxLayout" name="verticalLayout_2">
-             <property name="margin">
-              <number>0</number>
-             </property>
-             <item>
-              <widget class="QCheckBox" name="showPlanetCheckBox">
-               <property name="text">
-                <string>Show planets</string>
-               </property>
-               <property name="checked">
-                <bool>true</bool>
-               </property>
-              </widget>
-             </item>
-             <item>
-              <widget class="QCheckBox" name="planetMarkerCheckBox">
-               <property name="text">
-                <string>Show planet markers</string>
-               </property>
-              </widget>
-             </item>
-             <item>
-              <widget class="QCheckBox" name="planetOrbitCheckBox">
-               <property name="sizePolicy">
-                <sizepolicy hsizetype="Minimum" vsizetype="Fixed">
-                 <horstretch>0</horstretch>
-                 <verstretch>0</verstretch>
-                </sizepolicy>
-               </property>
-               <property name="text">
-                <string>Show planet orbits</string>
-               </property>
-              </widget>
-             </item>
-             <item>
-              <widget class="QCheckBox" name="planetLightSpeedCheckBox">
-               <property name="text">
-                <string>Simulate light speed</string>
-               </property>
-              </widget>
-             </item>
-             <item>
-              <widget class="QCheckBox" name="planetScaleMoonCheckBox">
-               <property name="text">
-                <string>Scale Moon</string>
-               </property>
-              </widget>
-             </item>
-            </layout>
-           </widget>
-          </item>
-          <item row="1" column="0">
-           <widget class="QGroupBox" name="atmosphereGroupBox">
-            <property name="title">
-             <string>Atmosphere</string>
-            </property>
-            <layout class="QVBoxLayout" name="verticalLayout_3">
-             <property name="margin">
-              <number>0</number>
-             </property>
-             <item>
-              <widget class="QCheckBox" name="showAtmosphereCheckBox">
-               <property name="text">
-                <string>Show atmosphere</string>
-               </property>
-              </widget>
-             </item>
-             <item>
-              <layout class="QHBoxLayout" name="_2">
-               <item>
-                <widget class="QLabel" name="label_4">
-                 <property name="text">
-                  <string>Light pollution: </string>
-                 </property>
-                </widget>
-               </item>
-               <item>
-                <widget class="QSpinBox" name="lightPollutionSpinBox">
-                 <property name="alignment">
-                  <set>Qt::AlignRight|Qt::AlignTrailing|Qt::AlignVCenter</set>
-                 </property>
-                 <property name="minimum">
-                  <number>1</number>
-                 </property>
-                 <property name="maximum">
-                  <number>9</number>
-                 </property>
-                 <property name="value">
-                  <number>1</number>
-                 </property>
-                </widget>
-               </item>
-              </layout>
-             </item>
-             <item>
-              <layout class="QHBoxLayout" name="horizontalLayout">
-               <item>
-                <widget class="QPushButton" name="pushButtonAtmosphereDetails">
-                 <property name="toolTip">
-                  <string>pressure, temperature, extinction coefficient</string>
-                 </property>
-                 <property name="text">
-                  <string>Refraction/Extinction settings...</string>
-                 </property>
-                </widget>
-               </item>
-              </layout>
-             </item>
-             <item>
-              <spacer name="verticalSpacer_2">
-               <property name="orientation">
-                <enum>Qt::Vertical</enum>
-               </property>
-               <property name="sizeType">
-                <enum>QSizePolicy::Expanding</enum>
-               </property>
-               <property name="sizeHint" stdset="0">
-                <size>
-                 <width>20</width>
-                 <height>0</height>
-                </size>
-               </property>
-              </spacer>
-             </item>
-            </layout>
-           </widget>
-          </item>
-          <item row="1" column="1">
-           <widget class="QGroupBox" name="labelsGroupBox">
-            <property name="sizePolicy">
-             <sizepolicy hsizetype="Preferred" vsizetype="Expanding">
-              <horstretch>0</horstretch>
-              <verstretch>0</verstretch>
-             </sizepolicy>
-            </property>
-            <property name="minimumSize">
-             <size>
-              <width>0</width>
-              <height>150</height>
-             </size>
-            </property>
-            <property name="font">
-             <font>
-              <pointsize>10</pointsize>
-              <weight>50</weight>
-              <bold>false</bold>
-             </font>
-            </property>
-            <property name="title">
-             <string>Labels and Markers</string>
-            </property>
-            <property name="checkable">
-             <bool>false</bool>
-            </property>
-            <layout class="QGridLayout" name="gridLayoutx">
-             <property name="margin">
-              <number>0</number>
-             </property>
-             <item row="0" column="0">
-              <widget class="QCheckBox" name="starLabelCheckBox">
-               <property name="text">
-                <string>Stars</string>
-               </property>
-              </widget>
-             </item>
-             <item row="0" column="1">
-              <widget class="QSlider" name="starsLabelsHorizontalSlider">
-               <property name="sizePolicy">
-                <sizepolicy hsizetype="Preferred" vsizetype="Fixed">
-                 <horstretch>0</horstretch>
-                 <verstretch>0</verstretch>
-                </sizepolicy>
-               </property>
-               <property name="value">
-                <number>33</number>
-               </property>
-               <property name="orientation">
-                <enum>Qt::Horizontal</enum>
-               </property>
-              </widget>
-             </item>
-             <item row="1" column="0">
-              <widget class="QCheckBox" name="nebulaLabelCheckBox">
-               <property name="text">
-                <string>Nebulas</string>
-               </property>
-              </widget>
-             </item>
-             <item row="1" column="1">
-              <widget class="QSlider" name="nebulasLabelsHorizontalSlider">
-               <property name="sizePolicy">
-                <sizepolicy hsizetype="Preferred" vsizetype="Fixed">
-                 <horstretch>0</horstretch>
-                 <verstretch>0</verstretch>
-                </sizepolicy>
-               </property>
-               <property name="value">
-                <number>33</number>
-               </property>
-               <property name="orientation">
-                <enum>Qt::Horizontal</enum>
-               </property>
-              </widget>
-             </item>
-             <item row="2" column="0">
-              <widget class="QCheckBox" name="planetLabelCheckBox">
-               <property name="text">
-                <string>Planets</string>
-               </property>
-              </widget>
-             </item>
-             <item row="2" column="1">
-              <widget class="QSlider" name="planetsLabelsHorizontalSlider">
-               <property name="sizePolicy">
-                <sizepolicy hsizetype="Preferred" vsizetype="Fixed">
-                 <horstretch>0</horstretch>
-                 <verstretch>0</verstretch>
-                </sizepolicy>
-               </property>
-               <property name="value">
-                <number>33</number>
-               </property>
-               <property name="orientation">
-                <enum>Qt::Horizontal</enum>
-               </property>
-              </widget>
-             </item>
-             <item row="3" column="1">
-              <spacer name="horizontalSpacer_4">
-               <property name="orientation">
-                <enum>Qt::Horizontal</enum>
-               </property>
-               <property name="sizeType">
-                <enum>QSizePolicy::Preferred</enum>
-               </property>
-               <property name="sizeHint" stdset="0">
-                <size>
-                 <width>180</width>
-                 <height>0</height>
-                </size>
-               </property>
-              </spacer>
-             </item>
-             <item row="3" column="0">
-              <spacer name="horizontalSpacer_5">
-               <property name="orientation">
-                <enum>Qt::Horizontal</enum>
-               </property>
-               <property name="sizeType">
-                <enum>QSizePolicy::Minimum</enum>
-               </property>
-               <property name="sizeHint" stdset="0">
-                <size>
-                 <width>40</width>
-                 <height>0</height>
-                </size>
-               </property>
-              </spacer>
-             </item>
-            </layout>
-           </widget>
-          </item>
-          <item row="2" column="0" colspan="2">
-           <widget class="QGroupBox" name="shootingStarsGroupBox">
-            <property name="sizePolicy">
-             <sizepolicy hsizetype="Preferred" vsizetype="Preferred">
-              <horstretch>0</horstretch>
-              <verstretch>0</verstretch>
-             </sizepolicy>
-            </property>
-            <property name="font">
-             <font>
-              <pointsize>10</pointsize>
-              <weight>50</weight>
-              <bold>false</bold>
-             </font>
-            </property>
-            <property name="title">
-             <string>Shooting Stars</string>
-            </property>
-            <property name="checkable">
-             <bool>false</bool>
-            </property>
-            <layout class="QHBoxLayout" name="horizontalLayout_6">
-             <property name="margin">
-              <number>0</number>
-             </property>
-             <item>
-              <widget class="QFrame" name="frame_9">
-               <property name="frameShape">
-                <enum>QFrame::StyledPanel</enum>
-               </property>
-               <layout class="QVBoxLayout" name="verticalLayout_4">
-                <property name="margin">
-                 <number>0</number>
-                </property>
-                <item>
-                 <widget class="QLabel" name="label_14">
-                  <property name="text">
-                   <string>Hourly zenith rate:</string>
-                  </property>
-                  <property name="textFormat">
-                   <enum>Qt::PlainText</enum>
-                  </property>
-                  <property name="alignment">
-                   <set>Qt::AlignLeading|Qt::AlignLeft|Qt::AlignTop</set>
-                  </property>
-                 </widget>
-                </item>
-               </layout>
-              </widget>
-             </item>
-             <item>
-              <widget class="QFrame" name="frame_11">
-               <property name="frameShape">
-                <enum>QFrame::StyledPanel</enum>
-               </property>
-               <layout class="QVBoxLayout" name="verticalLayout_9">
-                <property name="margin">
-                 <number>0</number>
-                </property>
-                <item>
-                 <widget class="QFrame" name="frame_8">
-                  <property name="frameShape">
-                   <enum>QFrame::StyledPanel</enum>
-                  </property>
-                  <layout class="QHBoxLayout" name="horizontalLayout_7">
-                   <property name="margin">
-                    <number>0</number>
-                   </property>
-                   <item>
-                    <widget class="QRadioButton" name="zhrNone">
-                     <property name="text">
-                      <string>0</string>
-                     </property>
-                    </widget>
-                   </item>
-                   <item>
-                    <widget class="QRadioButton" name="zhr10">
-                     <property name="text">
-                      <string>10</string>
-                     </property>
-                     <property name="checked">
-                      <bool>true</bool>
-                     </property>
-                    </widget>
-                   </item>
-                   <item>
-                    <widget class="QRadioButton" name="zhr80">
-                     <property name="text">
-                      <string>80</string>
-                     </property>
-                    </widget>
-                   </item>
-                   <item>
-                    <widget class="QRadioButton" name="zhr10000">
-                     <property name="text">
-                      <string>10000</string>
-                     </property>
-                    </widget>
-                   </item>
-                   <item>
-                    <widget class="QRadioButton" name="zhr144000">
-                     <property name="text">
-                      <string>144000</string>
-                     </property>
-                    </widget>
-                   </item>
-                  </layout>
-                 </widget>
-                </item>
-                <item>
-                 <widget class="QLabel" name="zhrLabel">
-                  <property name="text">
-                   <string/>
-                  </property>
-                  <property name="textFormat">
-                   <enum>Qt::RichText</enum>
-                  </property>
-                  <property name="scaledContents">
-                   <bool>false</bool>
-                  </property>
-                 </widget>
-                </item>
-               </layout>
-              </widget>
-             </item>
-             <item>
-              <spacer name="horizontalSpacer">
-               <property name="orientation">
-                <enum>Qt::Horizontal</enum>
-               </property>
-               <property name="sizeHint" stdset="0">
-                <size>
-                 <width>40</width>
-                 <height>20</height>
-                </size>
-               </property>
-              </spacer>
-             </item>
-            </layout>
-           </widget>
-          </item>
-         </layout>
-        </widget>
-        <widget class="QWidget" name="page_2">
-         <layout class="QGridLayout" name="gridLayout_2">
-          <property name="margin">
-           <number>0</number>
-          </property>
-          <property name="spacing">
-           <number>0</number>
-          </property>
-          <item row="0" column="0">
-           <widget class="QGroupBox" name="celestialSphereGroupBox">
-            <property name="font">
-             <font>
-              <pointsize>10</pointsize>
-              <weight>50</weight>
-              <bold>false</bold>
-             </font>
-            </property>
-            <property name="title">
-             <string>Celestial Sphere</string>
-            </property>
-            <property name="checkable">
-             <bool>false</bool>
-            </property>
-            <layout class="QVBoxLayout" name="verticalLayout_10">
-             <property name="margin">
-              <number>0</number>
-             </property>
-             <item>
-              <widget class="QCheckBox" name="showEquatorialGridCheckBox">
-               <property name="text">
-                <string>Equatorial grid</string>
-               </property>
-              </widget>
-             </item>
-             <item>
-              <widget class="QCheckBox" name="showEquatorialJ2000GridCheckBox">
-               <property name="text">
-                <string>Equatorial J2000 grid</string>
-               </property>
-              </widget>
-             </item>
-             <item>
-              <widget class="QCheckBox" name="showAzimuthalGridCheckBox">
-               <property name="text">
-                <string>Azimuthal grid</string>
-               </property>
-              </widget>
-             </item>
-             <item>
-              <widget class="QCheckBox" name="showEquatorLineCheckBox">
-               <property name="text">
-                <string>Equator line</string>
-               </property>
-              </widget>
-             </item>
-             <item>
-              <widget class="QCheckBox" name="showMeridianLineCheckBox">
-               <property name="text">
-                <string>Meridian line</string>
-               </property>
-              </widget>
-             </item>
-             <item>
-              <widget class="QCheckBox" name="showEclipticLineCheckBox">
-               <property name="text">
-                <string>Ecliptic line</string>
-               </property>
-              </widget>
-             </item>
-             <item>
-              <widget class="QCheckBox" name="showCardinalPointsCheckBox">
-               <property name="text">
-                <string>Cardinal points</string>
-               </property>
-              </widget>
-             </item>
-            </layout>
-           </widget>
-          </item>
-          <item row="0" column="1">
-           <widget class="QGroupBox" name="constellationGroupBox">
-            <property name="font">
-             <font>
-              <pointsize>10</pointsize>
-              <weight>50</weight>
-              <bold>false</bold>
-             </font>
-            </property>
-            <property name="title">
-             <string>Constellations</string>
-            </property>
-            <property name="checkable">
-             <bool>false</bool>
-            </property>
-            <layout class="QVBoxLayout" name="verticalLayout_11">
-             <property name="margin">
-              <number>0</number>
-             </property>
-             <item>
-              <widget class="QCheckBox" name="showConstellationLinesCheckBox">
-               <property name="text">
-                <string>Show lines</string>
-               </property>
-              </widget>
-             </item>
-             <item>
-              <widget class="QCheckBox" name="showConstellationLabelsCheckBox">
-               <property name="text">
-                <string>Show labels</string>
-               </property>
-              </widget>
-             </item>
-             <item>
-              <widget class="QCheckBox" name="showConstellationBoundariesCheckBox">
-               <property name="text">
-                <string>Show boundaries</string>
-               </property>
-              </widget>
-             </item>
-             <item>
-              <widget class="QCheckBox" name="showConstellationArtCheckBox">
-               <property name="text">
-                <string>Show art</string>
-               </property>
-              </widget>
-             </item>
-             <item>
-              <layout class="QHBoxLayout">
-               <property name="spacing">
-                <number>0</number>
-               </property>
-               <item>
-                <widget class="QLabel" name="label_6">
-                 <property name="text">
-                  <string>Art brightness: </string>
-                 </property>
-                </widget>
-               </item>
-               <item>
-                <widget class="QDoubleSpinBox" name="constellationArtBrightnessSpinBox">
-                 <property name="maximum">
-                  <double>1.000000000000000</double>
-                 </property>
-                 <property name="singleStep">
-                  <double>0.050000000000000</double>
-                 </property>
-                </widget>
-               </item>
-              </layout>
-             </item>
-             <item>
-              <spacer name="verticalSpacer_3">
-               <property name="orientation">
-                <enum>Qt::Vertical</enum>
-               </property>
-               <property name="sizeHint" stdset="0">
-                <size>
-                 <width>20</width>
-                 <height>5</height>
-                </size>
-               </property>
-              </spacer>
-             </item>
-            </layout>
-           </widget>
-          </item>
-          <item row="1" column="0" colspan="2">
-           <widget class="QGroupBox" name="setProjectionGroupBox">
-            <property name="sizePolicy">
-             <sizepolicy hsizetype="Preferred" vsizetype="Expanding">
-              <horstretch>0</horstretch>
-              <verstretch>0</verstretch>
-             </sizepolicy>
-            </property>
-            <property name="minimumSize">
-             <size>
-              <width>0</width>
-              <height>150</height>
-             </size>
-            </property>
-            <property name="font">
-             <font>
-              <pointsize>10</pointsize>
-              <weight>50</weight>
-              <bold>false</bold>
-             </font>
-            </property>
-            <property name="title">
-             <string>Projection</string>
-            </property>
-            <property name="checkable">
-             <bool>false</bool>
-            </property>
-            <layout class="QHBoxLayout" name="horizontalLayout_10">
-             <property name="margin">
-              <number>0</number>
-             </property>
-             <item>
-              <widget class="QListWidget" name="projectionListWidget">
-               <property name="sizePolicy">
-                <sizepolicy hsizetype="Preferred" vsizetype="Expanding">
-                 <horstretch>0</horstretch>
-                 <verstretch>0</verstretch>
-                </sizepolicy>
-               </property>
-               <property name="minimumSize">
-                <size>
-                 <width>120</width>
-                 <height>0</height>
-                </size>
-               </property>
-               <property name="maximumSize">
-                <size>
-                 <width>180</width>
-                 <height>16777215</height>
-                </size>
-               </property>
-               <property name="focusPolicy">
-                <enum>Qt::NoFocus</enum>
-               </property>
-               <property name="verticalScrollBarPolicy">
-                <enum>Qt::ScrollBarAsNeeded</enum>
-               </property>
-               <property name="horizontalScrollBarPolicy">
-                <enum>Qt::ScrollBarAlwaysOff</enum>
-               </property>
-              </widget>
-             </item>
-             <item>
-              <widget class="QTextBrowser" name="projectionTextBrowser">
-               <property name="openExternalLinks">
-                <bool>true</bool>
-               </property>
-              </widget>
-             </item>
-            </layout>
-           </widget>
-          </item>
-         </layout>
-        </widget>
-        <widget class="QWidget" name="page_3">
-         <layout class="QGridLayout" name="gridLayout_3">
-          <property name="margin">
-           <number>0</number>
-          </property>
-          <property name="spacing">
-           <number>0</number>
-          </property>
-          <item row="0" column="0" rowspan="4">
-           <widget class="QListWidget" name="landscapesListWidget">
-            <property name="sizePolicy">
-             <sizepolicy hsizetype="Preferred" vsizetype="Expanding">
-              <horstretch>0</horstretch>
-              <verstretch>0</verstretch>
-             </sizepolicy>
-            </property>
-            <property name="minimumSize">
-             <size>
-              <width>180</width>
-              <height>0</height>
-             </size>
-            </property>
-            <property name="maximumSize">
-             <size>
-              <width>120</width>
-              <height>16777215</height>
-             </size>
-            </property>
-            <property name="focusPolicy">
-             <enum>Qt::NoFocus</enum>
-            </property>
-            <property name="horizontalScrollBarPolicy">
-             <enum>Qt::ScrollBarAlwaysOff</enum>
-            </property>
-           </widget>
-          </item>
-          <item row="0" column="1">
-           <widget class="QTextBrowser" name="landscapeTextBrowser">
-            <property name="enabled">
-             <bool>true</bool>
-            </property>
-            <property name="sizePolicy">
-             <sizepolicy hsizetype="Expanding" vsizetype="Expanding">
-              <horstretch>0</horstretch>
-              <verstretch>0</verstretch>
-             </sizepolicy>
-            </property>
-            <property name="font">
-             <font>
-              <pointsize>10</pointsize>
-             </font>
-            </property>
-            <property name="frameShape">
-             <enum>QFrame::StyledPanel</enum>
-            </property>
-            <property name="lineWidth">
-             <number>1</number>
-            </property>
-            <property name="verticalScrollBarPolicy">
-             <enum>Qt::ScrollBarAsNeeded</enum>
-            </property>
-            <property name="horizontalScrollBarPolicy">
-             <enum>Qt::ScrollBarAlwaysOff</enum>
-            </property>
-            <property name="openExternalLinks">
-             <bool>true</bool>
-            </property>
-           </widget>
-          </item>
-          <item row="2" column="1">
-           <widget class="QPushButton" name="pushButtonAddRemoveLandscapes">
-            <property name="minimumSize">
-             <size>
-              <width>0</width>
-              <height>37</height>
-             </size>
-            </property>
-            <property name="styleSheet">
-             <string notr="true">margin-left: 10px; margin-right: 10px; margin-bottom:10px;</string>
-            </property>
-            <property name="text">
-             <string>Add/remove landscapes...</string>
-            </property>
-           </widget>
-          </item>
-          <item row="1" column="1">
-           <widget class="QGroupBox" name="landscapeOptionsGroupBox">
-            <property name="sizePolicy">
-             <sizepolicy hsizetype="Preferred" vsizetype="Minimum">
-              <horstretch>0</horstretch>
-              <verstretch>0</verstretch>
-             </sizepolicy>
-            </property>
-            <property name="font">
-             <font>
-              <pointsize>10</pointsize>
-              <weight>50</weight>
-              <bold>false</bold>
-             </font>
-            </property>
-            <property name="title">
-             <string>Options</string>
-            </property>
-            <property name="checkable">
-             <bool>false</bool>
-            </property>
-            <layout class="QGridLayout">
-             <property name="margin">
-              <number>0</number>
-             </property>
-             <item row="0" column="0">
-              <widget class="QCheckBox" name="showGroundCheckBox">
-               <property name="text">
-                <string>Show ground</string>
-               </property>
-              </widget>
-             </item>
-             <item row="1" column="0">
-              <widget class="QCheckBox" name="showFogCheckBox">
-               <property name="text">
-                <string>Show fog</string>
-               </property>
-              </widget>
-             </item>
-             <item row="2" column="0">
-              <widget class="QCheckBox" name="landscapePositionCheckBox">
-               <property name="text">
-                <string>Use associated planet and position</string>
-               </property>
-              </widget>
-             </item>
-             <item row="3" column="0">
-              <widget class="QCheckBox" name="useAsDefaultLandscapeCheckBox">
-               <property name="text">
-                <string>Use this landscape as default</string>
-               </property>
-              </widget>
-             </item>
-            </layout>
-           </widget>
-          </item>
-         </layout>
-        </widget>
-        <widget class="QWidget" name="page_4">
-         <layout class="QGridLayout" name="gridLayout_4">
-          <property name="margin">
-           <number>0</number>
-          </property>
-          <property name="spacing">
-           <number>0</number>
-          </property>
-          <item row="0" column="0" rowspan="2">
-           <widget class="QListWidget" name="culturesListWidget">
-            <property name="sizePolicy">
-             <sizepolicy hsizetype="Preferred" vsizetype="Expanding">
-              <horstretch>100</horstretch>
-              <verstretch>0</verstretch>
-             </sizepolicy>
-            </property>
-            <property name="minimumSize">
-             <size>
-              <width>180</width>
-              <height>0</height>
-             </size>
-            </property>
-            <property name="maximumSize">
-             <size>
-              <width>120</width>
-              <height>16777213</height>
-             </size>
-            </property>
-            <property name="focusPolicy">
-             <enum>Qt::NoFocus</enum>
-            </property>
-            <property name="horizontalScrollBarPolicy">
-             <enum>Qt::ScrollBarAlwaysOff</enum>
-            </property>
-            <property name="selectionRectVisible">
-             <bool>false</bool>
-            </property>
-           </widget>
-          </item>
-          <item row="0" column="1">
-           <widget class="QTextBrowser" name="skyCultureTextBrowser">
-            <property name="sizePolicy">
-             <sizepolicy hsizetype="Expanding" vsizetype="Expanding">
-              <horstretch>0</horstretch>
-              <verstretch>0</verstretch>
-             </sizepolicy>
-            </property>
-            <property name="minimumSize">
-             <size>
-              <width>0</width>
-              <height>0</height>
-             </size>
-            </property>
-            <property name="font">
-             <font>
-              <pointsize>10</pointsize>
-             </font>
-            </property>
-            <property name="frameShape">
-             <enum>QFrame::StyledPanel</enum>
-            </property>
-            <property name="verticalScrollBarPolicy">
-             <enum>Qt::ScrollBarAsNeeded</enum>
-            </property>
-            <property name="horizontalScrollBarPolicy">
-             <enum>Qt::ScrollBarAlwaysOff</enum>
-            </property>
-            <property name="openExternalLinks">
-             <bool>true</bool>
-            </property>
-           </widget>
-          </item>
-          <item row="1" column="1">
-           <widget class="QGroupBox" name="starloreOptionsgroupBox">
-            <property name="enabled">
-             <bool>true</bool>
-            </property>
-            <property name="sizePolicy">
-             <sizepolicy hsizetype="Expanding" vsizetype="Minimum">
-              <horstretch>0</horstretch>
-              <verstretch>0</verstretch>
-             </sizepolicy>
-            </property>
-            <property name="minimumSize">
-             <size>
-              <width>0</width>
-              <height>0</height>
-             </size>
-            </property>
-            <property name="font">
-             <font>
-              <pointsize>10</pointsize>
-              <weight>50</weight>
-              <bold>false</bold>
-             </font>
-            </property>
-            <property name="title">
-             <string>Options</string>
-            </property>
-            <layout class="QVBoxLayout" name="verticalLayout_8">
-             <property name="margin">
-              <number>0</number>
-             </property>
-             <item>
-              <widget class="QCheckBox" name="useAsDefaultSkyCultureCheckBox">
-               <property name="text">
-                <string>Use this sky culture as default</string>
-               </property>
-              </widget>
-             </item>
-            </layout>
-           </widget>
-          </item>
-         </layout>
-        </widget>
-        <widget class="QWidget" name="page_5">
-         <layout class="QVBoxLayout" name="verticalLayout_12">
-          <property name="spacing">
-           <number>0</number>
-          </property>
-          <property name="margin">
-           <number>0</number>
-          </property>
-          <item>
-           <widget class="QFrame" name="frame_13">
-            <property name="frameShape">
-             <enum>QFrame::StyledPanel</enum>
-            </property>
-            <property name="frameShadow">
-             <enum>QFrame::Raised</enum>
-            </property>
-            <layout class="QHBoxLayout" name="horizontalLayout_4">
-             <property name="spacing">
-              <number>0</number>
-             </property>
-             <property name="margin">
-              <number>0</number>
-             </property>
-             <item>
-              <layout class="QVBoxLayout" name="verticalLayout_6">
-               <property name="spacing">
-                <number>0</number>
-               </property>
-               <item>
-                <widget class="QListWidget" name="skyLayerListWidget"/>
-               </item>
-              </layout>
-             </item>
-             <item>
-              <widget class="QFrame" name="frame_14">
-               <property name="frameShape">
-                <enum>QFrame::StyledPanel</enum>
-               </property>
-               <property name="frameShadow">
-                <enum>QFrame::Raised</enum>
-               </property>
-               <layout class="QVBoxLayout" name="verticalLayout_7">
-                <property name="spacing">
-                 <number>0</number>
-                </property>
-                <property name="margin">
-                 <number>0</number>
-                </property>
-                <item>
-                 <widget class="QTextBrowser" name="skyLayerTextBrowser">
-                  <property name="openExternalLinks">
-                   <bool>true</bool>
-                  </property>
-                  <property name="openLinks">
-                   <bool>true</bool>
-                  </property>
-                 </widget>
-                </item>
-                <item>
-                 <widget class="QGroupBox" name="groupBox">
-                  <property name="title">
-                   <string>Options</string>
-                  </property>
-                  <layout class="QGridLayout" name="gridLayout_5">
-                   <property name="margin">
-                    <number>0</number>
-                   </property>
-                   <item row="0" column="0">
-                    <widget class="QCheckBox" name="skyLayerEnableCheckBox">
-                     <property name="text">
-                      <string>Visible</string>
-                     </property>
-                    </widget>
-                   </item>
-                  </layout>
-                 </widget>
-                </item>
-               </layout>
-              </widget>
-             </item>
-            </layout>
-           </widget>
-          </item>
-         </layout>
-        </widget>
-       </widget>
-      </item>
-     </layout>
-    </widget>
-   </item>
-  </layout>
- </widget>
- <customwidgets>
-  <customwidget>
-   <class>BarFrame</class>
-   <extends>QFrame</extends>
-   <header>Dialog.hpp</header>
-   <container>1</container>
-  </customwidget>
- </customwidgets>
- <tabstops>
-  <tabstop>starScaleRadiusDoubleSpinBox</tabstop>
-  <tabstop>starRelativeScaleDoubleSpinBox</tabstop>
-  <tabstop>starTwinkleCheckBox</tabstop>
-  <tabstop>starTwinkleAmountDoubleSpinBox</tabstop>
-  <tabstop>adaptationCheckbox</tabstop>
-  <tabstop>showPlanetCheckBox</tabstop>
-  <tabstop>planetMarkerCheckBox</tabstop>
-  <tabstop>planetOrbitCheckBox</tabstop>
-  <tabstop>planetLightSpeedCheckBox</tabstop>
-  <tabstop>planetScaleMoonCheckBox</tabstop>
-  <tabstop>showAtmosphereCheckBox</tabstop>
-  <tabstop>lightPollutionSpinBox</tabstop>
-  <tabstop>starLabelCheckBox</tabstop>
-  <tabstop>starsLabelsHorizontalSlider</tabstop>
-  <tabstop>nebulaLabelCheckBox</tabstop>
-  <tabstop>nebulasLabelsHorizontalSlider</tabstop>
-  <tabstop>planetLabelCheckBox</tabstop>
-  <tabstop>planetsLabelsHorizontalSlider</tabstop>
-  <tabstop>zhrNone</tabstop>
-  <tabstop>zhr10</tabstop>
-  <tabstop>zhr80</tabstop>
-  <tabstop>zhr10000</tabstop>
-  <tabstop>zhr144000</tabstop>
-  <tabstop>showEquatorLineCheckBox</tabstop>
-  <tabstop>showMeridianLineCheckBox</tabstop>
-  <tabstop>showEclipticLineCheckBox</tabstop>
-  <tabstop>showCardinalPointsCheckBox</tabstop>
-  <tabstop>showConstellationLinesCheckBox</tabstop>
-  <tabstop>showConstellationLabelsCheckBox</tabstop>
-  <tabstop>showConstellationBoundariesCheckBox</tabstop>
-  <tabstop>showConstellationArtCheckBox</tabstop>
-  <tabstop>constellationArtBrightnessSpinBox</tabstop>
-  <tabstop>projectionTextBrowser</tabstop>
-  <tabstop>landscapeTextBrowser</tabstop>
-  <tabstop>pushButtonAddRemoveLandscapes</tabstop>
-  <tabstop>showGroundCheckBox</tabstop>
-  <tabstop>showFogCheckBox</tabstop>
-  <tabstop>landscapePositionCheckBox</tabstop>
-  <tabstop>useAsDefaultLandscapeCheckBox</tabstop>
-  <tabstop>skyCultureTextBrowser</tabstop>
-  <tabstop>useAsDefaultSkyCultureCheckBox</tabstop>
-  <tabstop>skyLayerListWidget</tabstop>
-  <tabstop>skyLayerTextBrowser</tabstop>
-  <tabstop>skyLayerEnableCheckBox</tabstop>
-  <tabstop>showAzimuthalGridCheckBox</tabstop>
-  <tabstop>showEquatorialJ2000GridCheckBox</tabstop>
-  <tabstop>showEquatorialGridCheckBox</tabstop>
- </tabstops>
- <resources/>
- <connections/>
-</ui>
->>>>>>> f2508a2c
+<?xml version="1.0" encoding="UTF-8"?>
+<ui version="4.0">
+ <class>viewDialogForm</class>
+ <widget class="QWidget" name="viewDialogForm">
+  <property name="geometry">
+   <rect>
+    <x>0</x>
+    <y>0</y>
+    <width>508</width>
+    <height>517</height>
+   </rect>
+  </property>
+  <property name="font">
+   <font/>
+  </property>
+  <property name="autoFillBackground">
+   <bool>false</bool>
+  </property>
+  <property name="styleSheet">
+   <string notr="true"/>
+  </property>
+  <layout class="QVBoxLayout">
+   <property name="spacing">
+    <number>0</number>
+   </property>
+   <property name="margin">
+    <number>0</number>
+   </property>
+   <item>
+    <widget class="BarFrame" name="TitleBar">
+     <property name="minimumSize">
+      <size>
+       <width>16</width>
+       <height>25</height>
+      </size>
+     </property>
+     <property name="maximumSize">
+      <size>
+       <width>16777215</width>
+       <height>25</height>
+      </size>
+     </property>
+     <property name="font">
+      <font/>
+     </property>
+     <property name="frameShape">
+      <enum>QFrame::StyledPanel</enum>
+     </property>
+     <layout class="QHBoxLayout">
+      <property name="leftMargin">
+       <number>0</number>
+      </property>
+      <property name="topMargin">
+       <number>0</number>
+      </property>
+      <property name="rightMargin">
+       <number>4</number>
+      </property>
+      <property name="bottomMargin">
+       <number>0</number>
+      </property>
+      <item>
+       <spacer name="horizontalSpacer_2">
+        <property name="orientation">
+         <enum>Qt::Horizontal</enum>
+        </property>
+        <property name="sizeHint" stdset="0">
+         <size>
+          <width>40</width>
+          <height>20</height>
+         </size>
+        </property>
+       </spacer>
+      </item>
+      <item>
+       <widget class="QLabel" name="stelWindowTitle">
+        <property name="palette">
+         <palette>
+          <active>
+           <colorrole role="WindowText">
+            <brush brushstyle="SolidPattern">
+             <color alpha="255">
+              <red>194</red>
+              <green>194</green>
+              <blue>195</blue>
+             </color>
+            </brush>
+           </colorrole>
+           <colorrole role="Text">
+            <brush brushstyle="SolidPattern">
+             <color alpha="255">
+              <red>194</red>
+              <green>194</green>
+              <blue>195</blue>
+             </color>
+            </brush>
+           </colorrole>
+          </active>
+          <inactive>
+           <colorrole role="WindowText">
+            <brush brushstyle="SolidPattern">
+             <color alpha="255">
+              <red>194</red>
+              <green>194</green>
+              <blue>195</blue>
+             </color>
+            </brush>
+           </colorrole>
+           <colorrole role="Text">
+            <brush brushstyle="SolidPattern">
+             <color alpha="255">
+              <red>194</red>
+              <green>194</green>
+              <blue>195</blue>
+             </color>
+            </brush>
+           </colorrole>
+          </inactive>
+          <disabled>
+           <colorrole role="WindowText">
+            <brush brushstyle="SolidPattern">
+             <color alpha="255">
+              <red>194</red>
+              <green>194</green>
+              <blue>195</blue>
+             </color>
+            </brush>
+           </colorrole>
+           <colorrole role="Text">
+            <brush brushstyle="SolidPattern">
+             <color alpha="255">
+              <red>194</red>
+              <green>194</green>
+              <blue>195</blue>
+             </color>
+            </brush>
+           </colorrole>
+          </disabled>
+         </palette>
+        </property>
+        <property name="font">
+         <font>
+          <weight>75</weight>
+          <italic>false</italic>
+          <bold>true</bold>
+         </font>
+        </property>
+        <property name="styleSheet">
+         <string notr="true"/>
+        </property>
+        <property name="frameShape">
+         <enum>QFrame::StyledPanel</enum>
+        </property>
+        <property name="lineWidth">
+         <number>0</number>
+        </property>
+        <property name="text">
+         <string>View</string>
+        </property>
+        <property name="indent">
+         <number>-1</number>
+        </property>
+       </widget>
+      </item>
+      <item>
+       <spacer name="horizontalSpacer_3">
+        <property name="orientation">
+         <enum>Qt::Horizontal</enum>
+        </property>
+        <property name="sizeHint" stdset="0">
+         <size>
+          <width>40</width>
+          <height>20</height>
+         </size>
+        </property>
+       </spacer>
+      </item>
+      <item>
+       <widget class="QPushButton" name="closeStelWindow">
+        <property name="sizePolicy">
+         <sizepolicy hsizetype="Fixed" vsizetype="Fixed">
+          <horstretch>0</horstretch>
+          <verstretch>0</verstretch>
+         </sizepolicy>
+        </property>
+        <property name="minimumSize">
+         <size>
+          <width>16</width>
+          <height>16</height>
+         </size>
+        </property>
+        <property name="maximumSize">
+         <size>
+          <width>16</width>
+          <height>16</height>
+         </size>
+        </property>
+        <property name="focusPolicy">
+         <enum>Qt::NoFocus</enum>
+        </property>
+        <property name="contextMenuPolicy">
+         <enum>Qt::DefaultContextMenu</enum>
+        </property>
+        <property name="text">
+         <string/>
+        </property>
+       </widget>
+      </item>
+     </layout>
+    </widget>
+   </item>
+   <item>
+    <widget class="QFrame" name="viewContent">
+     <property name="frameShape">
+      <enum>QFrame::StyledPanel</enum>
+     </property>
+     <layout class="QVBoxLayout" name="verticalLayout_5">
+      <property name="spacing">
+       <number>0</number>
+      </property>
+      <property name="margin">
+       <number>0</number>
+      </property>
+      <item>
+       <widget class="QListWidget" name="stackListWidget">
+        <property name="minimumSize">
+         <size>
+          <width>0</width>
+          <height>74</height>
+         </size>
+        </property>
+        <property name="maximumSize">
+         <size>
+          <width>16777215</width>
+          <height>74</height>
+         </size>
+        </property>
+        <property name="focusPolicy">
+         <enum>Qt::NoFocus</enum>
+        </property>
+        <property name="verticalScrollBarPolicy">
+         <enum>Qt::ScrollBarAlwaysOff</enum>
+        </property>
+        <property name="horizontalScrollBarPolicy">
+         <enum>Qt::ScrollBarAlwaysOff</enum>
+        </property>
+        <property name="selectionMode">
+         <enum>QAbstractItemView::SingleSelection</enum>
+        </property>
+        <property name="iconSize">
+         <size>
+          <width>50</width>
+          <height>50</height>
+         </size>
+        </property>
+        <property name="movement">
+         <enum>QListView::Static</enum>
+        </property>
+        <property name="flow">
+         <enum>QListView::LeftToRight</enum>
+        </property>
+        <property name="isWrapping" stdset="0">
+         <bool>false</bool>
+        </property>
+        <property name="resizeMode">
+         <enum>QListView::Adjust</enum>
+        </property>
+        <property name="layoutMode">
+         <enum>QListView::SinglePass</enum>
+        </property>
+        <property name="spacing">
+         <number>0</number>
+        </property>
+        <property name="viewMode">
+         <enum>QListView::IconMode</enum>
+        </property>
+        <property name="uniformItemSizes">
+         <bool>false</bool>
+        </property>
+        <property name="wordWrap">
+         <bool>false</bool>
+        </property>
+        <property name="selectionRectVisible">
+         <bool>false</bool>
+        </property>
+        <item>
+         <property name="text">
+          <string>Sky</string>
+         </property>
+         <property name="icon">
+          <iconset>
+           <normalon>:/graphicGui/tabicon-sky.png</normalon>
+          </iconset>
+         </property>
+        </item>
+        <item>
+         <property name="text">
+          <string>Markings</string>
+         </property>
+         <property name="icon">
+          <iconset>
+           <normalon>:/graphicGui/tabicon-markings.png</normalon>
+          </iconset>
+         </property>
+        </item>
+        <item>
+         <property name="text">
+          <string>Landscape</string>
+         </property>
+         <property name="icon">
+          <iconset>
+           <normalon>:/graphicGui/tabicon-landscape.png</normalon>
+          </iconset>
+         </property>
+        </item>
+        <item>
+         <property name="text">
+          <string>Starlore</string>
+         </property>
+         <property name="icon">
+          <iconset>
+           <normalon>:/graphicGui/tabicon-starlore.png</normalon>
+          </iconset>
+         </property>
+        </item>
+       </widget>
+      </item>
+      <item>
+       <widget class="QStackedWidget" name="stackedWidget">
+        <property name="currentIndex">
+         <number>0</number>
+        </property>
+        <widget class="QWidget" name="page">
+         <layout class="QGridLayout" name="gridLayout">
+          <property name="margin">
+           <number>0</number>
+          </property>
+          <property name="spacing">
+           <number>0</number>
+          </property>
+          <item row="0" column="0">
+           <widget class="QGroupBox" name="starGroupBox">
+            <property name="font">
+             <font>
+              <pointsize>10</pointsize>
+              <weight>50</weight>
+              <bold>false</bold>
+             </font>
+            </property>
+            <property name="title">
+             <string>Stars</string>
+            </property>
+            <property name="alignment">
+             <set>Qt::AlignLeading</set>
+            </property>
+            <property name="flat">
+             <bool>false</bool>
+            </property>
+            <property name="checkable">
+             <bool>false</bool>
+            </property>
+            <property name="checked">
+             <bool>false</bool>
+            </property>
+            <layout class="QVBoxLayout" name="verticalLayout">
+             <property name="margin">
+              <number>0</number>
+             </property>
+             <item>
+              <widget class="QFrame" name="frame_2">
+               <property name="frameShape">
+                <enum>QFrame::StyledPanel</enum>
+               </property>
+               <layout class="QHBoxLayout" name="horizontalLayout_2">
+                <property name="margin">
+                 <number>0</number>
+                </property>
+                <item>
+                 <widget class="QLabel" name="label_5">
+                  <property name="sizePolicy">
+                   <sizepolicy hsizetype="Minimum" vsizetype="Preferred">
+                    <horstretch>0</horstretch>
+                    <verstretch>0</verstretch>
+                   </sizepolicy>
+                  </property>
+                  <property name="maximumSize">
+                   <size>
+                    <width>16777215</width>
+                    <height>16777215</height>
+                   </size>
+                  </property>
+                  <property name="text">
+                   <string>Absolute scale:</string>
+                  </property>
+                 </widget>
+                </item>
+                <item>
+                 <widget class="QDoubleSpinBox" name="starScaleRadiusDoubleSpinBox">
+                  <property name="sizePolicy">
+                   <sizepolicy hsizetype="Minimum" vsizetype="Fixed">
+                    <horstretch>0</horstretch>
+                    <verstretch>0</verstretch>
+                   </sizepolicy>
+                  </property>
+                  <property name="minimumSize">
+                   <size>
+                    <width>0</width>
+                    <height>0</height>
+                   </size>
+                  </property>
+                  <property name="maximumSize">
+                   <size>
+                    <width>70</width>
+                    <height>16777215</height>
+                   </size>
+                  </property>
+                  <property name="alignment">
+                   <set>Qt::AlignCenter</set>
+                  </property>
+                  <property name="decimals">
+                   <number>1</number>
+                  </property>
+                  <property name="maximum">
+                   <double>9.000000000000000</double>
+                  </property>
+                  <property name="singleStep">
+                   <double>0.100000000000000</double>
+                  </property>
+                  <property name="value">
+                   <double>1.000000000000000</double>
+                  </property>
+                 </widget>
+                </item>
+               </layout>
+              </widget>
+             </item>
+             <item>
+              <widget class="QFrame" name="frame_3">
+               <property name="frameShape">
+                <enum>QFrame::StyledPanel</enum>
+               </property>
+               <layout class="QHBoxLayout" name="horizontalLayout_3">
+                <property name="margin">
+                 <number>0</number>
+                </property>
+                <item>
+                 <widget class="QLabel" name="label_7">
+                  <property name="sizePolicy">
+                   <sizepolicy hsizetype="Minimum" vsizetype="Preferred">
+                    <horstretch>0</horstretch>
+                    <verstretch>0</verstretch>
+                   </sizepolicy>
+                  </property>
+                  <property name="minimumSize">
+                   <size>
+                    <width>0</width>
+                    <height>0</height>
+                   </size>
+                  </property>
+                  <property name="maximumSize">
+                   <size>
+                    <width>16777215</width>
+                    <height>16777215</height>
+                   </size>
+                  </property>
+                  <property name="text">
+                   <string>Relative scale:</string>
+                  </property>
+                 </widget>
+                </item>
+                <item>
+                 <widget class="QDoubleSpinBox" name="starRelativeScaleDoubleSpinBox">
+                  <property name="sizePolicy">
+                   <sizepolicy hsizetype="Minimum" vsizetype="Fixed">
+                    <horstretch>0</horstretch>
+                    <verstretch>0</verstretch>
+                   </sizepolicy>
+                  </property>
+                  <property name="minimumSize">
+                   <size>
+                    <width>0</width>
+                    <height>0</height>
+                   </size>
+                  </property>
+                  <property name="maximumSize">
+                   <size>
+                    <width>70</width>
+                    <height>16777215</height>
+                   </size>
+                  </property>
+                  <property name="frame">
+                   <bool>true</bool>
+                  </property>
+                  <property name="alignment">
+                   <set>Qt::AlignCenter</set>
+                  </property>
+                  <property name="buttonSymbols">
+                   <enum>QAbstractSpinBox::UpDownArrows</enum>
+                  </property>
+                  <property name="decimals">
+                   <number>2</number>
+                  </property>
+                  <property name="minimum">
+                   <double>0.250000000000000</double>
+                  </property>
+                  <property name="maximum">
+                   <double>5.000000000000000</double>
+                  </property>
+                  <property name="singleStep">
+                   <double>0.050000000000000</double>
+                  </property>
+                  <property name="value">
+                   <double>1.000000000000000</double>
+                  </property>
+                 </widget>
+                </item>
+               </layout>
+              </widget>
+             </item>
+             <item>
+              <widget class="QFrame" name="frame_12">
+               <property name="frameShape">
+                <enum>QFrame::StyledPanel</enum>
+               </property>
+               <layout class="QHBoxLayout" name="horizontalLayout_9">
+                <property name="margin">
+                 <number>0</number>
+                </property>
+                <item>
+                 <widget class="QCheckBox" name="starTwinkleCheckBox">
+                  <property name="text">
+                   <string>Twinkle:</string>
+                  </property>
+                  <property name="checked">
+                   <bool>true</bool>
+                  </property>
+                 </widget>
+                </item>
+                <item>
+                 <widget class="QDoubleSpinBox" name="starTwinkleAmountDoubleSpinBox">
+                  <property name="maximumSize">
+                   <size>
+                    <width>70</width>
+                    <height>16777215</height>
+                   </size>
+                  </property>
+                  <property name="alignment">
+                   <set>Qt::AlignCenter</set>
+                  </property>
+                  <property name="decimals">
+                   <number>1</number>
+                  </property>
+                  <property name="maximum">
+                   <double>1.500000000000000</double>
+                  </property>
+                  <property name="singleStep">
+                   <double>0.100000000000000</double>
+                  </property>
+                 </widget>
+                </item>
+               </layout>
+              </widget>
+             </item>
+             <item>
+              <widget class="QCheckBox" name="adaptationCheckbox">
+               <property name="toolTip">
+                <string>Dim faint stars when a very bright object is visible</string>
+               </property>
+               <property name="text">
+                <string>Dynamic eye adaptation</string>
+               </property>
+               <property name="checked">
+                <bool>false</bool>
+               </property>
+              </widget>
+             </item>
+            </layout>
+           </widget>
+          </item>
+          <item row="0" column="1">
+           <widget class="QGroupBox" name="planetsGroupBox">
+            <property name="font">
+             <font>
+              <pointsize>10</pointsize>
+              <weight>50</weight>
+              <bold>false</bold>
+             </font>
+            </property>
+            <property name="title">
+             <string>Planets and satellites</string>
+            </property>
+            <property name="checkable">
+             <bool>false</bool>
+            </property>
+            <layout class="QVBoxLayout" name="verticalLayout_2">
+             <property name="margin">
+              <number>0</number>
+             </property>
+             <item>
+              <widget class="QCheckBox" name="showPlanetCheckBox">
+               <property name="text">
+                <string>Show planets</string>
+               </property>
+               <property name="checked">
+                <bool>true</bool>
+               </property>
+              </widget>
+             </item>
+             <item>
+              <widget class="QCheckBox" name="planetMarkerCheckBox">
+               <property name="text">
+                <string>Show planet markers</string>
+               </property>
+              </widget>
+             </item>
+             <item>
+              <widget class="QCheckBox" name="planetOrbitCheckBox">
+               <property name="sizePolicy">
+                <sizepolicy hsizetype="Minimum" vsizetype="Fixed">
+                 <horstretch>0</horstretch>
+                 <verstretch>0</verstretch>
+                </sizepolicy>
+               </property>
+               <property name="text">
+                <string>Show planet orbits</string>
+               </property>
+              </widget>
+             </item>
+             <item>
+              <widget class="QCheckBox" name="planetLightSpeedCheckBox">
+               <property name="text">
+                <string>Simulate light speed</string>
+               </property>
+              </widget>
+             </item>
+             <item>
+              <widget class="QCheckBox" name="planetScaleMoonCheckBox">
+               <property name="text">
+                <string>Scale Moon</string>
+               </property>
+              </widget>
+             </item>
+            </layout>
+           </widget>
+          </item>
+          <item row="1" column="0">
+           <widget class="QGroupBox" name="atmosphereGroupBox">
+            <property name="title">
+             <string>Atmosphere</string>
+            </property>
+            <layout class="QVBoxLayout" name="verticalLayout_3">
+             <property name="margin">
+              <number>0</number>
+             </property>
+             <item>
+              <widget class="QCheckBox" name="showAtmosphereCheckBox">
+               <property name="text">
+                <string>Show atmosphere</string>
+               </property>
+              </widget>
+             </item>
+             <item>
+              <layout class="QHBoxLayout" name="_2">
+               <item>
+                <widget class="QLabel" name="label_4">
+                 <property name="text">
+                  <string>Light pollution: </string>
+                 </property>
+                </widget>
+               </item>
+               <item>
+                <widget class="QSpinBox" name="lightPollutionSpinBox">
+                 <property name="alignment">
+                  <set>Qt::AlignRight|Qt::AlignTrailing|Qt::AlignVCenter</set>
+                 </property>
+                 <property name="minimum">
+                  <number>1</number>
+                 </property>
+                 <property name="maximum">
+                  <number>9</number>
+                 </property>
+                 <property name="value">
+                  <number>1</number>
+                 </property>
+                </widget>
+               </item>
+              </layout>
+             </item>
+             <item>
+              <layout class="QHBoxLayout" name="horizontalLayout">
+               <item>
+                <widget class="QPushButton" name="pushButtonAtmosphereDetails">
+                 <property name="toolTip">
+                  <string>pressure, temperature, extinction coefficient</string>
+                 </property>
+                 <property name="text">
+                  <string>Refraction/Extinction settings...</string>
+                 </property>
+                </widget>
+               </item>
+              </layout>
+             </item>
+             <item>
+              <spacer name="verticalSpacer_2">
+               <property name="orientation">
+                <enum>Qt::Vertical</enum>
+               </property>
+               <property name="sizeType">
+                <enum>QSizePolicy::Expanding</enum>
+               </property>
+               <property name="sizeHint" stdset="0">
+                <size>
+                 <width>20</width>
+                 <height>0</height>
+                </size>
+               </property>
+              </spacer>
+             </item>
+            </layout>
+           </widget>
+          </item>
+          <item row="1" column="1">
+           <widget class="QGroupBox" name="labelsGroupBox">
+            <property name="sizePolicy">
+             <sizepolicy hsizetype="Preferred" vsizetype="Expanding">
+              <horstretch>0</horstretch>
+              <verstretch>0</verstretch>
+             </sizepolicy>
+            </property>
+            <property name="minimumSize">
+             <size>
+              <width>0</width>
+              <height>150</height>
+             </size>
+            </property>
+            <property name="font">
+             <font>
+              <pointsize>10</pointsize>
+              <weight>50</weight>
+              <bold>false</bold>
+             </font>
+            </property>
+            <property name="title">
+             <string>Labels and Markers</string>
+            </property>
+            <property name="checkable">
+             <bool>false</bool>
+            </property>
+            <layout class="QGridLayout" name="gridLayoutx">
+             <property name="margin">
+              <number>0</number>
+             </property>
+             <item row="0" column="0">
+              <widget class="QCheckBox" name="starLabelCheckBox">
+               <property name="text">
+                <string>Stars</string>
+               </property>
+              </widget>
+             </item>
+             <item row="0" column="1">
+              <widget class="QSlider" name="starsLabelsHorizontalSlider">
+               <property name="sizePolicy">
+                <sizepolicy hsizetype="Preferred" vsizetype="Fixed">
+                 <horstretch>0</horstretch>
+                 <verstretch>0</verstretch>
+                </sizepolicy>
+               </property>
+               <property name="value">
+                <number>33</number>
+               </property>
+               <property name="orientation">
+                <enum>Qt::Horizontal</enum>
+               </property>
+              </widget>
+             </item>
+             <item row="1" column="0">
+              <widget class="QCheckBox" name="nebulaLabelCheckBox">
+               <property name="text">
+                <string>Nebulas</string>
+               </property>
+              </widget>
+             </item>
+             <item row="1" column="1">
+              <widget class="QSlider" name="nebulasLabelsHorizontalSlider">
+               <property name="sizePolicy">
+                <sizepolicy hsizetype="Preferred" vsizetype="Fixed">
+                 <horstretch>0</horstretch>
+                 <verstretch>0</verstretch>
+                </sizepolicy>
+               </property>
+               <property name="value">
+                <number>33</number>
+               </property>
+               <property name="orientation">
+                <enum>Qt::Horizontal</enum>
+               </property>
+              </widget>
+             </item>
+             <item row="2" column="0">
+              <widget class="QCheckBox" name="planetLabelCheckBox">
+               <property name="text">
+                <string>Planets</string>
+               </property>
+              </widget>
+             </item>
+             <item row="2" column="1">
+              <widget class="QSlider" name="planetsLabelsHorizontalSlider">
+               <property name="sizePolicy">
+                <sizepolicy hsizetype="Preferred" vsizetype="Fixed">
+                 <horstretch>0</horstretch>
+                 <verstretch>0</verstretch>
+                </sizepolicy>
+               </property>
+               <property name="value">
+                <number>33</number>
+               </property>
+               <property name="orientation">
+                <enum>Qt::Horizontal</enum>
+               </property>
+              </widget>
+             </item>
+             <item row="3" column="1">
+              <spacer name="horizontalSpacer_4">
+               <property name="orientation">
+                <enum>Qt::Horizontal</enum>
+               </property>
+               <property name="sizeType">
+                <enum>QSizePolicy::Preferred</enum>
+               </property>
+               <property name="sizeHint" stdset="0">
+                <size>
+                 <width>180</width>
+                 <height>0</height>
+                </size>
+               </property>
+              </spacer>
+             </item>
+             <item row="3" column="0">
+              <spacer name="horizontalSpacer_5">
+               <property name="orientation">
+                <enum>Qt::Horizontal</enum>
+               </property>
+               <property name="sizeType">
+                <enum>QSizePolicy::Minimum</enum>
+               </property>
+               <property name="sizeHint" stdset="0">
+                <size>
+                 <width>40</width>
+                 <height>0</height>
+                </size>
+               </property>
+              </spacer>
+             </item>
+            </layout>
+           </widget>
+          </item>
+          <item row="2" column="0" colspan="2">
+           <widget class="QGroupBox" name="shootingStarsGroupBox">
+            <property name="sizePolicy">
+             <sizepolicy hsizetype="Preferred" vsizetype="Preferred">
+              <horstretch>0</horstretch>
+              <verstretch>0</verstretch>
+             </sizepolicy>
+            </property>
+            <property name="font">
+             <font>
+              <pointsize>10</pointsize>
+              <weight>50</weight>
+              <bold>false</bold>
+             </font>
+            </property>
+            <property name="title">
+             <string>Shooting Stars</string>
+            </property>
+            <property name="checkable">
+             <bool>false</bool>
+            </property>
+            <layout class="QHBoxLayout" name="horizontalLayout_6">
+             <property name="margin">
+              <number>0</number>
+             </property>
+             <item>
+              <widget class="QFrame" name="frame_9">
+               <property name="frameShape">
+                <enum>QFrame::StyledPanel</enum>
+               </property>
+               <layout class="QVBoxLayout" name="verticalLayout_4">
+                <property name="margin">
+                 <number>0</number>
+                </property>
+                <item>
+                 <widget class="QLabel" name="label_14">
+                  <property name="text">
+                   <string>Hourly zenith rate:</string>
+                  </property>
+                  <property name="textFormat">
+                   <enum>Qt::PlainText</enum>
+                  </property>
+                  <property name="alignment">
+                   <set>Qt::AlignLeading|Qt::AlignLeft|Qt::AlignTop</set>
+                  </property>
+                 </widget>
+                </item>
+               </layout>
+              </widget>
+             </item>
+             <item>
+              <widget class="QFrame" name="frame_11">
+               <property name="frameShape">
+                <enum>QFrame::StyledPanel</enum>
+               </property>
+               <layout class="QVBoxLayout" name="verticalLayout_9">
+                <property name="margin">
+                 <number>0</number>
+                </property>
+                <item>
+                 <widget class="QFrame" name="frame_8">
+                  <property name="frameShape">
+                   <enum>QFrame::StyledPanel</enum>
+                  </property>
+                  <layout class="QHBoxLayout" name="horizontalLayout_7">
+                   <property name="margin">
+                    <number>0</number>
+                   </property>
+                   <item>
+                    <widget class="QRadioButton" name="zhrNone">
+                     <property name="text">
+                      <string>0</string>
+                     </property>
+                    </widget>
+                   </item>
+                   <item>
+                    <widget class="QRadioButton" name="zhr10">
+                     <property name="text">
+                      <string>10</string>
+                     </property>
+                     <property name="checked">
+                      <bool>true</bool>
+                     </property>
+                    </widget>
+                   </item>
+                   <item>
+                    <widget class="QRadioButton" name="zhr80">
+                     <property name="text">
+                      <string>80</string>
+                     </property>
+                    </widget>
+                   </item>
+                   <item>
+                    <widget class="QRadioButton" name="zhr10000">
+                     <property name="text">
+                      <string>10000</string>
+                     </property>
+                    </widget>
+                   </item>
+                   <item>
+                    <widget class="QRadioButton" name="zhr144000">
+                     <property name="text">
+                      <string>144000</string>
+                     </property>
+                    </widget>
+                   </item>
+                  </layout>
+                 </widget>
+                </item>
+                <item>
+                 <widget class="QLabel" name="zhrLabel">
+                  <property name="text">
+                   <string/>
+                  </property>
+                  <property name="textFormat">
+                   <enum>Qt::RichText</enum>
+                  </property>
+                  <property name="scaledContents">
+                   <bool>false</bool>
+                  </property>
+                 </widget>
+                </item>
+               </layout>
+              </widget>
+             </item>
+             <item>
+              <spacer name="horizontalSpacer">
+               <property name="orientation">
+                <enum>Qt::Horizontal</enum>
+               </property>
+               <property name="sizeHint" stdset="0">
+                <size>
+                 <width>40</width>
+                 <height>20</height>
+                </size>
+               </property>
+              </spacer>
+             </item>
+            </layout>
+           </widget>
+          </item>
+         </layout>
+        </widget>
+        <widget class="QWidget" name="page_2">
+         <layout class="QGridLayout" name="gridLayout_2">
+          <property name="margin">
+           <number>0</number>
+          </property>
+          <property name="spacing">
+           <number>0</number>
+          </property>
+          <item row="0" column="0">
+           <widget class="QGroupBox" name="celestialSphereGroupBox">
+            <property name="font">
+             <font>
+              <pointsize>10</pointsize>
+              <weight>50</weight>
+              <bold>false</bold>
+             </font>
+            </property>
+            <property name="title">
+             <string>Celestial Sphere</string>
+            </property>
+            <property name="checkable">
+             <bool>false</bool>
+            </property>
+            <layout class="QVBoxLayout" name="verticalLayout_10">
+             <property name="margin">
+              <number>0</number>
+             </property>
+             <item>
+              <widget class="QCheckBox" name="showEquatorialGridCheckBox">
+               <property name="text">
+                <string>Equatorial grid</string>
+               </property>
+              </widget>
+             </item>
+             <item>
+              <widget class="QCheckBox" name="showEquatorialJ2000GridCheckBox">
+               <property name="text">
+                <string>Equatorial J2000 grid</string>
+               </property>
+              </widget>
+             </item>
+             <item>
+              <widget class="QCheckBox" name="showAzimuthalGridCheckBox">
+               <property name="text">
+                <string>Azimuthal grid</string>
+               </property>
+              </widget>
+             </item>
+             <item>
+              <widget class="QCheckBox" name="showEquatorLineCheckBox">
+               <property name="text">
+                <string>Equator line</string>
+               </property>
+              </widget>
+             </item>
+             <item>
+              <widget class="QCheckBox" name="showMeridianLineCheckBox">
+               <property name="text">
+                <string>Meridian line</string>
+               </property>
+              </widget>
+             </item>
+             <item>
+              <widget class="QCheckBox" name="showEclipticLineCheckBox">
+               <property name="text">
+                <string>Ecliptic line</string>
+               </property>
+              </widget>
+             </item>
+             <item>
+              <widget class="QCheckBox" name="showCardinalPointsCheckBox">
+               <property name="text">
+                <string>Cardinal points</string>
+               </property>
+              </widget>
+             </item>
+            </layout>
+           </widget>
+          </item>
+          <item row="0" column="1">
+           <widget class="QGroupBox" name="constellationGroupBox">
+            <property name="font">
+             <font>
+              <pointsize>10</pointsize>
+              <weight>50</weight>
+              <bold>false</bold>
+             </font>
+            </property>
+            <property name="title">
+             <string>Constellations</string>
+            </property>
+            <property name="checkable">
+             <bool>false</bool>
+            </property>
+            <layout class="QVBoxLayout" name="verticalLayout_11">
+             <property name="margin">
+              <number>0</number>
+             </property>
+             <item>
+              <widget class="QCheckBox" name="showConstellationLinesCheckBox">
+               <property name="text">
+                <string>Show lines</string>
+               </property>
+              </widget>
+             </item>
+             <item>
+              <widget class="QCheckBox" name="showConstellationLabelsCheckBox">
+               <property name="text">
+                <string>Show labels</string>
+               </property>
+              </widget>
+             </item>
+             <item>
+              <widget class="QCheckBox" name="showConstellationBoundariesCheckBox">
+               <property name="text">
+                <string>Show boundaries</string>
+               </property>
+              </widget>
+             </item>
+             <item>
+              <widget class="QCheckBox" name="showConstellationArtCheckBox">
+               <property name="text">
+                <string>Show art</string>
+               </property>
+              </widget>
+             </item>
+             <item>
+              <layout class="QHBoxLayout">
+               <property name="spacing">
+                <number>0</number>
+               </property>
+               <item>
+                <widget class="QLabel" name="label_6">
+                 <property name="text">
+                  <string>Art brightness: </string>
+                 </property>
+                </widget>
+               </item>
+               <item>
+                <widget class="QDoubleSpinBox" name="constellationArtBrightnessSpinBox">
+                 <property name="maximum">
+                  <double>1.000000000000000</double>
+                 </property>
+                 <property name="singleStep">
+                  <double>0.050000000000000</double>
+                 </property>
+                </widget>
+               </item>
+              </layout>
+             </item>
+             <item>
+              <spacer name="verticalSpacer_3">
+               <property name="orientation">
+                <enum>Qt::Vertical</enum>
+               </property>
+               <property name="sizeHint" stdset="0">
+                <size>
+                 <width>20</width>
+                 <height>5</height>
+                </size>
+               </property>
+              </spacer>
+             </item>
+            </layout>
+           </widget>
+          </item>
+          <item row="1" column="0" colspan="2">
+           <widget class="QGroupBox" name="setProjectionGroupBox">
+            <property name="sizePolicy">
+             <sizepolicy hsizetype="Preferred" vsizetype="Expanding">
+              <horstretch>0</horstretch>
+              <verstretch>0</verstretch>
+             </sizepolicy>
+            </property>
+            <property name="minimumSize">
+             <size>
+              <width>0</width>
+              <height>150</height>
+             </size>
+            </property>
+            <property name="font">
+             <font>
+              <pointsize>10</pointsize>
+              <weight>50</weight>
+              <bold>false</bold>
+             </font>
+            </property>
+            <property name="title">
+             <string>Projection</string>
+            </property>
+            <property name="checkable">
+             <bool>false</bool>
+            </property>
+            <layout class="QHBoxLayout" name="horizontalLayout_10">
+             <property name="margin">
+              <number>0</number>
+             </property>
+             <item>
+              <widget class="QListWidget" name="projectionListWidget">
+               <property name="sizePolicy">
+                <sizepolicy hsizetype="Preferred" vsizetype="Expanding">
+                 <horstretch>0</horstretch>
+                 <verstretch>0</verstretch>
+                </sizepolicy>
+               </property>
+               <property name="minimumSize">
+                <size>
+                 <width>120</width>
+                 <height>0</height>
+                </size>
+               </property>
+               <property name="maximumSize">
+                <size>
+                 <width>180</width>
+                 <height>16777215</height>
+                </size>
+               </property>
+               <property name="focusPolicy">
+                <enum>Qt::NoFocus</enum>
+               </property>
+               <property name="verticalScrollBarPolicy">
+                <enum>Qt::ScrollBarAsNeeded</enum>
+               </property>
+               <property name="horizontalScrollBarPolicy">
+                <enum>Qt::ScrollBarAlwaysOff</enum>
+               </property>
+              </widget>
+             </item>
+             <item>
+              <widget class="QTextBrowser" name="projectionTextBrowser">
+               <property name="openExternalLinks">
+                <bool>true</bool>
+               </property>
+              </widget>
+             </item>
+            </layout>
+           </widget>
+          </item>
+         </layout>
+        </widget>
+        <widget class="QWidget" name="page_3">
+         <layout class="QGridLayout" name="gridLayout_3">
+          <property name="margin">
+           <number>0</number>
+          </property>
+          <property name="spacing">
+           <number>0</number>
+          </property>
+          <item row="0" column="0" rowspan="4">
+           <widget class="QListWidget" name="landscapesListWidget">
+            <property name="sizePolicy">
+             <sizepolicy hsizetype="Preferred" vsizetype="Expanding">
+              <horstretch>0</horstretch>
+              <verstretch>0</verstretch>
+             </sizepolicy>
+            </property>
+            <property name="minimumSize">
+             <size>
+              <width>180</width>
+              <height>0</height>
+             </size>
+            </property>
+            <property name="maximumSize">
+             <size>
+              <width>120</width>
+              <height>16777215</height>
+             </size>
+            </property>
+            <property name="focusPolicy">
+             <enum>Qt::NoFocus</enum>
+            </property>
+            <property name="horizontalScrollBarPolicy">
+             <enum>Qt::ScrollBarAlwaysOff</enum>
+            </property>
+           </widget>
+          </item>
+          <item row="0" column="1">
+           <widget class="QTextBrowser" name="landscapeTextBrowser">
+            <property name="enabled">
+             <bool>true</bool>
+            </property>
+            <property name="sizePolicy">
+             <sizepolicy hsizetype="Expanding" vsizetype="Expanding">
+              <horstretch>0</horstretch>
+              <verstretch>0</verstretch>
+             </sizepolicy>
+            </property>
+            <property name="font">
+             <font>
+              <pointsize>10</pointsize>
+             </font>
+            </property>
+            <property name="frameShape">
+             <enum>QFrame::StyledPanel</enum>
+            </property>
+            <property name="lineWidth">
+             <number>1</number>
+            </property>
+            <property name="verticalScrollBarPolicy">
+             <enum>Qt::ScrollBarAsNeeded</enum>
+            </property>
+            <property name="horizontalScrollBarPolicy">
+             <enum>Qt::ScrollBarAlwaysOff</enum>
+            </property>
+            <property name="openExternalLinks">
+             <bool>true</bool>
+            </property>
+           </widget>
+          </item>
+          <item row="2" column="1">
+           <widget class="QPushButton" name="pushButtonAddRemoveLandscapes">
+            <property name="minimumSize">
+             <size>
+              <width>0</width>
+              <height>37</height>
+             </size>
+            </property>
+            <property name="styleSheet">
+             <string notr="true">margin-left: 10px; margin-right: 10px; margin-bottom:10px;</string>
+            </property>
+            <property name="text">
+             <string>Add/remove landscapes...</string>
+            </property>
+           </widget>
+          </item>
+          <item row="1" column="1">
+           <widget class="QGroupBox" name="landscapeOptionsGroupBox">
+            <property name="sizePolicy">
+             <sizepolicy hsizetype="Preferred" vsizetype="Minimum">
+              <horstretch>0</horstretch>
+              <verstretch>0</verstretch>
+             </sizepolicy>
+            </property>
+            <property name="font">
+             <font>
+              <pointsize>10</pointsize>
+              <weight>50</weight>
+              <bold>false</bold>
+             </font>
+            </property>
+            <property name="title">
+             <string>Options</string>
+            </property>
+            <property name="checkable">
+             <bool>false</bool>
+            </property>
+            <layout class="QGridLayout">
+             <property name="margin">
+              <number>0</number>
+             </property>
+             <item row="0" column="0">
+              <widget class="QCheckBox" name="showGroundCheckBox">
+               <property name="text">
+                <string>Show ground</string>
+               </property>
+              </widget>
+             </item>
+             <item row="1" column="0">
+              <widget class="QCheckBox" name="showFogCheckBox">
+               <property name="text">
+                <string>Show fog</string>
+               </property>
+              </widget>
+             </item>
+             <item row="2" column="0">
+              <widget class="QCheckBox" name="landscapePositionCheckBox">
+               <property name="text">
+                <string>Use associated planet and position</string>
+               </property>
+              </widget>
+             </item>
+             <item row="3" column="0">
+              <widget class="QCheckBox" name="useAsDefaultLandscapeCheckBox">
+               <property name="text">
+                <string>Use this landscape as default</string>
+               </property>
+              </widget>
+             </item>
+            </layout>
+           </widget>
+          </item>
+         </layout>
+        </widget>
+        <widget class="QWidget" name="page_4">
+         <layout class="QGridLayout" name="gridLayout_4">
+          <property name="margin">
+           <number>0</number>
+          </property>
+          <property name="spacing">
+           <number>0</number>
+          </property>
+          <item row="0" column="0" rowspan="2">
+           <widget class="QListWidget" name="culturesListWidget">
+            <property name="sizePolicy">
+             <sizepolicy hsizetype="Preferred" vsizetype="Expanding">
+              <horstretch>100</horstretch>
+              <verstretch>0</verstretch>
+             </sizepolicy>
+            </property>
+            <property name="minimumSize">
+             <size>
+              <width>180</width>
+              <height>0</height>
+             </size>
+            </property>
+            <property name="maximumSize">
+             <size>
+              <width>120</width>
+              <height>16777213</height>
+             </size>
+            </property>
+            <property name="focusPolicy">
+             <enum>Qt::NoFocus</enum>
+            </property>
+            <property name="horizontalScrollBarPolicy">
+             <enum>Qt::ScrollBarAlwaysOff</enum>
+            </property>
+            <property name="selectionRectVisible">
+             <bool>false</bool>
+            </property>
+           </widget>
+          </item>
+          <item row="0" column="1">
+           <widget class="QTextBrowser" name="skyCultureTextBrowser">
+            <property name="sizePolicy">
+             <sizepolicy hsizetype="Expanding" vsizetype="Expanding">
+              <horstretch>0</horstretch>
+              <verstretch>0</verstretch>
+             </sizepolicy>
+            </property>
+            <property name="minimumSize">
+             <size>
+              <width>0</width>
+              <height>0</height>
+             </size>
+            </property>
+            <property name="font">
+             <font>
+              <pointsize>10</pointsize>
+             </font>
+            </property>
+            <property name="frameShape">
+             <enum>QFrame::StyledPanel</enum>
+            </property>
+            <property name="verticalScrollBarPolicy">
+             <enum>Qt::ScrollBarAsNeeded</enum>
+            </property>
+            <property name="horizontalScrollBarPolicy">
+             <enum>Qt::ScrollBarAlwaysOff</enum>
+            </property>
+            <property name="openExternalLinks">
+             <bool>true</bool>
+            </property>
+           </widget>
+          </item>
+          <item row="1" column="1">
+           <widget class="QGroupBox" name="starloreOptionsgroupBox">
+            <property name="enabled">
+             <bool>true</bool>
+            </property>
+            <property name="sizePolicy">
+             <sizepolicy hsizetype="Expanding" vsizetype="Minimum">
+              <horstretch>0</horstretch>
+              <verstretch>0</verstretch>
+             </sizepolicy>
+            </property>
+            <property name="minimumSize">
+             <size>
+              <width>0</width>
+              <height>0</height>
+             </size>
+            </property>
+            <property name="font">
+             <font>
+              <pointsize>10</pointsize>
+              <weight>50</weight>
+              <bold>false</bold>
+             </font>
+            </property>
+            <property name="title">
+             <string>Options</string>
+            </property>
+            <layout class="QVBoxLayout" name="verticalLayout_8">
+             <property name="margin">
+              <number>0</number>
+             </property>
+             <item>
+              <widget class="QCheckBox" name="useAsDefaultSkyCultureCheckBox">
+               <property name="text">
+                <string>Use this sky culture as default</string>
+               </property>
+              </widget>
+             </item>
+            </layout>
+           </widget>
+          </item>
+         </layout>
+        </widget>
+        <widget class="QWidget" name="page_5">
+         <layout class="QVBoxLayout" name="verticalLayout_12">
+          <property name="spacing">
+           <number>0</number>
+          </property>
+          <property name="margin">
+           <number>0</number>
+          </property>
+          <item>
+           <widget class="QFrame" name="frame_13">
+            <property name="frameShape">
+             <enum>QFrame::StyledPanel</enum>
+            </property>
+            <property name="frameShadow">
+             <enum>QFrame::Raised</enum>
+            </property>
+            <layout class="QHBoxLayout" name="horizontalLayout_4">
+             <property name="spacing">
+              <number>0</number>
+             </property>
+             <property name="margin">
+              <number>0</number>
+             </property>
+             <item>
+              <layout class="QVBoxLayout" name="verticalLayout_6">
+               <property name="spacing">
+                <number>0</number>
+               </property>
+               <item>
+                <widget class="QListWidget" name="skyLayerListWidget"/>
+               </item>
+              </layout>
+             </item>
+             <item>
+              <widget class="QFrame" name="frame_14">
+               <property name="frameShape">
+                <enum>QFrame::StyledPanel</enum>
+               </property>
+               <property name="frameShadow">
+                <enum>QFrame::Raised</enum>
+               </property>
+               <layout class="QVBoxLayout" name="verticalLayout_7">
+                <property name="spacing">
+                 <number>0</number>
+                </property>
+                <property name="margin">
+                 <number>0</number>
+                </property>
+                <item>
+                 <widget class="QTextBrowser" name="skyLayerTextBrowser">
+                  <property name="openExternalLinks">
+                   <bool>true</bool>
+                  </property>
+                  <property name="openLinks">
+                   <bool>true</bool>
+                  </property>
+                 </widget>
+                </item>
+                <item>
+                 <widget class="QGroupBox" name="groupBox">
+                  <property name="title">
+                   <string>Options</string>
+                  </property>
+                  <layout class="QGridLayout" name="gridLayout_5">
+                   <property name="margin">
+                    <number>0</number>
+                   </property>
+                   <item row="0" column="0">
+                    <widget class="QCheckBox" name="skyLayerEnableCheckBox">
+                     <property name="text">
+                      <string>Visible</string>
+                     </property>
+                    </widget>
+                   </item>
+                  </layout>
+                 </widget>
+                </item>
+               </layout>
+              </widget>
+             </item>
+            </layout>
+           </widget>
+          </item>
+         </layout>
+        </widget>
+       </widget>
+      </item>
+     </layout>
+    </widget>
+   </item>
+  </layout>
+ </widget>
+ <customwidgets>
+  <customwidget>
+   <class>BarFrame</class>
+   <extends>QFrame</extends>
+   <header>Dialog.hpp</header>
+   <container>1</container>
+  </customwidget>
+ </customwidgets>
+ <tabstops>
+  <tabstop>starScaleRadiusDoubleSpinBox</tabstop>
+  <tabstop>starRelativeScaleDoubleSpinBox</tabstop>
+  <tabstop>starTwinkleCheckBox</tabstop>
+  <tabstop>starTwinkleAmountDoubleSpinBox</tabstop>
+  <tabstop>adaptationCheckbox</tabstop>
+  <tabstop>showPlanetCheckBox</tabstop>
+  <tabstop>planetMarkerCheckBox</tabstop>
+  <tabstop>planetOrbitCheckBox</tabstop>
+  <tabstop>planetLightSpeedCheckBox</tabstop>
+  <tabstop>planetScaleMoonCheckBox</tabstop>
+  <tabstop>showAtmosphereCheckBox</tabstop>
+  <tabstop>lightPollutionSpinBox</tabstop>
+  <tabstop>starLabelCheckBox</tabstop>
+  <tabstop>starsLabelsHorizontalSlider</tabstop>
+  <tabstop>nebulaLabelCheckBox</tabstop>
+  <tabstop>nebulasLabelsHorizontalSlider</tabstop>
+  <tabstop>planetLabelCheckBox</tabstop>
+  <tabstop>planetsLabelsHorizontalSlider</tabstop>
+  <tabstop>zhrNone</tabstop>
+  <tabstop>zhr10</tabstop>
+  <tabstop>zhr80</tabstop>
+  <tabstop>zhr10000</tabstop>
+  <tabstop>zhr144000</tabstop>
+  <tabstop>showEquatorLineCheckBox</tabstop>
+  <tabstop>showMeridianLineCheckBox</tabstop>
+  <tabstop>showEclipticLineCheckBox</tabstop>
+  <tabstop>showCardinalPointsCheckBox</tabstop>
+  <tabstop>showConstellationLinesCheckBox</tabstop>
+  <tabstop>showConstellationLabelsCheckBox</tabstop>
+  <tabstop>showConstellationBoundariesCheckBox</tabstop>
+  <tabstop>showConstellationArtCheckBox</tabstop>
+  <tabstop>constellationArtBrightnessSpinBox</tabstop>
+  <tabstop>projectionTextBrowser</tabstop>
+  <tabstop>landscapeTextBrowser</tabstop>
+  <tabstop>pushButtonAddRemoveLandscapes</tabstop>
+  <tabstop>showGroundCheckBox</tabstop>
+  <tabstop>showFogCheckBox</tabstop>
+  <tabstop>landscapePositionCheckBox</tabstop>
+  <tabstop>useAsDefaultLandscapeCheckBox</tabstop>
+  <tabstop>skyCultureTextBrowser</tabstop>
+  <tabstop>useAsDefaultSkyCultureCheckBox</tabstop>
+  <tabstop>skyLayerListWidget</tabstop>
+  <tabstop>skyLayerTextBrowser</tabstop>
+  <tabstop>skyLayerEnableCheckBox</tabstop>
+  <tabstop>showAzimuthalGridCheckBox</tabstop>
+  <tabstop>showEquatorialJ2000GridCheckBox</tabstop>
+  <tabstop>showEquatorialGridCheckBox</tabstop>
+ </tabstops>
+ <resources/>
+ <connections/>
+</ui>
