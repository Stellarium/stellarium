--- conflicted
+++ resolved
@@ -215,21 +215,14 @@
 	void setDragTimeMode(bool b) {dragTimeMode=b;}
 	bool getDragTimeMode() const {return dragTimeMode;}
 
-<<<<<<< HEAD
-signals:
-	//! Emitted when the tracking property changes
-	void flagTrackingChanged(bool b);
-
-private slots:
-	//! Called when the selected object changes.
-	void selectedObjectChange(StelModule::StelModuleSelectAction action);
-
-=======
->>>>>>> ff2051c7
 	//! Return the initial value of intensity of art of constellations.
 	double getInitConstellationIntensity() const {return initConstellationIntensity;}
 	//! Set the initial value of intensity of art of constellations.
 	void setInitConstellationIntensity(double v) {initConstellationIntensity=v; changeConstellationArtIntensity();}
+
+signals:
+	//! Emitted when the tracking property changes
+	void flagTrackingChanged(bool b);
 
 private slots:
 	//! Called when the selected object changes.
