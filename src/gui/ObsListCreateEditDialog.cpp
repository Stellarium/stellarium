--- conflicted
+++ resolved
@@ -40,20 +40,6 @@
 #include "ObsListCreateEditDialog.hpp"
 #include "ui_obsListCreateEditDialog.h"
 
-<<<<<<< HEAD
-ObsListCreateEditDialog * ObsListCreateEditDialog::m_instance = nullptr;
-
-ObsListCreateEditDialog::ObsListCreateEditDialog ( std::string listUuid )
-{
-	listUuid_ = listUuid;
-
-	ui = new Ui_obsListCreateEditDialogForm();
-	core = StelApp::getInstance().getCore();
-	objectMgr = GETSTELMODULE ( StelObjectMgr );
-	obsListListModel = new QStandardItemModel ( 0,ColumnCount );
-	observingListJsonPath = StelFileMgr::findFile ( "data", static_cast<StelFileMgr::Flags>( StelFileMgr::Directory|StelFileMgr::Writable ) ) + "/" + QString ( JSON_FILE_NAME );
-	sorting = "";
-=======
 ObsListCreateEditDialog *ObsListCreateEditDialog::m_instance = nullptr;
 
 ObsListCreateEditDialog::ObsListCreateEditDialog(std::string listUuid) : ui(new Ui_obsListCreateEditDialogForm()),
@@ -70,7 +56,6 @@
             "/" +
             QString(JSON_FILE_NAME);
 
->>>>>>> 6b3d2240
 }
 
 ObsListCreateEditDialog::~ObsListCreateEditDialog() {
@@ -82,23 +67,12 @@
 
 /**
  * Get instance of class
-<<<<<<< HEAD
-*/
-ObsListCreateEditDialog * ObsListCreateEditDialog::Instance ( std::string listUuid )
-{
-	if ( m_instance == nullptr ) {
-		m_instance = new ObsListCreateEditDialog ( listUuid );
-	}
-
-	return m_instance;
-=======
  */
 auto ObsListCreateEditDialog::Instance(std::string listUuid) -> ObsListCreateEditDialog * {
     if (m_instance == nullptr) {
         m_instance = new ObsListCreateEditDialog(std::move(listUuid));
     }
     return m_instance;
->>>>>>> 6b3d2240
 }
 
 /*
