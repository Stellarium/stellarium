--- conflicted
+++ resolved
@@ -288,15 +288,10 @@
 	//! Sets the vertex attribute states for the currently bound VAO so that glDraw* commands can work.
 	void setupCurrentVAO()
 	{
-<<<<<<< HEAD
-		program->setAttributeBuffer(vars.pos, GL_FLOAT, posOffset, 2, 0);
-		program->setAttributeBuffer(vars.texCoord, GL_FLOAT, texCoordOffset, 2, 0);
-=======
 		vbo.bind();
 		program->setAttributeBuffer(vars.pos, GL_FLOAT, posOffset, 2, 0);
 		program->setAttributeBuffer(vars.texCoord, GL_FLOAT, texCoordOffset, 2, 0);
 		vbo.release();
->>>>>>> 0056eeba
 		program->enableAttributeArray(vars.pos);
 		program->enableAttributeArray(vars.texCoord);
 	}
@@ -776,23 +771,15 @@
 	if (openGLModuleType==QOpenGLContext::LibGL)
 	{
 		fmt.setRenderableType(QSurfaceFormat::OpenGL);
-<<<<<<< HEAD
 		fmt.setMajorVersion(4);
 		fmt.setMinorVersion(6);
-=======
-		fmt.setMajorVersion(3);
-		fmt.setMinorVersion(3);
->>>>>>> 0056eeba
 		fmt.setProfile(QSurfaceFormat::CoreProfile);
 
 		if (qApp && qApp->property("onetime_opengl_compat").toBool())
 		{
 			qDebug() << "Setting OpenGL Compatibility profile from command line...";
-<<<<<<< HEAD
 			fmt.setMajorVersion(2);
 			fmt.setMinorVersion(1);
-=======
->>>>>>> 0056eeba
 			fmt.setProfile(QSurfaceFormat::CompatibilityProfile);
 		}
 	}
@@ -830,12 +817,9 @@
 	//try to enable GL debugging using GL_KHR_debug
 	fmt.setOption(QSurfaceFormat::DebugContext);
 #endif
-<<<<<<< HEAD
 
 	// shorter blinking backlight on exclusive fullscreen
 	fmt.setColorSpace(QSurfaceFormat::sRGBColorSpace);
-=======
->>>>>>> 0056eeba
 
 	return fmt;
 }
