#include "ScmDraw.hpp"
<<<<<<< HEAD
#include "StelActionMgr.hpp"
=======
>>>>>>> 585cde6f
#include "StelModule.hpp"
#include "StelMovementMgr.hpp"
#include "StelProjector.hpp"
#include <QApplication>
#include <QDebug>
#include <QKeyEvent>
#include <QMouseEvent>
<<<<<<< HEAD
#include <QWidget>

void scm::ScmDraw::setSearchMode(bool active)
{
	// search mode deactivates before the star is set by the search
	if (inSearchMode == true && active == false)
	{
		selectedStarIsSearched = true;

		// HACK an Ctrl + Release is not triggered if Ctrl + F is trigger it manually
		QKeyEvent release = QKeyEvent(QEvent::KeyRelease, Qt::Key_Control, Qt::NoModifier);
		QWidget *mainView = qApp->activeWindow();

		if (mainView)
		{
			QApplication::sendEvent(mainView, &release);
		}
		else
		{
			qDebug() << "Failed to release ctrl key";
		}
	}

	inSearchMode = active;
}

void scm::ScmDraw::appendDrawPoint(Vec3d point, std::optional<QString> starID)
{
	if (hasFlag(drawState, (Drawing::hasStart | Drawing::hasFloatingEnd)))
	{
		std::get<CoordinateLine>(currentLine).end = point;
		std::get<StarLine>(currentLine).end       = starID;
		drawState                                 = Drawing::hasEnd;

		drawnLines.coordinates.push_back(std::get<CoordinateLine>(currentLine));
		drawnLines.stars.push_back(std::get<StarLine>(currentLine));
		std::get<CoordinateLine>(currentLine).start = point;
		std::get<StarLine>(currentLine).start       = starID;
		drawState                                   = drawState | Drawing::hasStart;
	}
	else
	{
		std::get<CoordinateLine>(currentLine).start = point;
		std::get<StarLine>(currentLine).start       = starID;
		drawState                                   = Drawing::hasStart;
	}
}

void scm::ScmDraw::setMoveToAnotherStart()
{
	if (selectedStarIsSearched == true)
	{
		if (activeTool == DrawTools::Pen)
		{
			StelApp &app   = StelApp::getInstance();
			StelCore *core = app.getCore();

			StelObjectMgr &objectMgr = app.getStelObjectMgr();

			if (objectMgr.getWasSelected())
			{
				StelObjectP stelObj = objectMgr.getLastSelectedObject();
				Vec3d stelPos       = stelObj->getJ2000EquatorialPos(core);
				appendDrawPoint(stelPos, stelObj->getID());
			}
		}

		selectedStarIsSearched = false;
	}
=======

const Vec2d scm::ScmDraw::defaultLastEraserPos(std::nan("1"), std::nan("1"));

bool scm::ScmDraw::segmentIntersect(Vec2d startA, Vec2d directionA, Vec2d startB, Vec2d directionB)
{
	if (std::abs(directionA.dot(directionB)) < std::numeric_limits<double>::epsilon()) // check with near zero value
	{
		// No intersection if lines are parallel
		return false;
	}

	// Also see: https://www.sunshine2k.de/coding/javascript/lineintersection2d/LineIntersect2D.html
	// endA = startA + s * directionA with s=1
	double s = perpDot(directionB, startB - startA) / perpDot(directionB, directionA);
	// endB = startB + t * directionB with t=1
	double t = perpDot(directionA, startA - startB) / perpDot(directionA, directionB);

	return 0 <= s && s <= 1 && 0 <= t && t <= 1;
>>>>>>> 585cde6f
}

scm::ScmDraw::ScmDraw()
	: drawState(Drawing::None)
	, snapToStar(true)
{
	std::get<CoordinateLine>(currentLine).start.set(0, 0, 0);
	std::get<CoordinateLine>(currentLine).end.set(0, 0, 0);
	lastEraserPos.set(std::nan("1"), std::nan("1"));

	StelApp &app   = StelApp::getInstance();
	StelCore *core = app.getCore();
	maxSnapRadiusInPixels *= core->getCurrentStelProjectorParams().devicePixelsPerPixel;

	StelActionMgr *actionMgr = app.getStelActionManager();
	auto action              = actionMgr->findAction(id_search_window);
	connect(action, &StelAction::toggled, this, &ScmDraw::setSearchMode);

	StelMovementMgr *mvmMgr = core->getMovementMgr();
	connect(mvmMgr, &StelMovementMgr::flagTrackingChanged, this, &ScmDraw::setMoveToAnotherStart);
}

void scm::ScmDraw::drawLine(StelCore *core)
{
	StelPainter painter(core->getProjection(drawFrame));
	painter.setBlending(true);
	painter.setLineSmooth(true);
	Vec3f color = {1.f, 0.5f, 0.5f};
	bool alpha  = 1.0f;
	painter.setColor(color, alpha);

	for (CoordinateLine p : drawnLines.coordinates)
	{
		painter.drawGreatCircleArc(p.start, p.end);
	}

	if (hasFlag(drawState, Drawing::hasFloatingEnd))
	{
		color = {1.f, 0.7f, 0.7f};
		painter.setColor(color, 0.5f);
		painter.drawGreatCircleArc(std::get<CoordinateLine>(currentLine).start,
		                           std::get<CoordinateLine>(currentLine).end);
	}
}

void scm::ScmDraw::handleMouseClicks(class QMouseEvent *event)
{
	if (event->button() == Qt::LeftButton)
	{
		// do not interfere with navigation and draw or erase anything
		isNavigating |= (event->type() == QEvent::MouseButtonPress);
		isNavigating &= (event->type() != QEvent::MouseButtonRelease);

		return;
	}

	if (isNavigating)
	{
		return;
	}

#if QT_VERSION >= QT_VERSION_CHECK(6, 0, 0)
	qreal x = event->position().x(), y = event->position().y();
#else
	qreal x = event->x(), y = event->y();
#endif

	if (activeTool == DrawTools::Pen)
	{
		// Draw line
		if (event->button() == Qt::RightButton && event->type() == QEvent::MouseButtonPress)
		{
			StelApp &app       = StelApp::getInstance();
			StelCore *core     = app.getCore();
			StelProjectorP prj = core->getProjection(drawFrame);
			Vec3d point;
			std::optional<QString> starID;
			prj->unProject(x, y, point);

			// We want to combine any near start point to an existing point so that we don't create
			// duplicates.
			std::optional<StarPoint> nearest = findNearestPoint(x, y, prj);
			if (nearest.has_value())
			{
				point  = nearest.value().coordinate;
				starID = nearest.value().star;
			}
			else if (snapToStar)
			{
				if (hasFlag(drawState, Drawing::hasEndExistingPoint))
				{
					point  = std::get<CoordinateLine>(currentLine).end;
					starID = std::get<StarLine>(currentLine).end;
				}
				else
				{
					StelObjectMgr &objectMgr = app.getStelObjectMgr();

					objectMgr.findAndSelect(core, x, y);
					if (objectMgr.getWasSelected())
					{
						StelObjectP stelObj = objectMgr.getLastSelectedObject();
						Vec3d stelPos       = stelObj->getJ2000EquatorialPos(core);
						point               = stelPos;
						starID              = stelObj->getID();
					}
				}
			}

<<<<<<< HEAD
			appendDrawPoint(point, starID);
=======
			if (hasFlag(drawState, (Drawing::hasStart | Drawing::hasFloatingEnd)))
			{
				std::get<CoordinateLine>(currentLine).end = point;
				std::get<StarLine>(currentLine).end       = starID;
				drawState                                 = Drawing::hasEnd;

				drawnLines.coordinates.push_back(std::get<CoordinateLine>(currentLine));
				drawnLines.stars.push_back(std::get<StarLine>(currentLine));
				std::get<CoordinateLine>(currentLine).start = point;
				std::get<StarLine>(currentLine).start       = starID;
				drawState                                   = Drawing::hasStart;
			}
			else
			{
				std::get<CoordinateLine>(currentLine).start = point;
				std::get<StarLine>(currentLine).start       = starID;
				drawState                                   = Drawing::hasStart;
			}
>>>>>>> 585cde6f

			event->accept();
			return;
		}

		// Reset line drawing
		if (event->button() == Qt::RightButton && event->type() == QEvent::MouseButtonDblClick &&
		    hasFlag(drawState, Drawing::hasEnd))
		{
			if (!drawnLines.coordinates.empty())
			{
				drawnLines.coordinates.pop_back();
				drawnLines.stars.pop_back();
			}
			drawState = Drawing::None;
			event->accept();
			return;
		}
	}
	else if (activeTool == DrawTools::Eraser)
	{
		if (event->button() == Qt::RightButton && event->type() == QEvent::MouseButtonPress)
		{
			Vec2d currentPos(x, y);
			lastEraserPos = currentPos;
		}
		else if (event->button() == Qt::RightButton && event->type() == QEvent::MouseButtonRelease)
		{
			// Reset
			lastEraserPos = defaultLastEraserPos;
		}
	}
}

bool scm::ScmDraw::handleMouseMoves(int x, int y, Qt::MouseButtons b)
{
	StelApp &app   = StelApp::getInstance();
	StelCore *core = app.getCore();

	if (activeTool == DrawTools::Pen)
	{
		if (snapToStar)
		{
			StelObjectMgr &objectMgr = app.getStelObjectMgr();
			objectMgr.findAndSelect(core, x, y);
		}

		if (hasFlag(drawState, (Drawing::hasStart | Drawing::hasFloatingEnd)))
		{
			StelProjectorP prj = core->getProjection(drawFrame);
			Vec3d position;
			prj->unProject(x, y, position);
			if (snapToStar)
			{
				StelObjectMgr &objectMgr = app.getStelObjectMgr();
				if (objectMgr.getWasSelected())
				{
					StelObjectP stelObj = objectMgr.getLastSelectedObject();
					Vec3d stelPos       = stelObj->getJ2000EquatorialPos(core);
					std::get<CoordinateLine>(currentLine).end = stelPos;
				}
				else
				{
					std::get<CoordinateLine>(currentLine).end = position;
				}
			}
			else
			{
				std::get<CoordinateLine>(currentLine).end = position;
			}

			drawState = Drawing::hasFloatingEnd;
		}
	}
	else if (activeTool == DrawTools::Eraser)
	{
		if (b.testFlag(Qt::MouseButton::RightButton))
		{
			Vec2d currentPos(x, y);

			if (lastEraserPos != defaultLastEraserPos && lastEraserPos != currentPos)
			{
				StelApp &app        = StelApp::getInstance();
				StelCore *core      = app.getCore();
				StelProjectorP prj  = core->getProjection(drawFrame);
				auto mouseDirection = lastEraserPos - currentPos;

				std::vector<int> erasedIndices;

				for (auto line = drawnLines.coordinates.begin(); line != drawnLines.coordinates.end();
				     ++line)
				{
					Vec3d lineEnd, lineStart;
					prj->project(line->start, lineStart);
					prj->project(line->end, lineEnd);
					Vec2d lineStart2d(lineStart.v[0], lineStart.v[1]);
					Vec2d lineEnd2d(lineEnd.v[0], lineEnd.v[1]);
					auto lineDirection = lineEnd2d - lineStart2d;

					bool intersect = segmentIntersect(currentPos, mouseDirection, lineStart2d,
					                                  lineDirection);
					if (intersect)
					{
						erasedIndices.push_back(
							std::distance(drawnLines.coordinates.begin(), line));
					}
				}

				for (auto index : erasedIndices)
				{
					drawnLines.coordinates[index] = drawnLines.coordinates.back();
					drawnLines.coordinates.pop_back();
				}
			}

			lastEraserPos = currentPos;
		}
	}

	// We always return false as we still want to navigate in Stellarium with left mouse button
	return false;
}

void scm::ScmDraw::handleKeys(QKeyEvent *e)
{
	if (activeTool == DrawTools::Pen)
	{
		if (e->key() == Qt::Key::Key_Control)
		{
			snapToStar = e->type() != QEvent::KeyPress;

			e->accept();
		}

		if (e->key() == Qt::Key::Key_Z && e->modifiers() == Qt::Modifier::CTRL)
		{
			undoLastLine();
			e->accept();
		}
	}
}

void scm::ScmDraw::undoLastLine()
{
	if (!drawnLines.coordinates.empty())
	{
		currentLine = std::make_tuple(drawnLines.coordinates.back(), drawnLines.stars.back());
		drawnLines.coordinates.pop_back();
		drawnLines.stars.pop_back();
		drawState = Drawing::hasFloatingEnd;
	}
	else
	{
		drawState = Drawing::None;
	}
}

std::vector<scm::StarLine> scm::ScmDraw::getStars()
{
	bool all_stars = std::all_of(drawnLines.stars.begin(), drawnLines.stars.end(), [](const StarLine &star)
	                             { return star.start.has_value() && star.end.has_value(); });

	if (all_stars)
	{
		return drawnLines.stars;
	}

	return std::vector<StarLine>();
}

std::vector<scm::CoordinateLine> scm::ScmDraw::getCoordinates()
{
	return drawnLines.coordinates;
}

void scm::ScmDraw::setTool(scm::DrawTools tool)
{
	activeTool    = tool;
	lastEraserPos = defaultLastEraserPos;
	drawState     = Drawing::None;
}

std::optional<scm::StarPoint> scm::ScmDraw::findNearestPoint(int x, int y, StelProjectorP prj)
{
	if (drawnLines.coordinates.empty())
	{
		return {};
	}

	auto min = drawnLines.coordinates.begin();
	Vec3d position(x, y, 0);
	Vec3d minPosition;
	prj->project(min->start, minPosition);
	double minDistance = (minPosition - position).dot(minPosition - position);
	bool isStartPoint  = true;

	for (auto line = drawnLines.coordinates.begin(); line != drawnLines.coordinates.end(); ++line)
	{
		Vec3d iPosition;
		if (prj->project(line->start, iPosition))
		{
			double distance = (iPosition - position).dot(iPosition - position);
			if (distance < minDistance)
			{
				min          = line;
				minPosition  = iPosition;
				minDistance  = distance;
				isStartPoint = true;
			}
		}

		if (prj->project(line->end, iPosition))
		{
<<<<<<< HEAD
			min         = line;
			minPosition = iPosition;
			minDistance = distance;
=======
			double distance = (iPosition - position).dot(iPosition - position);
			if (distance < minDistance)
			{
				min          = line;
				minPosition  = iPosition;
				minDistance  = distance;
				isStartPoint = false;
			}
>>>>>>> 585cde6f
		}
	}

	if (minDistance < maxSnapRadiusInPixels * maxSnapRadiusInPixels)
	{
<<<<<<< HEAD
		StarPoint point = {min->start,
		                   drawnLines.stars.at(std::distance(drawnLines.coordinates.begin(), min)).start};
		return point;
=======
		if (isStartPoint)
		{
			StarPoint point = {min->start,
			                   drawnLines.stars.at(std::distance(drawnLines.coordinates.begin(), min)).start};
			return point;
		}
		else
		{
			StarPoint point = {min->end,
			                   drawnLines.stars.at(std::distance(drawnLines.coordinates.begin(), min)).end};
			return point;
		}
>>>>>>> 585cde6f
	}

	return {};
}

void scm::ScmDraw::resetDrawing()
{
	drawnLines.coordinates.clear();
	drawnLines.stars.clear();
	drawState = Drawing::None;
	std::get<CoordinateLine>(currentLine).start.set(0, 0, 0);
	std::get<CoordinateLine>(currentLine).end.set(0, 0, 0);
	std::get<StarLine>(currentLine).start.reset();
	std::get<StarLine>(currentLine).end.reset();
}<|MERGE_RESOLUTION|>--- conflicted
+++ resolved
@@ -1,8 +1,5 @@
 #include "ScmDraw.hpp"
-<<<<<<< HEAD
 #include "StelActionMgr.hpp"
-=======
->>>>>>> 585cde6f
 #include "StelModule.hpp"
 #include "StelMovementMgr.hpp"
 #include "StelProjector.hpp"
@@ -10,7 +7,6 @@
 #include <QDebug>
 #include <QKeyEvent>
 #include <QMouseEvent>
-<<<<<<< HEAD
 #include <QWidget>
 
 void scm::ScmDraw::setSearchMode(bool active)
@@ -80,7 +76,6 @@
 
 		selectedStarIsSearched = false;
 	}
-=======
 
 const Vec2d scm::ScmDraw::defaultLastEraserPos(std::nan("1"), std::nan("1"));
 
@@ -99,7 +94,6 @@
 	double t = perpDot(directionA, startA - startB) / perpDot(directionA, directionB);
 
 	return 0 <= s && s <= 1 && 0 <= t && t <= 1;
->>>>>>> 585cde6f
 }
 
 scm::ScmDraw::ScmDraw()
@@ -209,28 +203,7 @@
 				}
 			}
 
-<<<<<<< HEAD
 			appendDrawPoint(point, starID);
-=======
-			if (hasFlag(drawState, (Drawing::hasStart | Drawing::hasFloatingEnd)))
-			{
-				std::get<CoordinateLine>(currentLine).end = point;
-				std::get<StarLine>(currentLine).end       = starID;
-				drawState                                 = Drawing::hasEnd;
-
-				drawnLines.coordinates.push_back(std::get<CoordinateLine>(currentLine));
-				drawnLines.stars.push_back(std::get<StarLine>(currentLine));
-				std::get<CoordinateLine>(currentLine).start = point;
-				std::get<StarLine>(currentLine).start       = starID;
-				drawState                                   = Drawing::hasStart;
-			}
-			else
-			{
-				std::get<CoordinateLine>(currentLine).start = point;
-				std::get<StarLine>(currentLine).start       = starID;
-				drawState                                   = Drawing::hasStart;
-			}
->>>>>>> 585cde6f
 
 			event->accept();
 			return;
@@ -444,11 +417,6 @@
 
 		if (prj->project(line->end, iPosition))
 		{
-<<<<<<< HEAD
-			min         = line;
-			minPosition = iPosition;
-			minDistance = distance;
-=======
 			double distance = (iPosition - position).dot(iPosition - position);
 			if (distance < minDistance)
 			{
@@ -457,17 +425,11 @@
 				minDistance  = distance;
 				isStartPoint = false;
 			}
->>>>>>> 585cde6f
 		}
 	}
 
 	if (minDistance < maxSnapRadiusInPixels * maxSnapRadiusInPixels)
 	{
-<<<<<<< HEAD
-		StarPoint point = {min->start,
-		                   drawnLines.stars.at(std::distance(drawnLines.coordinates.begin(), min)).start};
-		return point;
-=======
 		if (isStartPoint)
 		{
 			StarPoint point = {min->start,
@@ -480,7 +442,6 @@
 			                   drawnLines.stars.at(std::distance(drawnLines.coordinates.begin(), min)).end};
 			return point;
 		}
->>>>>>> 585cde6f
 	}
 
 	return {};
