#add our external dependencies first
add_subdirectory(external)

IF(ENABLE_SPOUT)
    SET(spout_SRCS
     external/SpoutLibrary.h
     core/SpoutSender.hpp
     core/SpoutSender.cpp
	 )
ENDIF()

SET(stellarium_lib_SRCS
     core/BlueNoiseTriangleRemapped.hpp
     core/StelSRGB.hpp
<<<<<<< HEAD
=======
     core/StelSRGB.cpp
>>>>>>> dec1204c
     core/Dithering.hpp
     core/Dithering.cpp
     core/SaturationShader.hpp
     core/StelAudioMgr.hpp
     core/StelAudioMgr.cpp
     core/StelVideoMgr.hpp
     core/StelVideoMgr.cpp
     core/StelGeodesicGrid.cpp
     core/StelGeodesicGrid.hpp
     core/StelMovementMgr.cpp
     core/StelMovementMgr.hpp
     core/StelObserver.cpp
     core/StelObserver.hpp
     core/StelLocation.hpp
     core/StelLocation.cpp
     core/StelLocationMgr.hpp
     core/StelLocationMgr_p.hpp
     core/StelLocationMgr.cpp
     core/StelProjector.cpp
     core/StelProjector.hpp
     core/StelProjectorClasses.cpp
     core/StelProjectorClasses.hpp
     core/StelProjectorType.hpp
     core/StelSkyDrawer.cpp
     core/StelSkyDrawer.hpp
     core/StelPainter.hpp
     core/StelPainter.cpp
     core/MultiLevelJsonBase.hpp
     core/MultiLevelJsonBase.cpp
     core/StelSkyImageTile.hpp
     core/StelSkyImageTile.cpp
     core/SphericMirrorCalculator.cpp
     core/SphericMirrorCalculator.hpp
     core/StelApp.cpp
     core/StelApp.hpp
     core/StelCore.cpp
     core/StelCore.hpp
     core/StelFileMgr.cpp
     core/StelFileMgr.hpp
     core/StelLocaleMgr.cpp
     core/StelLocaleMgr.hpp
     core/StelModule.cpp
     core/StelModule.hpp
     core/StelModuleMgr.cpp
     core/StelModuleMgr.hpp
     core/StelObject.cpp
     core/StelObject.hpp
     core/StelObjectMgr.cpp
     core/StelObjectMgr.hpp
     core/StelObjectModule.cpp
     core/StelObjectModule.hpp
     core/StelObjectType.hpp
     core/StelOpenGL.cpp
     core/StelOpenGL.hpp
     core/StelPluginInterface.hpp
     core/StelRegionObject.hpp
     core/StelSkyCultureMgr.cpp
     core/StelSkyCultureMgr.hpp
     core/StelTextureMgr.cpp
     core/StelTextureMgr.hpp
     core/StelTexture.cpp
     core/StelTexture.hpp
     core/StelTextureTypes.hpp
     core/StelToneReproducer.cpp
     core/StelToneReproducer.hpp
     core/StelSkyLayerMgr.cpp
     core/StelSkyLayerMgr.hpp
     core/StelSkyLayer.hpp
     core/StelSkyLayer.cpp
     core/StelFader.hpp
     core/StelSphereGeometry.cpp
     core/StelSphereGeometry.hpp
     core/OctahedronPolygon.cpp
     core/OctahedronPolygon.hpp
     core/StelIniParser.cpp
     core/StelIniParser.hpp
     core/StelUtils.cpp
     core/StelUtils.hpp
     core/StelTranslator.cpp
     core/StelTranslator.hpp
     core/VecMath.hpp
     core/VecMath.cpp
     core/StelJsonParser.hpp
     core/StelJsonParser.cpp
     core/SimbadSearcher.hpp
     core/SimbadSearcher.cpp
     core/StelSphericalIndex.hpp
     core/StelSphericalIndex.cpp
     core/StelVertexArray.hpp
     core/StelVertexArray.cpp
     core/StelGuiBase.hpp
     core/StelGuiBase.cpp
     core/StelViewportEffect.hpp
     core/StelViewportEffect.cpp
     core/TrailGroup.hpp
     core/TrailGroup.cpp
     core/RefractionExtinction.hpp
     core/RefractionExtinction.cpp
     core/StelToast.hpp
     core/StelToast.cpp
     core/StelToastGrid.hpp
     core/StelToastGrid.cpp
     core/StelActionMgr.hpp
     core/StelActionMgr.cpp
     core/StelProgressController.hpp
     core/StelPropertyMgr.hpp
     core/StelPropertyMgr.cpp
     core/StelOBJ.hpp
     core/StelOBJ.cpp
     core/GeomMath.hpp
     core/GeomMath.cpp
     core/StelOpenGLArray.hpp
     core/StelOpenGLArray.cpp
     core/StelHips.hpp
     core/StelHips.cpp
     core/TextureAverageComputer.hpp
     core/TextureAverageComputer.cpp

     ${spout_SRCS}

     core/planetsephems/calc_interpolated_elements.c
     core/planetsephems/calc_interpolated_elements.h
     core/planetsephems/elliptic_to_rectangular.c
     core/planetsephems/elliptic_to_rectangular.h
     core/planetsephems/elp82b.c
     core/planetsephems/elp82b.h
     core/planetsephems/gust86.c
     core/planetsephems/gust86.h
     core/planetsephems/l12.c
     core/planetsephems/l12.h
     core/planetsephems/marssat.c
     core/planetsephems/marssat.h
     core/planetsephems/pluto.c
     core/planetsephems/pluto.h
     core/planetsephems/precession.c
     core/planetsephems/precession.h
     core/planetsephems/sidereal_time.c
     core/planetsephems/sidereal_time.h
     core/planetsephems/jpl_int.h
     core/planetsephems/jpleph.h
     core/planetsephems/jpleph.cpp
     core/planetsephems/EphemWrapper.cpp
     core/planetsephems/EphemWrapper.hpp
     core/planetsephems/tass17.c
     core/planetsephems/tass17.h
     core/planetsephems/vsop87.c
     core/planetsephems/vsop87.h
     core/planetsephems/de430.cpp
     core/planetsephems/de430.hpp
     core/planetsephems/de431.cpp
     core/planetsephems/de431.hpp
     core/planetsephems/de440.cpp
     core/planetsephems/de440.hpp
     core/planetsephems/de441.cpp
     core/planetsephems/de441.hpp
     core/planetsephems/htc20b.c
     core/planetsephems/htc20b.h
     core/modules/AtmospherePreetham.cpp
     core/modules/AtmospherePreetham.hpp
     core/modules/AtmosphereShowMySky.cpp
     core/modules/AtmosphereShowMySky.hpp
     core/modules/Atmosphere.hpp
     core/modules/Asterism.cpp
     core/modules/Asterism.hpp
     core/modules/AsterismMgr.cpp
     core/modules/AsterismMgr.hpp
     core/modules/Constellation.cpp
     core/modules/Constellation.hpp
     core/modules/ConstellationMgr.cpp
     core/modules/ConstellationMgr.hpp
     core/modules/CustomObject.cpp
     core/modules/CustomObject.hpp
     core/modules/CustomObjectMgr.cpp
     core/modules/CustomObjectMgr.hpp
     core/modules/HighlightMgr.cpp
     core/modules/HighlightMgr.hpp
     core/modules/GridLinesMgr.cpp
     core/modules/GridLinesMgr.hpp
     core/modules/HipsMgr.hpp
     core/modules/HipsMgr.cpp
     core/modules/LabelMgr.hpp
     core/modules/LabelMgr.cpp
     core/modules/MarkerMgr.hpp
     core/modules/MarkerMgr.cpp
     core/modules/Landscape.cpp
     core/modules/Landscape.hpp
     core/modules/LandscapeMgr.cpp
     core/modules/LandscapeMgr.hpp
     core/modules/Meteor.cpp
     core/modules/Meteor.hpp
     core/modules/SporadicMeteor.cpp
     core/modules/SporadicMeteor.hpp
     core/modules/SporadicMeteorMgr.cpp
     core/modules/SporadicMeteorMgr.hpp
     core/modules/MilkyWay.cpp
     core/modules/MilkyWay.hpp
     core/modules/Nebula.cpp
     core/modules/Nebula.hpp
     core/modules/NebulaList.hpp
     core/modules/NebulaMgr.cpp
     core/modules/NebulaMgr.hpp
     core/modules/Orbit.cpp
     core/modules/Orbit.hpp
     core/modules/Planet.cpp
     core/modules/Planet.hpp
     core/modules/RotationElements.cpp
     core/modules/RotationElements.hpp
     core/modules/MinorPlanet.cpp
     core/modules/MinorPlanet.hpp
     core/modules/Comet.cpp
     core/modules/Comet.hpp
     core/modules/Skybright.cpp
     core/modules/Skybright.hpp
     core/modules/Skylight.cpp
     core/modules/Skylight.hpp
     core/modules/SolarSystem.cpp
     core/modules/SolarSystem.hpp
     core/modules/NomenclatureItem.cpp
     core/modules/NomenclatureItem.hpp
     core/modules/NomenclatureMgr.cpp
     core/modules/NomenclatureMgr.hpp
     core/modules/Solve.hpp
     core/modules/Star.cpp
     core/modules/Star.hpp
     core/modules/StarMgr.cpp
     core/modules/StarMgr.hpp
     core/modules/StarWrapper.cpp
     core/modules/StarWrapper.hpp
     core/modules/ToastMgr.hpp
     core/modules/ToastMgr.cpp
     core/modules/ZoneArray.cpp
     core/modules/ZodiacalLight.hpp
     core/modules/ZodiacalLight.cpp
     core/modules/ZoneArray.hpp
     core/modules/ZoneData.hpp
     core/modules/SpecialMarkersMgr.cpp
     core/modules/SpecialMarkersMgr.hpp
     core/modules/SpecificTimeMgr.cpp
     core/modules/SpecificTimeMgr.hpp
     StelMainView.hpp
     StelMainView.cpp
     StelSplashScreen.hpp
     StelSplashScreen.cpp
     StelLogger.hpp
     StelLogger.cpp
     CLIProcessor.hpp
     CLIProcessor.cpp
     translations.h
     translations_regions.h
)

IF(ENABLE_PCH)
     SET(stellarium_lib_SRCS ${stellarium_lib_SRCS}
         stelMain_pch.hpp
     )
ENDIF(ENABLE_PCH)

IF(ENABLE_SCRIPTING)
     SET(stellarium_lib_SRCS ${stellarium_lib_SRCS}
          scripting/StelScriptOutput.hpp
          scripting/StelScriptOutput.cpp
          scripting/V3d.cpp
          scripting/V3d.hpp
          scripting/StelScriptMgr.cpp
          scripting/StelScriptMgr.hpp
          scripting/ScreenImageMgr.hpp
          scripting/ScreenImageMgr.cpp
          scripting/StelMainScriptAPI.cpp
          scripting/StelMainScriptAPI.hpp
          scripting/StelMainScriptAPIProxy.cpp
          scripting/StelMainScriptAPIProxy.hpp
     )
ENDIF()

SET(stellarium_exe_SRCS main.cpp)

################# compiles resources files ############
SET(stellarium_RES ${CMAKE_SOURCE_DIR}/data/mainRes.qrc)
IF(${QT_VERSION_MAJOR} EQUAL "5")
     QT5_ADD_RESOURCES(stellarium_RES_CXX ${stellarium_RES})
ELSE()
     QT_ADD_RESOURCES(stellarium_RES_CXX ${stellarium_RES})
ENDIF()
#############################################################################################
############################# Standard GUI plugin compilation ###############################
#############################################################################################
IF(STELLARIUM_GUI_MODE STREQUAL "Standard")
     SET(stellarium_gui_SRCS
          gui/StelGui.hpp
          gui/StelGui.cpp
          gui/SkyGui.hpp
          gui/SkyGui.cpp
          gui/StelStyle.hpp
          gui/StelGuiItems.hpp
          gui/StelGuiItems.cpp
          gui/HelpDialog.hpp
          gui/HelpDialog.cpp
          gui/ShortcutLineEdit.hpp
          gui/ShortcutLineEdit.cpp
          gui/ShortcutsDialog.hpp
          gui/ShortcutsDialog.cpp
          gui/Dialog.hpp
          gui/Dialog.cpp
          gui/MapWidget.hpp
          gui/MapWidget.cpp
          gui/AngleSpinBox.hpp
          gui/AngleSpinBox.cpp
          gui/LocationDialog.hpp
          gui/LocationDialog.cpp
          gui/DateTimeDialog.hpp
          gui/DateTimeDialog.cpp
          gui/ViewDialog.hpp
          gui/ViewDialog.cpp
          gui/LightPollutionWidget.hpp
          gui/LightPollutionWidget.cpp
          gui/LogarithmicSpinBox.hpp
          gui/LogarithmicSpinBox.cpp
          gui/SearchDialog.hpp
          gui/SearchDialog.cpp
          gui/ConfigurationDialog.hpp
          gui/ConfigurationDialog.cpp
          gui/AddRemoveLandscapesDialog.hpp
          gui/AddRemoveLandscapesDialog.cpp
          gui/AtmosphereDialog.hpp
          gui/AtmosphereDialog.cpp
          gui/ConfigureDSOColorsDialog.hpp
          gui/ConfigureDSOColorsDialog.cpp
          gui/ConfigureOrbitColorsDialog.hpp
          gui/ConfigureOrbitColorsDialog.cpp
          gui/GreatRedSpotDialog.hpp
          gui/GreatRedSpotDialog.cpp
          gui/CustomDeltaTEquationDialog.hpp
          gui/CustomDeltaTEquationDialog.cpp
          gui/ConfigureScreenshotsDialog.hpp
          gui/ConfigureScreenshotsDialog.cpp
          gui/AstroCalcDialog.hpp
          gui/AstroCalcDialog.cpp
          gui/AstroCalcExtraEphemerisDialog.hpp
          gui/AstroCalcExtraEphemerisDialog.cpp
          gui/AstroCalcCustomStepsDialog.hpp
          gui/AstroCalcCustomStepsDialog.cpp
          gui/AstroCalcChart.hpp
          gui/AstroCalcChart.cpp
          gui/ObsListDialog.hpp
          gui/ObsListDialog.cpp
          gui/StelDialog.hpp
          gui/StelDialog_p.hpp
          gui/StelDialog.cpp
          gui/StelDialogSeparate.hpp
          gui/StelDialogSeparate.cpp
          gui/TonemappingDialog.hpp
          gui/TonemappingDialog.cpp
          gui/SkylightDialog.hpp
          gui/SkylightDialog.cpp
          gui/ContributorsList.hpp
          gui/StelCloseButton.hpp
          gui/StelCloseButton.cpp
          gui/ExternalStepSpinBox.hpp
          gui/SpecificTimeWidget.hpp
          gui/SpecificTimeWidget.cpp
          gui/MoonPhasesWidget.hpp
          gui/MoonPhasesWidget.cpp
     )

     ################# compiles .ui files ############
     SET(stellarium_UIS
          gui/locationDialogGui.ui
          gui/helpDialogGui.ui
          gui/shortcutsDialog.ui
          gui/dateTimeDialogGui.ui
          gui/viewDialog.ui
          gui/lightPollutionWidget.ui
          gui/searchDialogGui.ui
          gui/configurationDialog.ui
          gui/atmosphereDialog.ui
          gui/greatRedSpotDialog.ui
          gui/customDeltaTEquationDialog.ui
          gui/configureScreenshotsDialog.ui
          gui/astroCalcDialog.ui
          gui/astroCalcExtraEphemerisDialog.ui
          gui/astroCalcCustomStepsDialog.ui
          gui/obsListDialog.ui
          gui/addRemoveLandscapesDialog.ui
          gui/dsoColorsDialog.ui
          gui/orbitColorsDialog.ui
          gui/tonemappingDialog.ui
          gui/skylightDialog.ui
          gui/specificTimeWidget.ui
          gui/moonPhasesWidget.ui
     )

     IF(ENABLE_SCRIPTING)
          IF(ENABLE_SCRIPT_CONSOLE)
               SET(stellarium_gui_SRCS ${stellarium_gui_SRCS}
                    gui/ScriptConsole.hpp
                    gui/ScriptConsole.cpp
                    gui/StelScriptSyntaxHighlighter.hpp
                    gui/StelScriptSyntaxHighlighter.cpp
               )
               SET(stellarium_UIS ${stellarium_UIS}
                    gui/scriptConsole.ui
               )
          ENDIF()
     ENDIF()

     IF(${QT_VERSION_MAJOR} EQUAL "5")
         QT5_WRAP_UI(stellarium_UIS_H ${stellarium_UIS})
     ELSE()
         QT_WRAP_UI(stellarium_UIS_H ${stellarium_UIS})
    ENDIF()

     # compiles resources files
     SET(stellarium_gui_RES ${CMAKE_SOURCE_DIR}/data/gui/guiRes.qrc)
     IF(${QT_VERSION_MAJOR} EQUAL "5")
         QT5_ADD_RESOURCES(stellarium_gui_RES_CXX ${stellarium_gui_RES})
     ELSE()
         QT_ADD_RESOURCES(stellarium_gui_RES_CXX ${stellarium_gui_RES})
     ENDIF()

     SET(stellarium_lib_SRCS ${stellarium_lib_SRCS} ${stellarium_gui_SRCS} ${stellarium_UIS_H} ${stellarium_gui_RES_CXX})
ENDIF()

#############################################################################################
################################ No GUI plugin compilation ##################################
#############################################################################################
IF (STELLARIUM_GUI_MODE STREQUAL "None")
    ADD_DEFINITIONS(-DNO_GUI)
ENDIF()


###############################################################################################
################## Static plugins need to be known by the file StelApp.cpp at compilation time
################## so add the definitions to the compilation.
################## Also add the full path to the .a libraries at compilation time.

### demo plugins ###

FOREACH(NAME ${STELLARIUM_PLUGINS})
     STRING(TOUPPER ${NAME} NAME_UP)
     IF(USE_PLUGIN_${NAME_UP})
          SET(STELLARIUM_STATIC_PLUGINS_LIBRARIES ${STELLARIUM_STATIC_PLUGINS_LIBRARIES} ${NAME}-static)
          ADD_DEFINITIONS(-DUSE_STATIC_PLUGIN_${NAME_UP})
     ENDIF()
ENDFOREACH()

IF(USE_PLUGIN_TELESCOPECONTROL)
     # WinSock library
     IF(WIN32)
          SET(STELLARIUM_STATIC_PLUGINS_LIBRARIES ${STELLARIUM_STATIC_PLUGINS_LIBRARIES} ws2_32)
     ENDIF()
ENDIF()


#############################################################################################
################################ Build main program #########################################
#############################################################################################

IF(WIN32)
     # This library is required for some native methods used in a fix in main.cpp
     SET(winMMLib winmm)
     # This part is required to apply qt.conf for stellarium.exe when it's starting via QtCreator
     SET(QT_CONF ${CMAKE_SOURCE_DIR}/data/qt.conf CACHE FILEPATH "The path to the qt.conf file")
     CONFIGURE_FILE(${QT_CONF} ${CMAKE_CURRENT_BINARY_DIR} COPYONLY)
ENDIF()

IF(WIN32 AND ENABLE_WINDOWS_EXE_ICON)
     IF(RC_COMPILER_PATH)
          ADD_CUSTOM_COMMAND(
               OUTPUT ${CMAKE_BINARY_DIR}/stellarium-rc.o
               COMMAND ${RC_COMPILER_PATH} ${CMAKE_BINARY_DIR}/stellarium.rc ${CMAKE_BINARY_DIR}/stellarium-rc.o)
          SET(stellarium_exe_SRCS ${stellarium_exe_SRCS} ${CMAKE_BINARY_DIR}/stellarium-rc.o)
     ELSE()
          IF(MSVC)
               SET(stellarium_exe_SRCS ${stellarium_exe_SRCS} ${CMAKE_BINARY_DIR}/stellarium.rc)
          ENDIF()
     ENDIF()
ENDIF()

# Setup Qt5/6 dependencies
SET(STELLARIUM_QT_LIBRARIES Qt${QT_VERSION_MAJOR}::Core Qt${QT_VERSION_MAJOR}::Concurrent Qt${QT_VERSION_MAJOR}::Gui Qt${QT_VERSION_MAJOR}::GuiPrivate ${STEL_GLES_LIBS} Qt${QT_VERSION_MAJOR}::Network Qt${QT_VERSION_MAJOR}::Widgets Qt${QT_VERSION_MAJOR}::Charts)
IF(APPLE AND Qt6_FOUND)
     SET(STELLARIUM_QT_LIBRARIES ${STELLARIUM_QT_LIBRARIES} Qt${QT_VERSION_MAJOR}::DBus)
ENDIF()
IF(ENABLE_MEDIA)
     SET(STELLARIUM_QT_LIBRARIES ${STELLARIUM_QT_LIBRARIES} Qt${QT_VERSION_MAJOR}::Multimedia Qt${QT_VERSION_MAJOR}::MultimediaWidgets)
ENDIF()
IF(ENABLE_SCRIPTING)
    IF(ENABLE_SCRIPT_QML)
         SET(STELLARIUM_QT_LIBRARIES ${STELLARIUM_QT_LIBRARIES} Qt${QT_VERSION_MAJOR}::Qml)
    ELSE(ENABLE_SCRIPT_QML)
         SET(STELLARIUM_QT_LIBRARIES ${STELLARIUM_QT_LIBRARIES} Qt5::Script)
    ENDIF(ENABLE_SCRIPT_QML)
ENDIF()
IF(ENABLE_GPS)
     SET(STELLARIUM_QT_LIBRARIES ${STELLARIUM_QT_LIBRARIES} Qt${QT_VERSION_MAJOR}::Positioning Qt${QT_VERSION_MAJOR}::SerialPort)
ENDIF()

IF(ENABLE_SPOUT AND SPOUT_LIBRARY_DLL)
     # automatically copy the spout .dll to the binary directory, if possible
     CONFIGURE_FILE(${SPOUT_LIBRARY_DLL} ${CMAKE_CURRENT_BINARY_DIR} COPYONLY)
ENDIF()

SET(STELMAIN_DEPS ${ZLIB_LIBRARIES} glues_stel ${STELLARIUM_STATIC_PLUGINS_LIBRARIES} ${STELLARIUM_QT_LIBRARIES} ${SPOUT_LIBRARY})
IF(ENABLE_LIBGPS)
     SET(STELMAIN_DEPS ${STELMAIN_DEPS} ${GPS_LIBRARY})
ENDIF()
IF(ENABLE_XLSX)
     SET(STELMAIN_DEPS ${STELMAIN_DEPS} QXlsx::QXlsx)
ENDIF()

IF(HAIKU)
     SET(STELMAIN_DEPS ${STELMAIN_DEPS} network)
ENDIF()

# Main executable/library setup
IF(GENERATE_STELMAINLIB)
     ADD_LIBRARY(stelMain SHARED ${stellarium_lib_SRCS} ${stellarium_RES_CXX})
     TARGET_LINK_LIBRARIES(stelMain ${STELMAIN_DEPS})
     INSTALL(TARGETS stelMain DESTINATION lib)
     # WIN32 creates a windows app without console, no effect on non-win platforms
     ADD_EXECUTABLE(stellarium WIN32 ${stellarium_exe_SRCS})
     #stelMain should be after the plug-ins, otherwise the build crashes
     TARGET_LINK_LIBRARIES(stellarium stelMain ${winMMLib})
ELSE()
     ADD_LIBRARY(stelMain STATIC ${stellarium_lib_SRCS} ${stellarium_RES_CXX})
     TARGET_LINK_LIBRARIES(stelMain ${STELMAIN_DEPS})
     ADD_EXECUTABLE(stellarium WIN32 ${stellarium_exe_SRCS})
     TARGET_LINK_LIBRARIES(stellarium ${winMMLib} ${STELMAIN_DEPS} stelMain)

     IF(APPLE)
	  SET_TARGET_PROPERTIES(stellarium PROPERTIES LINK_FLAGS " -framework Cocoa -framework OpenGL")
     ENDIF()
ENDIF()
if(ENABLE_PCH)
    # prepend an include to each cpp file which itself includes the most frequently used includes.
     target_precompile_headers(stelMain PRIVATE
          $<$<COMPILE_LANGUAGE:CXX>:${CMAKE_CURRENT_SOURCE_DIR}/stelMain_pch.hpp>)
     IF(CMAKE_VERSION VERSION_GREATER_EQUAL 3.19)
          SET(CMAKE_PCH_INSTANTIATE_TEMPLATES ON)
     ENDIF()
ENDIF(ENABLE_PCH)
IF(ENABLE_SHOWMYSKY)
    TARGET_INCLUDE_DIRECTORIES(stelMain PRIVATE "${ShowMySky_INCLUDE_DIRECTORIES}")
ENDIF()

SET_TARGET_PROPERTIES(stellarium PROPERTIES ENABLE_EXPORTS TRUE)

ADD_DEPENDENCIES(stellarium AllStaticPlugins)

# Adding manifest
IF(MSVC)
     ADD_CUSTOM_COMMAND(TARGET stellarium
          POST_BUILD
          COMMAND "mt.exe" -nologo -manifest ${PROJECT_SOURCE_DIR}/data/stellarium.exe.manifest -outputresource:$<TARGET_FILE:stellarium>
          COMMENT "Adding manifest..."
          VERBATIM
     )
ENDIF(MSVC)

IF(APPLE)
     INSTALL(TARGETS stellarium DESTINATION MacOS)
     INSTALL(CODE
	  "
	  EXECUTE_PROCESS(
	       COMMAND \"${MACDEPLOYQT_COMMAND}\"
		    \"\${CMAKE_CURRENT_BINARY_DIR}/Stellarium.app\"
	       WORKING_DIRECTORY \"\${CMAKE_CURRENT_BINARY_DIR}\"
	       OUTPUT_FILE \"\${CMAKE_CURRENT_BINARY_DIR}/macdeployqt.log\"
	       ERROR_FILE \"\${CMAKE_CURRENT_BINARY_DIR}/macdeployqt.err\"
	  )
	  MESSAGE(STATUS \"Running macdeployqt...\")
	  "
     )
     # for backward compatibility
     IF(ENABLE_SHOWMYSKY AND EXISTS ${ShowMySky_LIBRARY})
	  GET_FILENAME_COMPONENT(_sms_lib_dir "${ShowMySky_LIBRARY}" DIRECTORY)
	  INSTALL(DIRECTORY ${_sms_lib_dir}/ DESTINATION Frameworks
	       PATTERN "*.dylib"
	       PATTERN "ShowMySky*" EXCLUDE
	  )
     ENDIF()
     # workaround for https://bugreports.qt.io/browse/QTBUG-105984
     IF(ENABLE_MEDIA AND (${QT_VERSION} VERSION_GREATER_EQUAL "6.4.0"))
	  GET_FILENAME_COMPONENT(_qt_bin_dir "${MACDEPLOYQT_COMMAND}" DIRECTORY)
	  INSTALL(FILES ${_qt_bin_dir}/../plugins/multimedia/libdarwinmediaplugin.dylib DESTINATION PlugIns/multimedia)
     ENDIF()
     INSTALL(CODE
	  "
	  EXECUTE_PROCESS(
	       COMMAND \"../../util/macfix.sh\"
	  )
	  MESSAGE(STATUS \"Fixing Qt' paths for macOS bundle...\")
	  "
     )
ELSE()
     INSTALL(TARGETS stellarium DESTINATION bin)
ENDIF()
IF(WIN32)
     IF((${QT_VERSION_MAJOR} EQUAL "5") AND (Qt5Core_VERSION VERSION_LESS "5.15"))
          SET(VIRTUAL_KBD_SETTING "")
     ELSE()
          SET(VIRTUAL_KBD_SETTING "--no-virtualkeyboard")
     ENDIF()

     INSTALL(CODE
	  "
	  EXECUTE_PROCESS(
	       COMMAND \"${WINDEPLOYQT_COMMAND}\"
		    --dir \"\${CMAKE_INSTALL_PREFIX}/qtstuff\"
		    --no-translations
		    --verbose 1
		    ${VIRTUAL_KBD_SETTING}
		    --compiler-runtime
		    \"\${CMAKE_INSTALL_PREFIX}/bin/stellarium.exe\"
	       WORKING_DIRECTORY \"\${CMAKE_INSTALL_PREFIX}/bin\"
	       OUTPUT_FILE \"\${CMAKE_CURRENT_BINARY_DIR}/windeployqt.log\"
	       ERROR_FILE \"\${CMAKE_CURRENT_BINARY_DIR}/windeployqt.err\"
	  )
	  MESSAGE(STATUS \"Running windeployqt...\")
	  "
     )
     IF(GENERATE_STELMAINLIB)
          INSTALL(CODE
	       "
	       EXECUTE_PROCESS(
		    COMMAND \"${WINDEPLOYQT_COMMAND}\"
			 --dir \"\${CMAKE_INSTALL_PREFIX}/qtstuff\"
			 --no-translations
			 ${VIRTUAL_KBD_SETTING}
			 --compiler-runtime
			 \"\${CMAKE_INSTALL_PREFIX}/lib/libstelMain.dll\"
		    WORKING_DIRECTORY \"\${CMAKE_INSTALL_PREFIX}/bin\"
		    OUTPUT_FILE \"\${CMAKE_CURRENT_BINARY_DIR}/windeployqt-dll.log\"
		    ERROR_FILE \"\${CMAKE_CURRENT_BINARY_DIR}/windeployqt-dll.err\"
	       )
	  "
     )
     ENDIF()
     # workaround for https://bugreports.qt.io/browse/QTBUG-105984
     IF(ENABLE_MEDIA AND (${QT_VERSION} VERSION_GREATER_EQUAL "6.4.0"))
	  GET_FILENAME_COMPONENT(_qt_bin_dir "${WINDEPLOYQT_COMMAND}" DIRECTORY)
	  INSTALL(FILES ${_qt_bin_dir}/../plugins/multimedia/windowsmediaplugin.dll DESTINATION ${CMAKE_INSTALL_PREFIX}/qtstuff/multimedia)
     ENDIF()
ENDIF()

SET_TARGET_PROPERTIES(stelMain PROPERTIES FOLDER "src/core")
SET_TARGET_PROPERTIES(stellarium PROPERTIES FOLDER "src")

#############################################################################################
################################## Build unit tests #########################################
#############################################################################################

IF(ENABLE_TESTING)

    SET(TESTS_LIBRARIES ${ZLIB_LIBRARIES} Qt${QT_VERSION_MAJOR}::Core Qt${QT_VERSION_MAJOR}::Gui Qt${QT_VERSION_MAJOR}::Test stelMain)

    # Custom target used to build all tests at once
    ADD_CUSTOM_TARGET(buildTests)
    SET_TARGET_PROPERTIES(buildTests PROPERTIES FOLDER "src/tests")

    SET(tests_testDates_SRCS
        tests/testDates.hpp
        tests/testDates.cpp
    )
    ADD_EXECUTABLE(testDates ${tests_testDates_SRCS})
    TARGET_LINK_LIBRARIES(testDates ${TESTS_LIBRARIES})
    ADD_DEPENDENCIES(buildTests testDates)
    ADD_TEST(testDates testDates)
    SET_TARGET_PROPERTIES(testDates PROPERTIES FOLDER "src/tests")

    SET(tests_testStelFileMgr_SRCS
        tests/testStelFileMgr.hpp
        tests/testStelFileMgr.cpp
    )
    ADD_EXECUTABLE(testStelFileMgr ${tests_testStelFileMgr_SRCS})
    TARGET_LINK_LIBRARIES(testStelFileMgr ${TESTS_LIBRARIES})
    ADD_DEPENDENCIES(buildTests testStelFileMgr)
    ADD_TEST(testStelFileMgr testStelFileMgr)
    SET_TARGET_PROPERTIES(testStelFileMgr PROPERTIES FOLDER "src/tests")

    SET(tests_testStelSphereGeometry_SRCS
        tests/testStelSphereGeometry.hpp
        tests/testStelSphereGeometry.cpp
    )
    ADD_EXECUTABLE(testStelSphereGeometry ${tests_testStelSphereGeometry_SRCS})
    TARGET_LINK_LIBRARIES(testStelSphereGeometry ${TESTS_LIBRARIES} glues_stel)
    ADD_DEPENDENCIES(buildTests testStelSphereGeometry)
    ADD_TEST(testStelSphereGeometry testStelSphereGeometry)
    SET_TARGET_PROPERTIES(testStelSphereGeometry PROPERTIES FOLDER "src/tests")

    SET(tests_testStelSphericalIndex_SRCS
        tests/testStelSphericalIndex.hpp
        tests/testStelSphericalIndex.cpp
    )
    ADD_EXECUTABLE(testStelSphericalIndex ${tests_testStelSphericalIndex_SRCS})
    TARGET_LINK_LIBRARIES(testStelSphericalIndex ${TESTS_LIBRARIES})
    ADD_DEPENDENCIES(buildTests testStelSphericalIndex)
    ADD_TEST(testStelSphericalIndex testStelSphericalIndex)
    SET_TARGET_PROPERTIES(testStelSphericalIndex PROPERTIES FOLDER "src/tests")

    SET(tests_testStelJsonParser_SRCS
        tests/testStelJsonParser.hpp
        tests/testStelJsonParser.cpp
    )
    ADD_EXECUTABLE(testStelJsonParser ${tests_testStelJsonParser_SRCS})
    TARGET_LINK_LIBRARIES(testStelJsonParser ${TESTS_LIBRARIES})
    ADD_DEPENDENCIES(buildTests testStelJsonParser)
    ADD_TEST(testStelJsonParser testStelJsonParser)
    SET_TARGET_PROPERTIES(testStelJsonParser PROPERTIES FOLDER "src/tests")

    SET(tests_testStelIniParser_SRCS
        tests/testStelIniParser.hpp
        tests/testStelIniParser.cpp
    )
    ADD_EXECUTABLE(testStelIniParser ${tests_testStelIniParser_SRCS})
    TARGET_LINK_LIBRARIES(testStelIniParser ${TESTS_LIBRARIES})
    ADD_DEPENDENCIES(buildTests testStelIniParser)
    ADD_TEST(testStelIniParser testStelIniParser)
    SET_TARGET_PROPERTIES(testStelIniParser PROPERTIES FOLDER "src/tests")

    SET(tests_testStelVertexArray_SRCS
        tests/testStelVertexArray.hpp
        tests/testStelVertexArray.cpp
    )
    ADD_EXECUTABLE(testStelVertexArray ${tests_testStelVertexArray_SRCS})
    TARGET_LINK_LIBRARIES(testStelVertexArray ${TESTS_LIBRARIES})
    ADD_DEPENDENCIES(buildTests testStelVertexArray)
    ADD_TEST(testStelVertexArray testStelVertexArray)
    SET_TARGET_PROPERTIES(testStelVertexArray PROPERTIES FOLDER "src/tests")

    SET(tests_testDeltaT_SRCS
        tests/testDeltaT.hpp
        tests/testDeltaT.cpp
    )
    ADD_EXECUTABLE(testDeltaT ${tests_testDeltaT_SRCS})
    TARGET_LINK_LIBRARIES(testDeltaT ${TESTS_LIBRARIES})
    ADD_DEPENDENCIES(buildTests testDeltaT)
    ADD_TEST(testDeltaT testDeltaT)
    SET_TARGET_PROPERTIES(testDeltaT PROPERTIES FOLDER "src/tests")

    SET(tests_testConversions_SRCS
        tests/testConversions.hpp
        tests/testConversions.cpp
    )
    ADD_EXECUTABLE(testConversions ${tests_testConversions_SRCS})
    TARGET_LINK_LIBRARIES(testConversions ${TESTS_LIBRARIES})
    ADD_DEPENDENCIES(buildTests testConversions)
    ADD_TEST(testConversions testConversions)
    SET_TARGET_PROPERTIES(testConversions PROPERTIES FOLDER "src/tests")

    SET(tests_testComputations_SRCS
        tests/testComputations.hpp
        tests/testComputations.cpp
    )
    ADD_EXECUTABLE(testComputations ${tests_testComputations_SRCS})
    TARGET_LINK_LIBRARIES(testComputations ${TESTS_LIBRARIES})
    ADD_DEPENDENCIES(buildTests testComputations)
    ADD_TEST(testComputations testComputations)
    SET_TARGET_PROPERTIES(testComputations PROPERTIES FOLDER "src/tests")

    SET(tests_testComparisons_SRCS
        tests/testComparisons.hpp
        tests/testComparisons.cpp
    )
    ADD_EXECUTABLE(testComparisons ${tests_testComparisons_SRCS})
    TARGET_LINK_LIBRARIES(testComparisons ${TESTS_LIBRARIES})
    ADD_DEPENDENCIES(buildTests testComparisons)
    ADD_TEST(testComparisons testComparisons)
    SET_TARGET_PROPERTIES(testComparisons PROPERTIES FOLDER "src/tests")


    SET(tests_testExtinction_SRCS
        tests/testExtinction.hpp
        tests/testExtinction.cpp
    )
    ADD_EXECUTABLE(testExtinction ${tests_testExtinction_SRCS})
    TARGET_LINK_LIBRARIES(testExtinction ${TESTS_LIBRARIES})
    ADD_DEPENDENCIES(buildTests testExtinction)
    ADD_TEST(testExtinction testExtinction)
    SET_TARGET_PROPERTIES(testExtinction PROPERTIES FOLDER "src/tests")

    SET(tests_testRefraction_SRCS
        tests/testRefraction.hpp
        tests/testRefraction.cpp
    )
    ADD_EXECUTABLE(testRefraction ${tests_testRefraction_SRCS})
    TARGET_LINK_LIBRARIES(testRefraction ${TESTS_LIBRARIES})
    ADD_DEPENDENCIES(buildTests testRefraction)
    ADD_TEST(testRefraction testRefraction)
    SET_TARGET_PROPERTIES(testRefraction PROPERTIES FOLDER "src/tests")

    SET(tests_testAirmass_SRCS
        tests/testAirmass.hpp
        tests/testAirmass.cpp
    )
    ADD_EXECUTABLE(testAirmass ${tests_testAirmass_SRCS})
    TARGET_LINK_LIBRARIES(testAirmass ${TESTS_LIBRARIES})
    ADD_DEPENDENCIES(buildTests testAirmass)
    ADD_TEST(testAirmass testAirmass)
    SET_TARGET_PROPERTIES(testAirmass PROPERTIES FOLDER "src/tests")

    SET(tests_testGeomMath_SRCS
        tests/testGeomMath.hpp
        tests/testGeomMath.cpp
    )
    ADD_EXECUTABLE(testGeomMath ${tests_testGeomMath_SRCS})
    TARGET_LINK_LIBRARIES(testGeomMath ${TESTS_LIBRARIES})
    ADD_DEPENDENCIES(buildTests testGeomMath)
    ADD_TEST(testGeomMath testGeomMath)
    SET_TARGET_PROPERTIES(testGeomMath PROPERTIES FOLDER "src/tests")

    SET(tests_testVecMath_SRCS
        tests/testVecMath.hpp
        tests/testVecMath.cpp
    )
    ADD_EXECUTABLE(testVecMath ${tests_testVecMath_SRCS})
    TARGET_LINK_LIBRARIES(testVecMath ${TESTS_LIBRARIES})
    ADD_DEPENDENCIES(buildTests testVecMath)
    ADD_TEST(testVecMath testVecMath)
    SET_TARGET_PROPERTIES(testVecMath PROPERTIES FOLDER "src/tests")

    IF(ENABLE_SCRIPTING)
        SET(tests_testJavaScripting_SRCS
            tests/testJavaScripting.hpp
            tests/testJavaScripting.cpp
        )
        ADD_EXECUTABLE(testJavaScripting ${tests_testJavaScripting_SRCS})
        TARGET_LINK_LIBRARIES(testJavaScripting ${TESTS_LIBRARIES})
        ADD_DEPENDENCIES(buildTests testJavaScripting)
        ADD_TEST(testJavaScripting testJavaScripting)
        SET_TARGET_PROPERTIES(testJavaScripting PROPERTIES FOLDER "src/tests")
    ENDIF(ENABLE_SCRIPTING)
	
    SET(tests_testStelProjector_SRCS
        tests/testStelProjector.hpp
        tests/testStelProjector.cpp
    )
    ADD_EXECUTABLE(testStelProjector ${tests_testStelProjector_SRCS})
    TARGET_LINK_LIBRARIES(testStelProjector ${TESTS_LIBRARIES})
    ADD_DEPENDENCIES(buildTests testStelProjector)
    ADD_TEST(testStelProjector testStelProjector)
    SET_TARGET_PROPERTIES(testStelProjector PROPERTIES FOLDER "src/tests")

    SET(tests_testPrecession_SRCS
        tests/testPrecession.hpp
        tests/testPrecession.cpp
    )
    ADD_EXECUTABLE(testPrecession ${tests_testPrecession_SRCS})
    TARGET_LINK_LIBRARIES(testPrecession ${TESTS_LIBRARIES})
    ADD_DEPENDENCIES(buildTests testPrecession)
    ADD_TEST(testPrecession testPrecession)
    SET_TARGET_PROPERTIES(testPrecession PROPERTIES FOLDER "src/tests")

    SET(tests_testSiderealTime_SRCS
        tests/testSiderealTime.hpp
        tests/testSiderealTime.cpp
    )
    ADD_EXECUTABLE(testSiderealTime ${tests_testSiderealTime_SRCS})
    TARGET_LINK_LIBRARIES(testSiderealTime ${TESTS_LIBRARIES})
    ADD_DEPENDENCIES(buildTests testSiderealTime)
    ADD_TEST(testSiderealTime testSiderealTime)
    SET_TARGET_PROPERTIES(testSiderealTime PROPERTIES FOLDER "src/tests")

    SET(tests_testEphemeris_SRCS
        tests/testEphemeris.hpp
        tests/testEphemeris.cpp
    )
    ADD_EXECUTABLE(testEphemeris ${tests_testEphemeris_SRCS})
    TARGET_LINK_LIBRARIES(testEphemeris ${TESTS_LIBRARIES})
    ADD_DEPENDENCIES(buildTests testEphemeris)
    ADD_TEST(testEphemeris testEphemeris)
    SET_TARGET_PROPERTIES(testEphemeris PROPERTIES FOLDER "src/tests")
    SET_TESTS_PROPERTIES(testEphemeris PROPERTIES
        ENVIRONMENT "STELLARIUM_DATA_ROOT=${PROJECT_SOURCE_DIR}")

    SET(tests_testStelSkyCultureMgr_SRCS
        tests/testStelSkyCultureMgr.hpp
        tests/testStelSkyCultureMgr.cpp
    )
    ADD_EXECUTABLE(testStelSkyCultureMgr ${tests_testStelSkyCultureMgr_SRCS})
    TARGET_LINK_LIBRARIES(testStelSkyCultureMgr ${TESTS_LIBRARIES})
    ADD_DEPENDENCIES(buildTests testStelSkyCultureMgr)
    ADD_TEST(testStelSkyCultureMgr testStelSkyCultureMgr)
    SET_TARGET_PROPERTIES(testStelSkyCultureMgr PROPERTIES FOLDER "src/tests")
    SET_TESTS_PROPERTIES(testStelSkyCultureMgr PROPERTIES
        ENVIRONMENT "STELLARIUM_DATA_ROOT=${PROJECT_SOURCE_DIR}")

ENDIF (ENABLE_TESTING)<|MERGE_RESOLUTION|>--- conflicted
+++ resolved
@@ -12,10 +12,7 @@
 SET(stellarium_lib_SRCS
      core/BlueNoiseTriangleRemapped.hpp
      core/StelSRGB.hpp
-<<<<<<< HEAD
-=======
      core/StelSRGB.cpp
->>>>>>> dec1204c
      core/Dithering.hpp
      core/Dithering.cpp
      core/SaturationShader.hpp
