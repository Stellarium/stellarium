--- conflicted
+++ resolved
@@ -483,7 +483,7 @@
 	{ // compute next orbit point when clock runs forward
 
 		gTimeSpan diffTime = epochTime - lastEpochCompForOrbit;
-		diffSlots          = (int)(diffTime.getDblSeconds()/orbitLineSegmentDuration)-1;
+		diffSlots          = (int)(diffTime.getDblSeconds()/orbitLineSegmentDuration);
 
 		if(diffSlots > 0)
 		{
@@ -497,11 +497,7 @@
 				epochTm   = lastEpochCompForOrbit + orbitSpan + computeInterval;
 			}
 
-<<<<<<< HEAD
-			for( int i=0; i<=diffSlots;i++)
-=======
 			for( int i=0; i<diffSlots; i++)
->>>>>>> f5497a32
 			{  //remove points at beginning of list and add points at end.
 				orbitPoints.removeFirst();
 				pSatellite->setEpoch( epochTm);
@@ -516,7 +512,7 @@
 	else if(epochTime < lastEpochCompForOrbit)
 	{ // compute next orbit point when clock runs backward
 		gTimeSpan diffTime =  lastEpochCompForOrbit - epochTime;
-		diffSlots          = (int)(diffTime.getDblSeconds()/orbitLineSegmentDuration)-1;
+		diffSlots          = (int)(diffTime.getDblSeconds()/orbitLineSegmentDuration);
 
 		if(diffSlots > 0)
 		{
@@ -529,7 +525,7 @@
 			{
 				epochTm   = epochTime - orbitSpan - computeInterval;
 			}
-			for( int i=0; i<=diffSlots;i++)
+			for( int i=0; i<diffSlots;i++)
 			{ //remove points at end of list and add points at beginning.
 				orbitPoints.removeLast();
 				pSatellite->setEpoch( epochTm);
