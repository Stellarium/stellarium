/*
 * Stellarium
 * Copyright (C) 2002 Fabien Chereau
 *
 * This program is free software; you can redistribute it and/or
 * modify it under the terms of the GNU General Public License
 * as published by the Free Software Foundation; either version 2
 * of the License, or (at your option) any later version.
 *
 * This program is distributed in the hope that it will be useful,
 * but WITHOUT ANY WARRANTY; without even the implied warranty of
 * MERCHANTABILITY or FITNESS FOR A PARTICULAR PURPOSE.  See the
 * GNU General Public License for more details.
 *
 * You should have received a copy of the GNU General Public License
 * along with this program; if not, write to the Free Software
 * Foundation, Inc., 51 Franklin Street, Suite 500, Boston, MA  02110-1335, USA.
 */

#include <iomanip>
#include <QTextStream>
#include <QString>
#include <QDebug>
#include <QVarLengthArray>

#include "StelApp.hpp"
#include "StelCore.hpp"
#include "StelTexture.hpp"
#include "StelSkyDrawer.hpp"
#include "SolarSystem.hpp"
#include "Planet.hpp"

#include "StelProjector.hpp"
#include "sideral_time.h"
#include "StelTextureMgr.hpp"
#include "StelModuleMgr.hpp"
#include "StarMgr.hpp"
#include "StelMovementMgr.hpp"
#include "StelPainter.hpp"
#include "StelTranslator.hpp"
#include "StelUtils.hpp"

Vec3f Planet::labelColor = Vec3f(0.4,0.4,0.8);
Vec3f Planet::orbitColor = Vec3f(1,0.6,1);
StelTextureSP Planet::hintCircleTex;
StelTextureSP Planet::texEarthShadow;
Planet::Planet(const QString& englishName,
			   int flagLighting,
			   double radius,
			   double oblateness,
			   Vec3f color,
			   float albedo,
			   const QString& atexMapName,
			   posFuncType coordFunc,
			   void* auserDataPtr,
			   OsculatingFunctType *osculatingFunc,
			   bool acloseOrbit,
			   bool hidden,
			   bool hasAtmosphere)
	: englishName(englishName),
	  flagLighting(flagLighting),
	  radius(radius), oneMinusOblateness(1.0-oblateness),
	  color(color), albedo(albedo), axisRotation(0.), rings(NULL),
	  sphereScale(1.f),
	  lastJD(J2000),
	  coordFunc(coordFunc),
	  userDataPtr(auserDataPtr),
	  osculatingFunc(osculatingFunc),
	  parent(NULL),
	  hidden(hidden),
	  atmosphere(hasAtmosphere)
{
	texMapName = atexMapName;
	lastOrbitJD =0;
	deltaJD = StelCore::JD_SECOND;
	orbitCached = 0;
	closeOrbit = acloseOrbit;

	eclipticPos=Vec3d(0.,0.,0.);
	rotLocalToParent = Mat4d::identity();
	texMap = StelApp::getInstance().getTextureManager().createTextureThread("textures/"+texMapName, StelTexture::StelTextureParams(true, GL_LINEAR, GL_REPEAT));

	nameI18 = englishName;
	if (englishName!="Pluto")
	{
		deltaJD = 0.001*StelCore::JD_SECOND;
	}
	flagLabels = true;
}

Planet::~Planet()
{
	if (rings)
		delete rings;
}

void Planet::translateName(StelTranslator& trans)
{
	nameI18 = trans.qtranslate(englishName);
}

// Return the information string "ready to print" :)
QString Planet::getInfoString(const StelCore* core, const InfoStringGroup& flags) const
{
	QString str;
	QTextStream oss(&str);

	if (flags&Name)
	{
		oss << "<h2>" << q_(englishName);  // UI translation can differ from sky translation
		oss.setRealNumberNotation(QTextStream::FixedNotation);
		oss.setRealNumberPrecision(1);
		if (sphereScale != 1.f)
			oss << QString::fromUtf8(" (\xC3\x97") << sphereScale << ")";
		oss << "</h2>";
	}

	if (flags&Magnitude)
	{
		if (core->getSkyDrawer()->getFlagHasAtmosphere())
		    oss << q_("Magnitude: <b>%1</b> (extincted to: <b>%2</b>)").arg(QString::number(getVMagnitude(core, false), 'f', 2),
										    QString::number(getVMagnitude(core, true), 'f', 2)) << "<br>";
		else
		    oss << q_("Magnitude: <b>%1</b>").arg(getVMagnitude(core, false), 0, 'f', 2) << "<br>";
	}
	if (flags&AbsoluteMagnitude)
		oss << q_("Absolute Magnitude: %1").arg(getVMagnitude(core, false)-5.*(std::log10(getJ2000EquatorialPos(core).length()*AU/PARSEC)-1.), 0, 'f', 2) << "<br>";

	oss << getPositionInfoString(core, flags);

	if ((flags&Extra1) && (core->getCurrentLocation().planetName=="Earth"))
	{
		//static SolarSystem *ssystem=GETSTELMODULE(SolarSystem);
		//double ecl= -(ssystem->getEarth()->getRotObliquity()); // BUG DETECTED! Earth's obliquity is apparently reported constant.
		double ra_equ, dec_equ, lambda, beta;
		double ecl= get_mean_ecliptical_obliquity(core->getJDay()) *M_PI/180.0;
		StelUtils::rectToSphe(&ra_equ,&dec_equ,getEquinoxEquatorialPos(core));
		StelUtils::ctRadec2Ecl(ra_equ, dec_equ, ecl, &lambda, &beta);
		if (lambda<0) lambda+=2.0*M_PI;
		oss << q_("Ecliptic Geocentric (of date): %1/%2").arg(StelUtils::radToDmsStr(lambda, true), StelUtils::radToDmsStr(beta, true)) << "<br>";
		oss << q_("Obliquity (of date): %1").arg(StelUtils::radToDmsStr(ecl, true)) << "<br>";
	}

        if ((flags&Extra3) && (englishName.compare("Sun")!=0))
        {
            oss << q_("Elongation: %1").arg(StelUtils::radToDmsStr(getElongation(core->getObserverHeliocentricEclipticPos()))) << "<br>";
            oss << q_("Phase Angle: %1").arg(StelUtils::radToDmsStr(getPhase(core->getObserverHeliocentricEclipticPos()))) << "<br>";
        }

	if (flags&Distance)
	{
		double distanceAu = getJ2000EquatorialPos(core).length();
		if (distanceAu < 0.1)
		{
			double distanceKm = AU * distanceAu;
			// xgettext:no-c-format
			oss << QString(q_("Distance: %1AU (%2 km)"))
			       .arg(distanceAu, 0, 'f', 8)
			       .arg(distanceKm, 0, 'f', 0);
		}
		else
		{
			// xgettext:no-c-format
			oss << q_("Distance: %1AU").arg(distanceAu, 0, 'f', 8);
		}
		oss << "<br>";
	}

	if (flags&Size)
	{
		double angularSize = 2.*getAngularSize(core)*M_PI/180.;
		if (rings)
		{
			double withoutRings = 2.*getSpheroidAngularSize(core)*M_PI/180.;
			oss << q_("Apparent diameter: %1, with rings: %2")
			       .arg(StelUtils::radToDmsStr(withoutRings, true),
			            StelUtils::radToDmsStr(angularSize, true));
		}
		else
		{
			oss << q_("Apparent diameter: %1").arg(StelUtils::radToDmsStr(angularSize, true));
		}
		oss << "<br>";
	}

	if ((flags&Extra2) && (englishName.compare("Sun")!=0))
	{
		const Vec3d& observerHelioPos = core->getObserverHeliocentricEclipticPos();
		const double observerRq = observerHelioPos.lengthSquared();
		const Vec3d& planetHelioPos = getHeliocentricEclipticPos();
		const double planetRq = planetHelioPos.lengthSquared();
		const double observerPlanetRq = (observerHelioPos - planetHelioPos).lengthSquared();
		const double cos_chi = (observerPlanetRq + planetRq - observerRq)/(2.0*sqrt(observerPlanetRq*planetRq));
		float planetPhase = 0.5f * std::abs(1.f + cos_chi);
		oss << QString(q_("Phase Angle: %1")).arg(StelUtils::radToDmsStr(getPhase(core->getObserverHeliocentricEclipticPos()))) << "<br>";
		oss << QString(q_("Elongation: %1")).arg(StelUtils::radToDmsStr(getElongation(core->getObserverHeliocentricEclipticPos()))) << "<br>";
		oss << QString(q_("Phase: %1")).arg(planetPhase, 0, 'f', 2) << "<br>";
		oss << QString(q_("Illuminated: %1%")).arg(planetPhase * 100, 0, 'f', 1) << "<br>";		
	}

	postProcessInfoString(str, flags);

	return str;
}

//! Get sky label (sky translation)
QString Planet::getSkyLabel(const StelCore*) const
{
	QString str;
	QTextStream oss(&str);
	oss.setRealNumberPrecision(2);
	oss << nameI18;

	if (sphereScale != 1.f)
	{
		oss << QString::fromUtf8(" (\xC3\x97") << sphereScale << ")";
	}
	return str;
}

float Planet::getSelectPriority(const StelCore* core) const
{
	if( ((SolarSystem*)StelApp::getInstance().getModuleMgr().getModule("SolarSystem"))->getFlagHints() )
	{
	// easy to select, especially pluto
		return getVMagnitude(core, false)-15.f;
	}
	else
	{
		return getVMagnitude(core, false) - 8.f;
	}
}

Vec3f Planet::getInfoColor(void) const
{
	Vec3f col = ((SolarSystem*)StelApp::getInstance().getModuleMgr().getModule("SolarSystem"))->getLabelsColor();
	if (StelApp::getInstance().getVisionModeNight())
		col = StelUtils::getNightColor(col);
	return col;
}


double Planet::getCloseViewFov(const StelCore* core) const
{
	return std::atan(radius*sphereScale*2.f/getEquinoxEquatorialPos(core).length())*180./M_PI * 4;
}

double Planet::getSatellitesFov(const StelCore* core) const
{
	// TODO: calculate from satellite orbits rather than hard code
	if (englishName=="Jupiter") return std::atan(0.005f/getEquinoxEquatorialPos(core).length())*180./M_PI * 4;
	if (englishName=="Saturn") return std::atan(0.005f/getEquinoxEquatorialPos(core).length())*180./M_PI * 4;
	if (englishName=="Mars") return std::atan(0.0001f/getEquinoxEquatorialPos(core).length())*180./M_PI * 4;
	if (englishName=="Uranus") return std::atan(0.002f/getEquinoxEquatorialPos(core).length())*180./M_PI * 4;
	return -1.;
}

double Planet::getParentSatellitesFov(const StelCore* core) const
{
	if (parent && parent->parent) return parent->getSatellitesFov(core);
	return -1.0;
}

// Set the orbital elements
void Planet::setRotationElements(float _period, float _offset, double _epoch, float _obliquity, float _ascendingNode, float _precessionRate, double _siderealPeriod )
{
	re.period = _period;
	re.offset = _offset;
	re.epoch = _epoch;
	re.obliquity = _obliquity;
	re.ascendingNode = _ascendingNode;
	re.precessionRate = _precessionRate;
	re.siderealPeriod = _siderealPeriod;  // used for drawing orbit lines

	deltaOrbitJD = re.siderealPeriod/ORBIT_SEGMENTS;
}

Vec3d Planet::getJ2000EquatorialPos(const StelCore *core) const
{
	return StelCore::matVsop87ToJ2000.multiplyWithoutTranslation(getHeliocentricEclipticPos() - core->getObserverHeliocentricEclipticPos());
}

// Compute the position in the parent Planet coordinate system
// Actually call the provided function to compute the ecliptical position
void Planet::computePositionWithoutOrbits(const double date)
{
	if (fabs(lastJD-date)>deltaJD)
	{
		coordFunc(date, eclipticPos, userDataPtr);
		lastJD = date;
	}
}

void Planet::computePosition(const double date)
{

	if (orbitFader.getInterstate()>0.000001 && deltaOrbitJD > 0 && (fabs(lastOrbitJD-date)>deltaOrbitJD || !orbitCached))
	{

		// calculate orbit first (for line drawing)
		double date_increment = re.siderealPeriod/ORBIT_SEGMENTS;
		double calc_date;
		// int delta_points = (int)(0.5 + (date - lastOrbitJD)/date_increment);
		int delta_points;

		if( date > lastOrbitJD )
		{
			delta_points = (int)(0.5 + (date - lastOrbitJD)/date_increment);
		}
		else
		{
			delta_points = (int)(-0.5 + (date - lastOrbitJD)/date_increment);
		}
		double new_date = lastOrbitJD + delta_points*date_increment;

		// qDebug( "Updating orbit coordinates for %s (delta %f) (%d points)\n", name.c_str(), deltaOrbitJD, delta_points);

		if( delta_points > 0 && delta_points < ORBIT_SEGMENTS && orbitCached)
		{

			for( int d=0; d<ORBIT_SEGMENTS; d++ )
			{
				if(d + delta_points >= ORBIT_SEGMENTS )
				{
					// calculate new points
					calc_date = new_date + (d-ORBIT_SEGMENTS/2)*date_increment;

					// date increments between points will not be completely constant though
					computeTransMatrix(calc_date);
					if (osculatingFunc)
					{
						(*osculatingFunc)(date,calc_date,eclipticPos);
					}
					else
					{
						coordFunc(calc_date, eclipticPos, userDataPtr);
					}
					orbitP[d] = eclipticPos;
					orbit[d] = getHeliocentricEclipticPos();
				}
				else
				{
					orbitP[d] = orbitP[d+delta_points];
					orbit[d] = getHeliocentricPos(orbitP[d]);
				}
			}

			lastOrbitJD = new_date;
		}
		else if( delta_points < 0 && abs(delta_points) < ORBIT_SEGMENTS  && orbitCached)
		{

			for( int d=ORBIT_SEGMENTS-1; d>=0; d-- )
			{
				if(d + delta_points < 0 )
				{
					// calculate new points
					calc_date = new_date + (d-ORBIT_SEGMENTS/2)*date_increment;

					computeTransMatrix(calc_date);
					if (osculatingFunc) {
						(*osculatingFunc)(date,calc_date,eclipticPos);
					}
					else
					{
						coordFunc(calc_date, eclipticPos, userDataPtr);
					}
					orbitP[d] = eclipticPos;
					orbit[d] = getHeliocentricEclipticPos();
				}
				else
				{
					orbitP[d] = orbitP[d+delta_points];
					orbit[d] = getHeliocentricPos(orbitP[d]);
				}
			}

			lastOrbitJD = new_date;

		}
		else if( delta_points || !orbitCached)
		{

			// update all points (less efficient)
			for( int d=0; d<ORBIT_SEGMENTS; d++ )
			{
				calc_date = date + (d-ORBIT_SEGMENTS/2)*date_increment;
				computeTransMatrix(calc_date);
				if (osculatingFunc)
				{
					(*osculatingFunc)(date,calc_date,eclipticPos);
				}
				else
				{
					coordFunc(calc_date, eclipticPos, userDataPtr);
				}
				orbitP[d] = eclipticPos;
				orbit[d] = getHeliocentricEclipticPos();
			}

			lastOrbitJD = date;
			if (!osculatingFunc) orbitCached = 1;
		}


		// calculate actual Planet position
		coordFunc(date, eclipticPos, userDataPtr);

		lastJD = date;

	}
	else if (fabs(lastJD-date)>deltaJD)
	{
		// calculate actual Planet position
		coordFunc(date, eclipticPos, userDataPtr);
		for( int d=0; d<ORBIT_SEGMENTS; d++ )
			orbit[d]=getHeliocentricPos(orbitP[d]);
		lastJD = date;
	}

}

// Compute the transformation matrix from the local Planet coordinate to the parent Planet coordinate
void Planet::computeTransMatrix(double jd)
{
	axisRotation = getSiderealTime(jd);

	// Special case - heliocentric coordinates are on ecliptic,
	// not solar equator...
	if (parent)
	{
		rotLocalToParent = Mat4d::zrotation(re.ascendingNode - re.precessionRate*(jd-re.epoch)) * Mat4d::xrotation(re.obliquity);
	}
}

Mat4d Planet::getRotEquatorialToVsop87(void) const
{
	Mat4d rval = rotLocalToParent;
	if (parent)
	{
		for (PlanetP p=parent;p->parent;p=p->parent)
			rval = p->rotLocalToParent * rval;
	}
	return rval;
}

void Planet::setRotEquatorialToVsop87(const Mat4d &m)
{
	Mat4d a = Mat4d::identity();
	if (parent)
	{
		for (PlanetP p=parent;p->parent;p=p->parent)
			a = p->rotLocalToParent * a;
	}
	rotLocalToParent = a.transpose() * m;
}


// Compute the z rotation to use from equatorial to geographic coordinates
double Planet::getSiderealTime(double jd) const
{
	if (englishName=="Earth")
	{
		return get_apparent_sidereal_time(jd);
	}

	double t = jd - re.epoch;
	double rotations = t / (double) re.period;
	double wholeRotations = floor(rotations);
	double remainder = rotations - wholeRotations;

	return remainder * 360. + re.offset;
}

// Get the Planet position in the parent Planet ecliptic coordinate in AU
Vec3d Planet::getEclipticPos() const
{
	return eclipticPos;
}

// Return the heliocentric ecliptical position (Vsop87)
Vec3d Planet::getHeliocentricEclipticPos() const
{
	Vec3d pos = eclipticPos;
	PlanetP pp = parent;
	if (pp)
	{
		while (pp->parent)
		{
			pos += pp->eclipticPos;
			pp = pp->parent;
		}
	}
	return pos;
}

// Return heliocentric coordinate of p
Vec3d Planet::getHeliocentricPos(Vec3d p) const
{
	Vec3d pos = p;
	PlanetP pp = parent;
	if (pp)
	{
		while (pp->parent)
		{
			pos += pp->eclipticPos;
			pp = pp->parent;
		}
	}
	return pos;
}

void Planet::setHeliocentricEclipticPos(const Vec3d &pos)
{
	eclipticPos = pos;
	PlanetP p = parent;
	if (p)
	{
		while (p->parent)
		{
			eclipticPos -= p->eclipticPos;
			p = p->parent;
		}
	}
}

// Compute the distance to the given position in heliocentric coordinate (in AU)
double Planet::computeDistance(const Vec3d& obsHelioPos)
{
	distance = (obsHelioPos-getHeliocentricEclipticPos()).length();
	return distance;
}

// Get the phase angle (radians) for an observer at pos obsPos in heliocentric coordinates (dist in AU)
double Planet::getPhase(const Vec3d& obsPos) const
{
	const double observerRq = obsPos.lengthSquared();
	const Vec3d& planetHelioPos = getHeliocentricEclipticPos();
	const double planetRq = planetHelioPos.lengthSquared();
	const double observerPlanetRq = (obsPos - planetHelioPos).lengthSquared();
<<<<<<< HEAD
        // GZ: I fixed another BUG:
        //return std::acos(observerPlanetRq + planetRq - observerRq)/(2.0*sqrt(observerPlanetRq*planetRq));
        return std::acos((observerPlanetRq + planetRq - observerRq)/(2.0*sqrt(observerPlanetRq*planetRq)));

=======
	//return std::acos(observerPlanetRq + planetRq - observerRq)/(2.0*sqrt(observerPlanetRq*planetRq));
	return std::acos((observerPlanetRq + planetRq - observerRq)/(2.0*sqrt(observerPlanetRq*planetRq)));
>>>>>>> 4615517e
}

// Get the elongation angle (radians) for an observer at pos obsPos in heliocentric coordinates (dist in AU)
double Planet::getElongation(const Vec3d& obsPos) const
{
<<<<<<< HEAD
        const double observerRq = obsPos.lengthSquared();
        const Vec3d& planetHelioPos = getHeliocentricEclipticPos();
        const double planetRq = planetHelioPos.lengthSquared();
        const double observerPlanetRq = (obsPos - planetHelioPos).lengthSquared();
        return std::acos((observerPlanetRq  + observerRq - planetRq)/(2.0*sqrt(observerPlanetRq*observerRq)));

=======
	const double observerRq = obsPos.lengthSquared();
	const Vec3d& planetHelioPos = getHeliocentricEclipticPos();
	const double planetRq = planetHelioPos.lengthSquared();
	const double observerPlanetRq = (obsPos - planetHelioPos).lengthSquared();
	return std::acos((observerPlanetRq  + observerRq - planetRq)/(2.0*sqrt(observerPlanetRq*observerRq)));
>>>>>>> 4615517e
}

// Computation of the visual magnitude (V band) of the planet.
float Planet::getVMagnitude(const StelCore* core, bool withExtinction) const
{
	float extinctionMag=0.0; // track magnitude loss
	if (withExtinction && core->getSkyDrawer()->getFlagHasAtmosphere())
	{
	    Vec3d altAz=getAltAzPosApparent(core);
	    altAz.normalize();
	    core->getSkyDrawer()->getExtinction().forward(&altAz[2], &extinctionMag);
	}


	if (parent == 0)
	{
		// sun, compute the apparent magnitude for the absolute mag (4.83) and observer's distance
		const double distParsec = std::sqrt(core->getObserverHeliocentricEclipticPos().lengthSquared())*AU/PARSEC;
		return 4.83 + 5.*(std::log10(distParsec)-1.) + extinctionMag;
	}

	// Compute the angular phase
	const Vec3d& observerHelioPos = core->getObserverHeliocentricEclipticPos();
	const double observerRq = observerHelioPos.lengthSquared();
	const Vec3d& planetHelioPos = getHeliocentricEclipticPos();
	const double planetRq = planetHelioPos.lengthSquared();
	const double observerPlanetRq = (observerHelioPos - planetHelioPos).lengthSquared();
	const double cos_chi = (observerPlanetRq + planetRq - observerRq)/(2.0*sqrt(observerPlanetRq*planetRq));
	double phase = std::acos(cos_chi);

	double shadowFactor = 1.;
	// Check if the satellite is inside the inner shadow of the parent planet:
	if (parent->parent != 0)
	{
		const Vec3d& parentHeliopos = parent->getHeliocentricEclipticPos();
		const double parent_Rq = parentHeliopos.lengthSquared();
		const double pos_times_parent_pos = planetHelioPos * parentHeliopos;
		if (pos_times_parent_pos > parent_Rq)
		{
			// The satellite is farther away from the sun than the parent planet.
			const double sun_radius = parent->parent->radius;
			const double sun_minus_parent_radius = sun_radius - parent->radius;
			const double quot = pos_times_parent_pos/parent_Rq;

			// Compute d = distance from satellite center to border of inner shadow.
			// d>0 means inside the shadow cone.
			double d = sun_radius - sun_minus_parent_radius*quot - std::sqrt((1.-sun_minus_parent_radius/sqrt(parent_Rq)) * (planetRq-pos_times_parent_pos*quot));
			if (d>=radius)
			{
				// The satellite is totally inside the inner shadow.
				shadowFactor = 1e-9;
			}
			else if (d>-radius)
			{
				// The satellite is partly inside the inner shadow,
				// compute a fantasy value for the magnitude:
				d /= radius;
				shadowFactor = (0.5 - (std::asin(d)+d*std::sqrt(1.0-d*d))/M_PI);
			}
		}
	}

	// Use empirical formulae for main planets when seen from earth
	if (core->getCurrentLocation().planetName=="Earth")
	{
		const double phaseDeg=phase*180./M_PI;
		const double d = 5. * log10(sqrt(observerPlanetRq*planetRq));
		//double f1 = phaseDeg/100.;

		/*
		// Algorithm provided by Pere Planesas (Observatorio Astronomico Nacional)
		if (englishName=="Mercury")
		{
			if ( phaseDeg > 150. ) f1 = 1.5;
			return -0.36 + d + 3.8*f1 - 2.73*f1*f1 + 2*f1*f1*f1 + extinctionMag;
		}
		if (englishName=="Venus")
			return -4.29 + d + 0.09*f1 + 2.39*f1*f1 - 0.65*f1*f1*f1 + extinctionMag;
		if (englishName=="Mars")
			return -1.52 + d + 0.016*phaseDeg + extinctionMag;
		if (englishName=="Jupiter")
			return -9.25 + d + 0.005*phaseDeg + extinctionMag;
		if (englishName=="Saturn")
		{
			// TODO re-add rings computation
			// double rings = -2.6*sinx + 1.25*sinx*sinx;
			return -8.88 + d + 0.044*phaseDeg + extinctionMag;// + rings;
		}
		if (englishName=="Uranus")
			return -7.19 + d + 0.0028*phaseDeg + extinctionMag;
		if (englishName=="Neptune")
			return -6.87 + d + extinctionMag;
		if (englishName=="Pluto")
			return -1.01 + d + 0.041*phaseDeg + extinctionMag;
		*/
		// GZ: I prefer the values given by Meeus, Astronomical Algorithms (1992).
		// There are two solutions:
		// (1) G. Mller, based on visual observations 1877-91. [Expl.Suppl.1961]
		// (2) Astronomical Almanac 1984 and later. These give V (instrumental) magnitudes.
		// The structure is almost identical, just the numbers are different!
		// I activate (1) for now, because we want to simulate the eye's impression. (Esp. Venus!)
		// (1)
		if (englishName=="Mercury")
		    {
			double ph50=phaseDeg-50.0;
			return 1.16 + d + 0.02838*ph50 + 0.0001023*ph50*ph50 + extinctionMag;
		    }
		if (englishName=="Venus")
			return -4.0 + d + 0.01322*phaseDeg + 0.0000004247*phaseDeg*phaseDeg*phaseDeg + extinctionMag;
		if (englishName=="Mars")
			return -1.3 + d + 0.01486*phaseDeg + extinctionMag;
		if (englishName=="Jupiter")
			return -8.93 + d + extinctionMag;
		if (englishName=="Saturn")
		{
			// TODO re-add rings computation
			// GZ: implemented from Meeus, Astr.Alg.1992
			const double jd=core->getJDay();
			const double T=(jd-2451545.0)/36525.0;
			const double i=((0.000004*T-0.012998)*T+28.075216)*M_PI/180.0;
			const double Omega=((0.000412*T+1.394681)*T+169.508470)*M_PI/180.0;
			static SolarSystem *ssystem=GETSTELMODULE(SolarSystem);
			const Vec3d saturnEarth=getHeliocentricEclipticPos() - ssystem->getEarth()->getHeliocentricEclipticPos();
			double lambda=atan2(saturnEarth[1], saturnEarth[0]);
			double beta=atan2(saturnEarth[2], sqrt(saturnEarth[0]*saturnEarth[0]+saturnEarth[1]*saturnEarth[1]));
			const double sinB=sin(i)*cos(beta)*sin(lambda-Omega)-cos(i)*sin(beta);
			double rings = -2.6*fabs(sinB) + 1.25*sinB*sinB; // sinx=sinB, saturnicentric latitude of earth. longish, see Meeus.
			return -8.68 + d + 0.044*phaseDeg + rings + extinctionMag;
		}
		if (englishName=="Uranus")
			return -6.85 + d + extinctionMag;
		if (englishName=="Neptune")
			return -7.05 + d + extinctionMag;
		if (englishName=="Pluto")
			return -1.0 + d + extinctionMag;
		/*
		// (2)
		if (englishName=="Mercury")
			return 0.42 + d + .038*phaseDeg - 0.000273*phaseDeg*phaseDeg + 0.000002*phaseDeg*phaseDeg*phaseDeg + extinctionMag;
		if (englishName=="Venus")
			return -4.40 + d + 0.0009*phaseDeg + 0.000239*phaseDeg*phaseDeg - 0.00000065*phaseDeg*phaseDeg*phaseDeg + extinctionMag;
		if (englishName=="Mars")
			return -1.52 + d + 0.016*phaseDeg + extinctionMag;
		if (englishName=="Jupiter")
			return -9.40 + d + 0.005*phaseDeg + extinctionMag;
		if (englishName=="Saturn")
		{
			// TODO re-add rings computation
			// GZ: implemented from Meeus, Astr.Alg.1992
			const double jd=core->getJDay();
			const double T=(jd-2451545.0)/36525.0;
			const double i=((0.000004*T-0.012998)*T+28.075216)*M_PI/180.0;
			const double Omega=((0.000412*T+1.394681)*T+169.508470)*M_PI/180.0;
			static SolarSystem *ssystem=GETSTELMODULE(SolarSystem);
			const Vec3d saturnEarth=getHeliocentricEclipticPos() - ssystem->getEarth()->getHeliocentricEclipticPos();
			double lambda=atan2(saturnEarth[1], saturnEarth[0]);
			double beta=atan2(saturnEarth[2], sqrt(saturnEarth[0]*saturnEarth[0]+saturnEarth[1]*saturnEarth[1]));
			const double sinB=sin(i)*cos(beta)*sin(lambda-Omega)-cos(i)*sin(beta);
			double rings = -2.6*fabs(sinB) + 1.25*sinB*sinB; // sinx=sinB, saturnicentric latitude of earth. longish, see Meeus.
			return -8.88 + d + 0.044*phaseDeg + rings + extinctionMag;
		}
		if (englishName=="Uranus")
			return -7.19f + d + extinctionMag;
		if (englishName=="Neptune")
			return -6.87f + d + extinctionMag;
		if (englishName=="Pluto")
			return -1.00f + d + extinctionMag;
	*/
	// TODO: decide which set of formulae is best?
	}

	// This formula seems to give wrong results
	const double p = (1.0 - phase/M_PI) * cos_chi + std::sqrt(1.0 - cos_chi*cos_chi) / M_PI;
	double F = 2.0 * albedo * radius * radius * p / (3.0*observerPlanetRq*planetRq) * shadowFactor;
	return -26.73 - 2.5 * std::log10(F) + extinctionMag;
}

double Planet::getAngularSize(const StelCore* core) const
{
	double rad = radius;
	if (rings)
		rad = rings->getSize();
	return std::atan2(rad*sphereScale,getJ2000EquatorialPos(core).length()) * 180./M_PI;
}


double Planet::getSpheroidAngularSize(const StelCore* core) const
{
	return std::atan2(radius*sphereScale,getJ2000EquatorialPos(core).length()) * 180./M_PI;
}

// Draw the Planet and all the related infos : name, circle etc..
void Planet::draw(StelCore* core, float maxMagLabels, const QFont& planetNameFont)
{
	if (hidden)
		return;

	Mat4d mat = Mat4d::translation(eclipticPos) * rotLocalToParent;
	PlanetP p = parent;
	while (p && p->parent)
	{
		mat = Mat4d::translation(p->eclipticPos) * mat * p->rotLocalToParent;
		p = p->parent;
	}

	// This removed totally the Planet shaking bug!!!
	StelProjector::ModelViewTranformP transfo = core->getHeliocentricEclipticModelViewTransform();
	transfo->combine(mat);
	if (getEnglishName() == core->getCurrentLocation().planetName)
	{
		// Draw the rings if we are located on a planet with rings, but not the planet itself.
		if (rings)
		{
			StelPainter sPainter(core->getProjection(transfo));
			rings->draw(&sPainter,transfo,1000.0);
		}
		return;
	}

	// Compute the 2D position and check if in the screen
	const StelProjectorP prj = core->getProjection(transfo);
	float screenSz = getAngularSize(core)*M_PI/180.*prj->getPixelPerRadAtCenter();
	float viewport_left = prj->getViewportPosX();
	float viewport_bottom = prj->getViewportPosY();
	if (prj->project(Vec3d(0), screenPos)
	    && screenPos[1]>viewport_bottom - screenSz && screenPos[1] < viewport_bottom + prj->getViewportHeight()+screenSz
	    && screenPos[0]>viewport_left - screenSz && screenPos[0] < viewport_left + prj->getViewportWidth() + screenSz)
	{
		// Draw the name, and the circle if it's not too close from the body it's turning around
		// this prevents name overlaping (ie for jupiter satellites)
		float ang_dist = 300.f*atan(getEclipticPos().length()/getEquinoxEquatorialPos(core).length())/core->getMovementMgr()->getCurrentFov();
		if (ang_dist==0.f)
			ang_dist = 1.f; // if ang_dist == 0, the Planet is sun..

		// by putting here, only draw orbit if Planet is visible for clarity
		drawOrbit(core);  // TODO - fade in here also...

		if (flagLabels && ang_dist>0.25 && maxMagLabels>getVMagnitude(core))
		{
			labelsFader=true;
		}
		else
		{
			labelsFader=false;
		}
		drawHints(core, planetNameFont);

		draw3dModel(core,transfo,screenSz);
	}
	return;
}

void Planet::draw3dModel(StelCore* core, StelProjector::ModelViewTranformP transfo, float screenSz)
{
	// This is the main method drawing a planet 3d model
	// Some work has to be done on this method to make the rendering nicer

	if (screenSz>1.)
	{
		StelProjector::ModelViewTranformP transfo2 = transfo->clone();
		transfo2->combine(Mat4d::zrotation(M_PI/180*(axisRotation + 90.)));
		StelPainter* sPainter = new StelPainter(core->getProjection(transfo2));

		if (flagLighting)
		{
			sPainter->getLight().enable();

			// Set the main source of light to be the sun
			Vec3d sunPos(0);
			core->getHeliocentricEclipticModelViewTransform()->forward(sunPos);
			sPainter->getLight().setPosition(Vec4f(sunPos[0],sunPos[1],sunPos[2],1.f));

			// Set the light parameters taking sun as the light source
			static Vec4f diffuse = Vec4f(2.f,2.f,2.f,1.f);
			static Vec4f zero = Vec4f(0.f,0.f,0.f,0.f);
			static Vec4f ambient = Vec4f(0.02f,0.02f,0.02f,0.02f);
			if (StelApp::getInstance().getVisionModeNight())
			{
				diffuse[1] = 0.; diffuse[2] = 0.;
				ambient[1] = 0.; ambient[2] = 0.;
			}
			else
			{
				diffuse[1] = 2.; diffuse[2] = 2.;
				ambient[1] = 0.02; ambient[2] = 0.02;
			}
			sPainter->getLight().setAmbient(ambient);
			sPainter->getLight().setDiffuse(diffuse);
			sPainter->getLight().setSpecular(zero);

			sPainter->getMaterial().setAmbient(ambient);
			sPainter->getMaterial().setEmission(zero);
			sPainter->getMaterial().setShininess(0.f);
			sPainter->getMaterial().setSpecular(zero);
		}
		else
		{
			sPainter->getLight().disable();
			sPainter->setColor(1.f,1.f,1.f);
		}

		if (rings)
		{
			const double dist = getEquinoxEquatorialPos(core).length();
			double z_near = 0.9*(dist - rings->getSize());
			double z_far  = 1.1*(dist + rings->getSize());
			if (z_near < 0.0) z_near = 0.0;
			double n,f;
			core->getClippingPlanes(&n,&f); // Save clipping planes
			core->setClippingPlanes(z_near,z_far);
			glDepthMask(GL_TRUE);
			glClear(GL_DEPTH_BUFFER_BIT);
			glEnable(GL_DEPTH_TEST);
			drawSphere(sPainter, screenSz);
			glDepthMask(GL_FALSE);
			sPainter->getLight().disable();
			rings->draw(sPainter,transfo,screenSz);
			sPainter->getLight().enable();
			glDisable(GL_DEPTH_TEST);
			core->setClippingPlanes(n,f);  // Restore old clipping planes
		}
		else
		{
			SolarSystem* ssm = GETSTELMODULE(SolarSystem);
			if (this==ssm->getMoon() && core->getCurrentLocation().planetName=="Earth" && ssm->nearLunarEclipse())
			{
				// Draw earth shadow over moon using stencil buffer if appropriate
				// This effect curently only looks right from earth viewpoint
				// TODO: moon magnitude label during eclipse isn't accurate...
				glClearStencil(0x0);
				glClear(GL_STENCIL_BUFFER_BIT);
				glStencilFunc(GL_ALWAYS, 0x1, 0x1);
				glStencilOp(GL_ZERO, GL_REPLACE, GL_REPLACE);
				glEnable(GL_STENCIL_TEST);
				drawSphere(sPainter, screenSz);
				glDisable(GL_STENCIL_TEST);

				sPainter->getLight().disable();
				drawEarthShadow(core, sPainter);
			}
			else
			{
				// Normal planet
				drawSphere(sPainter, screenSz);
			}
		}
		if (sPainter)
			delete sPainter;
		sPainter=NULL;
	}

	// Draw the halo

	// Prepare openGL lighting parameters according to luminance
	float surfArcMin2 = getSpheroidAngularSize(core)*60;
	surfArcMin2 = surfArcMin2*surfArcMin2*M_PI; // the total illuminated area in arcmin^2

	StelPainter sPainter(core->getProjection(StelCore::FrameJ2000));
	Vec3d tmp = getJ2000EquatorialPos(core);
	core->getSkyDrawer()->postDrawSky3dModel(&sPainter, tmp, surfArcMin2, getVMagnitude(core, true), color);
}


void Planet::drawSphere(StelPainter* painter, float screenSz)
{
	if (texMap)
	{
		// For lazy loading, return if texture not yet loaded
		if (!texMap->bind())
		{
			return;
		}
	}
	glBlendFunc(GL_SRC_ALPHA, GL_ONE_MINUS_SRC_ALPHA);
	if (StelApp::getInstance().getVisionModeNight())
		painter->setColor(1.f, 0.f, 0.f);
	else
		painter->setColor(1.f, 1.f, 1.f);

	painter->enableTexture2d(true);
	glDisable(GL_BLEND);
	glEnable(GL_CULL_FACE);

	// Draw the spheroid itself
	// Adapt the number of facets according with the size of the sphere for optimization
	int nb_facet = (int)(screenSz * 40/50);	// 40 facets for 1024 pixels diameter on screen
	if (nb_facet<10) nb_facet = 10;
	if (nb_facet>40) nb_facet = 40;
	painter->setShadeModel(StelPainter::ShadeModelSmooth);
	// Rotate and add an extra quarter rotation so that the planet texture map
	// fits to the observers position. No idea why this is necessary,
	// perhaps some openGl strangeness, or confusing sin/cos.

	painter->sSphere(radius*sphereScale, oneMinusOblateness, nb_facet, nb_facet);
	painter->setShadeModel(StelPainter::ShadeModelFlat);
	glDisable(GL_CULL_FACE);
}

// draws earth shadow overlapping the moon using stencil buffer
// umbra and penumbra are sized separately for accuracy
void Planet::drawEarthShadow(StelCore* core, StelPainter* sPainter)
{
	SolarSystem* ssm = GETSTELMODULE(SolarSystem);
	Vec3d e = ssm->getEarth()->getEclipticPos();
	Vec3d m = ssm->getMoon()->getEclipticPos();  // relative to earth
	Vec3d mh = ssm->getMoon()->getHeliocentricEclipticPos();  // relative to sun
	float mscale = ssm->getMoon()->getSphereScale();

	// shadow location at earth + moon distance along earth vector from sun
	Vec3d en = e;
	en.normalize();
	Vec3d shadow = en * (e.length() + m.length());

	// find shadow radii in AU
	double r_penumbra = shadow.length()*702378.1/AU/e.length() - 696000./AU;
	double r_umbra = 6378.1/AU - m.length()*(689621.9/AU/e.length());

	// find vector orthogonal to sun-earth vector using cross product with
	// a non-parallel vector
	Vec3d rpt = shadow^Vec3d(0,0,1);
	rpt.normalize();
	Vec3d upt = rpt*r_umbra*mscale*1.02;  // point on umbra edge
	rpt *= r_penumbra*mscale;  // point on penumbra edge

	// modify shadow location for scaled moon
	Vec3d mdist = shadow - mh;
	if (mdist.length() > r_penumbra + 2000./AU)
		return;   // not visible so don't bother drawing

	shadow = mh + mdist*mscale;

	StelProjectorP saveProj = sPainter->getProjector();
	sPainter->setProjector(core->getProjection(StelCore::FrameHeliocentricEcliptic));

	sPainter->enableTexture2d(true);
	glEnable(GL_BLEND);
	glBlendFunc(GL_SRC_ALPHA, GL_ONE_MINUS_SRC_ALPHA);
	sPainter->setColor(1,1,1);

	glEnable(GL_STENCIL_TEST);
	// We draw only where the stencil buffer is at 1, i.e. where the moon was drawn
	glStencilFunc(GL_EQUAL, 0x1, 0x1);
	// Don't change stencil buffer value
	glStencilOp(GL_KEEP, GL_KEEP, GL_KEEP);

	// shadow radial texture
	texEarthShadow->bind();

	Vec3d r;

	// Draw umbra first
	QVector<Vec2f> texCoordArray;
	QVector<Vec3d> vertexArray;
	texCoordArray.reserve(210);
	vertexArray.reserve(210);
	texCoordArray << Vec2f(0.f, 0.5f);
	// johannes: work-around for nasty ATI rendering bug: use y-texture coordinate of 0.5 instead of 0.0
	vertexArray << shadow;

	const Mat4d& rotMat = Mat4d::rotation(shadow, 2.*M_PI/100.);
	r = upt;
	for (int i=1; i<=101; ++i)
	{
		// position in texture of umbra edge
		texCoordArray << Vec2f(0.6f, 0.5f);
		r.transfo4d(rotMat);
		vertexArray << shadow + r;
	}
	sPainter->setArrays(vertexArray.constData(), texCoordArray.constData());
	sPainter->drawFromArray(StelPainter::TriangleFan, 102);

	// now penumbra
	vertexArray.resize(0);
	texCoordArray.resize(0);
	Vec3d u;
	r = rpt;
	u = upt;
	for (int i=0; i<=200; i+=2)
	{
		r.transfo4d(rotMat);
		u.transfo4d(rotMat);
		texCoordArray << Vec2f(0.6f, 0.5f) << Vec2f(1.f, 0.5f); // position in texture of umbra edge
		vertexArray <<  shadow + u << shadow + r;
	}
	sPainter->setArrays(vertexArray.constData(), texCoordArray.constData());
	sPainter->drawFromArray(StelPainter::TriangleStrip, 202);
	glDisable(GL_STENCIL_TEST);
	glClearStencil(0x0);
	glClear(GL_STENCIL_BUFFER_BIT);	// Clean again to let a clean buffer for later Qt display
	sPainter->setProjector(saveProj);
}

void Planet::drawHints(const StelCore* core, const QFont& planetNameFont)
{
	if (labelsFader.getInterstate()<=0.f)
		return;

	const StelProjectorP prj = core->getProjection(StelCore::FrameJ2000);
	StelPainter sPainter(prj);
	sPainter.setFont(planetNameFont);
	// Draw nameI18 + scaling if it's not == 1.
	float tmp = (hintFader.getInterstate()<=0 ? 7.f : 10.f) + getAngularSize(core)*M_PI/180.f*prj->getPixelPerRadAtCenter()/1.44f; // Shift for nameI18 printing
	sPainter.setColor(labelColor[0], labelColor[1], labelColor[2],labelsFader.getInterstate());
	sPainter.drawText(screenPos[0],screenPos[1], getSkyLabel(core), 0, tmp, tmp, false);

	// hint disapears smoothly on close view
	if (hintFader.getInterstate()<=0)
		return;
	tmp -= 10.f;
	if (tmp<1) tmp=1;
	sPainter.setColor(labelColor[0], labelColor[1], labelColor[2],labelsFader.getInterstate()*hintFader.getInterstate()/tmp*0.7f);

	// Draw the 2D small circle
	glEnable(GL_BLEND);
	sPainter.enableTexture2d(true);
	glBlendFunc(GL_SRC_ALPHA, GL_ONE_MINUS_SRC_ALPHA);
	Planet::hintCircleTex->bind();
	sPainter.drawSprite2dMode(screenPos[0], screenPos[1], 11);
}

Ring::Ring(double radiusMin,double radiusMax,const QString &texname)
	 :radiusMin(radiusMin),radiusMax(radiusMax)
{
	tex = StelApp::getInstance().getTextureManager().createTexture("textures/"+texname);
}

Ring::~Ring(void)
{
}

void Ring::draw(StelPainter* sPainter,StelProjector::ModelViewTranformP transfo,double screenSz)
{
	screenSz -= 50;
	screenSz /= 250.0;
	if (screenSz < 0.0) screenSz = 0.0;
	else if (screenSz > 1.0) screenSz = 1.0;
	const int slices = 128+(int)((256-128)*screenSz);
	const int stacks = 8+(int)((32-8)*screenSz);

	// Normal transparency mode
	glBlendFunc(GL_SRC_ALPHA, GL_ONE_MINUS_SRC_ALPHA);
	if (StelApp::getInstance().getVisionModeNight())
		sPainter->setColor(1.f, 0.f, 0.f);
	else
		sPainter->setColor(1.f, 1.f, 1.f);

	sPainter->enableTexture2d(true);
	glEnable(GL_CULL_FACE);
	glEnable(GL_BLEND);

	if (tex) tex->bind();

	Mat4d mat = transfo->getApproximateLinearTransfo();
	  // solve the ring wraparound by culling:
	  // decide if we are above or below the ring plane
	const double h = mat.r[ 8]*mat.r[12]
				   + mat.r[ 9]*mat.r[13]
				   + mat.r[10]*mat.r[14];
	sPainter->sRing(radiusMin,radiusMax,(h<0.0)?slices:-slices,stacks, 0);
	glDisable(GL_CULL_FACE);
}


// draw orbital path of Planet
void Planet::drawOrbit(const StelCore* core)
{
	if (!orbitFader.getInterstate())
		return;
	if (!re.siderealPeriod)
		return;

	const StelProjectorP prj = core->getProjection(StelCore::FrameHeliocentricEcliptic);

	StelPainter sPainter(prj);

	// Normal transparency mode
	glBlendFunc(GL_SRC_ALPHA, GL_ONE_MINUS_SRC_ALPHA);
	glEnable(GL_BLEND);

	sPainter.setColor(orbitColor[0], orbitColor[1], orbitColor[2], orbitFader.getInterstate());
	Vec3d onscreen;
	// special case - use current Planet position as center vertex so that draws
	// on it's orbit all the time (since segmented rather than smooth curve)
	Vec3d savePos = orbit[ORBIT_SEGMENTS/2];
	orbit[ORBIT_SEGMENTS/2]=getHeliocentricEclipticPos();
	orbit[ORBIT_SEGMENTS]=orbit[0];
	int nbIter = closeOrbit ? ORBIT_SEGMENTS : ORBIT_SEGMENTS-1;
	QVarLengthArray<float, 1024> vertexArray;

	sPainter.enableClientStates(true, false, false);

	for (int n=0; n<=nbIter; ++n)
	{
		if (prj->project(orbit[n],onscreen) && (vertexArray.size()==0 || !prj->intersectViewportDiscontinuity(orbit[n-1], orbit[n])))
		{
			vertexArray.append(onscreen[0]);
			vertexArray.append(onscreen[1]);
		}
		else if (!vertexArray.isEmpty())
		{
			sPainter.setVertexPointer(2, GL_FLOAT, vertexArray.constData());
			sPainter.drawFromArray(StelPainter::LineStrip, vertexArray.size()/2, 0, false);
			vertexArray.clear();
		}
	}
	orbit[ORBIT_SEGMENTS/2]=savePos;
	if (!vertexArray.isEmpty())
	{
		sPainter.setVertexPointer(2, GL_FLOAT, vertexArray.constData());
		sPainter.drawFromArray(StelPainter::LineStrip, vertexArray.size()/2, 0, false);
	}
	sPainter.enableClientStates(false);
}

void Planet::update(int deltaTime)
{
	hintFader.update(deltaTime);
	labelsFader.update(deltaTime);
	orbitFader.update(deltaTime);
}<|MERGE_RESOLUTION|>--- conflicted
+++ resolved
@@ -538,34 +538,18 @@
 	const Vec3d& planetHelioPos = getHeliocentricEclipticPos();
 	const double planetRq = planetHelioPos.lengthSquared();
 	const double observerPlanetRq = (obsPos - planetHelioPos).lengthSquared();
-<<<<<<< HEAD
-        // GZ: I fixed another BUG:
-        //return std::acos(observerPlanetRq + planetRq - observerRq)/(2.0*sqrt(observerPlanetRq*planetRq));
-        return std::acos((observerPlanetRq + planetRq - observerRq)/(2.0*sqrt(observerPlanetRq*planetRq)));
-
-=======
 	//return std::acos(observerPlanetRq + planetRq - observerRq)/(2.0*sqrt(observerPlanetRq*planetRq));
 	return std::acos((observerPlanetRq + planetRq - observerRq)/(2.0*sqrt(observerPlanetRq*planetRq)));
->>>>>>> 4615517e
 }
 
 // Get the elongation angle (radians) for an observer at pos obsPos in heliocentric coordinates (dist in AU)
 double Planet::getElongation(const Vec3d& obsPos) const
 {
-<<<<<<< HEAD
-        const double observerRq = obsPos.lengthSquared();
-        const Vec3d& planetHelioPos = getHeliocentricEclipticPos();
-        const double planetRq = planetHelioPos.lengthSquared();
-        const double observerPlanetRq = (obsPos - planetHelioPos).lengthSquared();
-        return std::acos((observerPlanetRq  + observerRq - planetRq)/(2.0*sqrt(observerPlanetRq*observerRq)));
-
-=======
 	const double observerRq = obsPos.lengthSquared();
 	const Vec3d& planetHelioPos = getHeliocentricEclipticPos();
 	const double planetRq = planetHelioPos.lengthSquared();
 	const double observerPlanetRq = (obsPos - planetHelioPos).lengthSquared();
 	return std::acos((observerPlanetRq  + observerRq - planetRq)/(2.0*sqrt(observerPlanetRq*observerRq)));
->>>>>>> 4615517e
 }
 
 // Computation of the visual magnitude (V band) of the planet.
@@ -663,7 +647,7 @@
 		*/
 		// GZ: I prefer the values given by Meeus, Astronomical Algorithms (1992).
 		// There are two solutions:
-		// (1) G. Mller, based on visual observations 1877-91. [Expl.Suppl.1961]
+        // (1) G. Mueller, based on visual observations 1877-91. [Expl.Suppl.1961]
 		// (2) Astronomical Almanac 1984 and later. These give V (instrumental) magnitudes.
 		// The structure is almost identical, just the numbers are different!
 		// I activate (1) for now, because we want to simulate the eye's impression. (Esp. Venus!)
