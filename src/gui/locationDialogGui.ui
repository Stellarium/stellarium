<?xml version="1.0" encoding="UTF-8"?>
<ui version="4.0">
 <class>locationDialogForm</class>
 <widget class="QWidget" name="locationDialogForm">
  <property name="geometry">
   <rect>
    <x>0</x>
    <y>0</y>
    <width>699</width>
    <height>511</height>
   </rect>
  </property>
  <property name="styleSheet">
   <string notr="true"/>
  </property>
  <layout class="QVBoxLayout">
   <property name="spacing">
    <number>0</number>
   </property>
   <property name="leftMargin">
    <number>0</number>
   </property>
   <property name="topMargin">
    <number>0</number>
   </property>
   <property name="rightMargin">
    <number>0</number>
   </property>
   <property name="bottomMargin">
    <number>0</number>
   </property>
   <item>
    <widget class="BarFrame" name="TitleBar">
     <property name="minimumSize">
      <size>
       <width>16</width>
       <height>25</height>
      </size>
     </property>
     <property name="maximumSize">
      <size>
       <width>16777215</width>
       <height>30</height>
      </size>
     </property>
     <property name="frameShape">
      <enum>QFrame::StyledPanel</enum>
     </property>
     <layout class="QHBoxLayout">
      <property name="leftMargin">
       <number>0</number>
      </property>
      <property name="topMargin">
       <number>0</number>
      </property>
      <property name="rightMargin">
       <number>4</number>
      </property>
      <property name="bottomMargin">
       <number>0</number>
      </property>
      <item>
       <spacer>
        <property name="orientation">
         <enum>Qt::Horizontal</enum>
        </property>
        <property name="sizeHint" stdset="0">
         <size>
          <width>40</width>
          <height>20</height>
         </size>
        </property>
       </spacer>
      </item>
      <item>
       <widget class="QLabel" name="stelWindowTitle">
        <property name="palette">
         <palette>
          <active>
           <colorrole role="WindowText">
            <brush brushstyle="SolidPattern">
             <color alpha="255">
              <red>194</red>
              <green>194</green>
              <blue>195</blue>
             </color>
            </brush>
           </colorrole>
           <colorrole role="Text">
            <brush brushstyle="SolidPattern">
             <color alpha="255">
              <red>194</red>
              <green>194</green>
              <blue>195</blue>
             </color>
            </brush>
           </colorrole>
          </active>
          <inactive>
           <colorrole role="WindowText">
            <brush brushstyle="SolidPattern">
             <color alpha="255">
              <red>194</red>
              <green>194</green>
              <blue>195</blue>
             </color>
            </brush>
           </colorrole>
           <colorrole role="Text">
            <brush brushstyle="SolidPattern">
             <color alpha="255">
              <red>194</red>
              <green>194</green>
              <blue>195</blue>
             </color>
            </brush>
           </colorrole>
          </inactive>
          <disabled>
           <colorrole role="WindowText">
            <brush brushstyle="SolidPattern">
             <color alpha="255">
              <red>194</red>
              <green>194</green>
              <blue>195</blue>
             </color>
            </brush>
           </colorrole>
           <colorrole role="Text">
            <brush brushstyle="SolidPattern">
             <color alpha="255">
              <red>194</red>
              <green>194</green>
              <blue>195</blue>
             </color>
            </brush>
           </colorrole>
          </disabled>
         </palette>
        </property>
        <property name="font">
         <font>
          <italic>false</italic>
          <bold>true</bold>
         </font>
        </property>
        <property name="text">
         <string>Location</string>
        </property>
       </widget>
      </item>
      <item>
       <spacer>
        <property name="orientation">
         <enum>Qt::Horizontal</enum>
        </property>
        <property name="sizeHint" stdset="0">
         <size>
          <width>40</width>
          <height>20</height>
         </size>
        </property>
       </spacer>
      </item>
      <item>
       <widget class="StelCloseButton" name="closeStelWindow">
        <property name="sizePolicy">
         <sizepolicy hsizetype="Fixed" vsizetype="Fixed">
          <horstretch>16</horstretch>
          <verstretch>16</verstretch>
         </sizepolicy>
        </property>
        <property name="minimumSize">
         <size>
          <width>16</width>
          <height>16</height>
         </size>
        </property>
        <property name="maximumSize">
         <size>
          <width>16</width>
          <height>16</height>
         </size>
        </property>
        <property name="focusPolicy">
         <enum>Qt::NoFocus</enum>
        </property>
        <property name="text">
         <string/>
        </property>
       </widget>
      </item>
     </layout>
    </widget>
   </item>
   <item>
    <widget class="QFrame" name="locationContent">
     <property name="sizePolicy">
      <sizepolicy hsizetype="Preferred" vsizetype="Minimum">
       <horstretch>0</horstretch>
       <verstretch>0</verstretch>
      </sizepolicy>
     </property>
     <property name="frameShape">
      <enum>QFrame::StyledPanel</enum>
     </property>
     <layout class="QGridLayout" name="gridLayout_2">
      <property name="leftMargin">
       <number>0</number>
      </property>
      <property name="topMargin">
       <number>0</number>
      </property>
      <property name="rightMargin">
       <number>0</number>
      </property>
      <property name="bottomMargin">
       <number>0</number>
      </property>
      <property name="spacing">
       <number>0</number>
      </property>
      <item row="0" column="0" colspan="2">
       <widget class="QFrame" name="frame">
        <property name="sizePolicy">
         <sizepolicy hsizetype="Preferred" vsizetype="MinimumExpanding">
          <horstretch>0</horstretch>
          <verstretch>0</verstretch>
         </sizepolicy>
        </property>
        <property name="minimumSize">
         <size>
          <width>0</width>
          <height>180</height>
         </size>
        </property>
        <property name="maximumSize">
         <size>
          <width>16777215</width>
          <height>2400</height>
         </size>
        </property>
        <property name="frameShape">
         <enum>QFrame::StyledPanel</enum>
        </property>
        <property name="frameShadow">
         <enum>QFrame::Raised</enum>
        </property>
        <layout class="QGridLayout" name="gridLayout_3">
         <property name="leftMargin">
          <number>0</number>
         </property>
         <property name="topMargin">
          <number>0</number>
         </property>
         <property name="rightMargin">
          <number>0</number>
         </property>
         <property name="bottomMargin">
          <number>0</number>
         </property>
         <property name="spacing">
          <number>0</number>
         </property>
         <item row="1" column="0">
          <widget class="MapWidget" name="mapWidget" native="true"/>
         </item>
         <item row="1" column="1">
          <widget class="QFrame" name="frame_citylist">
           <property name="sizePolicy">
            <sizepolicy hsizetype="Preferred" vsizetype="MinimumExpanding">
             <horstretch>0</horstretch>
             <verstretch>0</verstretch>
            </sizepolicy>
           </property>
           <property name="minimumSize">
            <size>
             <width>200</width>
             <height>180</height>
            </size>
           </property>
           <property name="maximumSize">
            <size>
             <width>300</width>
             <height>2400</height>
            </size>
           </property>
           <property name="frameShape">
            <enum>QFrame::StyledPanel</enum>
           </property>
           <property name="frameShadow">
            <enum>QFrame::Raised</enum>
           </property>
           <layout class="QVBoxLayout" name="verticalLayout">
            <property name="spacing">
             <number>0</number>
            </property>
            <property name="leftMargin">
             <number>0</number>
            </property>
            <property name="topMargin">
             <number>0</number>
            </property>
            <property name="rightMargin">
             <number>0</number>
            </property>
            <property name="bottomMargin">
             <number>0</number>
            </property>
            <item>
             <widget class="QListView" name="citiesListView">
              <property name="focusPolicy">
               <enum>Qt::NoFocus</enum>
              </property>
              <property name="toolTip">
               <string>Standard list of locations contains only English names (without diacritics!)</string>
              </property>
              <property name="horizontalScrollBarPolicy">
               <enum>Qt::ScrollBarAlwaysOff</enum>
              </property>
              <property name="editTriggers">
               <set>QAbstractItemView::NoEditTriggers</set>
              </property>
              <property name="uniformItemSizes">
               <bool>true</bool>
              </property>
             </widget>
            </item>
            <item>
             <widget class="QLineEdit" name="citySearchLineEdit">
              <property name="sizePolicy">
               <sizepolicy hsizetype="Expanding" vsizetype="Fixed">
                <horstretch>0</horstretch>
                <verstretch>0</verstretch>
               </sizepolicy>
              </property>
              <property name="toolTip">
               <string>Standard list of locations contains only English names (without diacritics!)</string>
              </property>
              <property name="text">
               <string/>
              </property>
              <property name="alignment">
               <set>Qt::AlignBottom|Qt::AlignLeading|Qt::AlignLeft</set>
              </property>
             </widget>
            </item>
            <item>
             <widget class="QPushButton" name="resetListPushButton">
              <property name="text">
               <string>Reset Location List</string>
              </property>
             </widget>
            </item>
           </layout>
          </widget>
         </item>
        </layout>
       </widget>
      </item>
      <item row="2" column="1">
       <widget class="QGroupBox" name="groupBox">
        <property name="sizePolicy">
         <sizepolicy hsizetype="Preferred" vsizetype="Fixed">
          <horstretch>0</horstretch>
          <verstretch>0</verstretch>
         </sizepolicy>
        </property>
        <property name="minimumSize">
         <size>
          <width>0</width>
          <height>180</height>
         </size>
        </property>
        <property name="title">
         <string>Current location information</string>
        </property>
        <layout class="QGridLayout" name="gridLayout">
         <property name="leftMargin">
          <number>0</number>
         </property>
         <property name="topMargin">
          <number>0</number>
         </property>
         <property name="rightMargin">
          <number>0</number>
         </property>
         <property name="bottomMargin">
          <number>0</number>
         </property>
         <item row="2" column="1" colspan="3">
          <widget class="QFrame" name="frame_buttons">
           <property name="minimumSize">
            <size>
             <width>0</width>
             <height>0</height>
            </size>
           </property>
           <property name="frameShape">
            <enum>QFrame::StyledPanel</enum>
           </property>
           <property name="frameShadow">
            <enum>QFrame::Raised</enum>
           </property>
           <layout class="QHBoxLayout" name="horizontalLayout">
            <property name="leftMargin">
             <number>0</number>
            </property>
            <property name="topMargin">
             <number>0</number>
            </property>
            <property name="rightMargin">
             <number>0</number>
            </property>
            <property name="bottomMargin">
             <number>0</number>
            </property>
            <item>
             <spacer name="horizontalSpacer">
              <property name="orientation">
               <enum>Qt::Horizontal</enum>
              </property>
              <property name="sizeHint" stdset="0">
               <size>
                <width>40</width>
                <height>20</height>
               </size>
              </property>
             </spacer>
            </item>
            <item>
             <widget class="QPushButton" name="addLocationToListPushButton">
              <property name="enabled">
               <bool>false</bool>
              </property>
              <property name="minimumSize">
               <size>
                <width>100</width>
                <height>0</height>
               </size>
              </property>
              <property name="focusPolicy">
               <enum>Qt::NoFocus</enum>
              </property>
              <property name="text">
               <string>Add to list</string>
              </property>
             </widget>
            </item>
            <item>
             <widget class="QPushButton" name="deleteLocationFromListPushButton">
              <property name="enabled">
               <bool>false</bool>
              </property>
              <property name="minimumSize">
               <size>
                <width>60</width>
                <height>0</height>
               </size>
              </property>
              <property name="focusPolicy">
               <enum>Qt::NoFocus</enum>
              </property>
              <property name="text">
               <string>Delete from list</string>
              </property>
             </widget>
            </item>
            <item>
             <widget class="QPushButton" name="pushButtonReturnToDefault">
              <property name="enabled">
               <bool>false</bool>
              </property>
              <property name="focusPolicy">
               <enum>Qt::NoFocus</enum>
              </property>
              <property name="text">
               <string>Return to default location</string>
              </property>
             </widget>
            </item>
           </layout>
          </widget>
         </item>
         <item row="0" column="1">
          <widget class="QFrame" name="frame_coordinates">
           <property name="sizePolicy">
            <sizepolicy hsizetype="Preferred" vsizetype="Minimum">
             <horstretch>0</horstretch>
             <verstretch>0</verstretch>
            </sizepolicy>
           </property>
           <property name="minimumSize">
            <size>
             <width>0</width>
             <height>0</height>
            </size>
           </property>
           <property name="frameShape">
            <enum>QFrame::StyledPanel</enum>
           </property>
           <property name="frameShadow">
            <enum>QFrame::Raised</enum>
           </property>
           <layout class="QGridLayout" name="gridLayout_4">
            <property name="leftMargin">
             <number>0</number>
            </property>
            <property name="topMargin">
             <number>0</number>
            </property>
            <property name="rightMargin">
             <number>0</number>
            </property>
            <property name="bottomMargin">
             <number>0</number>
            </property>
            <property name="horizontalSpacing">
             <number>6</number>
            </property>
            <item row="1" column="0">
             <widget class="QLabel" name="labelLongitude">
              <property name="text">
               <string>Longitude:</string>
              </property>
             </widget>
            </item>
            <item row="0" column="1">
             <widget class="AngleSpinBox" name="latitudeSpinBox">
              <property name="minimumSize">
               <size>
                <width>180</width>
                <height>24</height>
               </size>
              </property>
              <property name="toolTip">
               <string>You can enter values in decimal degrees, or using dms format, for example: +1d 12m 8s</string>
              </property>
              <property name="alignment">
               <set>Qt::AlignRight|Qt::AlignTrailing|Qt::AlignVCenter</set>
              </property>
             </widget>
            </item>
            <item row="5" column="0" colspan="2">
             <widget class="QCheckBox" name="useAsDefaultLocationCheckBox">
              <property name="text">
               <string>Use current location as default</string>
              </property>
             </widget>
            </item>
            <item row="3" column="0" colspan="2">
             <widget class="QToolButton" name="gpsToolButton">
              <property name="sizePolicy">
               <sizepolicy hsizetype="Minimum" vsizetype="Fixed">
                <horstretch>0</horstretch>
                <verstretch>0</verstretch>
               </sizepolicy>
              </property>
              <property name="text">
               <string>Get location from GPS</string>
              </property>
              <property name="checkable">
               <bool>true</bool>
              </property>
              <property name="autoRepeat">
               <bool>false</bool>
              </property>
              <property name="autoRepeatDelay">
               <number>3500</number>
              </property>
              <property name="autoRepeatInterval">
               <number>3500</number>
              </property>
              <property name="toolButtonStyle">
               <enum>Qt::ToolButtonTextOnly</enum>
              </property>
              <property name="autoRaise">
               <bool>false</bool>
              </property>
             </widget>
            </item>
            <item row="1" column="1">
             <widget class="AngleSpinBox" name="longitudeSpinBox">
              <property name="minimumSize">
               <size>
                <width>140</width>
                <height>24</height>
               </size>
              </property>
              <property name="toolTip">
               <string>You can enter values in decimal degrees, or using dms format, for example: +1d 12m 8s</string>
              </property>
              <property name="alignment">
               <set>Qt::AlignRight|Qt::AlignTrailing|Qt::AlignVCenter</set>
              </property>
             </widget>
            </item>
            <item row="0" column="0">
             <widget class="QLabel" name="labelLatitude">
              <property name="text">
               <string>Latitude:</string>
              </property>
             </widget>
            </item>
            <item row="4" column="0" colspan="2">
             <widget class="QCheckBox" name="useIpQueryCheckBox">
              <property name="text">
               <string>Get location from Network</string>
              </property>
             </widget>
            </item>
            <item row="2" column="1">
             <widget class="QSpinBox" name="altitudeSpinBox">
              <property name="minimumSize">
               <size>
                <width>100</width>
                <height>24</height>
               </size>
              </property>
              <property name="toolTip">
               <string>Enter the elevation in meter</string>
              </property>
              <property name="alignment">
               <set>Qt::AlignRight|Qt::AlignTrailing|Qt::AlignVCenter</set>
              </property>
              <property name="suffix">
               <string> m</string>
              </property>
              <property name="minimum">
               <number>-2000</number>
              </property>
              <property name="maximum">
               <number>200000</number>
              </property>
              <property name="singleStep">
               <number>100</number>
              </property>
             </widget>
            </item>
            <item row="2" column="0">
             <widget class="QLabel" name="labelElevation">
              <property name="text">
               <string>Elevation:</string>
              </property>
             </widget>
            </item>
            <item row="6" column="0" colspan="2">
             <widget class="QCheckBox" name="autoChangeLandscapesCheckBox">
              <property name="sizePolicy">
               <sizepolicy hsizetype="Expanding" vsizetype="Fixed">
                <horstretch>0</horstretch>
                <verstretch>0</verstretch>
               </sizepolicy>
              </property>
<<<<<<< HEAD
              <property name="palette">
               <palette>
                <active>
                 <colorrole role="ButtonText">
                  <brush brushstyle="SolidPattern">
                   <color alpha="255">
                    <red>0</red>
                    <green>0</green>
                    <blue>0</blue>
                   </color>
                  </brush>
                 </colorrole>
                </active>
                <inactive>
                 <colorrole role="ButtonText">
                  <brush brushstyle="SolidPattern">
                   <color alpha="255">
                    <red>208</red>
                    <green>208</green>
                    <blue>208</blue>
                   </color>
                  </brush>
                 </colorrole>
                </inactive>
                <disabled>
                 <colorrole role="ButtonText">
                  <brush brushstyle="SolidPattern">
                   <color alpha="96">
                    <red>164</red>
                    <green>166</green>
                    <blue>168</blue>
                   </color>
                  </brush>
                 </colorrole>
                </disabled>
               </palette>
              </property>
              <property name="text">
               <string>Get location from GPS</string>
              </property>
              <property name="checkable">
               <bool>true</bool>
              </property>
              <property name="autoRepeat">
               <bool>false</bool>
              </property>
              <property name="autoRepeatDelay">
               <number>3500</number>
              </property>
              <property name="autoRepeatInterval">
               <number>3500</number>
              </property>
              <property name="toolButtonStyle">
               <enum>Qt::ToolButtonTextOnly</enum>
=======
              <property name="toolTip">
               <string>Automatic change of landscape when planet or location is changed</string>
>>>>>>> 6aa2f421
              </property>
              <property name="text">
               <string>Auto-select landscapes</string>
              </property>
             </widget>
            </item>
           </layout>
          </widget>
         </item>
         <item row="0" column="2">
          <spacer name="horizontalSpacer_2">
           <property name="orientation">
            <enum>Qt::Horizontal</enum>
           </property>
           <property name="sizeHint" stdset="0">
            <size>
             <width>40</width>
             <height>20</height>
            </size>
           </property>
          </spacer>
         </item>
         <item row="0" column="3">
          <widget class="QFrame" name="frame_names">
           <property name="sizePolicy">
            <sizepolicy hsizetype="Preferred" vsizetype="Maximum">
             <horstretch>0</horstretch>
             <verstretch>0</verstretch>
            </sizepolicy>
           </property>
           <property name="minimumSize">
            <size>
             <width>350</width>
             <height>0</height>
            </size>
           </property>
           <property name="frameShape">
            <enum>QFrame::StyledPanel</enum>
           </property>
           <property name="frameShadow">
            <enum>QFrame::Raised</enum>
           </property>
           <layout class="QGridLayout" name="gridLayout_5">
            <property name="leftMargin">
             <number>0</number>
            </property>
            <property name="topMargin">
             <number>0</number>
            </property>
            <property name="rightMargin">
             <number>0</number>
            </property>
            <property name="bottomMargin">
             <number>0</number>
            </property>
            <item row="1" column="1">
             <widget class="QComboBox" name="regionNameComboBox">
              <property name="sizePolicy">
               <sizepolicy hsizetype="Expanding" vsizetype="Preferred">
                <horstretch>0</horstretch>
                <verstretch>0</verstretch>
               </sizepolicy>
              </property>
              <property name="minimumSize">
               <size>
                <width>0</width>
                <height>24</height>
               </size>
              </property>
              <property name="maximumSize">
               <size>
                <width>16777215</width>
                <height>24</height>
               </size>
              </property>
              <property name="editable">
               <bool>true</bool>
              </property>
              <property name="insertPolicy">
               <enum>QComboBox::NoInsert</enum>
              </property>
             </widget>
            </item>
            <item row="0" column="1">
             <widget class="QLineEdit" name="cityNameLineEdit">
              <property name="placeholderText">
               <string>New Location</string>
              </property>
             </widget>
            </item>
            <item row="2" column="0">
             <widget class="QLabel" name="labelPlanet">
              <property name="text">
               <string>Planet:</string>
              </property>
             </widget>
            </item>
            <item row="4" column="0" colspan="2">
             <widget class="QCheckBox" name="useCustomTimeZoneCheckBox">
              <property name="text">
               <string>Use custom time zone</string>
              </property>
             </widget>
            </item>
            <item row="3" column="0">
             <widget class="QLabel" name="labelTimeZone">
              <property name="text">
               <string>Time zone:</string>
              </property>
             </widget>
            </item>
            <item row="0" column="0">
             <widget class="QLabel" name="labelName">
              <property name="text">
               <string>Name/City:</string>
              </property>
             </widget>
            </item>
            <item row="3" column="1">
             <widget class="QComboBox" name="timeZoneNameComboBox">
              <property name="enabled">
               <bool>true</bool>
              </property>
              <property name="sizePolicy">
               <sizepolicy hsizetype="Expanding" vsizetype="Fixed">
                <horstretch>0</horstretch>
                <verstretch>0</verstretch>
               </sizepolicy>
              </property>
              <property name="editable">
               <bool>true</bool>
              </property>
              <property name="insertPolicy">
               <enum>QComboBox::NoInsert</enum>
              </property>
             </widget>
            </item>
            <item row="2" column="1">
             <widget class="QComboBox" name="planetNameComboBox">
              <property name="sizePolicy">
               <sizepolicy hsizetype="Expanding" vsizetype="Preferred">
                <horstretch>0</horstretch>
                <verstretch>0</verstretch>
               </sizepolicy>
              </property>
              <property name="minimumSize">
               <size>
                <width>0</width>
                <height>24</height>
               </size>
              </property>
              <property name="maximumSize">
               <size>
                <width>16777215</width>
                <height>24</height>
               </size>
              </property>
              <property name="editable">
               <bool>true</bool>
              </property>
              <property name="insertPolicy">
               <enum>QComboBox::NoInsert</enum>
              </property>
             </widget>
            </item>
            <item row="1" column="0">
             <widget class="QLabel" name="labelRegion">
              <property name="text">
               <string>Region:</string>
              </property>
             </widget>
            </item>
            <item row="5" column="0" colspan="2">
             <widget class="QCheckBox" name="dstCheckBox">
              <property name="toolTip">
               <string/>
              </property>
              <property name="text">
               <string>Enable daylight saving time</string>
              </property>
             </widget>
            </item>
            <item row="6" column="0" colspan="2">
             <widget class="QCheckBox" name="autoEnableEnvironmentCheckBox">
              <property name="toolTip">
               <string>Auto-enable atmosphere when planet is changed</string>
              </property>
              <property name="text">
               <string>Auto-enable atmosphere</string>
              </property>
             </widget>
            </item>
           </layout>
          </widget>
         </item>
        </layout>
       </widget>
      </item>
     </layout>
    </widget>
   </item>
  </layout>
 </widget>
 <customwidgets>
  <customwidget>
   <class>BarFrame</class>
   <extends>QFrame</extends>
   <header>Dialog.hpp</header>
   <container>1</container>
  </customwidget>
  <customwidget>
   <class>AngleSpinBox</class>
   <extends>QSpinBox</extends>
   <header>AngleSpinBox.hpp</header>
  </customwidget>
  <customwidget>
   <class>MapWidget</class>
   <extends>QWidget</extends>
   <header>MapWidget.hpp</header>
  </customwidget>
  <customwidget>
   <class>StelCloseButton</class>
   <extends>QPushButton</extends>
   <header>gui/StelCloseButton.hpp</header>
  </customwidget>
 </customwidgets>
 <tabstops>
  <tabstop>citySearchLineEdit</tabstop>
  <tabstop>resetListPushButton</tabstop>
  <tabstop>latitudeSpinBox</tabstop>
  <tabstop>longitudeSpinBox</tabstop>
  <tabstop>altitudeSpinBox</tabstop>
  <tabstop>cityNameLineEdit</tabstop>
  <tabstop>regionNameComboBox</tabstop>
  <tabstop>planetNameComboBox</tabstop>
  <tabstop>timeZoneNameComboBox</tabstop>
  <tabstop>useCustomTimeZoneCheckBox</tabstop>
  <tabstop>dstCheckBox</tabstop>
  <tabstop>useIpQueryCheckBox</tabstop>
  <tabstop>useAsDefaultLocationCheckBox</tabstop>
  <tabstop>addLocationToListPushButton</tabstop>
  <tabstop>deleteLocationFromListPushButton</tabstop>
  <tabstop>pushButtonReturnToDefault</tabstop>
 </tabstops>
 <resources/>
 <connections/>
</ui><|MERGE_RESOLUTION|>--- conflicted
+++ resolved
@@ -556,103 +556,6 @@
                 <verstretch>0</verstretch>
                </sizepolicy>
               </property>
-              <property name="text">
-               <string>Get location from GPS</string>
-              </property>
-              <property name="checkable">
-               <bool>true</bool>
-              </property>
-              <property name="autoRepeat">
-               <bool>false</bool>
-              </property>
-              <property name="autoRepeatDelay">
-               <number>3500</number>
-              </property>
-              <property name="autoRepeatInterval">
-               <number>3500</number>
-              </property>
-              <property name="toolButtonStyle">
-               <enum>Qt::ToolButtonTextOnly</enum>
-              </property>
-              <property name="autoRaise">
-               <bool>false</bool>
-              </property>
-             </widget>
-            </item>
-            <item row="1" column="1">
-             <widget class="AngleSpinBox" name="longitudeSpinBox">
-              <property name="minimumSize">
-               <size>
-                <width>140</width>
-                <height>24</height>
-               </size>
-              </property>
-              <property name="toolTip">
-               <string>You can enter values in decimal degrees, or using dms format, for example: +1d 12m 8s</string>
-              </property>
-              <property name="alignment">
-               <set>Qt::AlignRight|Qt::AlignTrailing|Qt::AlignVCenter</set>
-              </property>
-             </widget>
-            </item>
-            <item row="0" column="0">
-             <widget class="QLabel" name="labelLatitude">
-              <property name="text">
-               <string>Latitude:</string>
-              </property>
-             </widget>
-            </item>
-            <item row="4" column="0" colspan="2">
-             <widget class="QCheckBox" name="useIpQueryCheckBox">
-              <property name="text">
-               <string>Get location from Network</string>
-              </property>
-             </widget>
-            </item>
-            <item row="2" column="1">
-             <widget class="QSpinBox" name="altitudeSpinBox">
-              <property name="minimumSize">
-               <size>
-                <width>100</width>
-                <height>24</height>
-               </size>
-              </property>
-              <property name="toolTip">
-               <string>Enter the elevation in meter</string>
-              </property>
-              <property name="alignment">
-               <set>Qt::AlignRight|Qt::AlignTrailing|Qt::AlignVCenter</set>
-              </property>
-              <property name="suffix">
-               <string> m</string>
-              </property>
-              <property name="minimum">
-               <number>-2000</number>
-              </property>
-              <property name="maximum">
-               <number>200000</number>
-              </property>
-              <property name="singleStep">
-               <number>100</number>
-              </property>
-             </widget>
-            </item>
-            <item row="2" column="0">
-             <widget class="QLabel" name="labelElevation">
-              <property name="text">
-               <string>Elevation:</string>
-              </property>
-             </widget>
-            </item>
-            <item row="6" column="0" colspan="2">
-             <widget class="QCheckBox" name="autoChangeLandscapesCheckBox">
-              <property name="sizePolicy">
-               <sizepolicy hsizetype="Expanding" vsizetype="Fixed">
-                <horstretch>0</horstretch>
-                <verstretch>0</verstretch>
-               </sizepolicy>
-              </property>
-<<<<<<< HEAD
               <property name="palette">
                <palette>
                 <active>
@@ -707,10 +610,87 @@
               </property>
               <property name="toolButtonStyle">
                <enum>Qt::ToolButtonTextOnly</enum>
-=======
+              </property>
+              <property name="autoRaise">
+               <bool>false</bool>
+              </property>
+             </widget>
+            </item>
+            <item row="1" column="1">
+             <widget class="AngleSpinBox" name="longitudeSpinBox">
+              <property name="minimumSize">
+               <size>
+                <width>140</width>
+                <height>24</height>
+               </size>
+              </property>
+              <property name="toolTip">
+               <string>You can enter values in decimal degrees, or using dms format, for example: +1d 12m 8s</string>
+              </property>
+              <property name="alignment">
+               <set>Qt::AlignRight|Qt::AlignTrailing|Qt::AlignVCenter</set>
+              </property>
+             </widget>
+            </item>
+            <item row="0" column="0">
+             <widget class="QLabel" name="labelLatitude">
+              <property name="text">
+               <string>Latitude:</string>
+              </property>
+             </widget>
+            </item>
+            <item row="4" column="0" colspan="2">
+             <widget class="QCheckBox" name="useIpQueryCheckBox">
+              <property name="text">
+               <string>Get location from Network</string>
+              </property>
+             </widget>
+            </item>
+            <item row="2" column="1">
+             <widget class="QSpinBox" name="altitudeSpinBox">
+              <property name="minimumSize">
+               <size>
+                <width>100</width>
+                <height>24</height>
+               </size>
+              </property>
+              <property name="toolTip">
+               <string>Enter the elevation in meter</string>
+              </property>
+              <property name="alignment">
+               <set>Qt::AlignRight|Qt::AlignTrailing|Qt::AlignVCenter</set>
+              </property>
+              <property name="suffix">
+               <string> m</string>
+              </property>
+              <property name="minimum">
+               <number>-2000</number>
+              </property>
+              <property name="maximum">
+               <number>200000</number>
+              </property>
+              <property name="singleStep">
+               <number>100</number>
+              </property>
+             </widget>
+            </item>
+            <item row="2" column="0">
+             <widget class="QLabel" name="labelElevation">
+              <property name="text">
+               <string>Elevation:</string>
+              </property>
+             </widget>
+            </item>
+            <item row="6" column="0" colspan="2">
+             <widget class="QCheckBox" name="autoChangeLandscapesCheckBox">
+              <property name="sizePolicy">
+               <sizepolicy hsizetype="Expanding" vsizetype="Fixed">
+                <horstretch>0</horstretch>
+                <verstretch>0</verstretch>
+               </sizepolicy>
+              </property>
               <property name="toolTip">
                <string>Automatic change of landscape when planet or location is changed</string>
->>>>>>> 6aa2f421
               </property>
               <property name="text">
                <string>Auto-select landscapes</string>
