/*
 * Sky Culture Maker plug-in for Stellarium
 *
 * Copyright (C) 2025 Vincent Gerlach
 * Copyright (C) 2025 Luca-Philipp Grumbach
 * Copyright (C) 2025 Fabian Hofer
 * Copyright (C) 2025 Mher Mnatsakanyan
 * Copyright (C) 2025 Richard Hofmann
 *
 * This program is free software; you can redistribute it and/or
 * modify it under the terms of the GNU General Public License
 * as published by the Free Software Foundation; either version 2
 * of the License, or (at your option) any later version.
 *
 * This program is distributed in the hope that it will be useful,
 * but WITHOUT ANY WARRANTY; without even the implied warranty of
 * MERCHANTABILITY or FITNESS FOR A PARTICULAR PURPOSE.  See the
 * GNU General Public License for more details.
 *
 * You should have received a copy of the GNU General Public License
 * along with this program. If not, see <http://www.gnu.org/licenses/>.
 */

#ifndef SCM_SKY_CULTURE_DIALOG_HPP
#define SCM_SKY_CULTURE_DIALOG_HPP

#include "ScmConstellation.hpp"
#include "SkyCultureMaker.hpp"
#include "StelDialogSeparate.hpp"
#include "types/Classification.hpp"
#include "types/Description.hpp"
#include "types/License.hpp"
#include <optional>
#include <qtreewidget.h>
#include <QFile>
#include <QObject>
#include <QString>
#include <QVariant>

class Ui_scmSkyCultureDialog;
class ScmAddPolygonDialog;

class ScmSkyCultureDialog : public StelDialogSeparate
{
protected:
	void createDialogContent() override;
	bool eventFilter(QObject *obj, QEvent *event) override;

public:
	ScmSkyCultureDialog(SkyCultureMaker *maker);
	~ScmSkyCultureDialog() override;

	/**
	 * @brief Sets the constellations to be displayed in the dialog.
	 *
	 * @param constellations The vector of constellations to be set.
	 */
	void setConstellations(std::vector<std::unique_ptr<scm::ScmConstellation>> *constellations);

	/**
	 * @brief Resets the constellations to an empty vector.
	 */
	void resetConstellations();

	/**
	 * @brief Resets all fields in the dialog to their default values.
	 */
	void resetDialog();

	/**
	 * @brief Updates the add constellation button state.
	 *
	 * @param enabled Whether the button should be enabled or disabled.
	 */
	void updateAddConstellationButtons(bool enabled);

public slots:
	void retranslate() override;
	void close() override;

protected slots:
	bool eventFilter(QObject* object, QEvent* event) override;
	void handleFontChanged();

private slots:
	void saveSkyCulture();
	void openConstellationDialog(bool isDarkConstellation);
	void editSelectedConstellation();
	void removeSelectedConstellation();
	void updateEditConstellationButton();
	void updateRemoveConstellationButton();
	void updateRemovePolygonButton();
	void saveLicense();
	void updateSkyCultureTimeValue(int year);
	void addLocation(const scm::CulturePolygon polygon);
	void removeLocation();
	void selectLocation(QTreeWidgetItem *item, int column);
	void showAddPolygon();
	void hideAddPolygon();
	void confirmAddPolygon();
	void cancelAddPolygon();
	void checkMutExRegions(const QStringList checkedItems);

private:
	Ui_scmSkyCultureDialog *ui = nullptr;
	SkyCultureMaker *maker     = nullptr;

	/// The name of the sky culture.
	QString name = "";

	/// The vector of constellations to be displayed in the dialog.
	std::vector<std::unique_ptr<scm::ScmConstellation>> *constellations = nullptr;

	/// Help text on how to digitize polygons in the map.
	const QString mapToolTip = q_(
		"Controls:\n"
		"LMB / RMB: Set a new vertex for the active polygon\n"
		"SHIFT + LMB / MMB: Navigate the Map\n"
		"ALT + LMB / RMB: Save the active polygon\n"
		"DELETE: Remove the last point of the active polygon\n"
		"ESC: Remove all points of the active polygon\n"
		"Scroll UP / DOWN: Zoom in / out of the map\n"
		"CTRL + Scroll: Fine grained zoom"
		);

	/**
	 * @brief Gets the display name from a constellation.
	 *
	 * @param constellation The constellation to get the display name from.
	 * @return The display name of the constellation.
	 */
	QString getDisplayNameFromConstellation(const scm::ScmConstellation &constellation) const;

	/**
	 * @brief Sets the id of the sky culture from the name.
	 *
	 * @param name The name to set the id from.
	 */
	void setIdFromName(QString &name);

	/**
	 * @brief Compiles the Constellations section from descriptions of all constellations.
	 */
	QString makeConstellationsSection() const;

	/**
	 * @brief Gets the description from the text edit.
	 *
	 * @return The description from the text edit.
	 */
	scm::Description getDescriptionFromTextEdit() const;

	/**
<<<<<<< HEAD
	 * @brief Initialize the time of the map, slider and spinboxes.
	 *
	 */
	void initSkycultureTime();
=======
	 * @brief Opens the constellation dialog with data for a given constellation.
	 * @param constellationId The ID of the constellation to open the dialog for.
	 */
	void openConstellationDialog(const QString &constellationId);
>>>>>>> ac51ec7a
};

#endif // SCM_SKY_CULTURE_DIALOG_HPP<|MERGE_RESOLUTION|>--- conflicted
+++ resolved
@@ -151,17 +151,16 @@
 	scm::Description getDescriptionFromTextEdit() const;
 
 	/**
-<<<<<<< HEAD
 	 * @brief Initialize the time of the map, slider and spinboxes.
 	 *
 	 */
 	void initSkycultureTime();
-=======
+  
+  /**
 	 * @brief Opens the constellation dialog with data for a given constellation.
 	 * @param constellationId The ID of the constellation to open the dialog for.
 	 */
 	void openConstellationDialog(const QString &constellationId);
->>>>>>> ac51ec7a
 };
 
 #endif // SCM_SKY_CULTURE_DIALOG_HPP