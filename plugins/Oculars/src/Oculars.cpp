--- conflicted
+++ resolved
@@ -1495,13 +1495,8 @@
 			ocularFov.append(QChar(0x00B0));//Degree sign
 			// TRANSLATORS: aFOV = apparent field of view
 			QString ocularFOVLabel = QString(q_("Ocular aFOV: %1"))
-<<<<<<< HEAD
 			                         .arg(ocularFov);
 			renderer->drawText(TextParams(xPosition, yPosition, ocularFOVLabel));
-=======
-						 .arg(ocularFov);
-			painter.drawText(xPosition, yPosition, ocularFOVLabel);
->>>>>>> 73079f4e
 			yPosition-=lineHeight;
 			
 			// The telescope
