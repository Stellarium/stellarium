--- conflicted
+++ resolved
@@ -1,22 +1,7 @@
-# Bosnian translation for stellarium
-# Copyright (c) 2017 Rosetta Contributors and Canonical Ltd 2017
+# Translation of stellarium in Bosnian
 # This file is distributed under the same license as the stellarium package.
-# FIRST AUTHOR <EMAIL@ADDRESS>, 2017.
-#
-msgid ""
-msgstr ""
-<<<<<<< HEAD
-"Project-Id-Version: stellarium\n"
-"Report-Msgid-Bugs-To: FULL NAME <EMAIL@ADDRESS>\n"
-"POT-Creation-Date: 2017-06-18 13:16+0700\n"
-"PO-Revision-Date: 2017-06-18 08:30+0000\n"
-"Last-Translator: FULL NAME <EMAIL@ADDRESS>\n"
-"Language-Team: Bosnian <bs@li.org>\n"
-"MIME-Version: 1.0\n"
-"Content-Type: text/plain; charset=UTF-8\n"
-"Content-Transfer-Encoding: 8bit\n"
-"X-Launchpad-Export-Date: 2017-06-19 06:45+0000\n"
-=======
+msgid ""
+msgstr ""
 "Project-Id-Version: PACKAGE VERSION\n"
 "Report-Msgid-Bugs-To: \n"
 "POT-Creation-Date: 2017-06-19 21:17+0700\n"
@@ -27,7 +12,6 @@
 "Content-Type: text/plain; charset=UTF-8\n"
 "Content-Transfer-Encoding: 8bit\n"
 "X-Launchpad-Export-Date: 2017-06-20 05:20+0000\n"
->>>>>>> 75fd8461
 "X-Generator: Launchpad (build 18416)\n"
 
 #: src/core/modules/CustomObject.cpp:79 src/core/modules/CustomObject.cpp:81
@@ -4120,331 +4104,323 @@
 
 #. TRANSLATORS: Name of the sky culture
 #: src/translations.h:245
-<<<<<<< HEAD
-msgid "Polynesian"
-msgstr "Polinezijski"
+msgid "Romanian"
+msgstr "Rumunski"
 
 #. TRANSLATORS: Name of the sky culture
 #: src/translations.h:247
-=======
->>>>>>> 75fd8461
-msgid "Romanian"
-msgstr "Rumunski"
+msgid "Sami"
+msgstr "Sami"
 
 #. TRANSLATORS: Name of the sky culture
 #: src/translations.h:249
-msgid "Sami"
-msgstr "Sami"
+msgid "Sardinian"
+msgstr ""
 
 #. TRANSLATORS: Name of the sky culture
 #: src/translations.h:251
-msgid "Sardinian"
-msgstr ""
+msgid "Siberian"
+msgstr "Sibir"
 
 #. TRANSLATORS: Name of the sky culture
 #: src/translations.h:253
-msgid "Siberian"
-msgstr "Sibir"
+msgid "Tukano"
+msgstr ""
 
 #. TRANSLATORS: Name of the sky culture
 #: src/translations.h:255
-msgid "Tukano"
-msgstr ""
+msgid "Tupi-Guarani"
+msgstr "Tupi-Guarani"
 
 #. TRANSLATORS: Name of the sky culture
 #: src/translations.h:257
-msgid "Tupi-Guarani"
-msgstr "Tupi-Guarani"
+msgid "Tongan"
+msgstr "Tongaška"
 
 #. TRANSLATORS: Name of the sky culture
 #: src/translations.h:259
-msgid "Tongan"
-msgstr "Tongaška"
+msgid "Western"
+msgstr "Zapadni"
 
 #. TRANSLATORS: Name of the sky culture
 #: src/translations.h:261
-msgid "Western"
-msgstr "Zapadni"
-
-#. TRANSLATORS: Name of the sky culture
-#: src/translations.h:263
 msgid "Western (H.A.Rey)"
 msgstr ""
+
+#. TRANSLATORS: Name of landscape
+#: src/translations.h:267
+msgid "Guereins"
+msgstr "Guereins"
 
 #. TRANSLATORS: Name of landscape
 #: src/translations.h:269
-msgid "Guereins"
-msgstr "Guereins"
-
-#. TRANSLATORS: Name of landscape
-#: src/translations.h:271
 msgid "Trees"
 msgstr "Drveće"
 
 #. TRANSLATORS: Name of landscape
-#: src/translations.h:273 plugins/ArchaeoLines/src/ArchaeoLines.cpp:1289
+#: src/translations.h:271 plugins/ArchaeoLines/src/ArchaeoLines.cpp:1289
 msgid "Moon"
 msgstr "Mjesec"
 
 #. TRANSLATORS: Landscape name: Hurricane Ridge
-#: src/translations.h:275
+#: src/translations.h:273
 msgid "Hurricane"
 msgstr "Uragan"
 
 #. TRANSLATORS: Name of landscape
-#: src/translations.h:277
+#: src/translations.h:275
 msgid "Ocean"
 msgstr "Okean"
 
 #. TRANSLATORS: Landscape name: Garching bei Munchen
-#: src/translations.h:279
+#: src/translations.h:277
 msgid "Garching"
 msgstr "Garching"
 
 #. TRANSLATORS: Name of landscape
-#: src/translations.h:281 plugins/ArchaeoLines/src/ArchaeoLines.cpp:1301
+#: src/translations.h:279 plugins/ArchaeoLines/src/ArchaeoLines.cpp:1301
 msgid "Mars"
 msgstr "Mars"
 
 #. TRANSLATORS: Name of landscape
-#: src/translations.h:283 plugins/ArchaeoLines/src/ArchaeoLines.cpp:1304
+#: src/translations.h:281 plugins/ArchaeoLines/src/ArchaeoLines.cpp:1304
 msgid "Jupiter"
 msgstr "Jupiter"
 
 #. TRANSLATORS: Name of landscape
-#: src/translations.h:285 plugins/ArchaeoLines/src/ArchaeoLines.cpp:1307
+#: src/translations.h:283 plugins/ArchaeoLines/src/ArchaeoLines.cpp:1307
 msgid "Saturn"
 msgstr "Saturn"
 
 #. TRANSLATORS: Name of landscape
-#: src/translations.h:287
+#: src/translations.h:285
 msgid "Uranus"
 msgstr "Uran"
 
 #. TRANSLATORS: Name of landscape
-#: src/translations.h:289
+#: src/translations.h:287
 msgid "Neptune"
 msgstr "Neptun"
 
 #. TRANSLATORS: Name of landscape
-#: src/translations.h:291
+#: src/translations.h:289
 msgid "Geneva"
 msgstr "Ženeva"
 
 #. TRANSLATORS: Name of landscape
+#: src/translations.h:291
+msgid "Grossmugl"
+msgstr ""
+
+#. TRANSLATORS: Name of landscape
 #: src/translations.h:293
-msgid "Grossmugl"
-msgstr ""
-
-#. TRANSLATORS: Name of landscape
-#: src/translations.h:295
 msgid "Zero Horizon"
 msgstr ""
 
 #. TRANSLATORS: Name of 3D scene ("Sterngarten" is proper name)
+#: src/translations.h:298
+msgid "Vienna Sterngarten"
+msgstr ""
+
+#. TRANSLATORS: Name of 3D scene
 #: src/translations.h:300
-msgid "Vienna Sterngarten"
-msgstr ""
-
-#. TRANSLATORS: Name of 3D scene
-#: src/translations.h:302
 msgid "Testscene"
 msgstr ""
+
+#. TRANSLATORS: Name of script
+#: src/translations.h:305
+msgid "Landscape Tour"
+msgstr "Pregled pejzaža"
 
 #. TRANSLATORS: Name of script
 #: src/translations.h:307
-msgid "Landscape Tour"
-msgstr "Pregled pejzaža"
+msgid "Partial Lunar Eclipse"
+msgstr "Djelimično pomračenje Mjeseca"
 
 #. TRANSLATORS: Name of script
 #: src/translations.h:309
-msgid "Partial Lunar Eclipse"
-msgstr "Djelimično pomračenje Mjeseca"
+msgid "Total Lunar Eclipse"
+msgstr "Potpuno pomračenje Mjeseca"
 
 #. TRANSLATORS: Name of script
 #: src/translations.h:311
-msgid "Total Lunar Eclipse"
-msgstr "Potpuno pomračenje Mjeseca"
+msgid "Screensaver"
+msgstr "Čuvar ekrana"
 
 #. TRANSLATORS: Name of script
 #: src/translations.h:313
-msgid "Screensaver"
-msgstr "Čuvar ekrana"
+msgid "Solar Eclipse 2009"
+msgstr "Pomračenje Sunca 2009"
 
 #. TRANSLATORS: Name of script
 #: src/translations.h:315
-msgid "Solar Eclipse 2009"
-msgstr "Pomračenje Sunca 2009"
+msgid "Startup Script"
+msgstr "Startup skripta"
 
 #. TRANSLATORS: Name of script
 #: src/translations.h:317
-msgid "Startup Script"
-msgstr "Startup skripta"
+msgid "Zodiac"
+msgstr "Horoskop"
 
 #. TRANSLATORS: Name of script
 #: src/translations.h:319
-msgid "Zodiac"
-msgstr "Horoskop"
+msgid "Mercury Triple Sunrise and Sunset"
+msgstr "Merkur trostruki izlazak i zalazak sunca"
 
 #. TRANSLATORS: Name of script
 #: src/translations.h:321
-msgid "Mercury Triple Sunrise and Sunset"
-msgstr "Merkur trostruki izlazak i zalazak sunca"
+msgid "Double eclipse from Deimos in 2017"
+msgstr "Dvostruko pomračenje sa Deimosa 2017"
 
 #. TRANSLATORS: Name of script
 #: src/translations.h:323
-msgid "Double eclipse from Deimos in 2017"
-msgstr "Dvostruko pomračenje sa Deimosa 2017"
+msgid "Double eclipse from Deimos in 2031"
+msgstr "Dvostruko pomračenje sa Deimosa 2031"
 
 #. TRANSLATORS: Name of script
 #: src/translations.h:325
-msgid "Double eclipse from Deimos in 2031"
-msgstr "Dvostruko pomračenje sa Deimosa 2031"
+msgid "Eclipse from Olympus Mons Jan 10 2068"
+msgstr "Pomračenje sa Olympus Monsa Jan 10 2068"
 
 #. TRANSLATORS: Name of script
 #: src/translations.h:327
-msgid "Eclipse from Olympus Mons Jan 10 2068"
-msgstr "Pomračenje sa Olympus Monsa Jan 10 2068"
+msgid "Occultation of Earth and Jupiter 2048"
+msgstr ""
 
 #. TRANSLATORS: Name of script
 #: src/translations.h:329
-msgid "Occultation of Earth and Jupiter 2048"
+msgid "3 Transits and 2 Eclipses from Deimos 2027"
 msgstr ""
 
 #. TRANSLATORS: Name of script
 #: src/translations.h:331
-msgid "3 Transits and 2 Eclipses from Deimos 2027"
-msgstr ""
+msgid "Solar System Screensaver"
+msgstr "Screensaver Solarni sistem"
 
 #. TRANSLATORS: Name of script
 #: src/translations.h:333
-msgid "Solar System Screensaver"
-msgstr "Screensaver Solarni sistem"
+msgid "Constellations Tour"
+msgstr "Vodič kroz sazvijezđa"
 
 #. TRANSLATORS: Name of script
 #: src/translations.h:335
-msgid "Constellations Tour"
-msgstr "Vodič kroz sazvijezđa"
+msgid "Sun from different planets"
+msgstr "Sunce s drugih planeta"
 
 #. TRANSLATORS: Name of script
 #: src/translations.h:337
-msgid "Sun from different planets"
-msgstr "Sunce s drugih planeta"
+msgid "Earth best views from other bodies"
+msgstr "Najbolji pogled na zemlju s drugih tijela"
 
 #. TRANSLATORS: Name of script
 #: src/translations.h:339
-msgid "Earth best views from other bodies"
-msgstr "Najbolji pogled na zemlju s drugih tijela"
+msgid "Transit of Venus"
+msgstr "Pronalaz Venere"
 
 #. TRANSLATORS: Name of script
 #: src/translations.h:341
-msgid "Transit of Venus"
-msgstr "Pronalaz Venere"
-
-#. TRANSLATORS: Name of script
+msgid "Sky Culture Tour"
+msgstr ""
+
+#. TRANSLATORS: Name and description of script
 #: src/translations.h:343
-msgid "Sky Culture Tour"
+msgid "Earth Events from Mercury"
 msgstr ""
 
 #. TRANSLATORS: Name and description of script
 #: src/translations.h:345
-msgid "Earth Events from Mercury"
+msgid "Earth Events from a floating city on Venus"
 msgstr ""
 
 #. TRANSLATORS: Name and description of script
 #: src/translations.h:347
-msgid "Earth Events from a floating city on Venus"
-msgstr ""
-
-#. TRANSLATORS: Name and description of script
+msgid "Earth Events from Mars"
+msgstr ""
+
+#. TRANSLATORS: Name of script
 #: src/translations.h:349
-msgid "Earth Events from Mars"
+msgid ""
+"Earth and other planet's Greatest Elongations and Oppositions from Mars"
 msgstr ""
 
 #. TRANSLATORS: Name of script
 #: src/translations.h:351
-msgid ""
-"Earth and other planet's Greatest Elongations and Oppositions from Mars"
+msgid "Earth and Mars Greatest Elongations and Transits from Callisto"
 msgstr ""
 
 #. TRANSLATORS: Name of script
 #: src/translations.h:353
-msgid "Earth and Mars Greatest Elongations and Transits from Callisto"
-msgstr ""
+msgid "Tycho's Supernova"
+msgstr "Tychoova supernova"
 
 #. TRANSLATORS: Name of script
 #: src/translations.h:355
-msgid "Tycho's Supernova"
-msgstr "Tychoova supernova"
+msgid "Earth and other Planets from Ceres"
+msgstr ""
 
 #. TRANSLATORS: Name of script
 #: src/translations.h:357
-msgid "Earth and other Planets from Ceres"
+msgid "Messier Objects Tour"
 msgstr ""
 
 #. TRANSLATORS: Name of script
 #: src/translations.h:359
-msgid "Messier Objects Tour"
+msgid "Binocular Highlights"
 msgstr ""
 
 #. TRANSLATORS: Name of script
 #: src/translations.h:361
-msgid "Binocular Highlights"
+msgid "20 Fun Naked-Eye Double Stars"
 msgstr ""
 
 #. TRANSLATORS: Name of script
 #: src/translations.h:363
-msgid "20 Fun Naked-Eye Double Stars"
+msgid "List of largest known stars"
 msgstr ""
 
 #. TRANSLATORS: Name of script
 #: src/translations.h:365
-msgid "List of largest known stars"
+msgid "Herschel 400 Tour"
 msgstr ""
 
 #. TRANSLATORS: Name of script
 #: src/translations.h:367
-msgid "Herschel 400 Tour"
+msgid "Binosky: Deep Sky Objects for Binoculars"
 msgstr ""
 
 #. TRANSLATORS: Name of script
 #: src/translations.h:369
-msgid "Binosky: Deep Sky Objects for Binoculars"
+msgid "The Jack Bennett Catalog"
 msgstr ""
 
 #. TRANSLATORS: Name of script
 #: src/translations.h:371
-msgid "The Jack Bennett Catalog"
-msgstr ""
-
-#. TRANSLATORS: Name of script
-#: src/translations.h:373
 msgid "Best objects in the New General Catalog"
 msgstr ""
 
 #. TRANSLATORS: Description of the landscape tour script.
-#: src/translations.h:379
+#: src/translations.h:377
 msgid "Look around each installed landscape."
 msgstr "Razgledajte svaki od instaliranih pejzaža."
 
 #. TRANSLATORS: Description of the sky culture tour script.
-#: src/translations.h:381
+#: src/translations.h:379
 msgid "Look at each installed sky culture."
 msgstr ""
 
-#: src/translations.h:382
+#: src/translations.h:380
 msgid "Script to demonstrate a partial lunar eclipse."
 msgstr "Skripta koja prikazuje djelimično pomračenje Mjeseca."
 
-#: src/translations.h:383
+#: src/translations.h:381
 msgid "Script to demonstrate a total lunar eclipse."
 msgstr "Skripta koja prikazuje potpuno pomračenje Mjeseca."
 
-#: src/translations.h:384
+#: src/translations.h:382
 msgid "A slow, infinite tour of the sky, looking at random objects."
 msgstr "Spori, beskonačni pregled neba s prikazom slučajnih objekata."
 
-#: src/translations.h:385
+#: src/translations.h:383
 msgid ""
 "Script to demonstrate a total solar eclipse which has happened in 2009 "
 "(location=Rangpur, Bangladesh)."
@@ -4452,11 +4428,11 @@
 "Skripta koja demonstrira potpuno pomračenje Sunca koje se desilo 2009. "
 "godine (lokacija=Rangpur, Bangladeš)."
 
-#: src/translations.h:386
+#: src/translations.h:384
 msgid "Script which runs automatically at startup"
 msgstr "Skripta koja se automatski pokreće prilikom startanja programa"
 
-#: src/translations.h:387
+#: src/translations.h:385
 msgid ""
 "This script displays the constellations of the Zodiac. That means the "
 "constellations which lie along the line which the Sun traces across the "
@@ -4465,36 +4441,36 @@
 "Ova skripta prikazuje sazviježđa iz horoskopa. To su sazviježđa koja leže "
 "duž linije koju pravi Sunce na nebeskom svodu tokom cijele godine."
 
-#: src/translations.h:388
+#: src/translations.h:386
 msgid ""
 "Due to the quirks in Mercury's orbit and rotation at certain spots the sun "
 "will rise & set 3 different times in one Mercury day."
 msgstr ""
 
-#: src/translations.h:389
+#: src/translations.h:387
 msgid ""
 "Just before Mars eclipses the sun, Phobos pops out from behind and eclipses "
 "it first. Takes place between Scorpio and Sagittarius on April 26, 2017."
 msgstr ""
 
-#: src/translations.h:390
+#: src/translations.h:388
 msgid ""
 "Just before Mars eclipses the sun, Phobos pops out from behind and eclipses "
 "it first. Takes place between Taurus and Gemini on July 23, 2031."
 msgstr ""
 
-#: src/translations.h:391
+#: src/translations.h:389
 msgid "Phobos eclipsing the Sun as seen from Olympus Mons on Jan 10, 2068."
 msgstr ""
 
-#: src/translations.h:392
+#: src/translations.h:390
 msgid ""
 "Phobos occultations of Earth are common, as are occultations of Jupiter. But "
 "occultations of both on the same day are very rare. Here's one that takes "
 "place 1/23/2048. In real speed."
 msgstr ""
 
-#: src/translations.h:393
+#: src/translations.h:391
 msgid ""
 "Phobos races ahead of Mars and transits the sun, passes through it and then "
 "retrogrades back towards the sun and just partially transits it again (only "
@@ -4504,41 +4480,41 @@
 "light up later."
 msgstr ""
 
-#: src/translations.h:394
+#: src/translations.h:392
 msgid ""
 "Screensaver of various happenings in the Solar System. 287 events in all!"
 msgstr ""
 
-#: src/translations.h:395
+#: src/translations.h:393
 msgid "A tour of the western constellations."
 msgstr "Vodič kroz zapadna sazvijezđa."
 
-#: src/translations.h:396
+#: src/translations.h:394
 msgid "Look at the Sun from big planets of Solar System and Pluto."
 msgstr "Pogled na Sunce sa velikih planeta Sunčevog sistema i sa Plutona."
 
+#: src/translations.h:395
+msgid ""
+"Best views of Earth from other Solar System bodies in the 21st Century."
+msgstr ""
+
+#: src/translations.h:396
+msgid "Transit of Venus as seen from Sydney Australia, 6th June 2012."
+msgstr ""
+
 #: src/translations.h:397
-msgid ""
-"Best views of Earth from other Solar System bodies in the 21st Century."
-msgstr ""
-
-#: src/translations.h:398
-msgid "Transit of Venus as seen from Sydney Australia, 6th June 2012."
-msgstr ""
-
-#: src/translations.h:399
 msgid ""
 "Flash of the supernova observed by Tycho Brahe in 1572. The Supernovae "
 "plugin has to be enabled."
 msgstr ""
 
-#: src/translations.h:400
+#: src/translations.h:398
 msgid ""
 "Earth and other planet's Greatest Elongations and Oppositions from Mars 2000-"
 "3000"
 msgstr ""
 
-#: src/translations.h:401
+#: src/translations.h:399
 msgid ""
 "Earth Greatest Elongations and Transits from Callisto 2000-3000. Why "
 "Callisto? Well of the 4 Galilean Moons, Callisto is the only one outside of "
@@ -4546,195 +4522,195 @@
 "moons, Callisto will be the one."
 msgstr ""
 
-#: src/translations.h:402
+#: src/translations.h:400
 msgid ""
 "Earth the other visible Planet's Greatest Elongations and Oppositions from "
 "Ceres 2000-3000"
 msgstr ""
 
-#: src/translations.h:403
+#: src/translations.h:401
 msgid "A tour of Messier Objects"
 msgstr ""
 
-#: src/translations.h:404
+#: src/translations.h:402
 msgid ""
 "Tours around interesting objects, which accessible to observation with "
 "binoculars. The data for the script are taken from the eponymous book by "
 "Gary Seronik."
 msgstr ""
 
-#: src/translations.h:405
+#: src/translations.h:403
 msgid ""
 "This script helps you make an excursion around 20 fun double stars. The list "
 "has been collected by Jerry Lodriguss and published in Sky & Telescope "
 "09/2014. Data taken from his website, http://www.astropix.com/doubles/"
 msgstr ""
 
+#: src/translations.h:404
+msgid "This script helps you make an excursion around largest known stars."
+msgstr ""
+
+#: src/translations.h:405
+msgid "A tour around objects from the Herschel 400 Catalogue"
+msgstr ""
+
 #: src/translations.h:406
-msgid "This script helps you make an excursion around largest known stars."
-msgstr ""
-
-#: src/translations.h:407
-msgid "A tour around objects from the Herschel 400 Catalogue"
-msgstr ""
-
-#: src/translations.h:408
 msgid ""
 "Ben Crowell has created Binosky, an observing list of Deep Sky Objects for "
 "Binoculars. In the script we give a list of these 31 objects, ordered by "
 "Right Ascension (2000.0)."
 msgstr ""
 
-#: src/translations.h:409
+#: src/translations.h:407
 msgid ""
 "The Jack Bennett Catalog of Southern Deep-Sky Objects (152 objects in all). "
 "The Bennett catalog was contributed by Auke Slotegraaf."
 msgstr ""
 
-#: src/translations.h:410
+#: src/translations.h:408
 msgid ""
 "This list of 111 objects by A.J. Crayon and Steve Coe is used by members of "
 "the Saguaro Astronomy Club of Phoenix, AZ, for the Best of the NGC "
 "achievement award."
 msgstr ""
 
+#: src/translations.h:412
+msgid "&Undo"
+msgstr ""
+
+#: src/translations.h:413
+msgid "&Redo"
+msgstr ""
+
 #: src/translations.h:414
-msgid "&Undo"
+msgid "Cu&t"
 msgstr ""
 
 #: src/translations.h:415
-msgid "&Redo"
-msgstr ""
-
-#: src/translations.h:416
-msgid "Cu&t"
-msgstr ""
-
-#: src/translations.h:417
 msgid "&Copy"
 msgstr "&Kopiraj"
 
-#: src/translations.h:418
+#: src/translations.h:416
 msgid "&Paste"
 msgstr ""
 
-#: src/translations.h:419 plugins/Oculars/src/ui_ocularDialog.h:1164
+#: src/translations.h:417 plugins/Oculars/src/ui_ocularDialog.h:1164
 #: plugins/Oculars/src/ui_ocularDialog.h:1173
 #: plugins/Oculars/src/ui_ocularDialog.h:1179
 #: plugins/Oculars/src/ui_ocularDialog.h:1197
 msgid "Delete"
 msgstr "Obriši"
 
-#: src/translations.h:420
+#: src/translations.h:418
 msgid "Select All"
 msgstr ""
 
-#: src/translations.h:421
+#: src/translations.h:419
 msgid "Look in:"
 msgstr "Pogledaj u:"
 
-#: src/translations.h:422
+#: src/translations.h:420
 msgid "Directory:"
 msgstr "Direktorij:"
 
-#: src/translations.h:423
+#: src/translations.h:421
 msgid "Folder"
 msgstr ""
 
-#: src/translations.h:424
+#: src/translations.h:422
 msgid "&Choose"
 msgstr ""
 
-#: src/translations.h:425 src/ui_configurationDialog.h:1511
+#: src/translations.h:423 src/ui_configurationDialog.h:1511
 #: plugins/TelescopeControl/src/ui_telescopeConfigurationDialog.h:586
 msgid "Cancel"
 msgstr "Odustani"
 
+#: src/translations.h:424
+msgid "&Cancel"
+msgstr ""
+
+#: src/translations.h:425
+msgid "Files of type:"
+msgstr ""
+
 #: src/translations.h:426
-msgid "&Cancel"
-msgstr ""
-
-#: src/translations.h:427
-msgid "Files of type:"
-msgstr ""
-
-#: src/translations.h:428
 msgid "Date Modified"
 msgstr "Datum modificiranja"
 
-#: src/translations.h:429
+#: src/translations.h:427
 msgid "Directories"
 msgstr "Direktoriji"
 
-#: src/translations.h:430
+#: src/translations.h:428
 msgid "Computer"
 msgstr "Kompjuter"
 
-#: src/translations.h:431
+#: src/translations.h:429
 msgid "&Open"
 msgstr "&Otvori"
 
-#: src/translations.h:432
+#: src/translations.h:430
 msgid "File &name:"
 msgstr ""
 
-#: src/translations.h:433
+#: src/translations.h:431
 msgid "Copy &Link Location"
 msgstr "Kopiraj &lokaciju veze"
 
+#: src/translations.h:432
+msgid "Abort"
+msgstr ""
+
+#: src/translations.h:433
+msgid "Ignore"
+msgstr ""
+
 #: src/translations.h:434
-msgid "Abort"
+msgid "&Basic colors"
 msgstr ""
 
 #: src/translations.h:435
-msgid "Ignore"
+msgid "&Pick Screen Color"
 msgstr ""
 
 #: src/translations.h:436
-msgid "&Basic colors"
+msgid "&Custom colors"
 msgstr ""
 
 #: src/translations.h:437
-msgid "&Pick Screen Color"
+msgid "&Add to Custom Colors"
 msgstr ""
 
 #: src/translations.h:438
-msgid "&Custom colors"
+msgid "Hu&e:"
 msgstr ""
 
 #: src/translations.h:439
-msgid "&Add to Custom Colors"
+msgid "&Sat:"
 msgstr ""
 
 #: src/translations.h:440
-msgid "Hu&e:"
+msgid "&Val:"
 msgstr ""
 
 #: src/translations.h:441
-msgid "&Sat:"
+msgid "&Red:"
 msgstr ""
 
 #: src/translations.h:442
-msgid "&Val:"
+msgid "&Green:"
 msgstr ""
 
 #: src/translations.h:443
-msgid "&Red:"
+msgid "Bl&ue:"
 msgstr ""
 
 #: src/translations.h:444
-msgid "&Green:"
+msgid "Select Color"
 msgstr ""
 
 #: src/translations.h:445
-msgid "Bl&ue:"
-msgstr ""
-
-#: src/translations.h:446
-msgid "Select Color"
-msgstr ""
-
-#: src/translations.h:447
 #, qt-format
 msgid "Cursor at %1, %2 Press ESC to cancel"
 msgstr ""
@@ -15753,9 +15729,6 @@
 
 #: plugins/ArchaeoLines/src/ui_archaeoLinesDialog.h:574
 msgid "Custom Declination 2"
-<<<<<<< HEAD
-msgstr ""
-=======
 msgstr ""
 
 #~ msgid "Planet: "
@@ -17057,5 +17030,4 @@
 #~ msgstr "Prikaži nazive"
 
 #~ msgid "Active"
-#~ msgstr "aktivna"
->>>>>>> 75fd8461
+#~ msgstr "aktivna"