--- conflicted
+++ resolved
@@ -83,7 +83,6 @@
 public:
 	friend class SolarSystem;
 	Planet(const QString& englishName,
-<<<<<<< HEAD
 		   int flagLighting,
 		   double radius,
 		   double oblateness,
@@ -96,20 +95,6 @@
 		   bool closeOrbit,
 		   bool hidden,
 		   bool hasAtmosphere);
-=======
-	       int flagLighting,
-	       double radius,
-	       double oblateness,
-	       Vec3f color,
-	       float albedo,
-	       const QString& texMapName,
-	       posFuncType _coordFunc,
-	       void* userDataPtr,
-	       OsulatingFunctType *osculatingFunc,
-	       bool closeOrbit,
-	       bool hidden,
-	       bool hasAtmosphere);
->>>>>>> 5abc1689
 
 	~Planet();
 
@@ -280,15 +265,9 @@
 	posFuncType coordFunc;
 	void* userDataPtr;
 
-<<<<<<< HEAD
 	OsculatingFunctType *const osculatingFunc;
 	QSharedPointer<Planet> parent;           // Planet parent i.e. sun for earth
 	QList<QSharedPointer<Planet> > satellites;      // satellites of the Planet
-=======
-	OsulatingFunctType *const osculatingFunc;
-	QSharedPointer<Planet> parent;   // Planet parent i.e. sun for earth
-	QList<QSharedPointer<Planet> > satellites; // satellites of the Planet
->>>>>>> 5abc1689
 	LinearFader hintFader;
 	LinearFader labelsFader;         // Store the current state of the label for this planet
 	bool flagLabels;                 // Define whether labels should be displayed
