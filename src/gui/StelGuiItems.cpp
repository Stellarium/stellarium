/*
 * Stellarium
 * Copyright (C) 2008 Fabien Chereau
 *
 * This program is free software; you can redistribute it and/or
 * modify it under the terms of the GNU General Public License
 * as published by the Free Software Foundation; either version 2
 * of the License, or (at your option) any later version.
 *
 * This program is distributed in the hope that it will be useful,
 * but WITHOUT ANY WARRANTY; without even the implied warranty of
 * MERCHANTABILITY or FITNESS FOR A PARTICULAR PURPOSE.  See the
 * GNU General Public License for more details.
 *
 * You should have received a copy of the GNU General Public License
 * along with this program; if not, write to the Free Software
 * Foundation, Inc., 51 Franklin Street, Suite 500, Boston, MA  02110-1335, USA.
 */

#include "StelApp.hpp"
#include "StelCore.hpp"

#include "StelUtils.hpp"
#include "SolarSystem.hpp"
#include "StelGuiItems.hpp"
#include "StelGui.hpp"
#include "StelLocaleMgr.hpp"
#include "StelLocation.hpp"
#include "StelMainView.hpp"
#include "StelMovementMgr.hpp"
#include "StelModuleMgr.hpp"
#include "StelActionMgr.hpp"
#include "StelProgressController.hpp"
#include "StelPropertyMgr.hpp"
#include "StelObserver.hpp"
#include "SkyGui.hpp"
#include "EphemWrapper.hpp"

#include <QPainter>
#include <QGraphicsScene>
#include <QGraphicsView>
#include <QGraphicsLineItem>
#include <QRectF>
#include <QDebug>
#include <QGraphicsSceneMouseEvent>
#include <QGraphicsTextItem>
#include <QTimeLine>
#include <QMouseEvent>
#include <QPixmapCache>
#include <QProgressBar>
#include <QGraphicsWidget>
#include <QGraphicsProxyWidget>
#include <QGraphicsLinearLayout>
#include <QSettings>
#include <QGuiApplication>

// Inspired by text-use-opengl-buffer branch: work around font problems in GUI buttons.
// May be useful in other broken OpenGL font situations. RasPi necessity as of 2016-03-26. Mesa 13 (2016-11) has finally fixed this on RasPi(VC4).
QPixmap getTextPixmap(const QString& str, QFont font)
{
	// Render the text str into a QPixmap.
	QRect strRect = QFontMetrics(font).boundingRect(str);
	int w = strRect.width()+1+static_cast<int>(0.02f*static_cast<float>(strRect.width()));
	int h = strRect.height();

	QPixmap strPixmap(w, h);
	strPixmap.fill(Qt::transparent);
	QPainter painter(&strPixmap);
	font.setStyleStrategy(QFont::NoAntialias); // else: font problems on RasPi20160326
	painter.setFont(font);
	//painter.setRenderHints(QPainter::TextAntialiasing);
	painter.setPen(Qt::white);
	painter.drawText(-strRect.x(), -strRect.y(), str);
	return strPixmap;
}

void StelButton::initCtor(const QPixmap& apixOn,
						  const QPixmap& apixOff,
						  const QPixmap& apixNoChange,
						  const QPixmap& apixHover,
						  StelAction* anAction,
						  StelAction* otherAction,
						  bool noBackground,
						  bool isTristate)
{
	pixOn = apixOn;
	pixOff = apixOff;
	pixHover = apixHover;
	pixNoChange = apixNoChange;

	pixOn.setDevicePixelRatio(GUI_PIXMAPS_SCALE);
	pixOff.setDevicePixelRatio(GUI_PIXMAPS_SCALE);
	pixHover.setDevicePixelRatio(GUI_PIXMAPS_SCALE);
	pixNoChange.setDevicePixelRatio(GUI_PIXMAPS_SCALE);

	noBckground = noBackground;
	isTristate_ = isTristate;
	opacity = 1.;
	hoverOpacity = 0.;
	action = anAction;
	secondAction = otherAction;
	checked = false;
	secondState = false;
	flagChangeFocus = false;

	//Q_ASSERT(!pixOn.isNull());
	///Q_ASSERT(!pixOff.isNull());

	if (isTristate_)
	{
		Q_ASSERT(!pixNoChange.isNull());
	}

	setShapeMode(QGraphicsPixmapItem::BoundingRectShape);	
	setAcceptHoverEvents(true);
	timeLine = new QTimeLine(250, this);
	timeLine->setEasingCurve(QEasingCurve(QEasingCurve::OutCurve));
	connect(timeLine, SIGNAL(valueChanged(qreal)),
	        this, SLOT(animValueChanged(qreal)));
	connect(&StelMainView::getInstance(), SIGNAL(updateIconsRequested()), this, SLOT(updateIcon()));  // Not sure if this is ever called?
	StelGui* gui = dynamic_cast<StelGui*>(StelApp::getInstance().getGui());
	connect(gui, SIGNAL(flagUseButtonsBackgroundChanged(bool)), this, SLOT(updateIcon()));

	if (action!=Q_NULLPTR)
	{
		if (action->isCheckable())
		{
			setChecked(action->isChecked());
			connect(action, SIGNAL(toggled(bool)), this, SLOT(setChecked(bool)));
			connect(this, SIGNAL(toggled(bool)), action, SLOT(setChecked(bool)));
		}
		else
		{
			QObject::connect(this, SIGNAL(triggered()), action, SLOT(trigger()));
		}
	}
	if (secondAction!=Q_NULLPTR)
	{
			QObject::connect(this, SIGNAL(triggeredRight()), secondAction, SLOT(trigger()));
	}
	else {
		setAcceptedMouseButtons(Qt::LeftButton);
	}
}

StelButton::StelButton(QGraphicsItem* parent,
					   const QPixmap& pixOn,
					   const QPixmap& pixOff,
					   const QPixmap& pixHover,
					   StelAction *action,
					   bool noBackground,
					   StelAction *otherAction)
	: QGraphicsPixmapItem(pixOff, parent)
{
	initCtor(pixOn, pixOff, QPixmap(), pixHover, action, otherAction, noBackground, false);
}

StelButton::StelButton(QGraphicsItem* parent,
<<<<<<< HEAD
		       const QPixmap& pixOn,
		       const QPixmap& pixOff,
		       const QPixmap& pixNoChange,
		       const QPixmap& pixHover,
		       const QString& actionId,
		       bool noBackground,
		       bool isTristate,
		       const QString &otherActionId) :
	QGraphicsPixmapItem(pixOff, parent)
=======
					   const QPixmap& pixOn,
					   const QPixmap& pixOff,
					   const QPixmap& pixNoChange,
					   const QPixmap& pixHover,
					   const QString& actionId,
					   bool noBackground,
					   bool isTristate)
	: QGraphicsPixmapItem(pixOff, parent)
>>>>>>> 37cc18aa
{
	StelAction *action = StelApp::getInstance().getStelActionManager()->findAction(actionId);
	StelAction *otherAction=Q_NULLPTR;
	if (otherActionId.length()>0)
		otherAction = StelApp::getInstance().getStelActionManager()->findAction(otherActionId);

	initCtor(pixOn, pixOff, pixNoChange, pixHover, action, otherAction, noBackground, isTristate);
}

StelButton::StelButton(QGraphicsItem* parent,
					   const QPixmap& pixOn,
					   const QPixmap& pixOff,
					   const QPixmap& pixHover,
					   const QString& actionId,
					   bool noBackground,
					   const QString &otherActionId)
	: QGraphicsPixmapItem(pixOff, parent)
{
	StelAction *action = StelApp::getInstance().getStelActionManager()->findAction(actionId);
	StelAction *otherAction=Q_NULLPTR;
	if (otherActionId.length()>0)
		otherAction = StelApp::getInstance().getStelActionManager()->findAction(otherActionId);

	initCtor(pixOn, pixOff, QPixmap(), pixHover, action, otherAction, noBackground, false);
}


int StelButton::toggleChecked(int checked)
{
	if (!isTristate_)
		checked = !!!checked;
	else
	{
		if (++checked > ButtonStateNoChange)
			checked = ButtonStateOff;
	}
	return checked;
}

void StelButton::hoverEnterEvent(QGraphicsSceneHoverEvent*)
{
	timeLine->setDirection(QTimeLine::Forward);
	if (timeLine->state()!=QTimeLine::Running)
		timeLine->start();

	emit hoverChanged(true);
}

void StelButton::hoverLeaveEvent(QGraphicsSceneHoverEvent*)
{
	timeLine->setDirection(QTimeLine::Backward);
	if (timeLine->state()!=QTimeLine::Running)
		timeLine->start();
	emit hoverChanged(false);
}

void StelButton::mousePressEvent(QGraphicsSceneMouseEvent* event)
{
	if (event->button()==Qt::LeftButton)
	{
		QGraphicsItem::mousePressEvent(event);
		event->accept();
		setChecked(toggleChecked(checked));
		if (!triggerOnRelease)
		{
			emit toggled(checked);
			emit triggered();
		}
	}
	else if  (event->button()==Qt::RightButton)
	{
		QGraphicsItem::mousePressEvent(event);
		event->accept();
		//setChecked(toggleChecked(checked));
		if (!triggerOnRelease)
		{
			//emit toggled(checked);
			emit triggeredRight();
		}
	}
}

void StelButton::mouseReleaseEvent(QGraphicsSceneMouseEvent* event)
{
	if (event->button()==Qt::LeftButton)
	{
		if (action!=Q_NULLPTR && !action->isCheckable())
			setChecked(toggleChecked(checked));

		if (flagChangeFocus) // true if button is on bottom bar
			StelMainView::getInstance().focusSky(); // Change the focus after clicking on button
		if (triggerOnRelease)
		{
			emit toggled(checked);
			emit triggered();
		}
	}
	else if  (event->button()==Qt::RightButton)
	{
		//if (flagChangeFocus) // true if button is on bottom bar
		//	StelMainView::getInstance().focusSky(); // Change the focus after clicking on button
		if (triggerOnRelease)
		{
			//emit toggled(checked);
			emit triggeredRight();
		}
	}
}

void StelButton::updateIcon()
{
	if (opacity < 0.)
		opacity = 0;
	QPixmap pix(pixOn.size());
	pix.setDevicePixelRatio(GUI_PIXMAPS_SCALE);
	pix.fill(QColor(0,0,0,0));
	QPainter painter(&pix);
	painter.setOpacity(opacity);
	if (!pixBackground.isNull() && noBckground==false && StelApp::getInstance().getStelPropertyManager()->getStelPropertyValue("StelGui.flagUseButtonsBackground").toBool())
		painter.drawPixmap(0, 0, pixBackground);

	painter.drawPixmap(0, 0,
		(isTristate_ && checked == ButtonStateNoChange) ||
			   (!isTristate_ && secondState && checked == ButtonStateOn) ? (pixNoChange) :
		(checked == ButtonStateOn) ? (pixOn) :
		/* (checked == ButtonStateOff) ? */ (pixOff));

	if (hoverOpacity > 0)
	{
		painter.setOpacity(hoverOpacity * opacity);
		painter.drawPixmap(0, 0, pixHover);
	}
	setPixmap(pix);
	scaledCurrentPixmap = {};
}

void StelButton::animValueChanged(qreal value)
{
	hoverOpacity = value;
	updateIcon();
}

void StelButton::setChecked(int b)
{
	checked=b;
	updateIcon();
}

void StelButton::setBackgroundPixmap(const QPixmap &newBackground)
{
	pixBackground = newBackground;
	updateIcon();
}

QRectF StelButton::boundingRect() const
{
	return QRectF(0,0, getButtonPixmapWidth(), getButtonPixmapHeight());
}

void StelButton::paint(QPainter* painter, const QStyleOptionGraphicsItem*, QWidget*)
{
	/* QPixmap::scaled has much better quality than that scaling via QPainter::drawPixmap, so let's
	 * have our scaled copy of the pixmap.
	 * NOTE: we cache this copy for two reasons:
	 * 1. Performance
	 * 2. Work around a Qt problem (I think it's a bug): when rendering multiple StelButton items
	 *    in sequence, only the first one gets the necessary texture parameters set, particularly
	 *    GL_TEXTURE_MIN_FILTER. On deletion of QPixmap the texture is deleted, and its Id gets
	 *    assigned to the next QPixmap. Apparently, the Id gets cached somewhere in Qt internals, and
	 *    becomes similar to a dangling pointer, informing Qt as if the necessary setup has already
	 *    been done. The result is that after the first button all others in the same panel are black
	 *    rectangles.
	 *    Our keeping QPixmap alive instead of deleting it on return from this function prevents this.
	 */
	const double ratio = painter->device()->devicePixelRatioF();
	if(scaledCurrentPixmap.isNull() || ratio != scaledCurrentPixmap.devicePixelRatioF())
	{
		const auto scale = ratio / GUI_PIXMAPS_SCALE;
		scaledCurrentPixmap = pixmap().scaled(pixOn.size()*scale, Qt::IgnoreAspectRatio, Qt::SmoothTransformation);
		scaledCurrentPixmap.setDevicePixelRatio(ratio);
	}
	// Align the pixmap to pixel grid, otherwise we'll get artifacts at some scaling factors.
	const auto transform = painter->combinedTransform();
	const auto shift = QPointF(-std::fmod(transform.dx(), 1.),
							   -std::fmod(transform.dy(), 1.));
	painter->drawPixmap(shift/ratio, scaledCurrentPixmap);
}

LeftStelBar::LeftStelBar(QGraphicsItem* parent)
	: QGraphicsItem(parent)
	, hideTimeLine(Q_NULLPTR)
	, helpLabelPixmap(Q_NULLPTR)
{
	// Create the help label
	helpLabel = new QGraphicsSimpleTextItem("", this);
	helpLabel->setBrush(QBrush(QColor::fromRgbF(1,1,1,1)));
	if (qApp->property("text_texture")==true) // CLI option -t given?
		helpLabelPixmap=new QGraphicsPixmapItem(this);
}

LeftStelBar::~LeftStelBar()
{
	if (helpLabelPixmap) { delete helpLabelPixmap; helpLabelPixmap=Q_NULLPTR; }
}

void LeftStelBar::addButton(StelButton* button)
{
	double posY = 0;
	if (QGraphicsItem::childItems().size()!=0)
	{
		const QRectF& r = childrenBoundingRect();
		posY += r.bottom()-1;
	}
	button->setParentItem(this);
	button->setFocusOnSky(false);
	button->prepareGeometryChange(); // could possibly be removed when qt 4.6 become stable
	button->setPos(0., qRound(posY+10.5));

	connect(button, SIGNAL(hoverChanged(bool)), this, SLOT(buttonHoverChanged(bool)));
}

void LeftStelBar::paint(QPainter*, const QStyleOptionGraphicsItem*, QWidget*)
{
}

QRectF LeftStelBar::boundingRect() const
{
	return childrenBoundingRect();
}

QRectF LeftStelBar::boundingRectNoHelpLabel() const
{
	// Re-use original Qt code, just remove the help label
	QRectF childRect;
	for (auto* child : QGraphicsItem::childItems())
	{
		if ((child==helpLabel) || (child==helpLabelPixmap))
			continue;
		QPointF childPos = child->pos();
		QTransform matrix = child->transform() * QTransform().translate(childPos.x(), childPos.y());
		childRect |= matrix.mapRect(child->boundingRect() | child->childrenBoundingRect());
	}
	return childRect;
}


// Update the help label when a button is hovered
void LeftStelBar::buttonHoverChanged(bool b)
{
	StelButton* button = qobject_cast<StelButton*>(sender());
	Q_ASSERT(button);
	if (b==true)
	{
		if (button->action)
		{
			QString tip(button->action->getText());
			QString shortcut(button->action->getShortcut().toString(QKeySequence::NativeText));
			if (!shortcut.isEmpty())
			{
				//XXX: this should be unnecessary since we used NativeText.
				if (shortcut == "Space")
					shortcut = q_("Space");
				tip += "  [" + shortcut + "]";
			}
			helpLabel->setText(tip);
			helpLabel->setPos(qRound(boundingRectNoHelpLabel().width()+15.5),qRound(button->pos().y()+button->getButtonPixmapHeight()/2-8));
			if (qApp->property("text_texture")==true)
			{
				helpLabel->setVisible(false);
				helpLabelPixmap->setPixmap(getTextPixmap(tip, helpLabel->font()));
				helpLabelPixmap->setPos(helpLabel->pos());
				helpLabelPixmap->setVisible(true);
			}
		}
	}
	else
	{
		helpLabel->setText("");
		if (qApp->property("text_texture")==true)
			helpLabelPixmap->setVisible(false);
	}
	// Update the screen as soon as possible.
	StelMainView::getInstance().thereWasAnEvent();
}

// Set the pen for all the sub elements
void LeftStelBar::setColor(const QColor& c)
{
	helpLabel->setBrush(c);
}

BottomStelBar::BottomStelBar(QGraphicsItem* parent,
                             const QPixmap& pixLeft,
                             const QPixmap& pixRight,
                             const QPixmap& pixMiddle,
                             const QPixmap& pixSingle) :
	QGraphicsItem(parent),
	locationPixmap(Q_NULLPTR),
	datetimePixmap(Q_NULLPTR),
	fovPixmap(Q_NULLPTR),
	fpsPixmap(Q_NULLPTR),
	pixBackgroundLeft(pixLeft),
	pixBackgroundRight(pixRight),
	pixBackgroundMiddle(pixMiddle),
	pixBackgroundSingle(pixSingle),
	helpLabelPixmap(Q_NULLPTR)
{
	// The text is dummy just for testing
	datetime = new QGraphicsSimpleTextItem("2008-02-06  17:33", this);
	location = new QGraphicsSimpleTextItem("Munich, Earth, 500m", this);
	fov = new QGraphicsSimpleTextItem("FOV 43.45", this);
	fps = new QGraphicsSimpleTextItem("43.2 FPS", this);
	if (qApp->property("text_texture")==true) // CLI option -t given?
	{
		datetimePixmap=new QGraphicsPixmapItem(this);
		locationPixmap=new QGraphicsPixmapItem(this);
		fovPixmap=new QGraphicsPixmapItem(this);
		fpsPixmap=new QGraphicsPixmapItem(this);
		helpLabelPixmap=new QGraphicsPixmapItem(this);
	}

	// Create the help label
	helpLabel = new QGraphicsSimpleTextItem("", this);
	helpLabel->setBrush(QBrush(QColor::fromRgbF(1,1,1,1)));

	setColor(QColor::fromRgbF(1,1,1,1));

	setFontSizeFromApp(StelApp::getInstance().getScreenFontSize());
	connect(&StelApp::getInstance(), SIGNAL(screenFontSizeChanged(int)), this, SLOT(setFontSizeFromApp(int)));
	connect(&StelApp::getInstance(), SIGNAL(fontChanged(QFont)), this, SLOT(setFont(QFont)));

	QSettings* confSettings = StelApp::getInstance().getSettings();
	setFlagShowTime(confSettings->value("gui/flag_show_datetime", true).toBool());
	setFlagShowLocation(confSettings->value("gui/flag_show_location", true).toBool());
	setFlagShowFov(confSettings->value("gui/flag_show_fov", true).toBool());
	setFlagShowFps(confSettings->value("gui/flag_show_fps", true).toBool());
	setFlagTimeJd(confSettings->value("gui/flag_time_jd", false).toBool());
	setFlagFovDms(confSettings->value("gui/flag_fov_dms", false).toBool());
	setFlagShowTz(confSettings->value("gui/flag_show_tz", true).toBool());
}

//! connect from StelApp to resize fonts on the fly.
void BottomStelBar::setFontSizeFromApp(int size)
{
	// Font size was developed based on base font size 13, i.e. 12
	int screenFontSize = size-1;
	QFont font=QGuiApplication::font();
	font.setPixelSize(screenFontSize);
	datetime->setFont(font);
	location->setFont(font);
	fov->setFont(font);
	fps->setFont(font);
	StelGui* gui = dynamic_cast<StelGui*>(StelApp::getInstance().getGui());
	if (gui)
	{
		// to avoid crash
		SkyGui* skyGui=gui->getSkyGui();
		if (skyGui)
			skyGui->updateBarsPos();
	}
}

//! connect from StelApp to resize fonts on the fly.
void BottomStelBar::setFont(QFont font)
{
	font.setPixelSize(StelApp::getInstance().getScreenFontSize()-1);
	datetime->setFont(font);
	location->setFont(font);
	fov->setFont(font);
	fps->setFont(font);
	StelGui* gui = dynamic_cast<StelGui*>(StelApp::getInstance().getGui());
	if (gui)
	{
		// to avoid crash
		SkyGui* skyGui=gui->getSkyGui();
		if (skyGui)
			skyGui->updateBarsPos();
	}
}

BottomStelBar::~BottomStelBar()
{
	// Remove currently hidden buttons which are not deleted by a parent element
	for (auto& group : buttonGroups)
	{
		for (auto* b : qAsConst(group.elems))
		{
			if (b->parentItem()==Q_NULLPTR)
			{
				delete b;
				b=Q_NULLPTR;
			}
		}
	}
	if (datetimePixmap) { delete datetimePixmap; datetimePixmap=Q_NULLPTR; }
	if (locationPixmap) { delete locationPixmap; locationPixmap=Q_NULLPTR; }
	if (fovPixmap) { delete fovPixmap; fovPixmap=Q_NULLPTR; }
	if (fpsPixmap) { delete fpsPixmap; fpsPixmap=Q_NULLPTR; }
	if (helpLabelPixmap) { delete helpLabelPixmap; helpLabelPixmap=Q_NULLPTR; }
}

void BottomStelBar::addButton(StelButton* button, const QString& groupName, const QString& beforeActionName)
{
	QList<StelButton*>& g = buttonGroups[groupName].elems;
	bool done = false;
	for (int i=0; i<g.size(); ++i)
	{
		if (g[i]->action && g[i]->action->objectName()==beforeActionName)
		{
			g.insert(i, button);
			done = true;
			break;
		}
	}
	if (done == false)
		g.append(button);

	button->setVisible(true);
	button->setParentItem(this);
	button->setFocusOnSky(true);
	updateButtonsGroups();

	connect(button, SIGNAL(hoverChanged(bool)), this, SLOT(buttonHoverChanged(bool)));
	emit sizeChanged();
}

StelButton* BottomStelBar::hideButton(const QString& actionName)
{
	QString gName;
	StelButton* bToRemove = Q_NULLPTR;
	for (auto iter = buttonGroups.begin(); iter != buttonGroups.end(); ++iter)
	{
		int i=0;
		for (auto* b : qAsConst(iter.value().elems))
		{
			if (b->action && b->action->objectName()==actionName)
			{
				gName = iter.key();
				bToRemove = b;
				iter.value().elems.removeAt(i);
				break;
			}
			++i;
		}
	}
	if (bToRemove == Q_NULLPTR)
		return Q_NULLPTR;
	if (buttonGroups[gName].elems.size() == 0)
	{
		buttonGroups.remove(gName);
	}
	// Cannot really delete because some part of the GUI depend on the presence of some buttons
	// so just make invisible
	bToRemove->setParentItem(Q_NULLPTR);
	bToRemove->setVisible(false);
	updateButtonsGroups();
	emit sizeChanged();
	return bToRemove;
}

// Set the margin at the left and right of a button group in pixels
void BottomStelBar::setGroupMargin(const QString& groupName, int left, int right)
{
	if (!buttonGroups.contains(groupName))
		return;
	buttonGroups[groupName].leftMargin = left;
	buttonGroups[groupName].rightMargin = right;
	updateButtonsGroups();
}

//! Change the background of a group
void BottomStelBar::setGroupBackground(const QString& groupName,
                                       const QPixmap& pixLeft,
                                       const QPixmap& pixRight,
                                       const QPixmap& pixMiddle,
                                       const QPixmap& pixSingle)
{
	if (!buttonGroups.contains(groupName))
		return;

	buttonGroups[groupName].pixBackgroundLeft = new QPixmap(pixLeft);
	buttonGroups[groupName].pixBackgroundRight = new QPixmap(pixRight);
	buttonGroups[groupName].pixBackgroundMiddle = new QPixmap(pixMiddle);
	buttonGroups[groupName].pixBackgroundSingle = new QPixmap(pixSingle);
	updateButtonsGroups();
}

QRectF BottomStelBar::getButtonsBoundingRect() const
{
	// Re-use original Qt code, just remove the help label
	QRectF childRect;
	bool hasBtn = false;
	for (auto* child : QGraphicsItem::childItems())
	{
		if (qgraphicsitem_cast<StelButton*>(child)==Q_NULLPTR)
			continue;
		hasBtn = true;
		QPointF childPos = child->pos();
		QTransform matrix = child->transform() * QTransform().translate(childPos.x(), childPos.y());
		childRect |= matrix.mapRect(child->boundingRect() | child->childrenBoundingRect());
	}

	if (hasBtn)
		return QRectF(0, 0, childRect.width()-1, childRect.height()-1);
	else
		return QRectF();
}

void BottomStelBar::updateButtonsGroups()
{
	double x = 0;
	double y = datetime->boundingRect().height() + 3;
	for (auto& group : buttonGroups)
	{
		QList<StelButton*>& buttons = group.elems;
		if (buttons.empty())
			continue;
		x += group.leftMargin;
		int n = 0;
		for (auto* b : buttons)
		{
			// We check if the group has its own background if not the case
			// We apply a default background.
			if (n == 0)
			{
				if (buttons.size() == 1)
				{
					if (group.pixBackgroundSingle == Q_NULLPTR)
						b->setBackgroundPixmap(pixBackgroundSingle);
					else
						b->setBackgroundPixmap(*group.pixBackgroundSingle);
				}
				else
				{
					if (group.pixBackgroundLeft == Q_NULLPTR)
						b->setBackgroundPixmap(pixBackgroundLeft);
					else
						b->setBackgroundPixmap(*group.pixBackgroundLeft);
				}
			}
			else if (n == buttons.size()-1)
			{
				if (buttons.size() != 1)
				{
					if (group.pixBackgroundSingle == Q_NULLPTR)
						b->setBackgroundPixmap(pixBackgroundSingle);
					else
						b->setBackgroundPixmap(*group.pixBackgroundSingle);
				}
				if (group.pixBackgroundRight == Q_NULLPTR)
					b->setBackgroundPixmap(pixBackgroundRight);
				else
					b->setBackgroundPixmap(*group.pixBackgroundRight);
			}
			else
			{
				if (group.pixBackgroundMiddle == Q_NULLPTR)
					b->setBackgroundPixmap(pixBackgroundMiddle);
				else
					b->setBackgroundPixmap(*group.pixBackgroundMiddle);
			}
			// Update the button pixmap
			b->animValueChanged(0.);
			b->setPos(x, y);
			x += b->getButtonPixmapWidth();
			++n;
		}
		x+=group.rightMargin;
	}
	updateText(true);
}

// create text elements and tooltips in bottom toolbar.
// Make sure to avoid any change if not necessary to avoid triggering useless redraw
void BottomStelBar::updateText(bool updatePos)
{
	StelCore* core = StelApp::getInstance().getCore();
	const double jd = core->getJD();
	const double deltaT = core->getDeltaT();
	const double sigma = StelUtils::getDeltaTStandardError(jd);
	QString sigmaInfo = "";
	QString validRangeMarker = "";
	core->getCurrentDeltaTAlgorithmValidRangeDescription(jd, &validRangeMarker);

	const StelLocaleMgr& locmgr = StelApp::getInstance().getLocaleMgr();
	QString tz = locmgr.getPrintableTimeZoneLocal(jd);
	QString newDateInfo = " ";
	if (getFlagShowTime())
	{
		if (getFlagShowTz())
			newDateInfo = QString("%1 %2 %3").arg(locmgr.getPrintableDateLocal(jd), locmgr.getPrintableTimeLocal(jd), tz);
		else
			newDateInfo = QString("%1 %2").arg(locmgr.getPrintableDateLocal(jd), locmgr.getPrintableTimeLocal(jd));
	}
	QString newDateAppx = QString("JD %1").arg(jd, 0, 'f', 5); // up to seconds
	if (getFlagTimeJd())
	{
		newDateAppx = newDateInfo;
		newDateInfo = QString("JD %1").arg(jd, 0, 'f', 5); // up to seconds
	}

	QString planetName = core->getCurrentLocation().planetName;
	QString planetNameI18n;
	if (planetName=="SpaceShip") // Avoid crash
	{
		const StelTranslator& trans = StelApp::getInstance().getLocaleMgr().getSkyTranslator();
		planetNameI18n = trans.qtranslate(planetName, "special celestial body"); // added context
	}
	else
		planetNameI18n = GETSTELMODULE(SolarSystem)->searchByEnglishName(planetName)->getNameI18n();

	QString tzName = core->getCurrentTimeZone();
	if (tzName.contains("system_default") || (tzName.isEmpty() && planetName=="Earth"))
		tzName = q_("System default");

	QString currTZ = QString("%1: %2").arg(q_("Time zone"), tzName);

	if (tzName.contains("LMST") || tzName.contains("auto") || (planetName=="Earth" && jd<=StelCore::TZ_ERA_BEGINNING && !core->getUseCustomTimeZone()) )
		currTZ = q_("Local Mean Solar Time");

	if (tzName.contains("LTST"))
		currTZ = q_("Local True Solar Time");

	// TRANSLATORS: unit of measurement: minutes per second
	QString timeRateMU = qc_("min/s", "unit of measurement");
	double timeRate = qAbs(core->getTimeRate()/StelCore::JD_SECOND);
	double timeSpeed = timeRate/60.;

	if (timeSpeed>=60.)
	{
		timeSpeed /= 60.;
		// TRANSLATORS: unit of measurement: hours per second
		timeRateMU = qc_("hr/s", "unit of measurement");
	}
	if (timeSpeed>=24.)
	{
		timeSpeed /= 24.;
		// TRANSLATORS: unit of measurement: days per second
		timeRateMU = qc_("d/s", "unit of measurement");
	}
	if (timeSpeed>=365.25)
	{
		timeSpeed /= 365.25;
		// TRANSLATORS: unit of measurement: years per second
		timeRateMU = qc_("yr/s", "unit of measurement");
	}
	QString timeRateInfo = QString("%1: x%2").arg(q_("Simulation speed"), QString::number(timeRate, 'f', 0));
	if (timeRate>60.)
		timeRateInfo = QString("%1: x%2 (%3 %4)").arg(q_("Simulation speed"), QString::number(timeRate, 'f', 0), QString::number(timeSpeed, 'f', 2), timeRateMU);

	if (datetime->text()!=newDateInfo)
	{
		updatePos = true;
		datetime->setText(newDateInfo);
	}

	if (core->getCurrentDeltaTAlgorithm()!=StelCore::WithoutCorrection)
	{
		if (sigma>0)
			sigmaInfo = QString("; %1(%2T) = %3s").arg(QChar(0x03c3)).arg(QChar(0x0394)).arg(sigma, 3, 'f', 1);

		QString deltaTInfo = "";
		if (qAbs(deltaT)>60.)
			deltaTInfo = QString("%1 (%2s)%3").arg(StelUtils::hoursToHmsStr(deltaT/3600.)).arg(deltaT, 5, 'f', 2).arg(validRangeMarker);
		else
			deltaTInfo = QString("%1s%2").arg(deltaT, 3, 'f', 3).arg(validRangeMarker);

		// the corrective ndot to be displayed could be set according to the currently used DeltaT algorithm.
		//float ndot=core->getDeltaTnDot();
		// or just to the used ephemeris. This has to be read as "Selected DeltaT formula used, but with the ephemeris's nDot applied it corrects DeltaT to..."
		const double ndot=( (EphemWrapper::use_de430(jd) || EphemWrapper::use_de431(jd) || EphemWrapper::use_de440(jd) || EphemWrapper::use_de441(jd)) ? -25.8 : -23.8946 );

		datetime->setToolTip(QString("<p style='white-space:pre'>%1T = %2 [n%8 @ %3\"/cy%4%5]<br>%6<br>%7<br>%9</p>").arg(QChar(0x0394), deltaTInfo, QString::number(ndot, 'f', 4), QChar(0x00B2), sigmaInfo, newDateAppx, currTZ, QChar(0x2032), timeRateInfo));
	}
	else
		datetime->setToolTip(QString("<p style='white-space:pre'>%1<br>%2<br>%3</p>").arg(newDateAppx, currTZ, timeRateInfo));

	if (qApp->property("text_texture")==true) // CLI option -t given?
	{
		datetime->setVisible(false); // hide normal thingy.
		datetimePixmap->setPixmap(getTextPixmap(newDateInfo, datetime->font()));
	}

	// build location tooltip
	QString newLocation = "";
	if (getFlagShowLocation())
	{
		const StelLocation* loc = &core->getCurrentLocation();
		if(loc->name.isEmpty())
			newLocation = planetNameI18n +", "+StelUtils::decDegToDmsStr(loc->latitude)+", "+StelUtils::decDegToDmsStr(loc->longitude);
		else
		{
			if (loc->name.contains("->")) // a spaceship
				newLocation = QString("%1 [%2 %3]").arg(planetNameI18n, q_("flight"), loc->name);
			else
			{
				//TRANSLATORS: Unit of measure for distance - meter
				newLocation = planetNameI18n +", "+q_(loc->name) + ", "+ QString("%1 %2").arg(loc->altitude).arg(qc_("m", "distance"));
			}
		}
	}
	// TODO: When topocentric switch is toggled, this must be redrawn!
	if (location->text()!=newLocation)
	{
		updatePos = true;
		location->setText(newLocation);
		double lat = static_cast<double>(core->getCurrentLocation().latitude);
		double lon = static_cast<double>(core->getCurrentLocation().longitude);
		QString latStr, lonStr, pm;
		if (lat >= 0)
			pm = "N";
		else
		{
			pm = "S";
			lat *= -1;
		}
		latStr = QString("%1%2%3").arg(pm).arg(lat).arg(QChar(0x00B0));
		if (lon >= 0)
			pm = "E";
		else
		{
			pm = "W";
			lon *= -1;
		}
		lonStr = QString("%1%2%3").arg(pm).arg(lon).arg(QChar(0x00B0));
		QString rho, weather;
		if (core->getUseTopocentricCoordinates())
			rho = QString("%1 %2 %3").arg(q_("planetocentric distance")).arg(core->getCurrentObserver()->getDistanceFromCenter() * AU).arg(qc_("km", "distance"));
		else
			rho = q_("planetocentric observer");

		if (newLocation.contains("->")) // a spaceship
			location->setToolTip(QString());
		else
		{
			if (core->getCurrentPlanet()->hasAtmosphere())
			{
				const StelPropertyMgr* propMgr=StelApp::getInstance().getStelPropertyManager();
				weather = QString("%1: %2 %3; %4: %5 °C").arg(q_("Atmospheric pressure"), QString::number(propMgr->getStelPropertyValue("StelSkyDrawer.atmospherePressure").toDouble(), 'f', 2), qc_("mbar", "pressure unit"), q_("temperature"), QString::number(propMgr->getStelPropertyValue("StelSkyDrawer.atmosphereTemperature").toDouble(), 'f', 1));
				location->setToolTip(QString("<p style='white-space:pre'>%1 %2; %3<br>%4</p>").arg(latStr, lonStr, rho, weather));
			}
			else
				location->setToolTip(QString("%1 %2; %3").arg(latStr, lonStr, rho));
		}

		if (qApp->property("text_texture")==true) // CLI option -t given?
		{
			locationPixmap->setPixmap(getTextPixmap(newLocation, location->font()));
			location->setVisible(false);
		}
	}

	QString str;

	// build fov tooltip
	QTextStream wos(&str);
	// TRANSLATORS: Field of view. Please use abbreviation.
	QString fovstr = QString("%1 ").arg(qc_("FOV", "abbreviation"));
	if (getFlagFovDms())
	{
		wos << fovstr << StelUtils::decDegToDmsStr(core->getMovementMgr()->getCurrentFov());
	}
	else
	{
		wos << fovstr << qSetRealNumberPrecision(3) << core->getMovementMgr()->getCurrentFov() << QChar(0x00B0);
	}

	if (fov->text()!=str)
	{
		updatePos = true;
		if (getFlagShowFov())
		{
			fov->setText(str);
			fov->setToolTip(q_("Field of view"));
			if (qApp->property("text_texture")==true) // CLI option -t given?
			{
				fovPixmap->setPixmap(getTextPixmap(str, fov->font()));
				fov->setVisible(false);
			}
		}
		else
		{
			fov->setText("");
			fov->setToolTip("");
		}
	}

	str="";

	// build fps tooltip
	QTextStream wos2(&str);
	// TRANSLATORS: Frames per second. Please use abbreviation.
	QString fpsstr = QString(" %1").arg(qc_("FPS", "abbreviation"));
	wos2 << qSetRealNumberPrecision(3) << StelApp::getInstance().getFps() << fpsstr;
	if (fps->text()!=str)
	{
		updatePos = true;
		if (getFlagShowFps())
		{
			fps->setText(str);
			fps->setToolTip(q_("Frames per second"));
			if (qApp->property("text_texture")==true) // CLI option -t given?
			{
				fpsPixmap->setPixmap(getTextPixmap(str, fps->font()));
				fps->setVisible(false);
			}
		}
		else
		{
			fps->setText("");
			fps->setToolTip("");
		}
	}

	if (updatePos)
	{
		QFontMetrics fpsMetrics(fps->font());
		int fpsShift = fpsMetrics.boundingRect(fpsstr).width() + 50;

		QFontMetrics fovMetrics(fov->font());
		int fovShift = fpsShift + fovMetrics.boundingRect(fovstr).width() + 80;
		if (getFlagFovDms())
			fovShift += 25;

		QRectF rectCh = getButtonsBoundingRect();
		location->setPos(0, 0);		
		int dtp = static_cast<int>(rectCh.right()-datetime->boundingRect().width())-5;
		if ((dtp%2) == 1) dtp--; // make even pixel
		datetime->setPos(dtp,0);
		fov->setPos(datetime->x()-fovShift, 0);
		fps->setPos(datetime->x()-fpsShift, 0);
		if (qApp->property("text_texture")==true) // CLI option -t given?
		{
			locationPixmap->setPos(0,0);
			int dtp = static_cast<int>(rectCh.right()-datetimePixmap->boundingRect().width())-5;
			if ((dtp%2) == 1) dtp--; // make even pixel
			datetimePixmap->setPos(dtp,0);
			fovPixmap->setPos(datetime->x()-fovShift, 0);
			fpsPixmap->setPos(datetime->x()-fpsShift, 0);
		}
	}
}

void BottomStelBar::paint(QPainter*, const QStyleOptionGraphicsItem*, QWidget*)
{
	updateText();
}

QRectF BottomStelBar::boundingRect() const
{
	if (QGraphicsItem::childItems().size()==0)
		return QRectF();
	const QRectF& r = childrenBoundingRect();
	return QRectF(0, 0, r.width()-1, r.height()-1);
}

QRectF BottomStelBar::boundingRectNoHelpLabel() const
{
	// Re-use original Qt code, just remove the help label
	QRectF childRect;
	for (const auto* child : QGraphicsItem::childItems())
	{
		if ((child==helpLabel) || (child==helpLabelPixmap))
			continue;
		QPointF childPos = child->pos();
		QTransform matrix = child->transform() * QTransform().translate(childPos.x(), childPos.y());
		childRect |= matrix.mapRect(child->boundingRect() | child->childrenBoundingRect());
	}
	return childRect;
}

// Set the pen for all the sub elements
void BottomStelBar::setColor(const QColor& c)
{
	datetime->setBrush(c);
	location->setBrush(c);
	fov->setBrush(c);
	fps->setBrush(c);
	helpLabel->setBrush(c);
}

// Update the help label when a button is hovered
void BottomStelBar::buttonHoverChanged(bool b)
{
	StelButton* button = qobject_cast<StelButton*>(sender());
	Q_ASSERT(button);
	if (b==true)
	{
		StelAction* action = button->action;
		if (action)
		{
			QString tip(action->getText());
			QString shortcut(action->getShortcut().toString(QKeySequence::NativeText));
			if (!shortcut.isEmpty())
			{
				//XXX: this should be unnecessary since we used NativeText.
				if (shortcut == "Space")
					shortcut = q_("Space");
				tip += "  [" + shortcut + "]";
			}
			helpLabel->setText(tip);
			//helpLabel->setPos(button->pos().x()+button->pixmap().size().width()/2,-27);
			helpLabel->setPos(20,-27);
			if (qApp->property("text_texture")==true)
			{
				helpLabel->setVisible(false);
				helpLabelPixmap->setPixmap(getTextPixmap(tip, helpLabel->font()));
				helpLabelPixmap->setPos(helpLabel->pos());
				helpLabelPixmap->setVisible(true);
			}
		}
	}
	else
	{
		helpLabel->setText("");
		if (qApp->property("text_texture")==true)
			helpLabelPixmap->setVisible(false);
	}
	// Update the screen as soon as possible.
	StelMainView::getInstance().thereWasAnEvent();
}

StelBarsPath::StelBarsPath(QGraphicsItem* parent) : QGraphicsPathItem(parent), roundSize(6)
{
	QPen aPen(QColor::fromRgbF(0.7,0.7,0.7,0.5));
	aPen.setWidthF(1.);
	setBrush(QBrush(QColor::fromRgbF(0.22, 0.22, 0.23, 0.2)));
	setPen(aPen);
}

void StelBarsPath::updatePath(BottomStelBar* bot, LeftStelBar* lef)
{
	QPainterPath newPath;
	QPointF p = lef->pos() + QPointF(-0.5,0.5);
	QRectF r = lef->boundingRectNoHelpLabel();
	QPointF p2 = bot->pos() + QPointF(-0.5,0.5);
	QRectF r2 = bot->boundingRectNoHelpLabel();

	newPath.moveTo(p.x()-roundSize, p.y()-roundSize);
	newPath.lineTo(p.x()+r.width(),p.y()-roundSize);
	newPath.arcTo(p.x()+r.width()-roundSize, p.y()-roundSize, 2.*roundSize, 2.*roundSize, 90, -90);
	newPath.lineTo(p.x()+r.width()+roundSize, p2.y()-roundSize);
	newPath.lineTo(p2.x()+r2.width(),p2.y()-roundSize);
	newPath.arcTo(p2.x()+r2.width()-roundSize, p2.y()-roundSize, 2.*roundSize, 2.*roundSize, 90, -90);
	newPath.lineTo(p2.x()+r2.width()+roundSize, p2.y()+r2.height()+roundSize);
	newPath.lineTo(p.x()-roundSize, p2.y()+r2.height()+roundSize);
	setPath(newPath);
}

void StelBarsPath::setBackgroundOpacity(double opacity)
{
	setBrush(QBrush(QColor::fromRgbF(0.22, 0.22, 0.23, opacity)));
}

StelProgressBarMgr::StelProgressBarMgr(QGraphicsItem* parent):
	QGraphicsWidget(parent)
{
	setLayout(new QGraphicsLinearLayout(Qt::Vertical));
}
/*
QRectF StelProgressBarMgr::boundingRect() const
{
	if (QGraphicsItem::children().size()==0)
		return QRectF();
	const QRectF& r = childrenBoundingRect();
	return QRectF(0, 0, r.width()-1, r.height()-1);
}*/

void StelProgressBarMgr::addProgressBar(const StelProgressController* p)
{
	StelGui* gui = dynamic_cast<StelGui*>(StelApp::getInstance().getGui());
	QProgressBar* pb = new QProgressBar();
	pb->setFixedHeight(25);
	pb->setFixedWidth(200);
	pb->setTextVisible(true);
	pb->setValue(p->getValue());
	pb->setMinimum(p->getMin());
	pb->setMaximum(p->getMax());
	pb->setFormat(p->getFormat());
	if (gui!=Q_NULLPTR)
		pb->setStyleSheet(gui->getStelStyle().qtStyleSheet);
	QGraphicsProxyWidget* pbProxy = new QGraphicsProxyWidget();
	pbProxy->setWidget(pb);
	pbProxy->setCacheMode(QGraphicsItem::DeviceCoordinateCache);
	pbProxy->setZValue(150);	
	static_cast<QGraphicsLinearLayout*>(layout())->addItem(pbProxy);
	allBars.insert(p, pb);
	pb->setVisible(true);
	
	connect(p, SIGNAL(changed()), this, SLOT(oneBarChanged()));
}

void StelProgressBarMgr::removeProgressBar(const StelProgressController *p)
{
	QProgressBar* pb = allBars[p];
	pb->deleteLater();
	allBars.remove(p);
}

void StelProgressBarMgr::oneBarChanged()
{
	const StelProgressController *p = static_cast<StelProgressController*>(QObject::sender());
	QProgressBar* pb = allBars[p];
	pb->setValue(p->getValue());
	pb->setMinimum(p->getMin());
	pb->setMaximum(p->getMax());
	pb->setFormat(p->getFormat());
}

CornerButtons::CornerButtons(QGraphicsItem* parent) :
	QGraphicsItem(parent),
	lastOpacity(10)
{
}

void CornerButtons::paint(QPainter*, const QStyleOptionGraphicsItem*, QWidget*)
{
	// Do nothing. Just paint the child widgets
}

QRectF CornerButtons::boundingRect() const
{
	if (QGraphicsItem::childItems().size()==0)
		return QRectF();
	const QRectF& r = childrenBoundingRect();
	return QRectF(0, 0, r.width()-1, r.height()-1);
}

void CornerButtons::setOpacity(double opacity)
{
	if (opacity<=0. && lastOpacity<=0.)
		return;
	lastOpacity = opacity;
	if (QGraphicsItem::childItems().size()==0)
		return;
	for (auto* child : QGraphicsItem::childItems())
	{
		StelButton* sb = qgraphicsitem_cast<StelButton*>(child);
		Q_ASSERT(sb!=Q_NULLPTR);
		sb->setOpacity(opacity);
	}
}<|MERGE_RESOLUTION|>--- conflicted
+++ resolved
@@ -154,28 +154,15 @@
 {
 	initCtor(pixOn, pixOff, QPixmap(), pixHover, action, otherAction, noBackground, false);
 }
-
-StelButton::StelButton(QGraphicsItem* parent,
-<<<<<<< HEAD
-		       const QPixmap& pixOn,
-		       const QPixmap& pixOff,
-		       const QPixmap& pixNoChange,
-		       const QPixmap& pixHover,
-		       const QString& actionId,
-		       bool noBackground,
-		       bool isTristate,
-		       const QString &otherActionId) :
-	QGraphicsPixmapItem(pixOff, parent)
-=======
 					   const QPixmap& pixOn,
 					   const QPixmap& pixOff,
 					   const QPixmap& pixNoChange,
 					   const QPixmap& pixHover,
 					   const QString& actionId,
 					   bool noBackground,
-					   bool isTristate)
+					   bool isTristate),
+					   const QString &otherActionId)
 	: QGraphicsPixmapItem(pixOff, parent)
->>>>>>> 37cc18aa
 {
 	StelAction *action = StelApp::getInstance().getStelActionManager()->findAction(actionId);
 	StelAction *otherAction=Q_NULLPTR;
