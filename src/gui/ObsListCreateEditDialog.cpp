--- conflicted
+++ resolved
@@ -63,18 +63,10 @@
 */
 ObsListCreateEditDialog * ObsListCreateEditDialog::Instance ( string listUuid )
 {
-<<<<<<< HEAD
     if ( m_instance == nullptr ) {
         m_instance = new ObsListCreateEditDialog ( listUuid );
     }
     return m_instance;
-=======
-	if ( m_instance == nullptr ) {
-		m_instance = new ObsListCreateEditDialog ( listUuid );
-	}
-
-	return m_instance;
->>>>>>> 6bb67464
 }
 
 
@@ -83,12 +75,11 @@
 */
 void ObsListCreateEditDialog::createDialogContent()
 {
-<<<<<<< HEAD
-    ui->setupUi ( dialog );
-
-    //Signals and slots
-    connect ( &StelApp::getInstance(), SIGNAL ( languageChanged() ), this, SLOT ( retranslate() ) );
-    connect ( ui->closeStelWindow, SIGNAL ( clicked() ), this, SLOT ( close() ) );
+	ui->setupUi ( dialog );
+
+	//Signals and slots
+	connect ( &StelApp::getInstance(), SIGNAL ( languageChanged() ), this, SLOT ( retranslate() ) );
+	connect ( ui->closeStelWindow, SIGNAL ( clicked() ), this, SLOT ( close() ) );
 
     connect ( ui->obsListAddObjectButton, &QPushButton::clicked, this, &ObsListCreateEditDialog::obsListAddObjectButtonPressed );
     connect ( ui->obsListExitButton, &QPushButton::clicked, this, &ObsListCreateEditDialog::obsListExitButtonPressed );
@@ -97,67 +88,6 @@
     connect ( ui->obsListImportListButton, &QPushButton::clicked, this, &ObsListCreateEditDialog::obsListImportListButtonPresssed );
     connect ( ui->obsListExportListButton, &QPushButton::clicked, this, &ObsListCreateEditDialog::obsListExportListButtonPressed );
     connect ( ui->nameOfListLineEdit, &QLineEdit::textChanged, this, &ObsListCreateEditDialog::nameOfListTextChange );
-
-    //Initializing the list of observing list
-    obsListListModel->setColumnCount ( ColumnCount );
-    setObservingListHeaderNames();
-
-    ui->obsListCreationEditionTreeView->setModel ( obsListListModel );
-    ui->obsListCreationEditionTreeView->header()->setSectionsMovable ( false );
-    ui->obsListCreationEditionTreeView->header()->setSectionResizeMode ( ColumnName, QHeaderView::ResizeToContents );
-    ui->obsListCreationEditionTreeView->header()->setSectionResizeMode ( ColumnType, QHeaderView::ResizeToContents );
-    ui->obsListCreationEditionTreeView->header()->setSectionResizeMode ( ColumnRa, QHeaderView::ResizeToContents );
-    ui->obsListCreationEditionTreeView->header()->setSectionResizeMode ( ColumnDec, QHeaderView::ResizeToContents );
-    ui->obsListCreationEditionTreeView->header()->setSectionResizeMode ( ColumnConstellation, QHeaderView::ResizeToContents );
-    ui->obsListCreationEditionTreeView->header()->setSectionResizeMode ( ColumnMagnitude, QHeaderView::ResizeToContents );
-    ui->obsListCreationEditionTreeView->header()->setStretchLastSection ( true );
-    ui->obsListCreationEditionTreeView->hideColumn ( ColumnUUID );
-    ui->obsListCreationEditionTreeView->hideColumn ( ColumnNameI18n );
-    ui->obsListCreationEditionTreeView->hideColumn ( ColumnJD );
-    ui->obsListCreationEditionTreeView->hideColumn ( ColumnLocation );
-    //Enable the sort for columns
-    ui->obsListCreationEditionTreeView->setSortingEnabled ( true );
-
-    QHeaderView * header = ui->obsListCreationEditionTreeView->header();
-    connect ( header, SIGNAL ( sectionClicked ( int ) ), this, SLOT ( headerClicked ( int ) ) );
-
-    // We hide the closeStelWindow to have only two possibilities to close the dialog:
-    // Save and close and Exit
-    ui->closeStelWindow->setHidden ( true );
-    
-    ui->obsListErrorMessage->setHidden(true);
-
-    // In case of creation le nameOfListLineEdit is empty and button save/close must be disabled
-    // In case on edition the nameOfListLineEdit is not empty and the button save//close must be enable
-    if ( ui->nameOfListLineEdit->text().isEmpty() ) {
-        ui->obsListSaveButton->setEnabled ( false );
-    } else {
-        ui->obsListSaveButton->setEnabled ( true );
-    }
-
-    if ( listUuid_.size() == 0 ) {
-        // case of creation mode
-        isCreationMode = true;
-        ui->stelWindowTitle->setText ( "Observing list creation mode" );
-    } else {
-        // case of edit mode
-        isCreationMode = false;
-        ui->stelWindowTitle->setText ( "Observing list editor mode" );
-        loadObservingList();
-    }
-=======
-	ui->setupUi ( dialog );
-
-	//Signals and slots
-	connect ( &StelApp::getInstance(), SIGNAL ( languageChanged() ), this, SLOT ( retranslate() ) );
-	connect ( ui->closeStelWindow, SIGNAL ( clicked() ), this, SLOT ( close() ) );
-
-	connect ( ui->obsListAddObjectButton, SIGNAL ( clicked() ), this, SLOT ( obsListAddObjectButtonPressed() ) );
-	connect ( ui->obsListExitButton, SIGNAL ( clicked() ), this, SLOT ( obsListExitButtonPressed() ) );
-	connect ( ui->obsListSaveButton, SIGNAL ( clicked() ), this, SLOT ( obsListSaveButtonPressed() ) );
-	connect ( ui->obsListRemoveObjectButton, SIGNAL ( clicked() ), this, SLOT ( obsListRemoveObjectButtonPressed() ) );
-	connect ( ui->obsListImportListButton, SIGNAL ( clicked() ), this, SLOT ( obsListImportListButtonPresssed() ) );
-	connect ( ui->obsListExportListButton, SIGNAL ( clicked() ), this, SLOT ( obsListExportListButtonPressed() ) );
 
 	//Initializing the list of observing list
 	obsListListModel->setColumnCount ( ColumnCount );
@@ -182,20 +112,30 @@
 	QHeaderView * header = ui->obsListCreationEditionTreeView->header();
 	connect ( header, SIGNAL ( sectionClicked ( int ) ), this, SLOT ( headerClicked ( int ) ) );
 
-	if ( listUuid_.size() == 0 )
-	{
-		// case of creation mode
-		isCreationMode = true;
-		ui->stelWindowTitle->setText ( "Observing list creation mode" );
-	}
-	else
-	{
-		// case of edit mode
-		isCreationMode = false;
-		ui->stelWindowTitle->setText ( "Observing list modification mode" );
-		loadObservingList();
-	}
->>>>>>> 6bb67464
+    // We hide the closeStelWindow to have only two possibilities to close the dialog:
+    // Save and close and Exit
+    ui->closeStelWindow->setHidden ( true );
+    
+    ui->obsListErrorMessage->setHidden(true);
+
+    // In case of creation le nameOfListLineEdit is empty and button save/close must be disabled
+    // In case on edition the nameOfListLineEdit is not empty and the button save//close must be enable
+    if ( ui->nameOfListLineEdit->text().isEmpty() ) {
+        ui->obsListSaveButton->setEnabled ( false );
+    } else {
+        ui->obsListSaveButton->setEnabled ( true );
+    }
+
+    if ( listUuid_.size() == 0 ) {
+        // case of creation mode
+        isCreationMode = true;
+        ui->stelWindowTitle->setText ( "Observing list creation mode" );
+    } else {
+        // case of edit mode
+        isCreationMode = false;
+        ui->stelWindowTitle->setText ( "Observing list editor mode" );
+        loadObservingList();
+    }
 }
 
 /*
@@ -221,7 +161,6 @@
 */
 void ObsListCreateEditDialog::setObservingListHeaderNames()
 {
-<<<<<<< HEAD
     const QStringList headerStrings = {
         "UUID", // Hidden column
         q_ ( "Object name" ),
@@ -235,23 +174,7 @@
         q_ ( "Location" ) // Hided column
     };
 
-    obsListListModel->setHorizontalHeaderLabels ( headerStrings );
-=======
-	const QStringList headerStrings = {
-		"UUID", // Hided column
-		q_( "Object name" ),
-		q_( "Localized Object Name" ), // Hided column
-		q_( "Type" ),
-		q_( "Right ascension" ),
-		q_( "Declination" ),
-		q_( "Magnitude" ),
-		q_( "Constellation" ),
-		q_( "Date" ), // Hided column
-		q_( "Location" ) // Hided column
-	};
-
 	obsListListModel->setHorizontalHeaderLabels ( headerStrings );
->>>>>>> 6bb67464
 }
 
 
@@ -437,28 +360,29 @@
 	{
 		qWarning() << "[ObservingList Creation/Edition] observing list can not be saved. A file can not be open for reading and writing:"
                    << QDir::toNativeSeparators ( observingListJsonPath );
-<<<<<<< HEAD
-        return;
-    }
-
-    try {
-        QVariantMap mapFromJsonFile;
-        QVariantMap allListsMap;
-        if ( jsonFile.size() > 0 ) {
-            mapFromJsonFile = StelJsonParser::parse ( jsonFile.readAll() ).toMap();
-            allListsMap = mapFromJsonFile.value ( QString ( KEY_OBSERVING_LISTS ) ).toMap();
-        }
-
-        QVariantMap observingListDataList;
-
-        // Description
-        QString description = ui->descriptionLineEdit->text();
-        observingListDataList.insert ( QString ( KEY_DESCRIPTION ), description );
-
-        // Julian day
-        QString JDString = "";
-        double JD = core->getJD();
-        JDString = QString::number ( JD, 'f', 6 );
+		return;
+	}
+
+	try
+	{
+		QVariantMap mapFromJsonFile;
+		QVariantMap allListsMap;
+		if ( jsonFile.size() > 0 )
+		{
+			mapFromJsonFile = StelJsonParser::parse ( jsonFile.readAll() ).toMap();
+			allListsMap = mapFromJsonFile.value ( QString ( KEY_OBSERVING_LISTS ) ).toMap();
+		}
+
+		QVariantMap observingListDataList;
+
+		// Description
+		QString description = ui->descriptionLineEdit->text();
+		observingListDataList.insert ( QString ( KEY_DESCRIPTION ), description );
+
+		// Julian day
+		QString JDString = "";
+		double JD = core->getJD();
+		JDString = QString::number ( JD, 'f', 6 );
 
 
         // No JD modifications in editor mode
@@ -476,107 +400,6 @@
             observingListDataList.insert ( QString ( KEY_JD ), JDString );
         }
 
-        // Location
-        QString Location = "";
-        StelLocation loc = core->getCurrentLocation();
-        if ( loc.name.isEmpty() ) {
-            Location = QString ( "%1, %2" ).arg ( loc.latitude ).arg ( loc.longitude );
-        } else {
-            Location = QString ( "%1, %2" ).arg ( loc.name ).arg ( loc.country );
-        }
-        observingListDataList.insert ( QString ( KEY_LOCATION ), Location );
-
-        // Name of the liste
-        QString name = ui->nameOfListLineEdit->text();
-        observingListDataList.insert ( QString ( KEY_NAME ), name );
-
-        // List of objects
-        QVariantList listOfObjects;
-        QHashIterator<QString, observingListItem> i ( observingListItemCollection );
-        while ( i.hasNext() ) {
-            i.next();
-
-            observingListItem item = i.value();
-            QVariantMap obl;
-            QString objectName = item.name;
-            obl.insert ( QString ( KEY_DESIGNATION ), objectName );
-            listOfObjects.push_back ( obl );
-        }
-
-        observingListDataList.insert ( QString ( KEY_OBJECTS ), listOfObjects );
-        observingListDataList.insert ( QString ( KEY_SORTING ), sorting );
-
-        QString oblListUuid;
-        if ( isCreationMode ) {
-            oblListUuid = QUuid::createUuid().toString();
-        } else {
-            oblListUuid = QString::fromStdString ( listUuid_ );
-        }
-
-        if ( ui->obsListDefaultListCheckBox->isChecked() ) {
-            mapFromJsonFile.insert ( KEY_DEFAULT_LIST_UUID, oblListUuid );
-        } else {
-            QString defaultListUuid = mapFromJsonFile.value ( KEY_DEFAULT_LIST_UUID ).toString();
-            if ( defaultListUuid == oblListUuid ) {
-                mapFromJsonFile.insert ( KEY_DEFAULT_LIST_UUID, "" );
-            }
-        }
-
-        mapFromJsonFile.insert ( KEY_VERSION, FILE_VERSION );
-        mapFromJsonFile.insert ( KEY_SHORT_NAME, "Observing list for Stellarium" );
-
-        allListsMap.insert ( oblListUuid, observingListDataList );
-        mapFromJsonFile.insert ( QString ( KEY_OBSERVING_LISTS ), allListsMap );
-
-        jsonFile.resize ( 0 );
-        StelJsonParser::write ( mapFromJsonFile, &jsonFile );
-        jsonFile.flush();
-        jsonFile.close();
-    } catch ( std::runtime_error &e ) {
-        qCritical() << "[ObservingList Creation/Edition] File format is wrong! Error: " << e.what();
-        return;
-    }
-=======
-		return;
-	}
-
-	try
-	{
-		QVariantMap mapFromJsonFile;
-		QVariantMap allListsMap;
-		if ( jsonFile.size() > 0 )
-		{
-			mapFromJsonFile = StelJsonParser::parse ( jsonFile.readAll() ).toMap();
-			allListsMap = mapFromJsonFile.value ( QString ( KEY_OBSERVING_LISTS ) ).toMap();
-		}
-
-		QVariantMap observingListDataList;
-
-		// Description
-		QString description = ui->descriptionLineEdit->text();
-		observingListDataList.insert ( QString ( KEY_DESCRIPTION ), description );
-
-		// Julian day
-		QString JDString = "";
-		double JD = core->getJD();
-		JDString = QString::number ( JD, 'f', 6 );
-
-
-		// No JD modifications in modification mode
-		if ( !isCreationMode )
-		{
-			QString  uuidQs = QString::fromStdString ( this->listUuid_ );
-			QVariantMap currentList = allListsMap.value ( uuidQs ).toMap();
-			QVariant existingJD = currentList.value ( QString ( KEY_JD ) );
-			QString existingJDs = existingJD.toString();
-			if ( existingJDs.isEmpty() )
-				observingListDataList.insert ( QString ( KEY_JD ), JDString );
-			else
-				observingListDataList.insert ( QString ( KEY_JD ), existingJDs );
-		}
-		else
-			observingListDataList.insert ( QString ( KEY_JD ), JDString );
-
 		// Location
 		QString Location = "";
 		StelLocation loc = core->getCurrentLocation();
@@ -614,14 +437,8 @@
 		else
 			oblListUuid = QString::fromStdString ( listUuid_ );
 
-		if ( ui->obsListDefaultListCheckBox->isChecked() )
-			mapFromJsonFile.insert ( KEY_DEFAULT_LIST_UUID, oblListUuid );
-		else
-		{
-			QString defaultListUuid = mapFromJsonFile.value ( KEY_DEFAULT_LIST_UUID ).toString();
-			if ( defaultListUuid == oblListUuid )
-				mapFromJsonFile.insert ( KEY_DEFAULT_LIST_UUID, "" );
-		}
+        mapFromJsonFile.insert ( KEY_VERSION, FILE_VERSION );
+        mapFromJsonFile.insert ( KEY_SHORT_NAME, "Observing list for Stellarium" );
 
 		mapFromJsonFile.insert ( KEY_VERSION, "1.0" );
 		mapFromJsonFile.insert ( KEY_SHORT_NAME, "Observing lists for Stellarium" );
@@ -639,7 +456,6 @@
 		qCritical() << "[ObservingList Creation/Edition] File format is wrong! Error: " << e.what();
 		return;
 	}
->>>>>>> 6bb67464
 }
 
 /*
@@ -663,17 +479,23 @@
 */
 void ObsListCreateEditDialog::obsListImportListButtonPresssed()
 {
-<<<<<<< HEAD
-    QString originalobservingListJsonPath = observingListJsonPath;
-
-    QString filter = "JSON (*.json)";
-    observingListJsonPath = QFileDialog::getOpenFileName ( Q_NULLPTR, q_ ( "Import observing list" ), QDir::homePath(), filter );
-
-
-    QVariantMap map;
-    QFile jsonFile ( observingListJsonPath );
-    if ( !jsonFile.open ( QIODevice::ReadOnly ) ) {
-        qWarning() << "[ObservingList Creation/Edition] cannot open" << QDir::toNativeSeparators ( JSON_FILE_NAME );
+	QString originalobservingListJsonPath = observingListJsonPath;
+
+	QString filter = "JSON (*.json)";
+	observingListJsonPath = QFileDialog::getOpenFileName ( Q_NULLPTR, q_ ( "Import observing list" ), QDir::homePath(), filter );
+
+
+	QVariantMap map;
+	QFile jsonFile ( observingListJsonPath );
+	if ( !jsonFile.open ( QIODevice::ReadOnly ) )
+		qWarning() << "[ObservingList Creation/Edition] cannot open" << QDir::toNativeSeparators ( JSON_FILE_NAME );
+	else
+	{
+		try
+		{
+			map = StelJsonParser::parse ( jsonFile.readAll() ).toMap();
+			jsonFile.close();
+			QVariantMap observingListMap = map.value ( QString ( KEY_OBSERVING_LISTS ) ).toMap();
 
     } else {
         try {
@@ -694,46 +516,6 @@
         loadObservingList();
         observingListJsonPath = originalobservingListJsonPath;
     }
-=======
-	QString originalobservingListJsonPath = observingListJsonPath;
-
-	QString filter = "JSON (*.json)";
-	observingListJsonPath = QFileDialog::getOpenFileName ( Q_NULLPTR, q_ ( "Import observing list" ), QDir::homePath(), filter );
-
-
-	QVariantMap map;
-	QFile jsonFile ( observingListJsonPath );
-	if ( !jsonFile.open ( QIODevice::ReadOnly ) )
-		qWarning() << "[ObservingList Creation/Edition] cannot open" << QDir::toNativeSeparators ( JSON_FILE_NAME );
-	else
-	{
-		try
-		{
-			map = StelJsonParser::parse ( jsonFile.readAll() ).toMap();
-			jsonFile.close();
-			QVariantMap observingListMap = map.value ( QString ( KEY_OBSERVING_LISTS ) ).toMap();
-
-			if ( observingListMap.size() == 1 )
-			{
-				QMap<QString, QVariant>::const_iterator i;
-				listUuid_ = i.value().toString().toStdString();
-			}
-			else
-			{
-				// define error message if needed
-				return;
-			}
-		}
-		catch ( std::runtime_error &e )
-		{
-			qWarning() << "[ObservingList Creation/Edition] File format is wrong! Error: " << e.what();
-			return;
-		}
-		loadObservingList();
-		observingListJsonPath = originalobservingListJsonPath;
-		saveObservedObject();
-	}
->>>>>>> 6bb67464
 }
 
 /*
@@ -741,7 +523,6 @@
 */
 void ObsListCreateEditDialog::obsListSaveButtonPressed()
 {
-<<<<<<< HEAD
     if ( !this->listName_.isEmpty() && this->listName_.contains ( ui->nameOfListLineEdit->text() ) ) {
         QString errorMessage;
         errorMessage.append("Error: a list with the name ").append(ui->nameOfListLineEdit->text()).append(" already exists !");
@@ -755,11 +536,6 @@
         emit exitButtonClicked();
     }
 
-=======
-	saveObservedObject();
-	this->close();
-	emit exitButtonClicked();
->>>>>>> 6bb67464
 }
 
 /*
@@ -817,145 +593,6 @@
 */
 void ObsListCreateEditDialog::loadObservingList()
 {
-<<<<<<< HEAD
-    QVariantMap map;
-    QFile jsonFile ( observingListJsonPath );
-    if ( !jsonFile.open ( QIODevice::ReadOnly ) ) {
-        qWarning() << "[ObservingList Creation/Edition] cannot open" << QDir::toNativeSeparators ( JSON_FILE_NAME );
-    } else {
-        try {
-            map = StelJsonParser::parse ( jsonFile.readAll() ).toMap();
-            jsonFile.close();
-
-            // Get the default list uuid
-            QString defaultListUuid = map.value ( KEY_DEFAULT_LIST_UUID ).toString();
-            if ( defaultListUuid.toStdString() == listUuid_ ) {
-                ui->obsListDefaultListCheckBox->setChecked ( true );
-            }
-
-            observingListItemCollection.clear();
-            const QString keyUuid = QString::fromStdString ( listUuid_ );
-            QVariantMap observingListMap = map.value ( QString ( KEY_OBSERVING_LISTS ) ).toMap().value ( keyUuid ).toMap();
-            QVariantList listOfObjects;
-
-            QString listeName = observingListMap.value ( QString ( KEY_NAME ) ).value<QString>();
-            ui->nameOfListLineEdit->setText ( listeName );
-            QString listDescription = observingListMap.value ( QString ( KEY_DESCRIPTION ) ).value<QString>();
-            ui->descriptionLineEdit->setText ( listDescription );
-
-            if ( observingListMap.value ( QString ( KEY_OBJECTS ) ).canConvert<QVariantList>() ) {
-                QVariant data = observingListMap.value ( QString ( KEY_OBJECTS ) );
-                listOfObjects = data.value<QVariantList>();
-            } else {
-                qCritical() << "[ObservingList Creation/Edition] conversion error";
-                return;
-            }
-
-            for ( QVariant object: listOfObjects ) {
-                QVariantMap objectMap;
-                if ( object.canConvert<QVariantMap>() ) {
-                    objectMap = object.value<QVariantMap>();
-                    QString objectName = objectMap.value ( QString ( KEY_DESIGNATION ) ).value<QString>();
-
-                    if ( objectMgr->findAndSelect ( objectName ) ) {
-                        const QList<StelObjectP>& selectedObject = objectMgr->getSelectedObject();
-                        if ( !selectedObject.isEmpty() ) {
-                            int lastRow = obsListListModel->rowCount();
-                            QString objectUuid = QUuid::createUuid().toString();
-                            QString objectNameI18n = selectedObject[0]->getNameI18n();
-                            QString objectRaStr = "", objectDecStr = "";
-                            bool visibleFlag = false;
-                            double fov = -1.0;
-
-                            QString objectType = selectedObject[0]->getType();
-
-                            float ra, dec;
-                            StelUtils::rectToSphe ( &ra, &dec, selectedObject[0]->getJ2000EquatorialPos ( core ) );
-                            objectRaStr = StelUtils::radToHmsStr ( ra, false ).trimmed();
-                            objectDecStr = StelUtils::radToDmsStr ( dec, false ).trimmed();
-                            if ( objectName.contains ( "marker", Qt::CaseInsensitive ) ) {
-                                visibleFlag = true;
-                            }
-
-                            float objectMagnitude = selectedObject[0]->getVMagnitude ( core );
-                            QString objectMagnitudeStr = QString::number ( objectMagnitude );
-
-                            QVariantMap objectMap = selectedObject[0]->getInfoMap ( core );
-                            QVariant objectConstellationVariant = objectMap["iauConstellation"];
-                            QString objectConstellation ( "unknown" );
-                            if ( objectConstellationVariant.canConvert<QString>() ) {
-                                objectConstellation = objectConstellationVariant.value<QString>();
-                            }
-
-                            QString JDs = "";
-                            double JD = core->getJD();
-
-                            JDs = StelUtils::julianDayToISO8601String ( JD + core->getUTCOffset ( JD ) /24. ).replace ( "T", " " );
-
-                            QString Location = "";
-                            StelLocation loc = core->getCurrentLocation();
-                            if ( loc.name.isEmpty() ) {
-                                Location = QString ( "%1, %2" ).arg ( loc.latitude ).arg ( loc.longitude );
-                            } else {
-                                Location = QString ( "%1, %2" ).arg ( loc.name ).arg ( loc.country );
-                            }
-
-                            addModelRow ( lastRow,objectUuid,objectName, objectNameI18n, objectType, objectRaStr, objectDecStr, objectMagnitudeStr, objectConstellation );
-
-                            observingListItem item;
-                            item.name = objectName;
-                            item.nameI18n = objectNameI18n;
-                            if ( !objectType.isEmpty() ) {
-                                item.type = objectType;
-                            }
-                            if ( !objectRaStr.isEmpty() ) {
-                                item.ra = objectRaStr;
-                            }
-                            if ( !objectDecStr.isEmpty() ) {
-                                item.dec = objectDecStr;
-                            }
-                            if ( !objectMagnitudeStr.isEmpty() ) {
-                                item.magnitude = objectMagnitudeStr;
-                            }
-                            if ( !objectConstellation.isEmpty() ) {
-                                item.constellation = objectConstellation;
-                            }
-                            if ( !JDs.isEmpty() ) {
-                                item.jd = JDs;
-                            }
-                            if ( !Location.isEmpty() ) {
-                                item.location = Location;
-                            }
-                            if ( !visibleFlag ) {
-                                item.isVisibleMarker = visibleFlag;
-                            }
-                            if ( fov > 0.0 ) {
-                                item.fov = fov;
-                            }
-
-                            observingListItemCollection.insert ( objectUuid,item );
-
-                        } else {
-                            qWarning() << "[ObservingList Creation/Edition] selected object is empty !";
-                        }
-
-                    } else {
-                        qWarning() << "[ObservingList Creation/Edition] object: " << objectName << " not found !" ;
-                    }
-                } else {
-                    qCritical() << "[ObservingList Creation/Edition] conversion error";
-                    return;
-                }
-            }
-
-            objectMgr->unSelect();
-
-        } catch ( std::runtime_error &e ) {
-            qWarning() << "[ObservingList Creation/Edition] File format is wrong! Error: " << e.what();
-            return;
-        }
-    }
-=======
 	QVariantMap map;
 	QFile jsonFile ( observingListJsonPath );
 	if ( !jsonFile.open ( QIODevice::ReadOnly ) )
@@ -1057,47 +694,22 @@
 							if ( !objectDecStr.isEmpty() )
 								item.dec = objectDecStr;
 
-							if ( !objectMagnitudeStr.isEmpty() )
-								item.magnitude = objectMagnitudeStr;
-
-							if ( !objectConstellation.isEmpty() )
-								item.constellation = objectConstellation;
-
-							if ( !JDs.isEmpty() )
-								item.jd = JDs;
-
-							if ( !Location.isEmpty() )
-								item.location = Location;
-
-							if ( !visibleFlag )
-								item.isVisibleMarker = visibleFlag;
-
-							if ( fov > 0.0 )
-								item.fov = fov;
-
-							observingListItemCollection.insert ( objectUuid,item );
-						}
-						else
-							qWarning() << "[ObservingList Creation/Edition] selected object is empty !";
-					}
-					else
-						qWarning() << "[ObservingList Creation/Edition] object: " << objectName << " not found !" ;
-				}
-				else
-				{
-					qCritical() << "[ObservingList Creation/Edition] conversion error";
-					return;
-				}
-			}
-			objectMgr->unSelect();
-		}
-		catch ( std::runtime_error &e )
-		{
-			qWarning() << "[ObservingList Creation/Edition] File format is wrong! Error: " << e.what();
-			return;
-		}
-	}
->>>>>>> 6bb67464
+                    } else {
+                        qWarning() << "[ObservingList Creation/Edition] object: " << objectName << " not found !" ;
+                    }
+                } else {
+                    qCritical() << "[ObservingList Creation/Edition] conversion error";
+                    return;
+                }
+            }
+
+            objectMgr->unSelect();
+
+        } catch ( std::runtime_error &e ) {
+            qWarning() << "[ObservingList Creation/Edition] File format is wrong! Error: " << e.what();
+            return;
+        }
+    }
 }
 
 /*
