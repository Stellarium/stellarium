/*
 * Copyright (C) 2014 Alexander Wolf
 *
 * This program is free software; you can redistribute it and/or
 * modify it under the terms of the GNU General Public License
 * as published by the Free Software Foundation; either version 2
 * of the License, or (at your option) any later version.
 *
 * This program is distributed in the hope that it will be useful,
 * but WITHOUT ANY WARRANTY; without even the implied warranty of
 * MERCHANTABILITY or FITNESS FOR A PARTICULAR PURPOSE.  See the
 * GNU General Public License for more details.
 *
 * You should have received a copy of the GNU General Public License
 * along with this program; if not, write to the Free Software
 * Foundation, Inc., 51 Franklin Street, Suite 500, Boston, MA  02110-1335, USA.
 */

#include "StelOpenGL.hpp"
#include <QDebug>
#include "StelMainView.hpp"

QOpenGLContext* StelOpenGL::mainContext = Q_NULLPTR;

const char* StelOpenGL::getGLErrorText(GLenum code) {
	switch (code) {
		case GL_INVALID_ENUM:
			return "GL_INVALID_ENUM";
		case GL_INVALID_FRAMEBUFFER_OPERATION:
			return "GL_INVALID_FRAMEBUFFER_OPERATION";
		case GL_INVALID_VALUE:
			return "GL_INVALID_VALUE";
		case GL_INVALID_OPERATION:
			return "GL_INVALID_OPERATION";
		case GL_OUT_OF_MEMORY:
			return "GL_OUT_OF_MEMORY";
		default:
			return "unknown GL error type";
	}
}

int StelOpenGL::checkGLErrors(const char *file, int line)
{
	int errors = 0;
	for(GLenum x; (x=mainContext->functions()->glGetError())!=GL_NO_ERROR; )
	{
		++errors;
		qCritical("%s:%d: OpenGL error: %d (%s)\n",
			  file, line, x, getGLErrorText(x));
	}
	return errors;
}

void StelOpenGL::clearGLErrors()
{
	while(mainContext->functions()->glGetError()!=GL_NO_ERROR)
	{ }
}

QByteArray StelOpenGL::globalShaderPrefix(const ShaderType type)
{
	const auto glInfo = StelMainView::getInstance().getGLInformation();
	if(glInfo.isCoreProfile)
	{
		if(type == VERTEX_SHADER)
		{
			static const QByteArray prefix = 1+R"(
#version 330
#define ATTRIBUTE in
#define VARYING out
#define texture2D(a,b) texture(a,b)
<<<<<<< HEAD
#define texture2DProj(a,b,c) textureProj(a,b,c)
=======
#define texture2D_3(a,b,c) texture(a,b,c)
#define texture2DProj(a,b) textureProj(a,b)
#define texture2DProj_3(a,b,c) textureProj(a,b,c)
>>>>>>> 2e5f6e9f
#line 1
)";
			return prefix;
		}
		else // FRAGMENT_SHADER
		{
			static const QByteArray prefix = 1+R"(
#version 330
#define VARYING in
out vec4 FRAG_COLOR;
#define texture2D(a,b) texture(a,b)
<<<<<<< HEAD
#define texture2DProj(a,b,c) textureProj(a,b,c)
=======
#define texture2D_3(a,b,c) texture(a,b,c)
#define texture2DProj(a,b) textureProj(a,b)
#define texture2DProj_3(a,b,c) textureProj(a,b,c)
>>>>>>> 2e5f6e9f
#line 1
)";
			return prefix;
		}
	}

	if(type == VERTEX_SHADER)
	{
		static const QByteArray prefix = 1+R"(
#define ATTRIBUTE attribute
#define VARYING varying
#line 1
)";
		return prefix;
	}
	else // FRAGMENT_SHADER
	{
		static const QByteArray prefix = 1+R"(
#define VARYING varying
#define FRAG_COLOR gl_FragColor
#line 1
)";
		return prefix;
	}
}<|MERGE_RESOLUTION|>--- conflicted
+++ resolved
@@ -69,13 +69,9 @@
 #define ATTRIBUTE in
 #define VARYING out
 #define texture2D(a,b) texture(a,b)
-<<<<<<< HEAD
-#define texture2DProj(a,b,c) textureProj(a,b,c)
-=======
 #define texture2D_3(a,b,c) texture(a,b,c)
 #define texture2DProj(a,b) textureProj(a,b)
 #define texture2DProj_3(a,b,c) textureProj(a,b,c)
->>>>>>> 2e5f6e9f
 #line 1
 )";
 			return prefix;
@@ -87,13 +83,9 @@
 #define VARYING in
 out vec4 FRAG_COLOR;
 #define texture2D(a,b) texture(a,b)
-<<<<<<< HEAD
-#define texture2DProj(a,b,c) textureProj(a,b,c)
-=======
 #define texture2D_3(a,b,c) texture(a,b,c)
 #define texture2DProj(a,b) textureProj(a,b)
 #define texture2DProj_3(a,b,c) textureProj(a,b,c)
->>>>>>> 2e5f6e9f
 #line 1
 )";
 			return prefix;
