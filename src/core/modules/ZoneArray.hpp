--- conflicted
+++ resolved
@@ -183,20 +183,12 @@
 	//! @param boundingCaps
 	//! @param withAberration true if aberration to be applied
 	//! @param vel velocity vector of observer planet
-<<<<<<< HEAD
-	virtual void draw(StelPainter* sPainter, int index, bool isInsideViewport,
-			  const RCMag *rcmag_table, int limitMagIndex, StelCore* core,
-			  int maxMagStarName, float names_brightness,
-			  const QVector<SphericalCap>& boundingCaps,
-			  const bool withAberration, const Vec3f vel,
-			  const bool filterMoon, SphericalCap moonCap) const Q_DECL_OVERRIDE;
-=======
 	void draw(StelPainter* sPainter, int index, bool isInsideViewport,
 	          const RCMag *rcmag_table, int limitMagIndex, StelCore* core,
 	          int maxMagStarName, float names_brightness,
 	          const QVector<SphericalCap>& boundingCaps,
-	          const bool withAberration, const Vec3f vel) const override;
->>>>>>> 389dbd5d
+	          const bool withAberration, const Vec3f vel,
+            const bool filterMoon, SphericalCap moonCap) const override;
 
 	void scaleAxis() override;
 	void searchAround(const StelCore* core, int index,const Vec3d &v,double cosLimFov,
