--- conflicted
+++ resolved
@@ -555,18 +555,10 @@
 }
 
 void Comet::drawTail(StelCore* core, StelProjector::ModelViewTranformP transfo, bool gas)
-<<<<<<< HEAD
-{
-	StelPainter* sPainter = new StelPainter(core->getProjection(transfo));
-	glEnable(GL_BLEND);
-	glBlendFunc(GL_ONE, GL_ONE);
-	glDisable(GL_CULL_FACE);
-=======
 {	
 	StelPainter sPainter(core->getProjection(transfo));
 	sPainter.setBlending(true, GL_ONE, GL_ONE);
 	sPainter.setCullFace(false);
->>>>>>> f26e0c76
 
 	tailTexture->bind();
 
@@ -637,18 +629,18 @@
 	if (createTailIndices) indices.clear();
 	if (createTailTextureCoords) texCoordArr.clear();
 	int i;
-	// The parabola has triangular faces with vertices on two circles that are rotated against each other.
+	// The parabola has triangular faces with vertices on two circles that are rotated against each other. 
 	float xa[2*COMET_TAIL_SLICES];
 	float ya[2*COMET_TAIL_SLICES];
 	float x, y, z;
-
+	
 	// fill xa, ya with sin/cosines. TBD: make more efficient with index mirroring etc.
 	float da=M_PI/COMET_TAIL_SLICES; // full circle/2slices
 	for (i=0; i<2*COMET_TAIL_SLICES; ++i){
 		xa[i]=-sin(i*da);
 		ya[i]=cos(i*da);
 	}
-
+	
 	vertexArr.replace(0, Vec3d(0.0, 0.0, zshift));
 	int vertexArrIndex=1;
 	if (createTailTextureCoords) texCoordArr << 0.5f << 0.5f;
