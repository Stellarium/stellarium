/*
 * Stellarium
 * Copyright (C) 2002 Fabien Chereau
 * Copyright (C) 2011 Alexander Wolf
 * Copyright (C) 2015 Georg Zotti
 *
 * This program is free software; you can redistribute it and/or
 * modify it under the terms of the GNU General Public License
 * as published by the Free Software Foundation; either version 2
 * of the License, or (at your option) any later version.
 *
 * This program is distributed in the hope that it will be useful,
 * but WITHOUT ANY WARRANTY; without even the implied warranty of
 * MERCHANTABILITY or FITNESS FOR A PARTICULAR PURPOSE.  See the
 * GNU General Public License for more details.
 *
 * You should have received a copy of the GNU General Public License
 * along with this program; if not, write to the Free Software
 * Foundation, Inc., 51 Franklin Street, Suite 500, Boston, MA  02110-1335, USA.
 */

#ifndef _NEBULAMGR_HPP_
#define _NEBULAMGR_HPP_

#include "StelObjectType.hpp"
#include "StelFader.hpp"
#include "StelSphericalIndex.hpp"
#include "StelObjectModule.hpp"
#include "StelTextureTypes.hpp"
#include "Nebula.hpp"

#include <QString>
#include <QStringList>
#include <QFont>

class StelTranslator;
class StelToneReproducer;
class QSettings;
class StelPainter;

typedef QSharedPointer<Nebula> NebulaP;

//! @class NebulaMgr
//! Manage a collection of nebulae. This class is used
//! to display the NGC catalog with information, and textures for some of them.
// GZ: This doc seems outdated/misleading - photo textures are not mamaged here but in StelSkyImageTile

class NebulaMgr : public StelObjectModule
{
	Q_OBJECT
	//StelActions
	Q_PROPERTY(bool flagHintDisplayed
		   READ getFlagHints
		   WRITE setFlagHints
		   NOTIFY flagHintsDisplayedChanged)
	Q_PROPERTY(bool flagTypeFiltersUsage
		   READ getFlagUseTypeFilters
		   WRITE setFlagUseTypeFilters
		   NOTIFY flagUseTypeFiltersChanged)
	//StelProperties
	Q_PROPERTY(Nebula::TypeGroup typeFilters
		   READ getTypeFilters
		   WRITE setTypeFilters
		   NOTIFY typeFiltersChanged
		   )
	Q_PROPERTY(Nebula::CatalogGroup catalogFilters
		   READ getCatalogFilters
		   WRITE setCatalogFilters
		   NOTIFY catalogFiltersChanged
		   )
	Q_PROPERTY(bool hintsProportional
		   READ getHintsProportional
		   WRITE setHintsProportional
		   NOTIFY hintsProportionalChanged
		   )
	Q_PROPERTY(bool flagOutlinesDisplayed
		   READ getFlagOutlines
		   WRITE setFlagOutlines
		   NOTIFY flagOutlinesDisplayedChanged
		   )
	Q_PROPERTY(bool flagSurfaceBrightnessUsage
		   READ getFlagSurfaceBrightnessUsage
		   WRITE setFlagSurfaceBrightnessUsage
		   NOTIFY flagSurfaceBrightnessUsageChanged
		   )
	Q_PROPERTY(bool flagSurfaceBrightnessArcsecUsage
		   READ getFlagSurfaceBrightnessArcsecUsage
		   WRITE setFlagSurfaceBrightnessArcsecUsage
		   NOTIFY flagSurfaceBrightnessArcsecUsageChanged
		   )
<<<<<<< HEAD
=======
	Q_PROPERTY(bool flagSurfaceBrightnessShortNotationUsage
		   READ getFlagSurfaceBrightnessShortNotationUsage
		   WRITE setFlagSurfaceBrightnessShortNotationUsage
		   NOTIFY flagSurfaceBrightnessShortNotationUsageChanged
		   )
>>>>>>> c5e0c720
	Q_PROPERTY(double labelsAmount
		   READ getLabelsAmount
		   WRITE setLabelsAmount
		   NOTIFY labelsAmountChanged
		   )
	Q_PROPERTY(double hintsAmount
		   READ getHintsAmount
		   WRITE setHintsAmount
		   NOTIFY hintsAmountChanged
		   )
	Q_PROPERTY(bool flagDesignationLabels
		   READ getDesignationUsage
		   WRITE setDesignationUsage
		   NOTIFY designationUsageChanged
		   )
	// Colors
	Q_PROPERTY(Vec3f labelsColor
		   READ getLabelsColor
		   WRITE setLabelsColor
		   NOTIFY labelsColorChanged
		   )
	Q_PROPERTY(Vec3f circlesColor
		   READ getCirclesColor
		   WRITE setCirclesColor
		   NOTIFY circlesColorChanged
		   )
	Q_PROPERTY(Vec3f galaxiesColor
		   READ getGalaxyColor
		   WRITE setGalaxyColor
		   NOTIFY galaxiesColorChanged
		   )
	Q_PROPERTY(Vec3f activeGalaxiesColor
		   READ getActiveGalaxyColor
		   WRITE setActiveGalaxyColor
		   NOTIFY activeGalaxiesColorChanged
		   )
	Q_PROPERTY(Vec3f radioGalaxiesColor
		   READ getRadioGalaxyColor
		   WRITE setRadioGalaxyColor
		   NOTIFY radioGalaxiesColorChanged
		   )
	Q_PROPERTY(Vec3f interactingGalaxiesColor
		   READ getInteractingGalaxyColor
		   WRITE setInteractingGalaxyColor
		   NOTIFY interactingGalaxiesColorChanged
		   )
	Q_PROPERTY(Vec3f quasarsColor
		   READ getQuasarColor
		   WRITE setQuasarColor
		   NOTIFY quasarsColorChanged
		   )
	Q_PROPERTY(Vec3f possibleQuasarsColor
		   READ getPossibleQuasarColor
		   WRITE setPossibleQuasarColor
		   NOTIFY possibleQuasarsColorChanged
		   )
	Q_PROPERTY(Vec3f clustersColor
		   READ getClusterColor
		   WRITE setClusterColor
		   NOTIFY clustersColorChanged
		   )
	Q_PROPERTY(Vec3f openClustersColor
		   READ getOpenClusterColor
		   WRITE setOpenClusterColor
		   NOTIFY openClustersColorChanged
		   )
	Q_PROPERTY(Vec3f globularClustersColor
		   READ getGlobularClusterColor
		   WRITE setGlobularClusterColor
		   NOTIFY globularClustersColorChanged
		   )
	Q_PROPERTY(Vec3f stellarAssociationsColor
		   READ getStellarAssociationColor
		   WRITE setStellarAssociationColor
		   NOTIFY stellarAssociationsColorChanged
		   )
	Q_PROPERTY(Vec3f starCloudsColor
		   READ getStarCloudColor
		   WRITE setStarCloudColor
		   NOTIFY starCloudsColorChanged
		   )
	Q_PROPERTY(Vec3f starsColor
		   READ getStarColor
		   WRITE setStarColor
		   NOTIFY starsColorChanged
		   )
	Q_PROPERTY(Vec3f symbioticStarsColor
		   READ getSymbioticStarColor
		   WRITE setSymbioticStarColor
		   NOTIFY symbioticStarsColorChanged
		   )
	Q_PROPERTY(Vec3f emissionLineStarsColor
		   READ getEmissionLineStarColor
		   WRITE setEmissionLineStarColor
		   NOTIFY emissionLineStarsColorChanged
		   )
	Q_PROPERTY(Vec3f nebulaeColor
		   READ getNebulaColor
		   WRITE setNebulaColor
		   NOTIFY nebulaeColorChanged
		   )
	Q_PROPERTY(Vec3f planetaryNebulaeColor
		   READ getPlanetaryNebulaColor
		   WRITE setPlanetaryNebulaColor
		   NOTIFY planetaryNebulaeColorChanged
		   )
	Q_PROPERTY(Vec3f darkNebulaeColor
		   READ getDarkNebulaColor
		   WRITE setDarkNebulaColor
		   NOTIFY darkNebulaeColorChanged
		   )
	Q_PROPERTY(Vec3f reflectionNebulaeColor
		   READ getReflectionNebulaColor
		   WRITE setReflectionNebulaColor
		   NOTIFY reflectionNebulaeColorChanged
		   )
	Q_PROPERTY(Vec3f bipolarNebulaeColor
		   READ getBipolarNebulaColor
		   WRITE setBipolarNebulaColor
		   NOTIFY bipolarNebulaeColorChanged
		   )
	Q_PROPERTY(Vec3f emissionNebulaeColor
		   READ getEmissionNebulaColor
		   WRITE setEmissionNebulaColor
		   NOTIFY emissionNebulaeColorChanged
		   )
	Q_PROPERTY(Vec3f possiblePlanetaryNebulaeColor
		   READ getPossiblePlanetaryNebulaColor
		   WRITE setPossiblePlanetaryNebulaColor
		   NOTIFY possiblePlanetaryNebulaeColorChanged
		   )
	Q_PROPERTY(Vec3f protoplanetaryNebulaeColor
		   READ getProtoplanetaryNebulaColor
		   WRITE setProtoplanetaryNebulaColor
		   NOTIFY protoplanetaryNebulaeColorChanged
		   )
	Q_PROPERTY(Vec3f clusterWithNebulosityColor
		   READ getClusterWithNebulosityColor
		   WRITE setClusterWithNebulosityColor
		   NOTIFY clusterWithNebulosityColorChanged
		   )
	Q_PROPERTY(Vec3f hydrogenRegionsColor
		   READ getHydrogenRegionColor
		   WRITE setHydrogenRegionColor
		   NOTIFY hydrogenRegionsColorChanged
		   )
	Q_PROPERTY(Vec3f interstellarMatterColor
		   READ getInterstellarMatterColor
		   WRITE setInterstellarMatterColor
		   NOTIFY interstellarMatterColorChanged
		   )
	Q_PROPERTY(Vec3f emissionObjectsColor
		   READ getEmissionObjectColor
		   WRITE setEmissionObjectColor
		   NOTIFY emissionObjectsColorChanged
		   )
	Q_PROPERTY(Vec3f molecularCloudsColor
		   READ getMolecularCloudColor
		   WRITE setMolecularCloudColor
		   NOTIFY molecularCloudsColorChanged
		   )
	Q_PROPERTY(Vec3f blLacObjectsColor
		   READ getBlLacObjectColor
		   WRITE setBlLacObjectColor
		   NOTIFY blLacObjectsColorChanged
		   )
	Q_PROPERTY(Vec3f blazarsColor
		   READ getBlazarColor
		   WRITE setBlazarColor
		   NOTIFY blazarsColorChanged
		   )
	Q_PROPERTY(Vec3f youngStellarObjectsColor
		   READ getYoungStellarObjectColor
		   WRITE setYoungStellarObjectColor
		   NOTIFY youngStellarObjectsColorChanged
		   )
	Q_PROPERTY(Vec3f supernovaRemnantsColor
		   READ getSupernovaRemnantColor
		   WRITE setSupernovaRemnantColor
		   NOTIFY supernovaRemnantsColorChanged
		   )
	Q_PROPERTY(Vec3f supernovaCandidatesColor
		   READ getSupernovaCandidateColor
		   WRITE setSupernovaCandidateColor
		   NOTIFY supernovaCandidatesColorChanged
		   )
	Q_PROPERTY(Vec3f supernovaRemnantCandidatesColor
		   READ getSupernovaRemnantCandidateColor
		   WRITE setSupernovaRemnantCandidateColor
		   NOTIFY supernovaRemnantCandidatesColorChanged
		   )
	Q_PROPERTY(Vec3f galaxyClustersColor
		   READ getGalaxyClusterColor
		   WRITE setGalaxyClusterColor
		   NOTIFY galaxyClustersColorChanged
		   )

public:
	NebulaMgr();
	virtual ~NebulaMgr();

	///////////////////////////////////////////////////////////////////////////
	// Methods defined in the StelModule class
	//! Initialize the NebulaMgr object.
	//!  - Load the font into the Nebula class, which is used to draw Nebula labels.
	//!  - Load the texture used to draw nebula locations into the Nebula class (for
	//!     those with no individual texture).
	//!  - Load the pointer texture.
	//!  - Set flags values from ini parser which relate to nebula display.
	//!  - call updateI18n() to translate names.
	virtual void init();

	//! Draws all nebula objects.
	virtual void draw(StelCore* core);

	//! Update state which is time dependent.
	virtual void update(double deltaTime) {hintsFader.update((int)(deltaTime*1000)); flagShow.update((int)(deltaTime*1000));}

	//! Determines the order in which the various modules are drawn.
	virtual double getCallOrder(StelModuleActionName actionName) const;

	///////////////////////////////////////////////////////////////////////////
	// Methods defined in StelObjectManager class
	//! Used to get a vector of objects which are near to some position.
	//! @param v a vector representing the position in th sky around which to search for nebulae.
	//! @param limitFov the field of view around the position v in which to search for nebulae.
	//! @param core the StelCore to use for computations.
	//! @return an list containing the nebulae located inside the limitFov circle around position v.
	virtual QList<StelObjectP> searchAround(const Vec3d& v, double limitFov, const StelCore* core) const;

	//! Return the matching nebula object's pointer if exists or an "empty" StelObjectP.
	//! @param nameI18n The case in-sensistive nebula name or NGC M catalog name : format can
	//! be M31, M 31, NGC31, NGC 31
	virtual StelObjectP searchByNameI18n(const QString& nameI18n) const;

	//! Return the matching nebula if exists or Q_NULLPTR.
	//! @param name The case in-sensistive standard program name
	virtual StelObjectP searchByName(const QString& name) const;

	virtual StelObjectP searchByID(const QString &id) const { return searchByName(id); }

	//! Find and return the list of at most maxNbItem objects auto-completing the passed object English name.
	//! @param objPrefix the case insensitive first letters of the searched object
	//! @param maxNbItem the maximum number of returned object names
	//! @param useStartOfWords the autofill mode for returned objects names
	//! @return a list of matching object name by order of relevance, or an empty list if nothing match
	virtual QStringList listMatchingObjects(const QString& objPrefix, int maxNbItem=5, bool useStartOfWords=false, bool inEnglish=false) const;
	//! @note Loading deep-sky objects with the proper names only.
	virtual QStringList listAllObjects(bool inEnglish) const;
	virtual QStringList listAllObjectsByType(const QString& objType, bool inEnglish) const;
	virtual QString getName() const { return "Deep-sky objects"; }
	virtual QString getStelObjectType() const { return Nebula::NEBULA_TYPE; }

	//! Compute the maximum magntiude for which hints will be displayed.
	float computeMaxMagHint(const class StelSkyDrawer* skyDrawer) const;

	//! Get designation for latest selected DSO with priority
	//! @note using for bookmarks feature as example
	//! @return a designation
	QString getLatestSelectedDSODesignation();

	//! Get the list of all deep-sky objects.
	const QVector<NebulaP>& getAllDeepSkyObjects() const { return dsoArray; }

	//! Get the list of deep-sky objects by type.
	QList<NebulaP> getDeepSkyObjectsByType(const QString& objType);

	///////////////////////////////////////////////////////////////////////////
	// Properties setters and getters
public slots:
	void setCatalogFilters(Nebula::CatalogGroup cflags);
	Nebula::CatalogGroup getCatalogFilters() const { return Nebula::catalogFilters; }

	void setTypeFilters(Nebula::TypeGroup tflags);
	Nebula::TypeGroup getTypeFilters() const { return Nebula::typeFilters; }

	//! Set the default color used to draw the nebula symbols (default circles, etc).
	//! @param c The color of the nebula symbols
	//! @code
	//! // example of usage in scripts
	//! NebulaMgr.setCirclesColor(Vec3f(0.6,0.8,0.0));
	//! @endcode
	void setCirclesColor(const Vec3f& c);
	//! Get current value of the nebula circle color.
	const Vec3f getCirclesColor(void) const;

	//! Set the color used to draw the galaxy symbols (ellipses).
	//! @param c The color of the galaxy symbols
	//! @code
	//! // example of usage in scripts
	//! NebulaMgr.setGalaxyColor(Vec3f(1.0,0.0,0.0));
	//! @endcode
	void setGalaxyColor(const Vec3f& c);
	//! Get current value of the galaxy symbol color.
	const Vec3f getGalaxyColor(void) const;

	//! Set the color used to draw the active galaxy symbols (ellipses).
	//! @param c The color of the active galaxy symbols
	//! @code
	//! // example of usage in scripts
	//! NebulaMgr.setActiveGalaxyColor(Vec3f(1.0,0.0,0.0));
	//! @endcode
	void setActiveGalaxyColor(const Vec3f& c);
	//! Get current value of the active galaxy symbol color.
	const Vec3f getActiveGalaxyColor(void) const;

	//! Set the color used to draw the interacting galaxy symbols (ellipses).
	//! @param c The color of the interacting galaxy symbols
	//! @code
	//! // example of usage in scripts
	//! NebulaMgr.setInteractingGalaxyColor(Vec3f(1.0,0.0,0.0));
	//! @endcode
	void setInteractingGalaxyColor(const Vec3f& c);
	//! Get current value of the interacting galaxy symbol color.
	const Vec3f getInteractingGalaxyColor(void) const;

	//! Set the color used to draw the radio galaxy symbols (ellipses).
	//! @param c The color of the radio galaxy symbols
	//! @code
	//! // example of usage in scripts
	//! NebulaMgr.setRadioGalaxyColor(Vec3f(1.0,0.0,0.0));
	//! @endcode
	void setRadioGalaxyColor(const Vec3f& c);
	//! Get current value of the radio galaxy symbol color.
	const Vec3f getRadioGalaxyColor(void) const;

	//! Set the color used to draw the quasars symbols (ellipses).
	//! @param c The color of the quasars symbols
	//! @code
	//! // example of usage in scripts
	//! NebulaMgr.setQuasarColor(Vec3f(1.0,0.0,0.0));
	//! @endcode
	void setQuasarColor(const Vec3f& c);
	//! Get current value of the quasar symbol color.
	const Vec3f getQuasarColor(void) const;

	//! Set the color used to draw the bright nebula symbols (emission nebula boxes, planetary nebulae circles).
	//! @param c The color of the nebula symbols
	//! @code
	//! // example of usage in scripts
	//! NebulaMgr.setBrightNebulaColor(Vec3f(0.0,1.0,0.0));
	//! @endcode
	//! @deprecated
	void setBrightNebulaColor(const Vec3f& c);
	//! Get current value of the nebula circle color.
	//! @deprecated
	const Vec3f getBrightNebulaColor(void) const;

	//! Set the color used to draw the bright nebula symbols (emission nebula boxes, planetary nebulae circles).
	//! @param c The color of the nebula symbols
	//! @code
	//! // example of usage in scripts
	//! NebulaMgr.setNebulaColor(Vec3f(0.0,1.0,0.0));
	//! @endcode
	void setNebulaColor(const Vec3f& c);
	//! Get current value of the nebula circle color.
	const Vec3f getNebulaColor(void) const;

	//! Set the color used to draw the planetary nebulae symbols.
	//! @param c The color of the planetary nebulae symbols
	//! @code
	//! // example of usage in scripts
	//! NebulaMgr.setPlanetaryNebulaColor(Vec3f(0.0,1.0,0.0));
	//! @endcode
	void setPlanetaryNebulaColor(const Vec3f& c);
	//! Get current value of the planetary nebula circle color.
	const Vec3f getPlanetaryNebulaColor(void) const;

	//! Set the color used to draw the reflection nebulae symbols.
	//! @param c The color of the reflection nebulae symbols
	//! @code
	//! // example of usage in scripts
	//! NebulaMgr.setReflectionNebulaColor(Vec3f(0.0,1.0,0.0));
	//! @endcode
	void setReflectionNebulaColor(const Vec3f& c);
	//! Get current value of the reflection nebula circle color.
	const Vec3f getReflectionNebulaColor(void) const;

	//! Set the color used to draw the bipolar nebulae symbols.
	//! @param c The color of the bipolar nebulae symbols
	//! @code
	//! // example of usage in scripts
	//! NebulaMgr.setBipolarNebulaColor(Vec3f(0.0,1.0,0.0));
	//! @endcode
	void setBipolarNebulaColor(const Vec3f& c);
	//! Get current value of the bipolar nebula circle color.
	const Vec3f getBipolarNebulaColor(void) const;

	//! Set the color used to draw the emission nebulae symbols.
	//! @param c The color of the emission nebulae symbols
	//! @code
	//! // example of usage in scripts
	//! NebulaMgr.setEmissionNebulaColor(Vec3f(0.0,1.0,0.0));
	//! @endcode
	void setEmissionNebulaColor(const Vec3f& c);
	//! Get current value of the emission nebula circle color.
	const Vec3f getEmissionNebulaColor(void) const;

	//! Set the color used to draw the ionized hydrogen region symbols.
	//! @param c The color of the ionized hydrogen region symbols
	//! @code
	//! // example of usage in scripts
	//! NebulaMgr.setHydrogenRegionColor(Vec3f(0.0,1.0,0.0));
	//! @endcode
	void setHydrogenRegionColor(const Vec3f& c);
	//! Get current value of the hydrogen region symbol color.
	const Vec3f getHydrogenRegionColor(void) const;

	//! Set the color used to draw the supernova remnant symbols.
	//! @param c The color of the supernova remnant symbols
	//! @code
	//! // example of usage in scripts
	//! NebulaMgr.setSupernovaRemnantColor(Vec3f(0.0,1.0,0.0));
	//! @endcode
	void setSupernovaRemnantColor(const Vec3f& c);
	//! Get current value of the supernova remnant symbol color.
	const Vec3f getSupernovaRemnantColor(void) const;

	//! Set the color used to draw the supernova candidate symbols.
	//! @param c The color of the supernova candidate symbols
	//! @code
	//! // example of usage in scripts
	//! NebulaMgr.setSupernovaCandidateColor(Vec3f(0.0,1.0,0.0));
	//! @endcode
	void setSupernovaCandidateColor(const Vec3f& c);
	//! Get current value of the supernova candidate symbol color.
	const Vec3f getSupernovaCandidateColor(void) const;


	//! Set the color used to draw the supernova remnant candidate symbols.
	//! @param c The color of the supernova remnant candidate symbols
	//! @code
	//! // example of usage in scripts
	//! NebulaMgr.setSupernovaRemnantCandidateColor(Vec3f(0.0,1.0,0.0));
	//! @endcode
	void setSupernovaRemnantCandidateColor(const Vec3f& c);
	//! Get current value of the supernova remnant candidate symbol color.
	const Vec3f getSupernovaRemnantCandidateColor(void) const;

	//! Set the color used to draw the interstellar matter symbols.
	//! @param c The color of the interstellar matter symbols
	//! @code
	//! // example of usage in scripts
	//! NebulaMgr.setInterstellarMatterColor(Vec3f(0.0,1.0,0.0));
	//! @endcode
	void setInterstellarMatterColor(const Vec3f& c);
	//! Get current value of the interstellar matter symbol color.
	const Vec3f getInterstellarMatterColor(void) const;

	//! Set the color used to draw the dark nebula symbols (gray boxes).
	//! @param c The color of the dark nebula symbols
	//! @code
	//! // example of usage in scripts
	//! NebulaMgr.setDarkNebulaColor(Vec3f(0.2,0.2,0.2));
	//! @endcode
	void setDarkNebulaColor(const Vec3f& c);
	//! Get current value of the dark nebula color.
	const Vec3f getDarkNebulaColor(void) const;

	//! Set the color used to draw the cluster associated with nebulosity symbols.
	//! @param c The color of the cluster associated with nebulosity symbols
	//! @code
	//! // example of usage in scripts
	//! NebulaMgr.setClusterWithNebulosityColor(Vec3f(0.2,0.2,0.2));
	//! @endcode
	void setClusterWithNebulosityColor(const Vec3f& c);
	//! Get current value of the cluster associated with nebulosity color.
	const Vec3f getClusterWithNebulosityColor(void) const;

	//! Set the color used to draw the star cluster symbols (Open/Globular).
	//! @param c The color of the cluster symbols
	//! @code
	//! // example of usage in scripts
	//! NebulaMgr.setClusterColor(Vec3f(1.0,1.0,0.0));
	//! @endcode
	void setClusterColor(const Vec3f& c);
	//! Get current value of the star cluster symbol color.
	const Vec3f getClusterColor(void) const;

	//! Set the color used to draw the open star cluster symbols.
	//! @param c The color of the open star cluster symbols
	//! @code
	//! // example of usage in scripts
	//! NebulaMgr.setOpenClusterColor(Vec3f(1.0,1.0,0.0));
	//! @endcode
	void setOpenClusterColor(const Vec3f& c);
	//! Get current value of the open star cluster symbol color.
	const Vec3f getOpenClusterColor(void) const;

	//! Set the color used to draw the globular star cluster symbols.
	//! @param c The color of the globular star cluster symbols
	//! @code
	//! // example of usage in scripts
	//! NebulaMgr.setGlobularClusterColor(Vec3f(1.0,1.0,0.0));
	//! @endcode
	void setGlobularClusterColor(const Vec3f& c);
	//! Get current value of the globular star cluster symbol color.
	const Vec3f getGlobularClusterColor(void) const;

	//! Set the color used to draw the stellar associations symbols.
	//! @param c The color of the stellar associations symbols
	//! @code
	//! // example of usage in scripts
	//! NebulaMgr.setStellarAssociationColor(Vec3f(1.0,1.0,0.0));
	//! @endcode
	void setStellarAssociationColor(const Vec3f& c);
	//! Get current value of the stellar association symbol color.
	const Vec3f getStellarAssociationColor(void) const;

	//! Set the color used to draw the star clouds symbols.
	//! @param c The color of the star clouds symbols
	//! @code
	//! // example of usage in scripts
	//! NebulaMgr.setStarCloudColor(Vec3f(1.0,1.0,0.0));
	//! @endcode
	void setStarCloudColor(const Vec3f& c);
	//! Get current value of the star cloud symbol color.
	const Vec3f getStarCloudColor(void) const;

	//! Set the color used to draw the emission objects symbols.
	//! @param c The color of the emission objects symbols
	//! @code
	//! // example of usage in scripts
	//! NebulaMgr.setEmissionObjectColor(Vec3f(1.0,1.0,0.0));
	//! @endcode
	void setEmissionObjectColor(const Vec3f& c);
	//! Get current value of the emission object symbol color.
	const Vec3f getEmissionObjectColor(void) const;

	//! Set the color used to draw the BL Lac objects symbols.
	//! @param c The color of the BL Lac objects symbols
	//! @code
	//! // example of usage in scripts
	//! NebulaMgr.setBlLacObjectColor(Vec3f(1.0,1.0,0.0));
	//! @endcode
	void setBlLacObjectColor(const Vec3f& c);
	//! Get current value of the BL Lac object symbol color.
	const Vec3f getBlLacObjectColor(void) const;

	//! Set the color used to draw the blazars symbols.
	//! @param c The color of the blazars symbols
	//! @code
	//! // example of usage in scripts
	//! NebulaMgr.setBlazarColor(Vec3f(1.0,1.0,0.0));
	//! @endcode
	void setBlazarColor(const Vec3f& c);
	//! Get current value of the blazar symbol color.
	const Vec3f getBlazarColor(void) const;

	//! Set the color used to draw the molecular clouds symbols.
	//! @param c The color of the molecular clouds symbols
	//! @code
	//! // example of usage in scripts
	//! NebulaMgr.setMolecularCloudColor(Vec3f(1.0,1.0,0.0));
	//! @endcode
	void setMolecularCloudColor(const Vec3f& c);
	//! Get current value of the molecular cloud symbol color.
	const Vec3f getMolecularCloudColor(void) const;

	//! Set the color used to draw the young stellar objects symbols.
	//! @param c The color of the young stellar objects symbols
	//! @code
	//! // example of usage in scripts
	//! NebulaMgr.setYoungStellarObjectColor(Vec3f(1.0,1.0,0.0));
	//! @endcode
	void setYoungStellarObjectColor(const Vec3f& c);
	//! Get current value of the young stellar object symbol color.
	const Vec3f getYoungStellarObjectColor(void) const;

	//! Set the color used to draw the possible quasars symbols.
	//! @param c The color of the possible quasars symbols
	//! @code
	//! // example of usage in scripts
	//! NebulaMgr.setPossibleQuasarColor(Vec3f(1.0,1.0,0.0));
	//! @endcode
	void setPossibleQuasarColor(const Vec3f& c);
	//! Get current value of the possible quasar symbol color.
	const Vec3f getPossibleQuasarColor(void) const;

	//! Set the color used to draw the possible planetary nebulae symbols.
	//! @param c The color of the possible planetary nebulae symbols
	//! @code
	//! // example of usage in scripts
	//! NebulaMgr.setPossiblePlanetaryNebulaColor(Vec3f(1.0,1.0,0.0));
	//! @endcode
	void setPossiblePlanetaryNebulaColor(const Vec3f& c);
	//! Get current value of the possible planetary nebula symbol color.
	const Vec3f getPossiblePlanetaryNebulaColor(void) const;

	//! Set the color used to draw the protoplanetary nebulae symbols.
	//! @param c The color of the protoplanetary nebulae symbols
	//! @code
	//! // example of usage in scripts
	//! NebulaMgr.setProtoplanetaryNebulaColor(Vec3f(1.0,1.0,0.0));
	//! @endcode
	void setProtoplanetaryNebulaColor(const Vec3f& c);
	//! Get current value of the protoplanetary nebula symbol color.
	const Vec3f getProtoplanetaryNebulaColor(void) const;

	//! Set the color used to draw the stars symbols.
	//! @param c The color of the stars symbols
	//! @code
	//! // example of usage in scripts
	//! NebulaMgr.setStarColor(Vec3f(1.0,1.0,0.0));
	//! @endcode
	void setStarColor(const Vec3f& c);
	//! Get current value of the star symbol color.
	const Vec3f getStarColor(void) const;

	//! Set the color used to draw the symbiotic stars symbols.
	//! @param c The color of the symbiotic stars symbols
	//! @code
	//! // example of usage in scripts
	//! NebulaMgr.setSymbioticStarColor(Vec3f(1.0,1.0,0.0));
	//! @endcode
	void setSymbioticStarColor(const Vec3f& c);
	//! Get current value of the symbiotic star symbol color.
	const Vec3f getSymbioticStarColor(void) const;

	//! Set the color used to draw the emission-line stars symbols.
	//! @param c The color of the emission-line stars symbols
	//! @code
	//! // example of usage in scripts
	//! NebulaMgr.setEmissionLineStarColor(Vec3f(1.0,1.0,0.0));
	//! @endcode
	void setEmissionLineStarColor(const Vec3f& c);
	//! Get current value of the emission-line star symbol color.
	const Vec3f getEmissionLineStarColor(void) const;

	//! Set the color used to draw the cluster of galaxies symbols.
	//! @param c The color of the cluster of galaxies symbols
	//! @code
	//! // example of usage in scripts
	//! NebulaMgr.setGalaxyClusterColor(Vec3f(1.0,1.0,0.0));
	//! @endcode
	void setGalaxyClusterColor(const Vec3f& c);
	//! Get current value of the cluster of galaxies symbol color.
	const Vec3f getGalaxyClusterColor(void) const;

	//! Set how long it takes for nebula hints to fade in and out when turned on and off.
	//! @param duration given in seconds
	void setHintsFadeDuration(float duration) {hintsFader.setDuration((int) (duration * 1000.f));}

	//! Set flag for displaying Nebulae Hints.
	void setFlagHints(bool b) { if (hintsFader!=b) { hintsFader=b; emit flagHintsDisplayedChanged(b);}}
	//! Get flag for displaying Nebulae Hints.
	bool getFlagHints(void) const {return hintsFader;}

	//! Set whether hints (symbols) should be scaled according to nebula size.
	void setHintsProportional(const bool proportional);
	//! Get whether hints (symbols) are scaled according to nebula size.
	bool getHintsProportional(void) const;

	//! Set flag for usage outlines for big DSO instead their hints.
	void setFlagOutlines(const bool flag);
	//! Get flag for usage outlines for big DSO instead their hints.
	bool getFlagOutlines(void) const;

	//! Set flag for usage designations of DSO for their labels instead common names.
	void setDesignationUsage(const bool flag);
	//! Get flag for usage designations of DSO for their labels instead common names.
	bool getDesignationUsage(void) const;

	//! Set whether hints (symbols) should be visible according to surface brightness value.
	void setFlagSurfaceBrightnessUsage(const bool usage) {if(usage!=Nebula::surfaceBrightnessUsage){ Nebula::surfaceBrightnessUsage=usage; emit flagSurfaceBrightnessUsageChanged(usage);}}
	//! Get whether hints (symbols) are visible according to surface brightness value.
	bool getFlagSurfaceBrightnessUsage(void) const { return Nebula::surfaceBrightnessUsage; }

	//! Set flag for usage of measure unit mag/arcsec^2 to surface brightness value.
	void setFlagSurfaceBrightnessArcsecUsage(const bool usage) { Nebula::flagUseArcsecSurfaceBrightness=usage; }
	//! Get flag for usage of measure unit mag/arcsec^2 to surface brightness value.
	bool getFlagSurfaceBrightnessArcsecUsage(void) const { return Nebula::flagUseArcsecSurfaceBrightness; }

<<<<<<< HEAD
=======
	//! Set flag for usage of short notation for measure unit to surface brightness value.
	void setFlagSurfaceBrightnessShortNotationUsage(const bool usage) { Nebula::flagUseShortNotationSurfaceBrightness=usage; }
	//! Get flag for usage of short notation for measure unit to surface brightness value.
	bool getFlagSurfaceBrightnessShortNotationUsage(void) const { return Nebula::flagUseShortNotationSurfaceBrightness; }

>>>>>>> c5e0c720
	//! Set flag used to turn on and off Nebula rendering.
	void setFlagShow(bool b) { flagShow = b; }
	//! Get value of flag used to turn on and off Nebula rendering.
	bool getFlagShow(void) const { return flagShow; }

	//! Set flag used to turn on and off DSO type filtering.
	void setFlagUseTypeFilters(bool b) { if (Nebula::flagUseTypeFilters!=b) { Nebula::flagUseTypeFilters=b; emit flagUseTypeFiltersChanged(b);}}
	//! Get value of flag used to turn on and off DSO type filtering.
	bool getFlagUseTypeFilters(void) const { return Nebula::flagUseTypeFilters; }

	//! Set the color used to draw nebula labels.
	//! @param c The color of the nebula labels
	//! @code
	//! // example of usage in scripts
	//! NebulaMgr.setLabelsColor(Vec3f(1.0,0.0,0.0));
	//! @endcode
	void setLabelsColor(const Vec3f& c);
	//! Get current value of the nebula label color.
	const Vec3f getLabelsColor(void) const;

	//! Set the amount of nebulae labels. The real amount is also proportional with FOV.
	//! The limit is set in function of the nebulae magnitude
	//! @param a the amount between 0 and 10. 0 is no labels, 10 is maximum of labels
	void setLabelsAmount(double a) {if(a!=labelsAmount){labelsAmount=a; emit labelsAmountChanged(a);}}
	//! Get the amount of nebulae labels. The real amount is also proportional with FOV.
	//! @return the amount between 0 and 10. 0 is no labels, 10 is maximum of labels
	double getLabelsAmount(void) const {return labelsAmount;}

	//! Set the amount of nebulae hints. The real amount is also proportional with FOV.
	//! The limit is set in function of the nebulae magnitude
	//! @param f the amount between 0 and 10. 0 is no hints, 10 is maximum of hints
	void setHintsAmount(double f) {if(hintsAmount!=f){hintsAmount = f; emit hintsAmountChanged(f);}}
	//! Get the amount of nebulae labels. The real amount is also proportional with FOV.
	//! @return the amount between 0 and 10. 0 is no hints, 10 is maximum of hints
	double getHintsAmount(void) const {return hintsAmount;}

signals:
	//! Emitted when hints are toggled.
	void flagHintsDisplayedChanged(bool b);
	//! Emitted when filter types are changed.
	void flagUseTypeFiltersChanged(bool b);
	//! Emitted when the catalog filter is changed
	void catalogFiltersChanged(Nebula::CatalogGroup flags);
	//! Emitted when the type filter is changed
	void typeFiltersChanged(Nebula::TypeGroup flags);
	void hintsProportionalChanged(bool b);
	void flagOutlinesDisplayedChanged(bool b);
	void designationUsageChanged(bool b);
	void flagSurfaceBrightnessUsageChanged(bool b);
	void flagSurfaceBrightnessArcsecUsageChanged(bool b);
<<<<<<< HEAD
=======
	void flagSurfaceBrightnessShortNotationUsageChanged(bool b);
>>>>>>> c5e0c720
	void labelsAmountChanged(double a);
	void hintsAmountChanged(double f);

	void labelsColorChanged(const Vec3f & color) const;
	void circlesColorChanged(const Vec3f & color) const;
	void galaxiesColorChanged(const Vec3f & color) const;
	void activeGalaxiesColorChanged(const Vec3f & color) const;
	void radioGalaxiesColorChanged(const Vec3f & color) const;
	void interactingGalaxiesColorChanged(const Vec3f & color) const;
	void quasarsColorChanged(const Vec3f & color) const;
	void possibleQuasarsColorChanged(const Vec3f & color) const;
	void clustersColorChanged(const Vec3f & color) const;
	void openClustersColorChanged(const Vec3f & color) const;
	void globularClustersColorChanged(const Vec3f & color) const;
	void stellarAssociationsColorChanged(const Vec3f & color) const;
	void starCloudsColorChanged(const Vec3f & color) const;
	void starsColorChanged(const Vec3f & color) const;
	void symbioticStarsColorChanged(const Vec3f & color) const;
	void emissionLineStarsColorChanged(const Vec3f & color) const;
	void nebulaeColorChanged(const Vec3f & color) const;
	void planetaryNebulaeColorChanged(const Vec3f & color) const;
	void darkNebulaeColorChanged(const Vec3f & color) const;
	void reflectionNebulaeColorChanged(const Vec3f & color) const;
	void bipolarNebulaeColorChanged(const Vec3f & color) const;
	void emissionNebulaeColorChanged(const Vec3f & color) const;
	void possiblePlanetaryNebulaeColorChanged(const Vec3f & color) const;
	void protoplanetaryNebulaeColorChanged(const Vec3f & color) const;
	void clusterWithNebulosityColorChanged(const Vec3f & color) const;
	void hydrogenRegionsColorChanged(const Vec3f & color) const;
	void interstellarMatterColorChanged(const Vec3f & color) const;
	void emissionObjectsColorChanged(const Vec3f & color) const;
	void molecularCloudsColorChanged(const Vec3f & color) const;
	void blLacObjectsColorChanged(const Vec3f & color) const;
	void blazarsColorChanged(const Vec3f & color) const;
	void youngStellarObjectsColorChanged(const Vec3f & color) const;
	void supernovaRemnantsColorChanged(const Vec3f & color) const;
	void supernovaCandidatesColorChanged(const Vec3f & color) const;
	void supernovaRemnantCandidatesColorChanged(const Vec3f & color) const;
	void galaxyClustersColorChanged(const Vec3f & color) const;

private slots:
	//! Update i18 names from English names according to passed translator.
	//! The translation is done using gettext with translated strings defined
	//! in translations.h
	void updateI18n();
	
	//! Called when the sky culture is updated.
	//! Loads native names of deep-sky objects for a given sky culture.
	//! @param skyCultureDir the name of the directory containing the sky culture to use.
	void updateSkyCulture(const QString& skyCultureDir);

	//! Called when the filter of DSO is updated.
	//! Loads native names of deep-sky objects for a current sky culture.
	void updateDSONames();

private:

	//! Search for a nebula object by name. e.g. M83, NGC 1123, IC 1234.
	NebulaP search(const QString& name);

	//! Search the Nebulae by position
	NebulaP search(const Vec3d& pos);

	//! Load a set of nebula images.
	//! Each sub-directory of the INSTALLDIR/nebulae directory contains a set of
	//! nebula textures.  The sub-directory is the setName.  Each set has its
	//! own nebula_textures.fab file and corresponding image files.
	//! This function loads a set of textures.
	//! @param setName a string which corresponds to the directory where the set resides
	void loadNebulaSet(const QString& setName);

	//! Draw a nice animated pointer around the object
	void drawPointer(const StelCore* core, StelPainter& sPainter);

	NebulaP searchDSO(unsigned int DSO);
	NebulaP searchM(unsigned int M);
	NebulaP searchNGC(unsigned int NGC);
	NebulaP searchIC(unsigned int IC);
	NebulaP searchC(unsigned int C);
	NebulaP searchB(unsigned int B);
	NebulaP searchSh2(unsigned int Sh2);
	NebulaP searchVdB(unsigned int VdB);
	NebulaP searchRCW(unsigned int RCW);
	NebulaP searchLDN(unsigned int LDN);
	NebulaP searchLBN(unsigned int LBN);
	NebulaP searchCr(unsigned int Cr);
	NebulaP searchMel(unsigned int Mel);
	NebulaP searchPGC(unsigned int PGC);
	NebulaP searchUGC(unsigned int UGC);
	NebulaP searchCed(QString Ced);	
	NebulaP searchArp(unsigned int Arp);
	NebulaP searchVV(unsigned int VV);
	NebulaP searchPK(QString PK);
<<<<<<< HEAD
=======
	NebulaP searchPNG(QString PNG);
	NebulaP searchSNRG(QString SNRG);
	NebulaP searchACO(QString ACO);
>>>>>>> c5e0c720

	// Load catalog of DSO
	bool loadDSOCatalog(const QString& filename);
	void convertDSOCatalog(const QString& in, const QString& out, bool decimal);
	// Load proper names for DSO
	bool loadDSONames(const QString& filename);
	// Load outlines for DSO
	bool loadDSOOutlines(const QString& filename);

	QVector<NebulaP> dsoArray;		// The DSO list
	QHash<unsigned int, NebulaP> dsoIndex;

	LinearFader hintsFader;
	LinearFader flagShow;

	//! The internal grid for fast positional lookup
	StelSphericalIndex nebGrid;

	//! The amount of hints (between 0 and 10)
	double hintsAmount;
	//! The amount of labels (between 0 and 10)
	double labelsAmount;

	//! The selection pointer texture
	StelTextureSP texPointer;
	
	QFont nebulaFont;      // Font used for names printing

	// For DSO convertor
	bool flagConverter;
	bool flagDecimalCoordinates;

	bool flagReloading;
};

#endif // _NEBULAMGR_HPP_<|MERGE_RESOLUTION|>--- conflicted
+++ resolved
@@ -88,14 +88,11 @@
 		   WRITE setFlagSurfaceBrightnessArcsecUsage
 		   NOTIFY flagSurfaceBrightnessArcsecUsageChanged
 		   )
-<<<<<<< HEAD
-=======
 	Q_PROPERTY(bool flagSurfaceBrightnessShortNotationUsage
 		   READ getFlagSurfaceBrightnessShortNotationUsage
 		   WRITE setFlagSurfaceBrightnessShortNotationUsage
 		   NOTIFY flagSurfaceBrightnessShortNotationUsageChanged
 		   )
->>>>>>> c5e0c720
 	Q_PROPERTY(double labelsAmount
 		   READ getLabelsAmount
 		   WRITE setLabelsAmount
@@ -769,14 +766,11 @@
 	//! Get flag for usage of measure unit mag/arcsec^2 to surface brightness value.
 	bool getFlagSurfaceBrightnessArcsecUsage(void) const { return Nebula::flagUseArcsecSurfaceBrightness; }
 
-<<<<<<< HEAD
-=======
 	//! Set flag for usage of short notation for measure unit to surface brightness value.
 	void setFlagSurfaceBrightnessShortNotationUsage(const bool usage) { Nebula::flagUseShortNotationSurfaceBrightness=usage; }
 	//! Get flag for usage of short notation for measure unit to surface brightness value.
 	bool getFlagSurfaceBrightnessShortNotationUsage(void) const { return Nebula::flagUseShortNotationSurfaceBrightness; }
 
->>>>>>> c5e0c720
 	//! Set flag used to turn on and off Nebula rendering.
 	void setFlagShow(bool b) { flagShow = b; }
 	//! Get value of flag used to turn on and off Nebula rendering.
@@ -827,10 +821,7 @@
 	void designationUsageChanged(bool b);
 	void flagSurfaceBrightnessUsageChanged(bool b);
 	void flagSurfaceBrightnessArcsecUsageChanged(bool b);
-<<<<<<< HEAD
-=======
 	void flagSurfaceBrightnessShortNotationUsageChanged(bool b);
->>>>>>> c5e0c720
 	void labelsAmountChanged(double a);
 	void hintsAmountChanged(double f);
 
@@ -882,10 +873,6 @@
 	//! @param skyCultureDir the name of the directory containing the sky culture to use.
 	void updateSkyCulture(const QString& skyCultureDir);
 
-	//! Called when the filter of DSO is updated.
-	//! Loads native names of deep-sky objects for a current sky culture.
-	void updateDSONames();
-
 private:
 
 	//! Search for a nebula object by name. e.g. M83, NGC 1123, IC 1234.
@@ -924,12 +911,9 @@
 	NebulaP searchArp(unsigned int Arp);
 	NebulaP searchVV(unsigned int VV);
 	NebulaP searchPK(QString PK);
-<<<<<<< HEAD
-=======
 	NebulaP searchPNG(QString PNG);
 	NebulaP searchSNRG(QString SNRG);
 	NebulaP searchACO(QString ACO);
->>>>>>> c5e0c720
 
 	// Load catalog of DSO
 	bool loadDSOCatalog(const QString& filename);
@@ -961,8 +945,6 @@
 	// For DSO convertor
 	bool flagConverter;
 	bool flagDecimalCoordinates;
-
-	bool flagReloading;
 };
 
 #endif // _NEBULAMGR_HPP_