[info]
name = Indian Vedic
author = Tanmoy Saha, groups.google.com/forum/#!forum/sanskrit-programmers
<<<<<<< HEAD
boundaries = 
=======
>>>>>>> 0f998890
descriptionSource = <|MERGE_RESOLUTION|>--- conflicted
+++ resolved
@@ -1,8 +1,4 @@
 [info]
 name = Indian Vedic
 author = Tanmoy Saha, groups.google.com/forum/#!forum/sanskrit-programmers
-<<<<<<< HEAD
-boundaries = 
-=======
->>>>>>> 0f998890
 descriptionSource = 