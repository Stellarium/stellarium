--- conflicted
+++ resolved
@@ -72,11 +72,7 @@
 		return drawPointSource(projector, v, rcMag, colorTable[bV], checkInScreen);
 	}
 
-<<<<<<< HEAD
-	bool drawPointSource(StelProjectorP projector, const Vec3d& v, const float rcMag[2], const Vec3f& color, bool checkInScreen=false);
-=======
-	bool drawPointSource(StelPainter* sPainter, const Vec3d& v, const float rcMag[2], const Vec3f& bcolor, bool checkInScreen=false);
->>>>>>> cc88a929
+	bool drawPointSource(StelProjectorP projector, const Vec3d& v, const float rcMag[2], const Vec3f& bcolor, bool checkInScreen=false);
 
 	//! Terminate drawing of a 3D model, draw the halo
 	//! @param projector Projector to use for this drawing operation
