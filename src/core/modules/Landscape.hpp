<<<<<<< HEAD
/*
 * Stellarium
 * Copyright (C) 2003 Fabien Chereau
 *
 * This program is free software; you can redistribute it and/or
 * modify it under the terms of the GNU General Public License
 * as published by the Free Software Foundation; either version 2
 * of the License, or (at your option) any later version.
 *
 * This program is distributed in the hope that it will be useful,
 * but WITHOUT ANY WARRANTY; without even the implied warranty of
 * MERCHANTABILITY or FITNESS FOR A PARTICULAR PURPOSE.  See the
 * GNU General Public License for more details.
 *
 * You should have received a copy of the GNU General Public License
 * along with this program; if not, write to the Free Software
 * Foundation, Inc., 51 Franklin Street, Suite 500, Boston, MA  02110-1335, USA.
 */

#ifndef _LANDSCAPE_HPP_
#define _LANDSCAPE_HPP_

#include "VecMath.hpp"
#include "StelToneReproducer.hpp"
#include "StelProjector.hpp"

#include "StelFader.hpp"
#include "StelUtils.hpp"
#include "StelTextureTypes.hpp"
#include "StelLocation.hpp"

#include <QMap>
#include <QImage>

class QSettings;
class StelLocation;
class StelCore;
class StelPainter;

//! @class Landscape
//! Store and manages the displaying of the Landscape.
//! Don't use this class directly, use the LandscapeMgr.
//! A landscape's most important element is a photo panorama.
//! Optional components include:
//!  - A fog texture that is displayed with the Fog [F] command (displayed only if atmosphere is on!).
//!  - A location. It is possible to auto-move to the location when loading.
//!  - Atmospheric conditions: temperature/pressure/extinction coefficients.
//!  - Light pollution information (Bortle index)
//!  - A night texture that gets blended over the dimmed daylight panorama. (All landscapes except Polygonal.)
//!  - A polygonal horizon line (required for PolygonalLandscape). If present, defines a measured horizon line, which can be plotted or queried for rise/set predictions.
//!  - You can set a minimum brightness level to prevent too dark landscape. There is
//!    a global activation setting (config.ini[landscape]flag_minimal_brightness),
//!    a global value (config.ini[landscape]minimal_brightness),
//!    and, if config.ini[landscape]flag_landscape_sets_minimal_brightness=true,
//!    optional individual values given in landscape.ini[landscape]minimal_brightness are used.
//!
//! We discern:
//!   @param LandscapeId: The directory name of the landscape.
//!   @param name: The landscape name as specified in the LandscapeIni (may contain spaces, UTF8, ...)
class Landscape
{
public:
	Landscape(float _radius = 2.f);
	virtual ~Landscape();
	//! Load landscape.
	//! @param landscapeIni A reference to an existing QSettings object which describes the landscape
	//! @param landscapeId The name of the directory for the landscape files (e.g. "ocean")
	virtual void load(const QSettings& landscapeIni, const QString& landscapeId) = 0;
	virtual void draw(StelCore* core) = 0;
	void update(double deltaTime)
	{
		landFader.update((int)(deltaTime*1000));
		fogFader.update((int)(deltaTime*1000));
		illumFader.update((int)(deltaTime*1000));
	}

	//! Set the brightness of the landscape plus brightness of optional add-on night lightscape.
	//! This is called in each draw().
	void setBrightness(const float b, const float pollutionBrightness=0.0f) {landscapeBrightness = b; lightScapeBrightness=pollutionBrightness; }

	//! Set whether landscape is displayed (does not concern fog)
	void setFlagShow(const bool b) {landFader=b;}
	//! Get whether landscape is displayed (does not concern fog)
	bool getFlagShow() const {return (bool)landFader;}
	//! Set whether fog is displayed
	void setFlagShowFog(const bool b) {fogFader=b;}
	//! Get whether fog is displayed
	bool getFlagShowFog() const {return (bool)fogFader;}
	//! Set whether illumination is displayed
	void setFlagShowIllumination(const bool b) {illumFader=b;}
	//! Get whether illumination is displayed
	bool getFlagShowIllumination() const {return (bool)illumFader;}
	//! Get landscape name
	QString getName() const {return name;}
	//! Get landscape author name
	QString getAuthorName() const {return author;}
	//! Get landscape description
	QString getDescription() const {return description;}

	//! Return the associated location (may be empty!)
	const StelLocation& getLocation() const {return location;}
	//! Return if the location is valid (a valid location has a valid planetName!)
	bool hasLocation() const {return (location.planetName.length() > 0);}
  	//! Return default Bortle index (light pollution value) or -1 (unknown/no change)
	int getDefaultBortleIndex() const {return defaultBortleIndex;}
	//! Return default fog setting (0/1) or -1 (no change)
	int getDefaultFogSetting() const {return defaultFogSetting;}
	//! Return default atmosperic extinction [mag/airmass], or -1 (no change)
	float getDefaultAtmosphericExtinction() const {return defaultExtinctionCoefficient;}
	//! Return configured atmospheric temperature [degrees Celsius], for refraction computation, or -1000 for "unknown/no change".
	float getDefaultAtmosphericTemperature() const {return defaultTemperature;}
	//! Return configured atmospheric pressure [mbar], for refraction computation.
	//! returns -1 to signal "standard conditions" [compute from altitude], or -2 for "unknown/invalid/no change"
	float getDefaultAtmosphericPressure() const {return defaultPressure;}
	//! Return minimal brightness for landscape
	//! returns -1 to signal "standard conditions" (use default value from config.ini)
	float getLandscapeMinimalBrightness() const {return minBrightness;}

	//! Set an additional z-axis (azimuth) rotation after landscape has been loaded.
	//! This is intended for special uses such as when the landscape consists of
	//! a vehicle which might change orientation over time (e.g. a ship). It is called
	//! e.g. by the LandscapeMgr. Contrary to that, the purpose of the azimuth rotation
	//! (landscape/[decor_]angle_rotatez) in landscape.ini is to orient the pano.
	//! @param d the rotation angle in degrees.
	void setZRotation(float d) {angleRotateZOffset = d * M_PI/180.0f;}

	//! Get whether the landscape is currently fully visible (i.e. opaque).
	bool getIsFullyVisible() const {return landFader.getInterstate() >= 0.999f;}

	// GZ: NEW FUNCTION:
	//! can be used to find sunrise or visibility questions on the real-world landscape horizon.
	//! Default implementation indicates the horizon equals math horizon.
	virtual float getOpacity(Vec3d azalt) const {return (azalt[2]<0 ? 1.0f : 0.0f); }
	//! The list of azimuths (counted from True North towards East) and altitudes can come in various formats. We read the first two elements, which can be of formats:
	enum horizonListMode {
		azDeg_altDeg   = 0, //! azimuth[degrees] altitude[degrees]
		azDeg_zdDeg    = 1, //! azimuth[degrees] zenithDistance[degrees]
		azRad_altRad   = 2, //! azimuth[radians] altitude[radians]
		azRad_zdRad    = 3, //! azimuth[radians] zenithDistance[radians]
		azGrad_altGrad = 4, //! azimuth[new_degrees] altitude[new_degrees] (may be found on theodolites)
		azGrad_zdGrad  = 5  //! azimuth[new_degrees] zenithDistance[new_degrees] (may be found on theodolites)
	};
	
protected:
	//! Load attributes common to all landscapes
	//! @param landscapeIni A reference to an existing QSettings object which describes the landscape
	//! @param landscapeId The name of the directory for the landscape files (e.g. "ocean")
	void loadCommon(const QSettings& landscapeIni, const QString& landscapeId);
	//! Create a StelSphericalPolygon that describes a measured horizon line. If present, this can be used to draw a horizon line
	//! or simplify the functionality to discern if an object is below the horizon.
	//! @param _lineFileName A text file with lines that are either empty or comment lines starting with # or azimuth altitude [degrees]
	//! @param _polyAngleRotateZ possibility to set some final calibration offset like meridian convergence correction.
	void createPolygonalHorizon(const QString& lineFileName, const float polyAngleRotateZ=0.0f, const QString &listMode="azDeg_altDeg");

	//! search for a texture in landscape directory, else global textures directory
	//! @param basename The name of a texture file, e.g. "fog.png"
	//! @param landscapeId The landscape ID (directory name) to which the texture belongs
	//! @exception misc possibility of throwing "file not found" exceptions
	const QString getTexturePath(const QString& basename, const QString& landscapeId) const;
	float radius;
	QString name;          //! Read from landscape.ini:[landscape]name
	QString author;        //! Read from landscape.ini:[landscape]author
	QString description;   //! Read from landscape.ini:[landscape]description

	float minBrightness;   //! Read from landscape.ini:[landscape]minimal_brightness. Allows minimum visibility that cannot be underpowered.
	float landscapeBrightness;  //! brightness [0..1] to draw the landscape. Computed by the LandscapeMgr.
	float lightScapeBrightness; //! can be used to draw nightscape texture (e.g. city light pollution), if available. Computed by the LandscapeMgr.
	bool validLandscape;   //! was a landscape loaded properly?
	LinearFader landFader; //! Used to slowly fade in/out landscape painting.
	LinearFader fogFader;  //! Used to slowly fade in/out fog painting.
	LinearFader illumFader;//! Used to slowly fade in/out illumination painting.
	int rows; //! horizontal rows.  May be given in landscape.ini:[landscape]tesselate_rows. More indicates higher accuracy, but is slower.
	int cols; //! vertical columns. May be given in landscape.ini:[landscape]tesselate_cols. More indicates higher accuracy, but is slower.
	float angleRotateZ;    //! [radians] if pano does not have its left border in the east, rotate in azimuth. Configured in landscape.ini[landscape]angle_rotatez (or decor_angle_rotatez for old_style landscapes)
	float angleRotateZOffset; //! [radians] This is a rotation changeable at runtime via setZRotation (called by LandscapeMgr::setZRotation).
				  //! Not in landscape.ini: Used in special cases where the horizon may rotate, e.g. on a ship.

	StelLocation location; //! OPTIONAL. If present, can be used to set location.
	int defaultBortleIndex; //! May be given in landscape.ini:[location]light_pollution. Default: -1 (no change).
	int defaultFogSetting;  //! May be given in landscape.ini:[location]display_fog: -1(no change), 0(off), 1(on). Default: -1.
	float defaultExtinctionCoefficient; //! May be given in landscape.ini:[location]atmospheric_extinction_coefficient. Default -1 (no change).
	float defaultTemperature; //! [Celsius] May be given in landscape.ini:[location]atmospheric_temperature. default: -1000.0 (no change)
	float defaultPressure;    //! [mbar]    May be given in landscape.ini:[location]atmospheric_pressure. Default -1.0 (compute from [location]/altitude), use -2 to indicate "no change".

	// Optional elements which, if present, describe a horizon polygon. They can be used to render a line or a filled region, esp. in LandscapePolygonal
	SphericalRegionP horizonPolygon;   //! Optional element describing the horizon line.
					   //! Data shall be read from the file given as landscape.ini[landscape]polygonal_horizon_list
					   //! For LandscapePolygonal, this is the only horizon data item.
	Vec3f horizonPolygonLineColor ;    //! for all horizon types, the horizonPolygon line, if specified, will be drawn in this color
					   //! specified in landscape.ini[landscape]horizon_line_color. Negative red (default) indicated "don't draw".
};

//! @class LandscapeOldStyle
//! This was the original landscape, introduced for decorative purposes. It segments the horizon in several tiles
//! (usually 4 or 8), therefore allowing very high resolution horizons also on limited hardware,
//! and closes the ground with a separate bottom piece. (You may want to configure a map with pointers to surrounding mountains or a compass rose instead!)
//! You can use panoramas created in equirectangular or cylindrical coordinates, for the latter case set
//! [landscape]tan_mode=true.
//! Until V0.10.5 there was an undetected bug involving vertical positioning. For historical reasons (many landscapes
//! were already configured and published), it was decided to keep this bug as feature, but a fix for new landscapes is
//! available: [landscape]calibrated=true.
//! As of 0.10.6, the fix is only valid for equirectangular panoramas.
//! As of V0.13, [landscape]calibrated=true and [landscape]tan_mode=true go together for cylindrical panoramas.
//! It is more involved to configure, but may still be preferred if you require the resolution, e.g. for alignment studies
//! for archaeoastronomy. In this case, don't forget to set calibrated=true in landscape.ini.
//! Since V0.13.1, also this landscape has a self-luminous (light pollution) option: Configure light<n> entries with textures overlaid the tex<n> textures. Only textures with light are necessary!
//! Can be easily made using layers with e.g. Photoshop or Gimp.
class LandscapeOldStyle : public Landscape
{
public:
	LandscapeOldStyle(float radius = 2.f);
	virtual ~LandscapeOldStyle();
	virtual void load(const QSettings& landscapeIni, const QString& landscapeId);
	virtual void draw(StelCore* core);
	//void create(bool _fullpath, QMap<QString, QString> param); // still not implemented
	virtual float getOpacity(Vec3d azalt) const;
protected:
	typedef struct
	{
		StelTextureSP tex;
		StelTextureSP tex_illum; // optional light texture.
		float texCoords[4];
	} landscapeTexCoord;

private:
	void drawFog(StelCore* core, StelPainter&) const;
	// drawLight==true for illumination layer, it then selects only the self-illuminating panels.
	void drawDecor(StelCore* core, StelPainter&, const bool drawLight=false) const;
	void drawGround(StelCore* core, StelPainter&) const;
	QVector<double> groundVertexArr;
	QVector<float> groundTexCoordArr;
	StelTextureSP* sideTexs;
	int nbSideTexs;
	int nbSide;
	landscapeTexCoord* sides;
	StelTextureSP fogTex;
	StelTextureSP groundTex;
	QVector<QImage*> sidesImages; // Required for opacity lookup
	int nbDecorRepeat;
	float fogAltAngle;
	float fogAngleShift;
	float decorAltAngle; // vertical extent of the side panels
	float decorAngleShift;
	float groundAngleShift; //! [radians]: altitude of the bottom plane. Usually negative and equal to decorAngleShift
	float groundAngleRotateZ; //! [radians]: rotation to bring top of texture away from due east.
	int drawGroundFirst;
	bool tanMode;		// Whether the angles should be converted using tan instead of sin, i.e., for a cylindrical pano
	bool calibrated;	// if true, the documented altitudes are indeed correct (the original code is buggy!)
	struct LOSSide
	{
		StelVertexArray arr;
		StelTextureSP tex;
		bool light; // GZ NEW: true if texture is self-lighting.
	};

	QList<LOSSide> precomputedSides;
};

/////////////////////////////////////////////////////////
///
//! @class LandscapePolygonal
//! This uses the list of (usually measured) horizon altitudes to define the horizon.
//! Define it with the following names in landscape.ini:
//! @param landscape/ground_color use this color below horizon
//! @param landscape/polygonal_horizon_list filename containing azimuths/altitudes, compatible with Carte du Ciel.
//! @param landscape/polygonal_angle_rotatez offset for the polygonal measurement
//!        (different from landscape/angle_rotatez in photo panos, often photo and line are not aligned.)
class LandscapePolygonal : public Landscape
{
public:
	LandscapePolygonal(float radius = 1.f);
	virtual ~LandscapePolygonal();
	virtual void load(const QSettings& landscapeIni, const QString& landscapeId);
	virtual void draw(StelCore* core);
	virtual float getOpacity(Vec3d azalt) const;
private:
	// we have inherited: horizonFileName, horizonPolygon, horizonPolygonLineColor
	Vec3f groundColor; //! specified in landscape.ini[landscape]ground_color.
};

///////////////////////////////////////////////////////////////
///
//! @class LandscapeFisheye
//! This uses a single image in fisheye projection. The image is typically square, ...
//! @param texFov:  field of view (opening angle) of the square texture, radians.
//! If @param angleRotateZ==0, the top image border is due south.
class LandscapeFisheye : public Landscape
{
public:
	LandscapeFisheye(float radius = 1.f);
	virtual ~LandscapeFisheye();
	virtual void load(const QSettings& landscapeIni, const QString& landscapeId);
	virtual void draw(StelCore* core);
	//! Sample landscape texture for transparency/opacity. May be used for visibility, sunrise etc.
	//! @param azalt normalized direction in alt-az frame
	virtual float getOpacity(Vec3d azalt) const;
	//! create a fisheye landscape from basic parameters (no ini file needed).
	//! @param name Landscape name
	//! @param maptex the fisheye texture
	//! @param maptexIllum the fisheye texture that is overlaid in the night (streetlights, skyglow, ...)
	//! @param texturefov field of view for the photo, degrees
	//! @param angleRotateZ azimuth rotation angle, degrees
	void create(const QString name, const QString& maptex, float texturefov, float angleRotateZ);
	void create(const QString name, float texturefov, const QString& maptex, const QString &_maptexFog="", const QString& _maptexIllum="", const float angleRotateZ=0.0f);
private:

	StelTextureSP mapTex;      //!< The fisheye image, centered on the zenith.
	StelTextureSP mapTexFog;   //!< Optional panorama of identical size (create as layer over the mapTex image in your favorite image processor).
				   //!< can also be smaller, just the texture is again mapped onto the same geometry.
	StelTextureSP mapTexIllum; //!< Optional fisheye image of identical size (create as layer in your favorite image processor) or at least, proportions.
				   //!< To simulate light pollution (skyglow), street lights, light in windows, ... at night
	QImage *mapImage;          //!< The same image as mapTex, but stored in-mem for sampling.

	float texFov;
};

//////////////////////////////////////////////////////////////////////////
//! @class LandscapeSpherical
//! This uses a single panorama image in spherical (equirectangular) projection. A complete image is rectangular with the horizon forming a
//! horizontal line centered vertically, and vertical altitude angles linearly mapped in image height.
//! Since 0.13 and Qt5, large images of 8192x4096 pixels are available, but they still may not work on every hardware.
//! If @param angleRotateZ==0, the left/right image border is due east.
//! It is possible to remove empty top or bottom parts of the textures (main texture: only top part should meaningfully be cut away!)
//! The textures should still be power-of-two, so maybe 8192x1024 for the fog, or 8192x2048 for the light pollution.
//! (It's OK to stretch the textures. They just have to fit, geometrically!)
//! TODO: Allow a horizontal split for 2 or even 4 parts, i.e. super-large, super-accurate panos.
class LandscapeSpherical : public Landscape
{
public:
	LandscapeSpherical(float radius = 1.f);
	virtual ~LandscapeSpherical();
	virtual void load(const QSettings& landscapeIni, const QString& landscapeId);
	virtual void draw(StelCore* core);
	//! Sample landscape texture for transparency/opacity. May be used for visibility, sunrise etc.
	//! @param azalt normalized direction in alt-az frame
	//! @retval alpha (0=fully transparent, 1=fully opaque. Trees, leaves, glass etc may have intermediate values.)
	virtual float getOpacity(Vec3d azalt) const;
	//! create a spherical landscape from basic parameters (no ini file needed).
	//! @param name Landscape name
	//! @param maptex the equirectangular texture
	//! @param maptexIllum the equirectangular texture that is overlaid in the night (streetlights, skyglow, ...)
	//! @param angleRotateZ azimuth rotation angle, degrees [0]
	//! @param _mapTexTop altitude angle of top edge of texture, degrees [90]
	//! @param _mapTexBottom altitude angle of bottom edge of texture, degrees [-90]
	//! @param _fogTexTop altitude angle of top edge of fog texture, degrees [90]
	//! @param _fogTexBottom altitude angle of bottom edge of fog texture, degrees [-90]
	//! @param _illumTexTop altitude angle of top edge of light pollution texture, degrees [90]
	//! @param _illumTexBottom altitude angle of bottom edge of light pollution texture, degrees [-90]
	void create(const QString name, const QString& maptex, const QString &_maptexFog="", const QString& _maptexIllum="", const float _angleRotateZ=0.0f,
				const float _mapTexTop=90.0f, const float _mapTexBottom=-90.0f,
				const float _fogTexTop=90.0f, const float _fogTexBottom=-90.0f,
				const float _illumTexTop=90.0f, const float _illumTexBottom=-90.0f);
private:

	StelTextureSP mapTex;      //!< The equirectangular panorama texture
	StelTextureSP mapTexFog;   //!< Optional panorama of identical size (create as layer over the mapTex image in your favorite image processor).
				   //!< can also be smaller, just the texture is again mapped onto the same geometry.
	StelTextureSP mapTexIllum; //!< Optional panorama of identical size (create as layer over the mapTex image in your favorite image processor).
				   //!< To simulate light pollution (skyglow), street lights, light in windows, ... at night
	// These vars are here to conserve texture memory. They must be allowed to be different: a landscape may have its highest elevations at 15°, fog may reach from -25 to +15°,
	// light pollution may cover -5° (street lamps slightly below) plus parts of or even the whole sky. All have default values to simplify life.
	float mapTexTop;           //!< zenithal top angle of the landscape texture, radians
	float mapTexBottom;	   //!< zenithal bottom angle of the landscape texture, radians
	float fogTexTop;	   //!< zenithal top angle of the fog texture, radians
	float fogTexBottom;	   //!< zenithal bottom angle of the fog texture, radians
	float illumTexTop;	   //!< zenithal top angle of the illumination texture, radians
	float illumTexBottom;	   //!< zenithal bottom angle of the illumination texture, radians
	QImage *mapImage;          //!< The same image as mapTex, but stored in-mem for opacity sampling.
};

#endif // _LANDSCAPE_HPP_
=======
/*
 * Stellarium
 * Copyright (C) 2003 Fabien Chereau
 *
 * This program is free software; you can redistribute it and/or
 * modify it under the terms of the GNU General Public License
 * as published by the Free Software Foundation; either version 2
 * of the License, or (at your option) any later version.
 *
 * This program is distributed in the hope that it will be useful,
 * but WITHOUT ANY WARRANTY; without even the implied warranty of
 * MERCHANTABILITY or FITNESS FOR A PARTICULAR PURPOSE.  See the
 * GNU General Public License for more details.
 *
 * You should have received a copy of the GNU General Public License
 * along with this program; if not, write to the Free Software
 * Foundation, Inc., 51 Franklin Street, Suite 500, Boston, MA  02110-1335, USA.
 */

#ifndef _LANDSCAPE_HPP_
#define _LANDSCAPE_HPP_

#include "VecMath.hpp"
#include "StelToneReproducer.hpp"
#include "StelProjector.hpp"

#include "StelFader.hpp"
#include "StelUtils.hpp"
#include "StelTextureTypes.hpp"
#include "StelLocation.hpp"

#include <QMap>
#include <QImage>

class QSettings;
class StelLocation;
class StelCore;
class StelPainter;

//! @class Landscape
//! Store and manages the displaying of the Landscape.
//! Don't use this class directly, use the LandscapeMgr.
//! A landscape's most important element is a photo panorama, or at least a polygon that describes the true horizon visible from your observing location.
//! Optional components include:
//!  - A fog texture that is displayed with the Fog [F] command (displayed only if atmosphere is on!).
//!  - A location. It is possible to auto-move to the location when loading.
//!  - Atmospheric conditions: temperature/pressure/extinction coefficients. These influence refraction and extinction.
//!  - Light pollution information (Bortle index)
//!  - A night texture that gets blended over the dimmed daylight panorama. (All landscapes except Polygonal.)
//!  - A polygonal horizon line (required for PolygonalLandscape). If present, defines a measured horizon line, which can be plotted or queried for rise/set predictions.
//!  - You can set a minimum brightness level to prevent too dark landscape. There is
//!    a global activation setting (config.ini[landscape]flag_minimal_brightness),
//!    a global value (config.ini[landscape]minimal_brightness),
//!    and, if config.ini[landscape]flag_landscape_sets_minimal_brightness=true,
//!    optional individual values given in landscape.ini[landscape]minimal_brightness are used.
//!
//! We discern:
//!   @param LandscapeId: The directory name of the landscape.
//!   @param name: The landscape name as specified in the LandscapeIni (may contain spaces, UTF8, ...)
class Landscape
{
public:
	Landscape(float _radius = 2.f);
	virtual ~Landscape();
	//! Load landscape.
	//! @param landscapeIni A reference to an existing QSettings object which describes the landscape
	//! @param landscapeId The name of the directory for the landscape files (e.g. "ocean")
	virtual void load(const QSettings& landscapeIni, const QString& landscapeId) = 0;
	virtual void draw(StelCore* core) = 0;
	void update(double deltaTime)
	{
		landFader.update((int)(deltaTime*1000));
		fogFader.update((int)(deltaTime*1000));
		illumFader.update((int)(deltaTime*1000));
	}

	//! Set the brightness of the landscape plus brightness of optional add-on night lightscape.
	//! This is called in each draw().
	void setBrightness(const float b, const float pollutionBrightness=0.0f) {landscapeBrightness = b; lightScapeBrightness=pollutionBrightness; }

	//! Set whether landscape is displayed (does not concern fog)
	void setFlagShow(const bool b) {landFader=b;}
	//! Get whether landscape is displayed (does not concern fog)
	bool getFlagShow() const {return (bool)landFader;}
	//! Set whether fog is displayed
	void setFlagShowFog(const bool b) {fogFader=b;}
	//! Get whether fog is displayed
	bool getFlagShowFog() const {return (bool)fogFader;}
	//! Set whether illumination is displayed
	void setFlagShowIllumination(const bool b) {illumFader=b;}
	//! Get whether illumination is displayed
	bool getFlagShowIllumination() const {return (bool)illumFader;}
	//! Get landscape name
	QString getName() const {return name;}
	//! Get landscape author name
	QString getAuthorName() const {return author;}
	//! Get landscape description
	QString getDescription() const {return description;}

	//! Return the associated location (may be empty!)
	const StelLocation& getLocation() const {return location;}
	//! Return if the location is valid (a valid location has a valid planetName!)
	bool hasLocation() const {return (!(location.planetName.isEmpty()));}
  	//! Return default Bortle index (light pollution value) or -1 (unknown/no change)
	int getDefaultBortleIndex() const {return defaultBortleIndex;}
	//! Return default fog setting (0/1) or -1 (no change)
	int getDefaultFogSetting() const {return defaultFogSetting;}
	//! Return default atmosperic extinction [mag/airmass], or -1 (no change)
	float getDefaultAtmosphericExtinction() const {return defaultExtinctionCoefficient;}
	//! Return configured atmospheric temperature [degrees Celsius], for refraction computation, or -1000 for "unknown/no change".
	float getDefaultAtmosphericTemperature() const {return defaultTemperature;}
	//! Return configured atmospheric pressure [mbar], for refraction computation.
	//! returns -1 to signal "standard conditions" [compute from altitude], or -2 for "unknown/invalid/no change"
	float getDefaultAtmosphericPressure() const {return defaultPressure;}
	//! Return minimal brightness for landscape
	//! returns -1 to signal "standard conditions" (use default value from config.ini)
	float getLandscapeMinimalBrightness() const {return minBrightness;}

	//! Set an additional z-axis (azimuth) rotation after landscape has been loaded.
	//! This is intended for special uses such as when the landscape consists of
	//! a vehicle which might change orientation over time (e.g. a ship). It is called
	//! e.g. by the LandscapeMgr. Contrary to that, the purpose of the azimuth rotation
	//! (landscape/[decor_]angle_rotatez) in landscape.ini is to orient the pano.
	//! @param d the rotation angle in degrees.
	void setZRotation(float d) {angleRotateZOffset = d * M_PI/180.0f;}

	//! Get whether the landscape is currently fully visible (i.e. opaque).
	bool getIsFullyVisible() const {return landFader.getInterstate() >= 0.999f;}

	// GZ: NEW FUNCTION:
	//! can be used to find sunrise or visibility questions on the real-world landscape horizon.
	//! Default implementation indicates the horizon equals math horizon.
	virtual float getOpacity(Vec3d azalt) const {return (azalt[2]<0 ? 1.0f : 0.0f); }
	//! The list of azimuths (counted from True North towards East) and altitudes can come in various formats. We read the first two elements, which can be of formats:
	enum horizonListMode {
		azDeg_altDeg   = 0, //! azimuth[degrees] altitude[degrees]
		azDeg_zdDeg    = 1, //! azimuth[degrees] zenithDistance[degrees]
		azRad_altRad   = 2, //! azimuth[radians] altitude[radians]
		azRad_zdRad    = 3, //! azimuth[radians] zenithDistance[radians]
		azGrad_altGrad = 4, //! azimuth[new_degrees] altitude[new_degrees] (may be found on theodolites)
		azGrad_zdGrad  = 5  //! azimuth[new_degrees] zenithDistance[new_degrees] (may be found on theodolites)
	};
	
protected:
	//! Load attributes common to all landscapes
	//! @param landscapeIni A reference to an existing QSettings object which describes the landscape
	//! @param landscapeId The name of the directory for the landscape files (e.g. "ocean")
	void loadCommon(const QSettings& landscapeIni, const QString& landscapeId);
	//! Create a StelSphericalPolygon that describes a measured horizon line. If present, this can be used to draw a horizon line
	//! or simplify the functionality to discern if an object is below the horizon.
	//! @param _lineFileName A text file with lines that are either empty or comment lines starting with # or azimuth altitude [degrees]
	//! @param _polyAngleRotateZ possibility to set some final calibration offset like meridian convergence correction.
	void createPolygonalHorizon(const QString& lineFileName, const float polyAngleRotateZ=0.0f, const QString &listMode="azDeg_altDeg");

	//! search for a texture in landscape directory, else global textures directory
	//! @param basename The name of a texture file, e.g. "fog.png"
	//! @param landscapeId The landscape ID (directory name) to which the texture belongs
	//! @exception misc possibility of throwing "file not found" exceptions
	const QString getTexturePath(const QString& basename, const QString& landscapeId) const;
	float radius;
	QString name;          //! Read from landscape.ini:[landscape]name
	QString author;        //! Read from landscape.ini:[landscape]author
	QString description;   //! Read from landscape.ini:[landscape]description

	float minBrightness;   //! Read from landscape.ini:[landscape]minimal_brightness. Allows minimum visibility that cannot be underpowered.
	float landscapeBrightness;  //! brightness [0..1] to draw the landscape. Computed by the LandscapeMgr.
	float lightScapeBrightness; //! can be used to draw nightscape texture (e.g. city light pollution), if available. Computed by the LandscapeMgr.
	bool validLandscape;   //! was a landscape loaded properly?
	LinearFader landFader; //! Used to slowly fade in/out landscape painting.
	LinearFader fogFader;  //! Used to slowly fade in/out fog painting.
	LinearFader illumFader;//! Used to slowly fade in/out illumination painting.
	int rows; //! horizontal rows.  May be given in landscape.ini:[landscape]tesselate_rows. More indicates higher accuracy, but is slower.
	int cols; //! vertical columns. May be given in landscape.ini:[landscape]tesselate_cols. More indicates higher accuracy, but is slower.
	float angleRotateZ;    //! [radians] if pano does not have its left border in the east, rotate in azimuth. Configured in landscape.ini[landscape]angle_rotatez (or decor_angle_rotatez for old_style landscapes)
	float angleRotateZOffset; //! [radians] This is a rotation changeable at runtime via setZRotation (called by LandscapeMgr::setZRotation).
				  //! Not in landscape.ini: Used in special cases where the horizon may rotate, e.g. on a ship.

	StelLocation location; //! OPTIONAL. If present, can be used to set location.
	int defaultBortleIndex; //! May be given in landscape.ini:[location]light_pollution. Default: -1 (no change).
	int defaultFogSetting;  //! May be given in landscape.ini:[location]display_fog: -1(no change), 0(off), 1(on). Default: -1.
	float defaultExtinctionCoefficient; //! May be given in landscape.ini:[location]atmospheric_extinction_coefficient. Default -1 (no change).
	float defaultTemperature; //! [Celsius] May be given in landscape.ini:[location]atmospheric_temperature. default: -1000.0 (no change)
	float defaultPressure;    //! [mbar]    May be given in landscape.ini:[location]atmospheric_pressure. Default -1.0 (compute from [location]/altitude), use -2 to indicate "no change".

	// Optional elements which, if present, describe a horizon polygon. They can be used to render a line or a filled region, esp. in LandscapePolygonal
	SphericalRegionP horizonPolygon;   //! Optional element describing the horizon line.
					   //! Data shall be read from the file given as landscape.ini[landscape]polygonal_horizon_list
					   //! For LandscapePolygonal, this is the only horizon data item.
	Vec3f horizonPolygonLineColor ;    //! for all horizon types, the horizonPolygon line, if specified, will be drawn in this color
					   //! specified in landscape.ini[landscape]horizon_line_color. Negative red (default) indicated "don't draw".
};

//! @class LandscapeOldStyle
//! This was the original landscape, introduced for decorative purposes. It segments the horizon in several tiles
//! (usually 4 or 8), therefore allowing very high resolution horizons also on limited hardware,
//! and closes the ground with a separate bottom piece. (You may want to configure a map with pointers to surrounding mountains or a compass rose instead!)
//! You can use panoramas created in equirectangular or cylindrical coordinates, for the latter case set
//! [landscape]tan_mode=true.
//! Until V0.10.5 there was an undetected bug involving vertical positioning. For historical reasons (many landscapes
//! were already configured and published), it was decided to keep this bug as feature, but a fix for new landscapes is
//! available: [landscape]calibrated=true.
//! As of 0.10.6, the fix is only valid for equirectangular panoramas.
//! As of V0.13, [landscape]calibrated=true and [landscape]tan_mode=true go together for cylindrical panoramas.
//! It is more involved to configure, but may still be preferred if you require the resolution, e.g. for alignment studies
//! for archaeoastronomy. In this case, don't forget to set calibrated=true in landscape.ini.
//! Since V0.13.1, also this landscape has a self-luminous (light pollution) option: Configure light<n> entries with textures overlaid the tex<n> textures. Only textures with light are necessary!
//! Can be easily made using layers with e.g. Photoshop or Gimp.
class LandscapeOldStyle : public Landscape
{
public:
	LandscapeOldStyle(float radius = 2.f);
	virtual ~LandscapeOldStyle();
	virtual void load(const QSettings& landscapeIni, const QString& landscapeId);
	virtual void draw(StelCore* core);
	//void create(bool _fullpath, QMap<QString, QString> param); // still not implemented
	virtual float getOpacity(Vec3d azalt) const;
protected:
	typedef struct
	{
		StelTextureSP tex;
		StelTextureSP tex_illum; // optional light texture.
		float texCoords[4];
	} landscapeTexCoord;

private:
	void drawFog(StelCore* core, StelPainter&) const;
	// drawLight==true for illumination layer, it then selects only the self-illuminating panels.
	void drawDecor(StelCore* core, StelPainter&, const bool drawLight=false) const;
	void drawGround(StelCore* core, StelPainter&) const;
	QVector<double> groundVertexArr;
	QVector<float> groundTexCoordArr;
	StelTextureSP* sideTexs;
	int nbSideTexs;
	int nbSide;
	landscapeTexCoord* sides;
	StelTextureSP fogTex;
	StelTextureSP groundTex;
	QVector<QImage*> sidesImages; // Required for opacity lookup
	int nbDecorRepeat;
	float fogAltAngle;
	float fogAngleShift;
	float decorAltAngle; // vertical extent of the side panels
	float decorAngleShift;
	float groundAngleShift; //! [radians]: altitude of the bottom plane. Usually negative and equal to decorAngleShift
	float groundAngleRotateZ; //! [radians]: rotation to bring top of texture away from due east.
	int drawGroundFirst;
	bool tanMode;		// Whether the angles should be converted using tan instead of sin, i.e., for a cylindrical pano
	bool calibrated;	// if true, the documented altitudes are indeed correct (the original code is buggy!)
	struct LOSSide
	{
		StelVertexArray arr;
		StelTextureSP tex;
		bool light; // GZ NEW: true if texture is self-lighting.
	};

	QList<LOSSide> precomputedSides;
};

/////////////////////////////////////////////////////////
///
//! @class LandscapePolygonal
//! This uses the list of (usually measured) horizon altitudes to define the horizon.
//! Define it with the following names in landscape.ini:
//! @param landscape/ground_color use this color below horizon
//! @param landscape/polygonal_horizon_list filename containing azimuths/altitudes, compatible with Carte du Ciel.
//! @param landscape/polygonal_angle_rotatez offset for the polygonal measurement
//!        (different from landscape/angle_rotatez in photo panos, often photo and line are not aligned.)
class LandscapePolygonal : public Landscape
{
public:
	LandscapePolygonal(float radius = 1.f);
	virtual ~LandscapePolygonal();
	virtual void load(const QSettings& landscapeIni, const QString& landscapeId);
	virtual void draw(StelCore* core);
	virtual float getOpacity(Vec3d azalt) const;
private:
	// we have inherited: horizonFileName, horizonPolygon, horizonPolygonLineColor
	Vec3f groundColor; //! specified in landscape.ini[landscape]ground_color.
};

///////////////////////////////////////////////////////////////
///
//! @class LandscapeFisheye
//! This uses a single image in fisheye projection. The image is typically square, ...
//! @param texFov:  field of view (opening angle) of the square texture, radians.
//! If @param angleRotateZ==0, the top image border is due south.
class LandscapeFisheye : public Landscape
{
public:
	LandscapeFisheye(float radius = 1.f);
	virtual ~LandscapeFisheye();
	virtual void load(const QSettings& landscapeIni, const QString& landscapeId);
	virtual void draw(StelCore* core);
	//! Sample landscape texture for transparency/opacity. May be used for visibility, sunrise etc.
	//! @param azalt normalized direction in alt-az frame
	virtual float getOpacity(Vec3d azalt) const;
	//! create a fisheye landscape from basic parameters (no ini file needed).
	//! @param name Landscape name
	//! @param maptex the fisheye texture
	//! @param maptexIllum the fisheye texture that is overlaid in the night (streetlights, skyglow, ...)
	//! @param texturefov field of view for the photo, degrees
	//! @param angleRotateZ azimuth rotation angle, degrees
	void create(const QString name, const QString& maptex, float texturefov, float angleRotateZ);
	void create(const QString name, float texturefov, const QString& maptex, const QString &_maptexFog="", const QString& _maptexIllum="", const float angleRotateZ=0.0f);
private:

	StelTextureSP mapTex;      //!< The fisheye image, centered on the zenith.
	StelTextureSP mapTexFog;   //!< Optional panorama of identical size (create as layer over the mapTex image in your favorite image processor).
				   //!< can also be smaller, just the texture is again mapped onto the same geometry.
	StelTextureSP mapTexIllum; //!< Optional fisheye image of identical size (create as layer in your favorite image processor) or at least, proportions.
				   //!< To simulate light pollution (skyglow), street lights, light in windows, ... at night
	QImage *mapImage;          //!< The same image as mapTex, but stored in-mem for sampling.

	float texFov;
};

//////////////////////////////////////////////////////////////////////////
//! @class LandscapeSpherical
//! This uses a single panorama image in spherical (equirectangular) projection. A complete image is rectangular with the horizon forming a
//! horizontal line centered vertically, and vertical altitude angles linearly mapped in image height.
//! Since 0.13 and Qt5, large images of 8192x4096 pixels are available, but they still may not work on every hardware.
//! If @param angleRotateZ==0, the left/right image border is due east.
//! It is possible to remove empty top or bottom parts of the textures (main texture: only top part should meaningfully be cut away!)
//! The textures should still be power-of-two, so maybe 8192x1024 for the fog, or 8192x2048 for the light pollution.
//! (It's OK to stretch the textures. They just have to fit, geometrically!)
//! TODO: Allow a horizontal split for 2 or even 4 parts, i.e. super-large, super-accurate panos.
class LandscapeSpherical : public Landscape
{
public:
	LandscapeSpherical(float radius = 1.f);
	virtual ~LandscapeSpherical();
	virtual void load(const QSettings& landscapeIni, const QString& landscapeId);
	virtual void draw(StelCore* core);
	//! Sample landscape texture for transparency/opacity. May be used for visibility, sunrise etc.
	//! @param azalt normalized direction in alt-az frame
	//! @retval alpha (0=fully transparent, 1=fully opaque. Trees, leaves, glass etc may have intermediate values.)
	virtual float getOpacity(Vec3d azalt) const;
	//! create a spherical landscape from basic parameters (no ini file needed).
	//! @param name Landscape name
	//! @param maptex the equirectangular texture
	//! @param maptexIllum the equirectangular texture that is overlaid in the night (streetlights, skyglow, ...)
	//! @param angleRotateZ azimuth rotation angle, degrees [0]
	//! @param _mapTexTop altitude angle of top edge of texture, degrees [90]
	//! @param _mapTexBottom altitude angle of bottom edge of texture, degrees [-90]
	//! @param _fogTexTop altitude angle of top edge of fog texture, degrees [90]
	//! @param _fogTexBottom altitude angle of bottom edge of fog texture, degrees [-90]
	//! @param _illumTexTop altitude angle of top edge of light pollution texture, degrees [90]
	//! @param _illumTexBottom altitude angle of bottom edge of light pollution texture, degrees [-90]
	void create(const QString name, const QString& maptex, const QString &_maptexFog="", const QString& _maptexIllum="", const float _angleRotateZ=0.0f,
				const float _mapTexTop=90.0f, const float _mapTexBottom=-90.0f,
				const float _fogTexTop=90.0f, const float _fogTexBottom=-90.0f,
				const float _illumTexTop=90.0f, const float _illumTexBottom=-90.0f);
private:

	StelTextureSP mapTex;      //!< The equirectangular panorama texture
	StelTextureSP mapTexFog;   //!< Optional panorama of identical size (create as layer over the mapTex image in your favorite image processor).
				   //!< can also be smaller, just the texture is again mapped onto the same geometry.
	StelTextureSP mapTexIllum; //!< Optional panorama of identical size (create as layer over the mapTex image in your favorite image processor).
				   //!< To simulate light pollution (skyglow), street lights, light in windows, ... at night
	// These vars are here to conserve texture memory. They must be allowed to be different: a landscape may have its highest elevations at 15°, fog may reach from -25 to +15°,
	// light pollution may cover -5° (street lamps slightly below) plus parts of or even the whole sky. All have default values to simplify life.
	float mapTexTop;           //!< zenithal top angle of the landscape texture, radians
	float mapTexBottom;	   //!< zenithal bottom angle of the landscape texture, radians
	float fogTexTop;	   //!< zenithal top angle of the fog texture, radians
	float fogTexBottom;	   //!< zenithal bottom angle of the fog texture, radians
	float illumTexTop;	   //!< zenithal top angle of the illumination texture, radians
	float illumTexBottom;	   //!< zenithal bottom angle of the illumination texture, radians
	QImage *mapImage;          //!< The same image as mapTex, but stored in-mem for opacity sampling.
};

#endif // _LANDSCAPE_HPP_
>>>>>>> 1968b883
<|MERGE_RESOLUTION|>--- conflicted
+++ resolved
@@ -1,745 +1,371 @@
-<<<<<<< HEAD
-/*
- * Stellarium
- * Copyright (C) 2003 Fabien Chereau
- *
- * This program is free software; you can redistribute it and/or
- * modify it under the terms of the GNU General Public License
- * as published by the Free Software Foundation; either version 2
- * of the License, or (at your option) any later version.
- *
- * This program is distributed in the hope that it will be useful,
- * but WITHOUT ANY WARRANTY; without even the implied warranty of
- * MERCHANTABILITY or FITNESS FOR A PARTICULAR PURPOSE.  See the
- * GNU General Public License for more details.
- *
- * You should have received a copy of the GNU General Public License
- * along with this program; if not, write to the Free Software
- * Foundation, Inc., 51 Franklin Street, Suite 500, Boston, MA  02110-1335, USA.
- */
-
-#ifndef _LANDSCAPE_HPP_
-#define _LANDSCAPE_HPP_
-
-#include "VecMath.hpp"
-#include "StelToneReproducer.hpp"
-#include "StelProjector.hpp"
-
-#include "StelFader.hpp"
-#include "StelUtils.hpp"
-#include "StelTextureTypes.hpp"
-#include "StelLocation.hpp"
-
-#include <QMap>
-#include <QImage>
-
-class QSettings;
-class StelLocation;
-class StelCore;
-class StelPainter;
-
-//! @class Landscape
-//! Store and manages the displaying of the Landscape.
-//! Don't use this class directly, use the LandscapeMgr.
-//! A landscape's most important element is a photo panorama.
-//! Optional components include:
-//!  - A fog texture that is displayed with the Fog [F] command (displayed only if atmosphere is on!).
-//!  - A location. It is possible to auto-move to the location when loading.
-//!  - Atmospheric conditions: temperature/pressure/extinction coefficients.
-//!  - Light pollution information (Bortle index)
-//!  - A night texture that gets blended over the dimmed daylight panorama. (All landscapes except Polygonal.)
-//!  - A polygonal horizon line (required for PolygonalLandscape). If present, defines a measured horizon line, which can be plotted or queried for rise/set predictions.
-//!  - You can set a minimum brightness level to prevent too dark landscape. There is
-//!    a global activation setting (config.ini[landscape]flag_minimal_brightness),
-//!    a global value (config.ini[landscape]minimal_brightness),
-//!    and, if config.ini[landscape]flag_landscape_sets_minimal_brightness=true,
-//!    optional individual values given in landscape.ini[landscape]minimal_brightness are used.
-//!
-//! We discern:
-//!   @param LandscapeId: The directory name of the landscape.
-//!   @param name: The landscape name as specified in the LandscapeIni (may contain spaces, UTF8, ...)
-class Landscape
-{
-public:
-	Landscape(float _radius = 2.f);
-	virtual ~Landscape();
-	//! Load landscape.
-	//! @param landscapeIni A reference to an existing QSettings object which describes the landscape
-	//! @param landscapeId The name of the directory for the landscape files (e.g. "ocean")
-	virtual void load(const QSettings& landscapeIni, const QString& landscapeId) = 0;
-	virtual void draw(StelCore* core) = 0;
-	void update(double deltaTime)
-	{
-		landFader.update((int)(deltaTime*1000));
-		fogFader.update((int)(deltaTime*1000));
-		illumFader.update((int)(deltaTime*1000));
-	}
-
-	//! Set the brightness of the landscape plus brightness of optional add-on night lightscape.
-	//! This is called in each draw().
-	void setBrightness(const float b, const float pollutionBrightness=0.0f) {landscapeBrightness = b; lightScapeBrightness=pollutionBrightness; }
-
-	//! Set whether landscape is displayed (does not concern fog)
-	void setFlagShow(const bool b) {landFader=b;}
-	//! Get whether landscape is displayed (does not concern fog)
-	bool getFlagShow() const {return (bool)landFader;}
-	//! Set whether fog is displayed
-	void setFlagShowFog(const bool b) {fogFader=b;}
-	//! Get whether fog is displayed
-	bool getFlagShowFog() const {return (bool)fogFader;}
-	//! Set whether illumination is displayed
-	void setFlagShowIllumination(const bool b) {illumFader=b;}
-	//! Get whether illumination is displayed
-	bool getFlagShowIllumination() const {return (bool)illumFader;}
-	//! Get landscape name
-	QString getName() const {return name;}
-	//! Get landscape author name
-	QString getAuthorName() const {return author;}
-	//! Get landscape description
-	QString getDescription() const {return description;}
-
-	//! Return the associated location (may be empty!)
-	const StelLocation& getLocation() const {return location;}
-	//! Return if the location is valid (a valid location has a valid planetName!)
-	bool hasLocation() const {return (location.planetName.length() > 0);}
-  	//! Return default Bortle index (light pollution value) or -1 (unknown/no change)
-	int getDefaultBortleIndex() const {return defaultBortleIndex;}
-	//! Return default fog setting (0/1) or -1 (no change)
-	int getDefaultFogSetting() const {return defaultFogSetting;}
-	//! Return default atmosperic extinction [mag/airmass], or -1 (no change)
-	float getDefaultAtmosphericExtinction() const {return defaultExtinctionCoefficient;}
-	//! Return configured atmospheric temperature [degrees Celsius], for refraction computation, or -1000 for "unknown/no change".
-	float getDefaultAtmosphericTemperature() const {return defaultTemperature;}
-	//! Return configured atmospheric pressure [mbar], for refraction computation.
-	//! returns -1 to signal "standard conditions" [compute from altitude], or -2 for "unknown/invalid/no change"
-	float getDefaultAtmosphericPressure() const {return defaultPressure;}
-	//! Return minimal brightness for landscape
-	//! returns -1 to signal "standard conditions" (use default value from config.ini)
-	float getLandscapeMinimalBrightness() const {return minBrightness;}
-
-	//! Set an additional z-axis (azimuth) rotation after landscape has been loaded.
-	//! This is intended for special uses such as when the landscape consists of
-	//! a vehicle which might change orientation over time (e.g. a ship). It is called
-	//! e.g. by the LandscapeMgr. Contrary to that, the purpose of the azimuth rotation
-	//! (landscape/[decor_]angle_rotatez) in landscape.ini is to orient the pano.
-	//! @param d the rotation angle in degrees.
-	void setZRotation(float d) {angleRotateZOffset = d * M_PI/180.0f;}
-
-	//! Get whether the landscape is currently fully visible (i.e. opaque).
-	bool getIsFullyVisible() const {return landFader.getInterstate() >= 0.999f;}
-
-	// GZ: NEW FUNCTION:
-	//! can be used to find sunrise or visibility questions on the real-world landscape horizon.
-	//! Default implementation indicates the horizon equals math horizon.
-	virtual float getOpacity(Vec3d azalt) const {return (azalt[2]<0 ? 1.0f : 0.0f); }
-	//! The list of azimuths (counted from True North towards East) and altitudes can come in various formats. We read the first two elements, which can be of formats:
-	enum horizonListMode {
-		azDeg_altDeg   = 0, //! azimuth[degrees] altitude[degrees]
-		azDeg_zdDeg    = 1, //! azimuth[degrees] zenithDistance[degrees]
-		azRad_altRad   = 2, //! azimuth[radians] altitude[radians]
-		azRad_zdRad    = 3, //! azimuth[radians] zenithDistance[radians]
-		azGrad_altGrad = 4, //! azimuth[new_degrees] altitude[new_degrees] (may be found on theodolites)
-		azGrad_zdGrad  = 5  //! azimuth[new_degrees] zenithDistance[new_degrees] (may be found on theodolites)
-	};
-	
-protected:
-	//! Load attributes common to all landscapes
-	//! @param landscapeIni A reference to an existing QSettings object which describes the landscape
-	//! @param landscapeId The name of the directory for the landscape files (e.g. "ocean")
-	void loadCommon(const QSettings& landscapeIni, const QString& landscapeId);
-	//! Create a StelSphericalPolygon that describes a measured horizon line. If present, this can be used to draw a horizon line
-	//! or simplify the functionality to discern if an object is below the horizon.
-	//! @param _lineFileName A text file with lines that are either empty or comment lines starting with # or azimuth altitude [degrees]
-	//! @param _polyAngleRotateZ possibility to set some final calibration offset like meridian convergence correction.
-	void createPolygonalHorizon(const QString& lineFileName, const float polyAngleRotateZ=0.0f, const QString &listMode="azDeg_altDeg");
-
-	//! search for a texture in landscape directory, else global textures directory
-	//! @param basename The name of a texture file, e.g. "fog.png"
-	//! @param landscapeId The landscape ID (directory name) to which the texture belongs
-	//! @exception misc possibility of throwing "file not found" exceptions
-	const QString getTexturePath(const QString& basename, const QString& landscapeId) const;
-	float radius;
-	QString name;          //! Read from landscape.ini:[landscape]name
-	QString author;        //! Read from landscape.ini:[landscape]author
-	QString description;   //! Read from landscape.ini:[landscape]description
-
-	float minBrightness;   //! Read from landscape.ini:[landscape]minimal_brightness. Allows minimum visibility that cannot be underpowered.
-	float landscapeBrightness;  //! brightness [0..1] to draw the landscape. Computed by the LandscapeMgr.
-	float lightScapeBrightness; //! can be used to draw nightscape texture (e.g. city light pollution), if available. Computed by the LandscapeMgr.
-	bool validLandscape;   //! was a landscape loaded properly?
-	LinearFader landFader; //! Used to slowly fade in/out landscape painting.
-	LinearFader fogFader;  //! Used to slowly fade in/out fog painting.
-	LinearFader illumFader;//! Used to slowly fade in/out illumination painting.
-	int rows; //! horizontal rows.  May be given in landscape.ini:[landscape]tesselate_rows. More indicates higher accuracy, but is slower.
-	int cols; //! vertical columns. May be given in landscape.ini:[landscape]tesselate_cols. More indicates higher accuracy, but is slower.
-	float angleRotateZ;    //! [radians] if pano does not have its left border in the east, rotate in azimuth. Configured in landscape.ini[landscape]angle_rotatez (or decor_angle_rotatez for old_style landscapes)
-	float angleRotateZOffset; //! [radians] This is a rotation changeable at runtime via setZRotation (called by LandscapeMgr::setZRotation).
-				  //! Not in landscape.ini: Used in special cases where the horizon may rotate, e.g. on a ship.
-
-	StelLocation location; //! OPTIONAL. If present, can be used to set location.
-	int defaultBortleIndex; //! May be given in landscape.ini:[location]light_pollution. Default: -1 (no change).
-	int defaultFogSetting;  //! May be given in landscape.ini:[location]display_fog: -1(no change), 0(off), 1(on). Default: -1.
-	float defaultExtinctionCoefficient; //! May be given in landscape.ini:[location]atmospheric_extinction_coefficient. Default -1 (no change).
-	float defaultTemperature; //! [Celsius] May be given in landscape.ini:[location]atmospheric_temperature. default: -1000.0 (no change)
-	float defaultPressure;    //! [mbar]    May be given in landscape.ini:[location]atmospheric_pressure. Default -1.0 (compute from [location]/altitude), use -2 to indicate "no change".
-
-	// Optional elements which, if present, describe a horizon polygon. They can be used to render a line or a filled region, esp. in LandscapePolygonal
-	SphericalRegionP horizonPolygon;   //! Optional element describing the horizon line.
-					   //! Data shall be read from the file given as landscape.ini[landscape]polygonal_horizon_list
-					   //! For LandscapePolygonal, this is the only horizon data item.
-	Vec3f horizonPolygonLineColor ;    //! for all horizon types, the horizonPolygon line, if specified, will be drawn in this color
-					   //! specified in landscape.ini[landscape]horizon_line_color. Negative red (default) indicated "don't draw".
-};
-
-//! @class LandscapeOldStyle
-//! This was the original landscape, introduced for decorative purposes. It segments the horizon in several tiles
-//! (usually 4 or 8), therefore allowing very high resolution horizons also on limited hardware,
-//! and closes the ground with a separate bottom piece. (You may want to configure a map with pointers to surrounding mountains or a compass rose instead!)
-//! You can use panoramas created in equirectangular or cylindrical coordinates, for the latter case set
-//! [landscape]tan_mode=true.
-//! Until V0.10.5 there was an undetected bug involving vertical positioning. For historical reasons (many landscapes
-//! were already configured and published), it was decided to keep this bug as feature, but a fix for new landscapes is
-//! available: [landscape]calibrated=true.
-//! As of 0.10.6, the fix is only valid for equirectangular panoramas.
-//! As of V0.13, [landscape]calibrated=true and [landscape]tan_mode=true go together for cylindrical panoramas.
-//! It is more involved to configure, but may still be preferred if you require the resolution, e.g. for alignment studies
-//! for archaeoastronomy. In this case, don't forget to set calibrated=true in landscape.ini.
-//! Since V0.13.1, also this landscape has a self-luminous (light pollution) option: Configure light<n> entries with textures overlaid the tex<n> textures. Only textures with light are necessary!
-//! Can be easily made using layers with e.g. Photoshop or Gimp.
-class LandscapeOldStyle : public Landscape
-{
-public:
-	LandscapeOldStyle(float radius = 2.f);
-	virtual ~LandscapeOldStyle();
-	virtual void load(const QSettings& landscapeIni, const QString& landscapeId);
-	virtual void draw(StelCore* core);
-	//void create(bool _fullpath, QMap<QString, QString> param); // still not implemented
-	virtual float getOpacity(Vec3d azalt) const;
-protected:
-	typedef struct
-	{
-		StelTextureSP tex;
-		StelTextureSP tex_illum; // optional light texture.
-		float texCoords[4];
-	} landscapeTexCoord;
-
-private:
-	void drawFog(StelCore* core, StelPainter&) const;
-	// drawLight==true for illumination layer, it then selects only the self-illuminating panels.
-	void drawDecor(StelCore* core, StelPainter&, const bool drawLight=false) const;
-	void drawGround(StelCore* core, StelPainter&) const;
-	QVector<double> groundVertexArr;
-	QVector<float> groundTexCoordArr;
-	StelTextureSP* sideTexs;
-	int nbSideTexs;
-	int nbSide;
-	landscapeTexCoord* sides;
-	StelTextureSP fogTex;
-	StelTextureSP groundTex;
-	QVector<QImage*> sidesImages; // Required for opacity lookup
-	int nbDecorRepeat;
-	float fogAltAngle;
-	float fogAngleShift;
-	float decorAltAngle; // vertical extent of the side panels
-	float decorAngleShift;
-	float groundAngleShift; //! [radians]: altitude of the bottom plane. Usually negative and equal to decorAngleShift
-	float groundAngleRotateZ; //! [radians]: rotation to bring top of texture away from due east.
-	int drawGroundFirst;
-	bool tanMode;		// Whether the angles should be converted using tan instead of sin, i.e., for a cylindrical pano
-	bool calibrated;	// if true, the documented altitudes are indeed correct (the original code is buggy!)
-	struct LOSSide
-	{
-		StelVertexArray arr;
-		StelTextureSP tex;
-		bool light; // GZ NEW: true if texture is self-lighting.
-	};
-
-	QList<LOSSide> precomputedSides;
-};
-
-/////////////////////////////////////////////////////////
-///
-//! @class LandscapePolygonal
-//! This uses the list of (usually measured) horizon altitudes to define the horizon.
-//! Define it with the following names in landscape.ini:
-//! @param landscape/ground_color use this color below horizon
-//! @param landscape/polygonal_horizon_list filename containing azimuths/altitudes, compatible with Carte du Ciel.
-//! @param landscape/polygonal_angle_rotatez offset for the polygonal measurement
-//!        (different from landscape/angle_rotatez in photo panos, often photo and line are not aligned.)
-class LandscapePolygonal : public Landscape
-{
-public:
-	LandscapePolygonal(float radius = 1.f);
-	virtual ~LandscapePolygonal();
-	virtual void load(const QSettings& landscapeIni, const QString& landscapeId);
-	virtual void draw(StelCore* core);
-	virtual float getOpacity(Vec3d azalt) const;
-private:
-	// we have inherited: horizonFileName, horizonPolygon, horizonPolygonLineColor
-	Vec3f groundColor; //! specified in landscape.ini[landscape]ground_color.
-};
-
-///////////////////////////////////////////////////////////////
-///
-//! @class LandscapeFisheye
-//! This uses a single image in fisheye projection. The image is typically square, ...
-//! @param texFov:  field of view (opening angle) of the square texture, radians.
-//! If @param angleRotateZ==0, the top image border is due south.
-class LandscapeFisheye : public Landscape
-{
-public:
-	LandscapeFisheye(float radius = 1.f);
-	virtual ~LandscapeFisheye();
-	virtual void load(const QSettings& landscapeIni, const QString& landscapeId);
-	virtual void draw(StelCore* core);
-	//! Sample landscape texture for transparency/opacity. May be used for visibility, sunrise etc.
-	//! @param azalt normalized direction in alt-az frame
-	virtual float getOpacity(Vec3d azalt) const;
-	//! create a fisheye landscape from basic parameters (no ini file needed).
-	//! @param name Landscape name
-	//! @param maptex the fisheye texture
-	//! @param maptexIllum the fisheye texture that is overlaid in the night (streetlights, skyglow, ...)
-	//! @param texturefov field of view for the photo, degrees
-	//! @param angleRotateZ azimuth rotation angle, degrees
-	void create(const QString name, const QString& maptex, float texturefov, float angleRotateZ);
-	void create(const QString name, float texturefov, const QString& maptex, const QString &_maptexFog="", const QString& _maptexIllum="", const float angleRotateZ=0.0f);
-private:
-
-	StelTextureSP mapTex;      //!< The fisheye image, centered on the zenith.
-	StelTextureSP mapTexFog;   //!< Optional panorama of identical size (create as layer over the mapTex image in your favorite image processor).
-				   //!< can also be smaller, just the texture is again mapped onto the same geometry.
-	StelTextureSP mapTexIllum; //!< Optional fisheye image of identical size (create as layer in your favorite image processor) or at least, proportions.
-				   //!< To simulate light pollution (skyglow), street lights, light in windows, ... at night
-	QImage *mapImage;          //!< The same image as mapTex, but stored in-mem for sampling.
-
-	float texFov;
-};
-
-//////////////////////////////////////////////////////////////////////////
-//! @class LandscapeSpherical
-//! This uses a single panorama image in spherical (equirectangular) projection. A complete image is rectangular with the horizon forming a
-//! horizontal line centered vertically, and vertical altitude angles linearly mapped in image height.
-//! Since 0.13 and Qt5, large images of 8192x4096 pixels are available, but they still may not work on every hardware.
-//! If @param angleRotateZ==0, the left/right image border is due east.
-//! It is possible to remove empty top or bottom parts of the textures (main texture: only top part should meaningfully be cut away!)
-//! The textures should still be power-of-two, so maybe 8192x1024 for the fog, or 8192x2048 for the light pollution.
-//! (It's OK to stretch the textures. They just have to fit, geometrically!)
-//! TODO: Allow a horizontal split for 2 or even 4 parts, i.e. super-large, super-accurate panos.
-class LandscapeSpherical : public Landscape
-{
-public:
-	LandscapeSpherical(float radius = 1.f);
-	virtual ~LandscapeSpherical();
-	virtual void load(const QSettings& landscapeIni, const QString& landscapeId);
-	virtual void draw(StelCore* core);
-	//! Sample landscape texture for transparency/opacity. May be used for visibility, sunrise etc.
-	//! @param azalt normalized direction in alt-az frame
-	//! @retval alpha (0=fully transparent, 1=fully opaque. Trees, leaves, glass etc may have intermediate values.)
-	virtual float getOpacity(Vec3d azalt) const;
-	//! create a spherical landscape from basic parameters (no ini file needed).
-	//! @param name Landscape name
-	//! @param maptex the equirectangular texture
-	//! @param maptexIllum the equirectangular texture that is overlaid in the night (streetlights, skyglow, ...)
-	//! @param angleRotateZ azimuth rotation angle, degrees [0]
-	//! @param _mapTexTop altitude angle of top edge of texture, degrees [90]
-	//! @param _mapTexBottom altitude angle of bottom edge of texture, degrees [-90]
-	//! @param _fogTexTop altitude angle of top edge of fog texture, degrees [90]
-	//! @param _fogTexBottom altitude angle of bottom edge of fog texture, degrees [-90]
-	//! @param _illumTexTop altitude angle of top edge of light pollution texture, degrees [90]
-	//! @param _illumTexBottom altitude angle of bottom edge of light pollution texture, degrees [-90]
-	void create(const QString name, const QString& maptex, const QString &_maptexFog="", const QString& _maptexIllum="", const float _angleRotateZ=0.0f,
-				const float _mapTexTop=90.0f, const float _mapTexBottom=-90.0f,
-				const float _fogTexTop=90.0f, const float _fogTexBottom=-90.0f,
-				const float _illumTexTop=90.0f, const float _illumTexBottom=-90.0f);
-private:
-
-	StelTextureSP mapTex;      //!< The equirectangular panorama texture
-	StelTextureSP mapTexFog;   //!< Optional panorama of identical size (create as layer over the mapTex image in your favorite image processor).
-				   //!< can also be smaller, just the texture is again mapped onto the same geometry.
-	StelTextureSP mapTexIllum; //!< Optional panorama of identical size (create as layer over the mapTex image in your favorite image processor).
-				   //!< To simulate light pollution (skyglow), street lights, light in windows, ... at night
-	// These vars are here to conserve texture memory. They must be allowed to be different: a landscape may have its highest elevations at 15°, fog may reach from -25 to +15°,
-	// light pollution may cover -5° (street lamps slightly below) plus parts of or even the whole sky. All have default values to simplify life.
-	float mapTexTop;           //!< zenithal top angle of the landscape texture, radians
-	float mapTexBottom;	   //!< zenithal bottom angle of the landscape texture, radians
-	float fogTexTop;	   //!< zenithal top angle of the fog texture, radians
-	float fogTexBottom;	   //!< zenithal bottom angle of the fog texture, radians
-	float illumTexTop;	   //!< zenithal top angle of the illumination texture, radians
-	float illumTexBottom;	   //!< zenithal bottom angle of the illumination texture, radians
-	QImage *mapImage;          //!< The same image as mapTex, but stored in-mem for opacity sampling.
-};
-
-#endif // _LANDSCAPE_HPP_
-=======
-/*
- * Stellarium
- * Copyright (C) 2003 Fabien Chereau
- *
- * This program is free software; you can redistribute it and/or
- * modify it under the terms of the GNU General Public License
- * as published by the Free Software Foundation; either version 2
- * of the License, or (at your option) any later version.
- *
- * This program is distributed in the hope that it will be useful,
- * but WITHOUT ANY WARRANTY; without even the implied warranty of
- * MERCHANTABILITY or FITNESS FOR A PARTICULAR PURPOSE.  See the
- * GNU General Public License for more details.
- *
- * You should have received a copy of the GNU General Public License
- * along with this program; if not, write to the Free Software
- * Foundation, Inc., 51 Franklin Street, Suite 500, Boston, MA  02110-1335, USA.
- */
-
-#ifndef _LANDSCAPE_HPP_
-#define _LANDSCAPE_HPP_
-
-#include "VecMath.hpp"
-#include "StelToneReproducer.hpp"
-#include "StelProjector.hpp"
-
-#include "StelFader.hpp"
-#include "StelUtils.hpp"
-#include "StelTextureTypes.hpp"
-#include "StelLocation.hpp"
-
-#include <QMap>
-#include <QImage>
-
-class QSettings;
-class StelLocation;
-class StelCore;
-class StelPainter;
-
-//! @class Landscape
-//! Store and manages the displaying of the Landscape.
-//! Don't use this class directly, use the LandscapeMgr.
-//! A landscape's most important element is a photo panorama, or at least a polygon that describes the true horizon visible from your observing location.
-//! Optional components include:
-//!  - A fog texture that is displayed with the Fog [F] command (displayed only if atmosphere is on!).
-//!  - A location. It is possible to auto-move to the location when loading.
-//!  - Atmospheric conditions: temperature/pressure/extinction coefficients. These influence refraction and extinction.
-//!  - Light pollution information (Bortle index)
-//!  - A night texture that gets blended over the dimmed daylight panorama. (All landscapes except Polygonal.)
-//!  - A polygonal horizon line (required for PolygonalLandscape). If present, defines a measured horizon line, which can be plotted or queried for rise/set predictions.
-//!  - You can set a minimum brightness level to prevent too dark landscape. There is
-//!    a global activation setting (config.ini[landscape]flag_minimal_brightness),
-//!    a global value (config.ini[landscape]minimal_brightness),
-//!    and, if config.ini[landscape]flag_landscape_sets_minimal_brightness=true,
-//!    optional individual values given in landscape.ini[landscape]minimal_brightness are used.
-//!
-//! We discern:
-//!   @param LandscapeId: The directory name of the landscape.
-//!   @param name: The landscape name as specified in the LandscapeIni (may contain spaces, UTF8, ...)
-class Landscape
-{
-public:
-	Landscape(float _radius = 2.f);
-	virtual ~Landscape();
-	//! Load landscape.
-	//! @param landscapeIni A reference to an existing QSettings object which describes the landscape
-	//! @param landscapeId The name of the directory for the landscape files (e.g. "ocean")
-	virtual void load(const QSettings& landscapeIni, const QString& landscapeId) = 0;
-	virtual void draw(StelCore* core) = 0;
-	void update(double deltaTime)
-	{
-		landFader.update((int)(deltaTime*1000));
-		fogFader.update((int)(deltaTime*1000));
-		illumFader.update((int)(deltaTime*1000));
-	}
-
-	//! Set the brightness of the landscape plus brightness of optional add-on night lightscape.
-	//! This is called in each draw().
-	void setBrightness(const float b, const float pollutionBrightness=0.0f) {landscapeBrightness = b; lightScapeBrightness=pollutionBrightness; }
-
-	//! Set whether landscape is displayed (does not concern fog)
-	void setFlagShow(const bool b) {landFader=b;}
-	//! Get whether landscape is displayed (does not concern fog)
-	bool getFlagShow() const {return (bool)landFader;}
-	//! Set whether fog is displayed
-	void setFlagShowFog(const bool b) {fogFader=b;}
-	//! Get whether fog is displayed
-	bool getFlagShowFog() const {return (bool)fogFader;}
-	//! Set whether illumination is displayed
-	void setFlagShowIllumination(const bool b) {illumFader=b;}
-	//! Get whether illumination is displayed
-	bool getFlagShowIllumination() const {return (bool)illumFader;}
-	//! Get landscape name
-	QString getName() const {return name;}
-	//! Get landscape author name
-	QString getAuthorName() const {return author;}
-	//! Get landscape description
-	QString getDescription() const {return description;}
-
-	//! Return the associated location (may be empty!)
-	const StelLocation& getLocation() const {return location;}
-	//! Return if the location is valid (a valid location has a valid planetName!)
-	bool hasLocation() const {return (!(location.planetName.isEmpty()));}
-  	//! Return default Bortle index (light pollution value) or -1 (unknown/no change)
-	int getDefaultBortleIndex() const {return defaultBortleIndex;}
-	//! Return default fog setting (0/1) or -1 (no change)
-	int getDefaultFogSetting() const {return defaultFogSetting;}
-	//! Return default atmosperic extinction [mag/airmass], or -1 (no change)
-	float getDefaultAtmosphericExtinction() const {return defaultExtinctionCoefficient;}
-	//! Return configured atmospheric temperature [degrees Celsius], for refraction computation, or -1000 for "unknown/no change".
-	float getDefaultAtmosphericTemperature() const {return defaultTemperature;}
-	//! Return configured atmospheric pressure [mbar], for refraction computation.
-	//! returns -1 to signal "standard conditions" [compute from altitude], or -2 for "unknown/invalid/no change"
-	float getDefaultAtmosphericPressure() const {return defaultPressure;}
-	//! Return minimal brightness for landscape
-	//! returns -1 to signal "standard conditions" (use default value from config.ini)
-	float getLandscapeMinimalBrightness() const {return minBrightness;}
-
-	//! Set an additional z-axis (azimuth) rotation after landscape has been loaded.
-	//! This is intended for special uses such as when the landscape consists of
-	//! a vehicle which might change orientation over time (e.g. a ship). It is called
-	//! e.g. by the LandscapeMgr. Contrary to that, the purpose of the azimuth rotation
-	//! (landscape/[decor_]angle_rotatez) in landscape.ini is to orient the pano.
-	//! @param d the rotation angle in degrees.
-	void setZRotation(float d) {angleRotateZOffset = d * M_PI/180.0f;}
-
-	//! Get whether the landscape is currently fully visible (i.e. opaque).
-	bool getIsFullyVisible() const {return landFader.getInterstate() >= 0.999f;}
-
-	// GZ: NEW FUNCTION:
-	//! can be used to find sunrise or visibility questions on the real-world landscape horizon.
-	//! Default implementation indicates the horizon equals math horizon.
-	virtual float getOpacity(Vec3d azalt) const {return (azalt[2]<0 ? 1.0f : 0.0f); }
-	//! The list of azimuths (counted from True North towards East) and altitudes can come in various formats. We read the first two elements, which can be of formats:
-	enum horizonListMode {
-		azDeg_altDeg   = 0, //! azimuth[degrees] altitude[degrees]
-		azDeg_zdDeg    = 1, //! azimuth[degrees] zenithDistance[degrees]
-		azRad_altRad   = 2, //! azimuth[radians] altitude[radians]
-		azRad_zdRad    = 3, //! azimuth[radians] zenithDistance[radians]
-		azGrad_altGrad = 4, //! azimuth[new_degrees] altitude[new_degrees] (may be found on theodolites)
-		azGrad_zdGrad  = 5  //! azimuth[new_degrees] zenithDistance[new_degrees] (may be found on theodolites)
-	};
-	
-protected:
-	//! Load attributes common to all landscapes
-	//! @param landscapeIni A reference to an existing QSettings object which describes the landscape
-	//! @param landscapeId The name of the directory for the landscape files (e.g. "ocean")
-	void loadCommon(const QSettings& landscapeIni, const QString& landscapeId);
-	//! Create a StelSphericalPolygon that describes a measured horizon line. If present, this can be used to draw a horizon line
-	//! or simplify the functionality to discern if an object is below the horizon.
-	//! @param _lineFileName A text file with lines that are either empty or comment lines starting with # or azimuth altitude [degrees]
-	//! @param _polyAngleRotateZ possibility to set some final calibration offset like meridian convergence correction.
-	void createPolygonalHorizon(const QString& lineFileName, const float polyAngleRotateZ=0.0f, const QString &listMode="azDeg_altDeg");
-
-	//! search for a texture in landscape directory, else global textures directory
-	//! @param basename The name of a texture file, e.g. "fog.png"
-	//! @param landscapeId The landscape ID (directory name) to which the texture belongs
-	//! @exception misc possibility of throwing "file not found" exceptions
-	const QString getTexturePath(const QString& basename, const QString& landscapeId) const;
-	float radius;
-	QString name;          //! Read from landscape.ini:[landscape]name
-	QString author;        //! Read from landscape.ini:[landscape]author
-	QString description;   //! Read from landscape.ini:[landscape]description
-
-	float minBrightness;   //! Read from landscape.ini:[landscape]minimal_brightness. Allows minimum visibility that cannot be underpowered.
-	float landscapeBrightness;  //! brightness [0..1] to draw the landscape. Computed by the LandscapeMgr.
-	float lightScapeBrightness; //! can be used to draw nightscape texture (e.g. city light pollution), if available. Computed by the LandscapeMgr.
-	bool validLandscape;   //! was a landscape loaded properly?
-	LinearFader landFader; //! Used to slowly fade in/out landscape painting.
-	LinearFader fogFader;  //! Used to slowly fade in/out fog painting.
-	LinearFader illumFader;//! Used to slowly fade in/out illumination painting.
-	int rows; //! horizontal rows.  May be given in landscape.ini:[landscape]tesselate_rows. More indicates higher accuracy, but is slower.
-	int cols; //! vertical columns. May be given in landscape.ini:[landscape]tesselate_cols. More indicates higher accuracy, but is slower.
-	float angleRotateZ;    //! [radians] if pano does not have its left border in the east, rotate in azimuth. Configured in landscape.ini[landscape]angle_rotatez (or decor_angle_rotatez for old_style landscapes)
-	float angleRotateZOffset; //! [radians] This is a rotation changeable at runtime via setZRotation (called by LandscapeMgr::setZRotation).
-				  //! Not in landscape.ini: Used in special cases where the horizon may rotate, e.g. on a ship.
-
-	StelLocation location; //! OPTIONAL. If present, can be used to set location.
-	int defaultBortleIndex; //! May be given in landscape.ini:[location]light_pollution. Default: -1 (no change).
-	int defaultFogSetting;  //! May be given in landscape.ini:[location]display_fog: -1(no change), 0(off), 1(on). Default: -1.
-	float defaultExtinctionCoefficient; //! May be given in landscape.ini:[location]atmospheric_extinction_coefficient. Default -1 (no change).
-	float defaultTemperature; //! [Celsius] May be given in landscape.ini:[location]atmospheric_temperature. default: -1000.0 (no change)
-	float defaultPressure;    //! [mbar]    May be given in landscape.ini:[location]atmospheric_pressure. Default -1.0 (compute from [location]/altitude), use -2 to indicate "no change".
-
-	// Optional elements which, if present, describe a horizon polygon. They can be used to render a line or a filled region, esp. in LandscapePolygonal
-	SphericalRegionP horizonPolygon;   //! Optional element describing the horizon line.
-					   //! Data shall be read from the file given as landscape.ini[landscape]polygonal_horizon_list
-					   //! For LandscapePolygonal, this is the only horizon data item.
-	Vec3f horizonPolygonLineColor ;    //! for all horizon types, the horizonPolygon line, if specified, will be drawn in this color
-					   //! specified in landscape.ini[landscape]horizon_line_color. Negative red (default) indicated "don't draw".
-};
-
-//! @class LandscapeOldStyle
-//! This was the original landscape, introduced for decorative purposes. It segments the horizon in several tiles
-//! (usually 4 or 8), therefore allowing very high resolution horizons also on limited hardware,
-//! and closes the ground with a separate bottom piece. (You may want to configure a map with pointers to surrounding mountains or a compass rose instead!)
-//! You can use panoramas created in equirectangular or cylindrical coordinates, for the latter case set
-//! [landscape]tan_mode=true.
-//! Until V0.10.5 there was an undetected bug involving vertical positioning. For historical reasons (many landscapes
-//! were already configured and published), it was decided to keep this bug as feature, but a fix for new landscapes is
-//! available: [landscape]calibrated=true.
-//! As of 0.10.6, the fix is only valid for equirectangular panoramas.
-//! As of V0.13, [landscape]calibrated=true and [landscape]tan_mode=true go together for cylindrical panoramas.
-//! It is more involved to configure, but may still be preferred if you require the resolution, e.g. for alignment studies
-//! for archaeoastronomy. In this case, don't forget to set calibrated=true in landscape.ini.
-//! Since V0.13.1, also this landscape has a self-luminous (light pollution) option: Configure light<n> entries with textures overlaid the tex<n> textures. Only textures with light are necessary!
-//! Can be easily made using layers with e.g. Photoshop or Gimp.
-class LandscapeOldStyle : public Landscape
-{
-public:
-	LandscapeOldStyle(float radius = 2.f);
-	virtual ~LandscapeOldStyle();
-	virtual void load(const QSettings& landscapeIni, const QString& landscapeId);
-	virtual void draw(StelCore* core);
-	//void create(bool _fullpath, QMap<QString, QString> param); // still not implemented
-	virtual float getOpacity(Vec3d azalt) const;
-protected:
-	typedef struct
-	{
-		StelTextureSP tex;
-		StelTextureSP tex_illum; // optional light texture.
-		float texCoords[4];
-	} landscapeTexCoord;
-
-private:
-	void drawFog(StelCore* core, StelPainter&) const;
-	// drawLight==true for illumination layer, it then selects only the self-illuminating panels.
-	void drawDecor(StelCore* core, StelPainter&, const bool drawLight=false) const;
-	void drawGround(StelCore* core, StelPainter&) const;
-	QVector<double> groundVertexArr;
-	QVector<float> groundTexCoordArr;
-	StelTextureSP* sideTexs;
-	int nbSideTexs;
-	int nbSide;
-	landscapeTexCoord* sides;
-	StelTextureSP fogTex;
-	StelTextureSP groundTex;
-	QVector<QImage*> sidesImages; // Required for opacity lookup
-	int nbDecorRepeat;
-	float fogAltAngle;
-	float fogAngleShift;
-	float decorAltAngle; // vertical extent of the side panels
-	float decorAngleShift;
-	float groundAngleShift; //! [radians]: altitude of the bottom plane. Usually negative and equal to decorAngleShift
-	float groundAngleRotateZ; //! [radians]: rotation to bring top of texture away from due east.
-	int drawGroundFirst;
-	bool tanMode;		// Whether the angles should be converted using tan instead of sin, i.e., for a cylindrical pano
-	bool calibrated;	// if true, the documented altitudes are indeed correct (the original code is buggy!)
-	struct LOSSide
-	{
-		StelVertexArray arr;
-		StelTextureSP tex;
-		bool light; // GZ NEW: true if texture is self-lighting.
-	};
-
-	QList<LOSSide> precomputedSides;
-};
-
-/////////////////////////////////////////////////////////
-///
-//! @class LandscapePolygonal
-//! This uses the list of (usually measured) horizon altitudes to define the horizon.
-//! Define it with the following names in landscape.ini:
-//! @param landscape/ground_color use this color below horizon
-//! @param landscape/polygonal_horizon_list filename containing azimuths/altitudes, compatible with Carte du Ciel.
-//! @param landscape/polygonal_angle_rotatez offset for the polygonal measurement
-//!        (different from landscape/angle_rotatez in photo panos, often photo and line are not aligned.)
-class LandscapePolygonal : public Landscape
-{
-public:
-	LandscapePolygonal(float radius = 1.f);
-	virtual ~LandscapePolygonal();
-	virtual void load(const QSettings& landscapeIni, const QString& landscapeId);
-	virtual void draw(StelCore* core);
-	virtual float getOpacity(Vec3d azalt) const;
-private:
-	// we have inherited: horizonFileName, horizonPolygon, horizonPolygonLineColor
-	Vec3f groundColor; //! specified in landscape.ini[landscape]ground_color.
-};
-
-///////////////////////////////////////////////////////////////
-///
-//! @class LandscapeFisheye
-//! This uses a single image in fisheye projection. The image is typically square, ...
-//! @param texFov:  field of view (opening angle) of the square texture, radians.
-//! If @param angleRotateZ==0, the top image border is due south.
-class LandscapeFisheye : public Landscape
-{
-public:
-	LandscapeFisheye(float radius = 1.f);
-	virtual ~LandscapeFisheye();
-	virtual void load(const QSettings& landscapeIni, const QString& landscapeId);
-	virtual void draw(StelCore* core);
-	//! Sample landscape texture for transparency/opacity. May be used for visibility, sunrise etc.
-	//! @param azalt normalized direction in alt-az frame
-	virtual float getOpacity(Vec3d azalt) const;
-	//! create a fisheye landscape from basic parameters (no ini file needed).
-	//! @param name Landscape name
-	//! @param maptex the fisheye texture
-	//! @param maptexIllum the fisheye texture that is overlaid in the night (streetlights, skyglow, ...)
-	//! @param texturefov field of view for the photo, degrees
-	//! @param angleRotateZ azimuth rotation angle, degrees
-	void create(const QString name, const QString& maptex, float texturefov, float angleRotateZ);
-	void create(const QString name, float texturefov, const QString& maptex, const QString &_maptexFog="", const QString& _maptexIllum="", const float angleRotateZ=0.0f);
-private:
-
-	StelTextureSP mapTex;      //!< The fisheye image, centered on the zenith.
-	StelTextureSP mapTexFog;   //!< Optional panorama of identical size (create as layer over the mapTex image in your favorite image processor).
-				   //!< can also be smaller, just the texture is again mapped onto the same geometry.
-	StelTextureSP mapTexIllum; //!< Optional fisheye image of identical size (create as layer in your favorite image processor) or at least, proportions.
-				   //!< To simulate light pollution (skyglow), street lights, light in windows, ... at night
-	QImage *mapImage;          //!< The same image as mapTex, but stored in-mem for sampling.
-
-	float texFov;
-};
-
-//////////////////////////////////////////////////////////////////////////
-//! @class LandscapeSpherical
-//! This uses a single panorama image in spherical (equirectangular) projection. A complete image is rectangular with the horizon forming a
-//! horizontal line centered vertically, and vertical altitude angles linearly mapped in image height.
-//! Since 0.13 and Qt5, large images of 8192x4096 pixels are available, but they still may not work on every hardware.
-//! If @param angleRotateZ==0, the left/right image border is due east.
-//! It is possible to remove empty top or bottom parts of the textures (main texture: only top part should meaningfully be cut away!)
-//! The textures should still be power-of-two, so maybe 8192x1024 for the fog, or 8192x2048 for the light pollution.
-//! (It's OK to stretch the textures. They just have to fit, geometrically!)
-//! TODO: Allow a horizontal split for 2 or even 4 parts, i.e. super-large, super-accurate panos.
-class LandscapeSpherical : public Landscape
-{
-public:
-	LandscapeSpherical(float radius = 1.f);
-	virtual ~LandscapeSpherical();
-	virtual void load(const QSettings& landscapeIni, const QString& landscapeId);
-	virtual void draw(StelCore* core);
-	//! Sample landscape texture for transparency/opacity. May be used for visibility, sunrise etc.
-	//! @param azalt normalized direction in alt-az frame
-	//! @retval alpha (0=fully transparent, 1=fully opaque. Trees, leaves, glass etc may have intermediate values.)
-	virtual float getOpacity(Vec3d azalt) const;
-	//! create a spherical landscape from basic parameters (no ini file needed).
-	//! @param name Landscape name
-	//! @param maptex the equirectangular texture
-	//! @param maptexIllum the equirectangular texture that is overlaid in the night (streetlights, skyglow, ...)
-	//! @param angleRotateZ azimuth rotation angle, degrees [0]
-	//! @param _mapTexTop altitude angle of top edge of texture, degrees [90]
-	//! @param _mapTexBottom altitude angle of bottom edge of texture, degrees [-90]
-	//! @param _fogTexTop altitude angle of top edge of fog texture, degrees [90]
-	//! @param _fogTexBottom altitude angle of bottom edge of fog texture, degrees [-90]
-	//! @param _illumTexTop altitude angle of top edge of light pollution texture, degrees [90]
-	//! @param _illumTexBottom altitude angle of bottom edge of light pollution texture, degrees [-90]
-	void create(const QString name, const QString& maptex, const QString &_maptexFog="", const QString& _maptexIllum="", const float _angleRotateZ=0.0f,
-				const float _mapTexTop=90.0f, const float _mapTexBottom=-90.0f,
-				const float _fogTexTop=90.0f, const float _fogTexBottom=-90.0f,
-				const float _illumTexTop=90.0f, const float _illumTexBottom=-90.0f);
-private:
-
-	StelTextureSP mapTex;      //!< The equirectangular panorama texture
-	StelTextureSP mapTexFog;   //!< Optional panorama of identical size (create as layer over the mapTex image in your favorite image processor).
-				   //!< can also be smaller, just the texture is again mapped onto the same geometry.
-	StelTextureSP mapTexIllum; //!< Optional panorama of identical size (create as layer over the mapTex image in your favorite image processor).
-				   //!< To simulate light pollution (skyglow), street lights, light in windows, ... at night
-	// These vars are here to conserve texture memory. They must be allowed to be different: a landscape may have its highest elevations at 15°, fog may reach from -25 to +15°,
-	// light pollution may cover -5° (street lamps slightly below) plus parts of or even the whole sky. All have default values to simplify life.
-	float mapTexTop;           //!< zenithal top angle of the landscape texture, radians
-	float mapTexBottom;	   //!< zenithal bottom angle of the landscape texture, radians
-	float fogTexTop;	   //!< zenithal top angle of the fog texture, radians
-	float fogTexBottom;	   //!< zenithal bottom angle of the fog texture, radians
-	float illumTexTop;	   //!< zenithal top angle of the illumination texture, radians
-	float illumTexBottom;	   //!< zenithal bottom angle of the illumination texture, radians
-	QImage *mapImage;          //!< The same image as mapTex, but stored in-mem for opacity sampling.
-};
-
-#endif // _LANDSCAPE_HPP_
->>>>>>> 1968b883
+/*
+ * Stellarium
+ * Copyright (C) 2003 Fabien Chereau
+ *
+ * This program is free software; you can redistribute it and/or
+ * modify it under the terms of the GNU General Public License
+ * as published by the Free Software Foundation; either version 2
+ * of the License, or (at your option) any later version.
+ *
+ * This program is distributed in the hope that it will be useful,
+ * but WITHOUT ANY WARRANTY; without even the implied warranty of
+ * MERCHANTABILITY or FITNESS FOR A PARTICULAR PURPOSE.  See the
+ * GNU General Public License for more details.
+ *
+ * You should have received a copy of the GNU General Public License
+ * along with this program; if not, write to the Free Software
+ * Foundation, Inc., 51 Franklin Street, Suite 500, Boston, MA  02110-1335, USA.
+ */
+
+#ifndef _LANDSCAPE_HPP_
+#define _LANDSCAPE_HPP_
+
+#include "VecMath.hpp"
+#include "StelToneReproducer.hpp"
+#include "StelProjector.hpp"
+
+#include "StelFader.hpp"
+#include "StelUtils.hpp"
+#include "StelTextureTypes.hpp"
+#include "StelLocation.hpp"
+
+#include <QMap>
+#include <QImage>
+
+class QSettings;
+class StelLocation;
+class StelCore;
+class StelPainter;
+
+//! @class Landscape
+//! Store and manages the displaying of the Landscape.
+//! Don't use this class directly, use the LandscapeMgr.
+//! A landscape's most important element is a photo panorama, or at least a polygon that describes the true horizon visible from your observing location.
+//! Optional components include:
+//!  - A fog texture that is displayed with the Fog [F] command (displayed only if atmosphere is on!).
+//!  - A location. It is possible to auto-move to the location when loading.
+//!  - Atmospheric conditions: temperature/pressure/extinction coefficients. These influence refraction and extinction.
+//!  - Light pollution information (Bortle index)
+//!  - A night texture that gets blended over the dimmed daylight panorama. (All landscapes except Polygonal.)
+//!  - A polygonal horizon line (required for PolygonalLandscape). If present, defines a measured horizon line, which can be plotted or queried for rise/set predictions.
+//!  - You can set a minimum brightness level to prevent too dark landscape. There is
+//!    a global activation setting (config.ini[landscape]flag_minimal_brightness),
+//!    a global value (config.ini[landscape]minimal_brightness),
+//!    and, if config.ini[landscape]flag_landscape_sets_minimal_brightness=true,
+//!    optional individual values given in landscape.ini[landscape]minimal_brightness are used.
+//!
+//! We discern:
+//!   @param LandscapeId: The directory name of the landscape.
+//!   @param name: The landscape name as specified in the LandscapeIni (may contain spaces, UTF8, ...)
+class Landscape
+{
+public:
+	Landscape(float _radius = 2.f);
+	virtual ~Landscape();
+	//! Load landscape.
+	//! @param landscapeIni A reference to an existing QSettings object which describes the landscape
+	//! @param landscapeId The name of the directory for the landscape files (e.g. "ocean")
+	virtual void load(const QSettings& landscapeIni, const QString& landscapeId) = 0;
+	virtual void draw(StelCore* core) = 0;
+	void update(double deltaTime)
+	{
+		landFader.update((int)(deltaTime*1000));
+		fogFader.update((int)(deltaTime*1000));
+		illumFader.update((int)(deltaTime*1000));
+	}
+
+	//! Set the brightness of the landscape plus brightness of optional add-on night lightscape.
+	//! This is called in each draw().
+	void setBrightness(const float b, const float pollutionBrightness=0.0f) {landscapeBrightness = b; lightScapeBrightness=pollutionBrightness; }
+
+	//! Set whether landscape is displayed (does not concern fog)
+	void setFlagShow(const bool b) {landFader=b;}
+	//! Get whether landscape is displayed (does not concern fog)
+	bool getFlagShow() const {return (bool)landFader;}
+	//! Set whether fog is displayed
+	void setFlagShowFog(const bool b) {fogFader=b;}
+	//! Get whether fog is displayed
+	bool getFlagShowFog() const {return (bool)fogFader;}
+	//! Set whether illumination is displayed
+	void setFlagShowIllumination(const bool b) {illumFader=b;}
+	//! Get whether illumination is displayed
+	bool getFlagShowIllumination() const {return (bool)illumFader;}
+	//! Get landscape name
+	QString getName() const {return name;}
+	//! Get landscape author name
+	QString getAuthorName() const {return author;}
+	//! Get landscape description
+	QString getDescription() const {return description;}
+
+	//! Return the associated location (may be empty!)
+	const StelLocation& getLocation() const {return location;}
+	//! Return if the location is valid (a valid location has a valid planetName!)
+	bool hasLocation() const {return (!(location.planetName.isEmpty()));}
+  	//! Return default Bortle index (light pollution value) or -1 (unknown/no change)
+	int getDefaultBortleIndex() const {return defaultBortleIndex;}
+	//! Return default fog setting (0/1) or -1 (no change)
+	int getDefaultFogSetting() const {return defaultFogSetting;}
+	//! Return default atmosperic extinction [mag/airmass], or -1 (no change)
+	float getDefaultAtmosphericExtinction() const {return defaultExtinctionCoefficient;}
+	//! Return configured atmospheric temperature [degrees Celsius], for refraction computation, or -1000 for "unknown/no change".
+	float getDefaultAtmosphericTemperature() const {return defaultTemperature;}
+	//! Return configured atmospheric pressure [mbar], for refraction computation.
+	//! returns -1 to signal "standard conditions" [compute from altitude], or -2 for "unknown/invalid/no change"
+	float getDefaultAtmosphericPressure() const {return defaultPressure;}
+	//! Return minimal brightness for landscape
+	//! returns -1 to signal "standard conditions" (use default value from config.ini)
+	float getLandscapeMinimalBrightness() const {return minBrightness;}
+
+	//! Set an additional z-axis (azimuth) rotation after landscape has been loaded.
+	//! This is intended for special uses such as when the landscape consists of
+	//! a vehicle which might change orientation over time (e.g. a ship). It is called
+	//! e.g. by the LandscapeMgr. Contrary to that, the purpose of the azimuth rotation
+	//! (landscape/[decor_]angle_rotatez) in landscape.ini is to orient the pano.
+	//! @param d the rotation angle in degrees.
+	void setZRotation(float d) {angleRotateZOffset = d * M_PI/180.0f;}
+
+	//! Get whether the landscape is currently fully visible (i.e. opaque).
+	bool getIsFullyVisible() const {return landFader.getInterstate() >= 0.999f;}
+
+	// GZ: NEW FUNCTION:
+	//! can be used to find sunrise or visibility questions on the real-world landscape horizon.
+	//! Default implementation indicates the horizon equals math horizon.
+	virtual float getOpacity(Vec3d azalt) const {return (azalt[2]<0 ? 1.0f : 0.0f); }
+	//! The list of azimuths (counted from True North towards East) and altitudes can come in various formats. We read the first two elements, which can be of formats:
+	enum horizonListMode {
+		azDeg_altDeg   = 0, //! azimuth[degrees] altitude[degrees]
+		azDeg_zdDeg    = 1, //! azimuth[degrees] zenithDistance[degrees]
+		azRad_altRad   = 2, //! azimuth[radians] altitude[radians]
+		azRad_zdRad    = 3, //! azimuth[radians] zenithDistance[radians]
+		azGrad_altGrad = 4, //! azimuth[new_degrees] altitude[new_degrees] (may be found on theodolites)
+		azGrad_zdGrad  = 5  //! azimuth[new_degrees] zenithDistance[new_degrees] (may be found on theodolites)
+	};
+	
+protected:
+	//! Load attributes common to all landscapes
+	//! @param landscapeIni A reference to an existing QSettings object which describes the landscape
+	//! @param landscapeId The name of the directory for the landscape files (e.g. "ocean")
+	void loadCommon(const QSettings& landscapeIni, const QString& landscapeId);
+	//! Create a StelSphericalPolygon that describes a measured horizon line. If present, this can be used to draw a horizon line
+	//! or simplify the functionality to discern if an object is below the horizon.
+	//! @param _lineFileName A text file with lines that are either empty or comment lines starting with # or azimuth altitude [degrees]
+	//! @param _polyAngleRotateZ possibility to set some final calibration offset like meridian convergence correction.
+	void createPolygonalHorizon(const QString& lineFileName, const float polyAngleRotateZ=0.0f, const QString &listMode="azDeg_altDeg");
+
+	//! search for a texture in landscape directory, else global textures directory
+	//! @param basename The name of a texture file, e.g. "fog.png"
+	//! @param landscapeId The landscape ID (directory name) to which the texture belongs
+	//! @exception misc possibility of throwing "file not found" exceptions
+	const QString getTexturePath(const QString& basename, const QString& landscapeId) const;
+	float radius;
+	QString name;          //! Read from landscape.ini:[landscape]name
+	QString author;        //! Read from landscape.ini:[landscape]author
+	QString description;   //! Read from landscape.ini:[landscape]description
+
+	float minBrightness;   //! Read from landscape.ini:[landscape]minimal_brightness. Allows minimum visibility that cannot be underpowered.
+	float landscapeBrightness;  //! brightness [0..1] to draw the landscape. Computed by the LandscapeMgr.
+	float lightScapeBrightness; //! can be used to draw nightscape texture (e.g. city light pollution), if available. Computed by the LandscapeMgr.
+	bool validLandscape;   //! was a landscape loaded properly?
+	LinearFader landFader; //! Used to slowly fade in/out landscape painting.
+	LinearFader fogFader;  //! Used to slowly fade in/out fog painting.
+	LinearFader illumFader;//! Used to slowly fade in/out illumination painting.
+	int rows; //! horizontal rows.  May be given in landscape.ini:[landscape]tesselate_rows. More indicates higher accuracy, but is slower.
+	int cols; //! vertical columns. May be given in landscape.ini:[landscape]tesselate_cols. More indicates higher accuracy, but is slower.
+	float angleRotateZ;    //! [radians] if pano does not have its left border in the east, rotate in azimuth. Configured in landscape.ini[landscape]angle_rotatez (or decor_angle_rotatez for old_style landscapes)
+	float angleRotateZOffset; //! [radians] This is a rotation changeable at runtime via setZRotation (called by LandscapeMgr::setZRotation).
+				  //! Not in landscape.ini: Used in special cases where the horizon may rotate, e.g. on a ship.
+
+	StelLocation location; //! OPTIONAL. If present, can be used to set location.
+	int defaultBortleIndex; //! May be given in landscape.ini:[location]light_pollution. Default: -1 (no change).
+	int defaultFogSetting;  //! May be given in landscape.ini:[location]display_fog: -1(no change), 0(off), 1(on). Default: -1.
+	float defaultExtinctionCoefficient; //! May be given in landscape.ini:[location]atmospheric_extinction_coefficient. Default -1 (no change).
+	float defaultTemperature; //! [Celsius] May be given in landscape.ini:[location]atmospheric_temperature. default: -1000.0 (no change)
+	float defaultPressure;    //! [mbar]    May be given in landscape.ini:[location]atmospheric_pressure. Default -1.0 (compute from [location]/altitude), use -2 to indicate "no change".
+
+	// Optional elements which, if present, describe a horizon polygon. They can be used to render a line or a filled region, esp. in LandscapePolygonal
+	SphericalRegionP horizonPolygon;   //! Optional element describing the horizon line.
+					   //! Data shall be read from the file given as landscape.ini[landscape]polygonal_horizon_list
+					   //! For LandscapePolygonal, this is the only horizon data item.
+	Vec3f horizonPolygonLineColor ;    //! for all horizon types, the horizonPolygon line, if specified, will be drawn in this color
+					   //! specified in landscape.ini[landscape]horizon_line_color. Negative red (default) indicated "don't draw".
+};
+
+//! @class LandscapeOldStyle
+//! This was the original landscape, introduced for decorative purposes. It segments the horizon in several tiles
+//! (usually 4 or 8), therefore allowing very high resolution horizons also on limited hardware,
+//! and closes the ground with a separate bottom piece. (You may want to configure a map with pointers to surrounding mountains or a compass rose instead!)
+//! You can use panoramas created in equirectangular or cylindrical coordinates, for the latter case set
+//! [landscape]tan_mode=true.
+//! Until V0.10.5 there was an undetected bug involving vertical positioning. For historical reasons (many landscapes
+//! were already configured and published), it was decided to keep this bug as feature, but a fix for new landscapes is
+//! available: [landscape]calibrated=true.
+//! As of 0.10.6, the fix is only valid for equirectangular panoramas.
+//! As of V0.13, [landscape]calibrated=true and [landscape]tan_mode=true go together for cylindrical panoramas.
+//! It is more involved to configure, but may still be preferred if you require the resolution, e.g. for alignment studies
+//! for archaeoastronomy. In this case, don't forget to set calibrated=true in landscape.ini.
+//! Since V0.13.1, also this landscape has a self-luminous (light pollution) option: Configure light<n> entries with textures overlaid the tex<n> textures. Only textures with light are necessary!
+//! Can be easily made using layers with e.g. Photoshop or Gimp.
+class LandscapeOldStyle : public Landscape
+{
+public:
+	LandscapeOldStyle(float radius = 2.f);
+	virtual ~LandscapeOldStyle();
+	virtual void load(const QSettings& landscapeIni, const QString& landscapeId);
+	virtual void draw(StelCore* core);
+	//void create(bool _fullpath, QMap<QString, QString> param); // still not implemented
+	virtual float getOpacity(Vec3d azalt) const;
+protected:
+	typedef struct
+	{
+		StelTextureSP tex;
+		StelTextureSP tex_illum; // optional light texture.
+		float texCoords[4];
+	} landscapeTexCoord;
+
+private:
+	void drawFog(StelCore* core, StelPainter&) const;
+	// drawLight==true for illumination layer, it then selects only the self-illuminating panels.
+	void drawDecor(StelCore* core, StelPainter&, const bool drawLight=false) const;
+	void drawGround(StelCore* core, StelPainter&) const;
+	QVector<double> groundVertexArr;
+	QVector<float> groundTexCoordArr;
+	StelTextureSP* sideTexs;
+	int nbSideTexs;
+	int nbSide;
+	landscapeTexCoord* sides;
+	StelTextureSP fogTex;
+	StelTextureSP groundTex;
+	QVector<QImage*> sidesImages; // Required for opacity lookup
+	int nbDecorRepeat;
+	float fogAltAngle;
+	float fogAngleShift;
+	float decorAltAngle; // vertical extent of the side panels
+	float decorAngleShift;
+	float groundAngleShift; //! [radians]: altitude of the bottom plane. Usually negative and equal to decorAngleShift
+	float groundAngleRotateZ; //! [radians]: rotation to bring top of texture away from due east.
+	int drawGroundFirst;
+	bool tanMode;		// Whether the angles should be converted using tan instead of sin, i.e., for a cylindrical pano
+	bool calibrated;	// if true, the documented altitudes are indeed correct (the original code is buggy!)
+	struct LOSSide
+	{
+		StelVertexArray arr;
+		StelTextureSP tex;
+		bool light; // GZ NEW: true if texture is self-lighting.
+	};
+
+	QList<LOSSide> precomputedSides;
+};
+
+/////////////////////////////////////////////////////////
+///
+//! @class LandscapePolygonal
+//! This uses the list of (usually measured) horizon altitudes to define the horizon.
+//! Define it with the following names in landscape.ini:
+//! @param landscape/ground_color use this color below horizon
+//! @param landscape/polygonal_horizon_list filename containing azimuths/altitudes, compatible with Carte du Ciel.
+//! @param landscape/polygonal_angle_rotatez offset for the polygonal measurement
+//!        (different from landscape/angle_rotatez in photo panos, often photo and line are not aligned.)
+class LandscapePolygonal : public Landscape
+{
+public:
+	LandscapePolygonal(float radius = 1.f);
+	virtual ~LandscapePolygonal();
+	virtual void load(const QSettings& landscapeIni, const QString& landscapeId);
+	virtual void draw(StelCore* core);
+	virtual float getOpacity(Vec3d azalt) const;
+private:
+	// we have inherited: horizonFileName, horizonPolygon, horizonPolygonLineColor
+	Vec3f groundColor; //! specified in landscape.ini[landscape]ground_color.
+};
+
+///////////////////////////////////////////////////////////////
+///
+//! @class LandscapeFisheye
+//! This uses a single image in fisheye projection. The image is typically square, ...
+//! @param texFov:  field of view (opening angle) of the square texture, radians.
+//! If @param angleRotateZ==0, the top image border is due south.
+class LandscapeFisheye : public Landscape
+{
+public:
+	LandscapeFisheye(float radius = 1.f);
+	virtual ~LandscapeFisheye();
+	virtual void load(const QSettings& landscapeIni, const QString& landscapeId);
+	virtual void draw(StelCore* core);
+	//! Sample landscape texture for transparency/opacity. May be used for visibility, sunrise etc.
+	//! @param azalt normalized direction in alt-az frame
+	virtual float getOpacity(Vec3d azalt) const;
+	//! create a fisheye landscape from basic parameters (no ini file needed).
+	//! @param name Landscape name
+	//! @param maptex the fisheye texture
+	//! @param maptexIllum the fisheye texture that is overlaid in the night (streetlights, skyglow, ...)
+	//! @param texturefov field of view for the photo, degrees
+	//! @param angleRotateZ azimuth rotation angle, degrees
+	void create(const QString name, const QString& maptex, float texturefov, float angleRotateZ);
+	void create(const QString name, float texturefov, const QString& maptex, const QString &_maptexFog="", const QString& _maptexIllum="", const float angleRotateZ=0.0f);
+private:
+
+	StelTextureSP mapTex;      //!< The fisheye image, centered on the zenith.
+	StelTextureSP mapTexFog;   //!< Optional panorama of identical size (create as layer over the mapTex image in your favorite image processor).
+				   //!< can also be smaller, just the texture is again mapped onto the same geometry.
+	StelTextureSP mapTexIllum; //!< Optional fisheye image of identical size (create as layer in your favorite image processor) or at least, proportions.
+				   //!< To simulate light pollution (skyglow), street lights, light in windows, ... at night
+	QImage *mapImage;          //!< The same image as mapTex, but stored in-mem for sampling.
+
+	float texFov;
+};
+
+//////////////////////////////////////////////////////////////////////////
+//! @class LandscapeSpherical
+//! This uses a single panorama image in spherical (equirectangular) projection. A complete image is rectangular with the horizon forming a
+//! horizontal line centered vertically, and vertical altitude angles linearly mapped in image height.
+//! Since 0.13 and Qt5, large images of 8192x4096 pixels are available, but they still may not work on every hardware.
+//! If @param angleRotateZ==0, the left/right image border is due east.
+//! It is possible to remove empty top or bottom parts of the textures (main texture: only top part should meaningfully be cut away!)
+//! The textures should still be power-of-two, so maybe 8192x1024 for the fog, or 8192x2048 for the light pollution.
+//! (It's OK to stretch the textures. They just have to fit, geometrically!)
+//! TODO: Allow a horizontal split for 2 or even 4 parts, i.e. super-large, super-accurate panos.
+class LandscapeSpherical : public Landscape
+{
+public:
+	LandscapeSpherical(float radius = 1.f);
+	virtual ~LandscapeSpherical();
+	virtual void load(const QSettings& landscapeIni, const QString& landscapeId);
+	virtual void draw(StelCore* core);
+	//! Sample landscape texture for transparency/opacity. May be used for visibility, sunrise etc.
+	//! @param azalt normalized direction in alt-az frame
+	//! @retval alpha (0=fully transparent, 1=fully opaque. Trees, leaves, glass etc may have intermediate values.)
+	virtual float getOpacity(Vec3d azalt) const;
+	//! create a spherical landscape from basic parameters (no ini file needed).
+	//! @param name Landscape name
+	//! @param maptex the equirectangular texture
+	//! @param maptexIllum the equirectangular texture that is overlaid in the night (streetlights, skyglow, ...)
+	//! @param angleRotateZ azimuth rotation angle, degrees [0]
+	//! @param _mapTexTop altitude angle of top edge of texture, degrees [90]
+	//! @param _mapTexBottom altitude angle of bottom edge of texture, degrees [-90]
+	//! @param _fogTexTop altitude angle of top edge of fog texture, degrees [90]
+	//! @param _fogTexBottom altitude angle of bottom edge of fog texture, degrees [-90]
+	//! @param _illumTexTop altitude angle of top edge of light pollution texture, degrees [90]
+	//! @param _illumTexBottom altitude angle of bottom edge of light pollution texture, degrees [-90]
+	void create(const QString name, const QString& maptex, const QString &_maptexFog="", const QString& _maptexIllum="", const float _angleRotateZ=0.0f,
+				const float _mapTexTop=90.0f, const float _mapTexBottom=-90.0f,
+				const float _fogTexTop=90.0f, const float _fogTexBottom=-90.0f,
+				const float _illumTexTop=90.0f, const float _illumTexBottom=-90.0f);
+private:
+
+	StelTextureSP mapTex;      //!< The equirectangular panorama texture
+	StelTextureSP mapTexFog;   //!< Optional panorama of identical size (create as layer over the mapTex image in your favorite image processor).
+				   //!< can also be smaller, just the texture is again mapped onto the same geometry.
+	StelTextureSP mapTexIllum; //!< Optional panorama of identical size (create as layer over the mapTex image in your favorite image processor).
+				   //!< To simulate light pollution (skyglow), street lights, light in windows, ... at night
+	// These vars are here to conserve texture memory. They must be allowed to be different: a landscape may have its highest elevations at 15°, fog may reach from -25 to +15°,
+	// light pollution may cover -5° (street lamps slightly below) plus parts of or even the whole sky. All have default values to simplify life.
+	float mapTexTop;           //!< zenithal top angle of the landscape texture, radians
+	float mapTexBottom;	   //!< zenithal bottom angle of the landscape texture, radians
+	float fogTexTop;	   //!< zenithal top angle of the fog texture, radians
+	float fogTexBottom;	   //!< zenithal bottom angle of the fog texture, radians
+	float illumTexTop;	   //!< zenithal top angle of the illumination texture, radians
+	float illumTexBottom;	   //!< zenithal bottom angle of the illumination texture, radians
+	QImage *mapImage;          //!< The same image as mapTex, but stored in-mem for opacity sampling.
+};
+
+#endif // _LANDSCAPE_HPP_