/*
 * Stellarium
 * Copyright (C) 2003 Fabien Chereau
 * Copyright (C) 2012 Timothy Reaves
 *
 * This program is free software; you can redistribute it and/or
 * modify it under the terms of the GNU General Public License
 * as published by the Free Software Foundation; either version 2
 * of the License, or (at your option) any later version.
 *
 * This program is distributed in the hope that it will be useful,
 * but WITHOUT ANY WARRANTY; without even the implied warranty of
 * MERCHANTABILITY or FITNESS FOR A PARTICULAR PURPOSE.  See the
 * GNU General Public License for more details.
 *
 * You should have received a copy of the GNU General Public License
 * along with this program; if not, write to the Free Software
 * Foundation, Inc., 51 Franklin Street, Suite 500, Boston, MA  02110-1335, USA.
 */

#ifndef ATMOSPHERE_PREETHAM_HPP
#define ATMOSPHERE_PREETHAM_HPP

#include "Atmosphere.hpp"
#include "VecMath.hpp"

#include "Skybright.hpp"
#include "StelFader.hpp"

#include <QOpenGLBuffer>
#include <QOpenGLVertexArrayObject>

class StelProjector;
class StelToneReproducer;
class StelCore;
class Skylight;

//! Compute and display the daylight sky color using OpenGL.
//! The sky brightness is computed with the SkyBright class, the color with the SkyLight.
//! Don't use this class directly but use it through the LandscapeMgr.
class AtmospherePreetham : public Atmosphere
{
public:
	AtmospherePreetham(Skylight& sky);
	virtual ~AtmospherePreetham();

	//! Compute sky brightness values and average luminance.
	//! @param noScatter true to suppress the actual sky brightness modelling. This will keep refraction/extinction working for didactic reasons.
	void computeColor(StelCore* core, double JD, const Planet& currentPlanet, const Planet& sun, const Planet* moon,
					  const StelLocation& location, float temperature, float relativeHumidity,
					  float extinctionCoefficient, bool noScatter) override;
	void draw(StelCore* core) override;
	void update(double deltaTime) {fader.update(static_cast<int>(deltaTime*1000));}
	bool isLoading() const override { return false; }
	bool isReadyToRender() const override { return true; }
	LoadingStatus stepDataLoading() override { return {0,0}; }
<<<<<<< HEAD
=======

>>>>>>> 2f52ef8d
private:
	Vec4i viewport;
	Skylight& sky;
	Skybright skyb;
	unsigned int skyResolutionY,skyResolutionX;

	Vec2f* posGrid;
	QOpenGLBuffer posGridBuffer;
	QOpenGLBuffer indicesBuffer;
	Vec4f* colorGrid;
	QOpenGLBuffer colorGridBuffer;
	QOpenGLVertexArrayObject vao;

	//! Vertex shader used for xyYToRGB computation
	class QOpenGLShaderProgram* atmoShaderProgram;
	struct {
		int ditherPattern;
		int rgbMaxValue;
		int alphaWaOverAlphaDa;
		int oneOverGamma;
		int term2TimesOneOverMaxdLpOneOverGamma; // original
		int term2TimesOneOverMaxdL;              // challenge by Ruslan
		int flagUseTmGamma;                      // switch between their use, true to use the first expression.
		int brightnessScale;
		int sunPos;
		int term_x, Ax, Bx, Cx, Dx, Ex;
		int term_y, Ay, By, Cy, Dy, Ey;
		int projectionMatrix;
		int skyVertex;
		int skyColor;
		int doSRGB;
	} shaderAttribLocations;

	StelTextureSP ditherPatternTex;

	//! Binds actual VAO if it's supported, sets up the relevant state manually otherwise.
	void bindVAO();
	//! Sets the vertex attribute states for the currently bound VAO so that glDraw* commands can work.
	void setupCurrentVAO();
	//! Binds zero VAO if VAO is supported, manually disables the relevant vertex attributes otherwise.
	void releaseVAO();
};

#endif // ATMOSPHERE_PREETHAM_HPP<|MERGE_RESOLUTION|>--- conflicted
+++ resolved
@@ -54,10 +54,7 @@
 	bool isLoading() const override { return false; }
 	bool isReadyToRender() const override { return true; }
 	LoadingStatus stepDataLoading() override { return {0,0}; }
-<<<<<<< HEAD
-=======
 
->>>>>>> 2f52ef8d
 private:
 	Vec4i viewport;
 	Skylight& sky;
