--- conflicted
+++ resolved
@@ -274,11 +274,7 @@
 	//! with the circle center assumed to be at getJ2000EquatorialPos().
 	//! @return radius in degree. This value is the apparent angular size of the object, and is independent of the current FOV.
 	//! @note The default implementation just returns zero.
-<<<<<<< HEAD
 	virtual double getAngularRadius(const StelCore* core) const {Q_UNUSED(core); return 0;}
-=======
-	virtual double getAngularRadius(const StelCore* core) const { Q_UNUSED(core) return 0.; }
->>>>>>> 89032722
 
 	//! Return airmass value for the object (for atmosphere-dependent calculations)
 	//! @param core
