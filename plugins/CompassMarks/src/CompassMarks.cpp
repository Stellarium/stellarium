--- conflicted
+++ resolved
@@ -151,13 +151,7 @@
 	if (markFader.getInterstate() <= 0.0) { return; }
 
 	Vec3d pos;
-<<<<<<< HEAD
-	StelProjectorP prj = core->getProjection(StelCore::FrameAltAz, StelCore::RefractionOff); // Maybe conflict with Scenery3d branch. AW20120214
-=======
-	StelProjectorP prj = core->getProjection(StelCore::FrameAltAz, StelCore::RefractionOff); // Maybe conflict with Scenery3d branch. AW20120214 No. GZ20120826.
-	StelPainter painter(prj);
-	painter.setFont(font);
->>>>>>> d5252da8
+	StelProjectorP prj = core->getProjection(StelCore::FrameAltAz, StelCore::RefractionOff); // Maybe conflict with Scenery3d branch. AW20120214 No. GZ20120826.yy
 
 	renderer->setFont(font);
 	const Vec3f mColor = StelApp::getInstance().getVisionModeNight() 
@@ -188,19 +182,8 @@
 			h = -0.01;  // the size of the mark every 5 degrees
 		}
 
-<<<<<<< HEAD
 		circleArcRenderer.drawGreatCircleArc(pos, Vec3d(pos[0], pos[1], h));
 	}
-=======
-		glDisable(GL_TEXTURE_2D);
-		painter.drawGreatCircleArc(pos, Vec3d(pos[0], pos[1], h), NULL);		
-		glEnable(GL_TEXTURE_2D);
-	}
-	glDisable(GL_LINE_SMOOTH);
-	glDisable(GL_BLEND);
-	glEnable(GL_TEXTURE_2D);
-
->>>>>>> d5252da8
 }
 
 void CompassMarks::update(double deltaTime)
