/*
 * * Stellarium
 * Copyright (C) 2020 Jocelyn GIROD
 *
 * This program is free software; you can redistribute it and/or modify
 * it under the terms of the GNU General Public License as published by
 * the Free Software Foundation; either version 2 of the License, or
 * (at your option) any later version.
 *
 * This program is distributed in the hope that it will be useful,
 * but WITHOUT ANY WARRANTY; without even the implied warranty of
 * MERCHANTABILITY or FITNESS FOR A PARTICULAR PURPOSE.  See the
 * GNU General Public License for more details.
 *
 * You should have received a copy of the GNU General Public License along
 * with this program; if not, write to the Free Software Foundation, Inc.,
 * 51 Franklin Street, Fifth Floor, Boston, MA 02110-1301 USA.
 */

#include <QDateTime>
#include <QDir>
#include <QFileDialog>
#include <QUuid>
#include <StelTranslator.hpp>
#include <utility>

#include "NebulaMgr.hpp"
#include "StelCore.hpp"
#include "StelFileMgr.hpp"
#include "StelJsonParser.hpp"
#include "StelModuleMgr.hpp"
#include "StelMovementMgr.hpp"
#include "StelObjectMgr.hpp"
#include "LandscapeMgr.hpp"
#include "StelUtils.hpp"

#include "ObsListCreateEditDialog.hpp"
#include "ui_obsListCreateEditDialog.h"

ObsListCreateEditDialog *ObsListCreateEditDialog::m_instance = nullptr;

ObsListCreateEditDialog::ObsListCreateEditDialog(std::string listUuid) : ui(new Ui_obsListCreateEditDialogForm()),
                                                                    obsListListModel(
                                                                            new QStandardItemModel(0, ColumnCount)),
                                                                    core(StelApp::getInstance().getCore()),
                                                                    listOlud_(std::move(listUuid)), sorting("") {
    objectMgr = GETSTELMODULE(StelObjectMgr);
    landscapeMgr = GETSTELMODULE(LandscapeMgr);
    observingListJsonPath =
            StelFileMgr::findFile("data", static_cast<StelFileMgr::Flags>(StelFileMgr::Directory | StelFileMgr::Writable)) + "/" +
            QString(JSON_FILE_NAME);

}

ObsListCreateEditDialog::~ObsListCreateEditDialog() {
    delete ui;
    delete obsListListModel;
    ui = Q_NULLPTR;
    obsListListModel = Q_NULLPTR;
}

/**
 * Get instance of class
 */
auto ObsListCreateEditDialog::Instance(std::string listUuid) -> ObsListCreateEditDialog * {
    if (m_instance == nullptr) {
        m_instance = new ObsListCreateEditDialog(std::move(listUuid));
    }
    return m_instance;
}

/*
 * Initialize the dialog widgets and connect the signals/slots.
 */
void ObsListCreateEditDialog::createDialogContent() {
    ui->setupUi(dialog);

    // Signals and slots
    connect(&StelApp::getInstance(), SIGNAL(languageChanged()), this, SLOT(retranslate()));
    connect(ui->closeStelWindow, SIGNAL(clicked()), this, SLOT(close()));

    connect(ui->obsListAddObjectButton, &QPushButton::clicked, this,
            &ObsListCreateEditDialog::obsListAddObjectButtonPressed);
    connect(ui->obsListExitButton, &QPushButton::clicked, this, &ObsListCreateEditDialog::obsListExitButtonPressed);
    connect(ui->obsListSaveButton, &QPushButton::clicked, this, &ObsListCreateEditDialog::obsListSaveButtonPressed);
    connect(ui->obsListRemoveObjectButton, &QPushButton::clicked, this,
            &ObsListCreateEditDialog::obsListRemoveObjectButtonPressed);
    connect(ui->obsListImportListButton, &QPushButton::clicked, this,
            &ObsListCreateEditDialog::obsListImportListButtonPresssed);
    connect(ui->obsListExportListButton, &QPushButton::clicked, this,
            &ObsListCreateEditDialog::obsListExportListButtonPressed);
    connect(ui->nameOfListLineEdit, &QLineEdit::textChanged, this, &ObsListCreateEditDialog::nameOfListTextChange);

    // Initializing the list of observing list
    obsListListModel->setColumnCount(ColumnCount);
    setObservingListHeaderNames();

    ui->obsListCreationEditionTreeView->setModel(obsListListModel);
    ui->obsListCreationEditionTreeView->header()->setSectionsMovable(false);
    ui->obsListCreationEditionTreeView->header()->setSectionResizeMode(ColumnName, QHeaderView::ResizeToContents);
    ui->obsListCreationEditionTreeView->header()->setSectionResizeMode(ColumnType, QHeaderView::ResizeToContents);
    ui->obsListCreationEditionTreeView->header()->setSectionResizeMode(ColumnRa, QHeaderView::ResizeToContents);
    ui->obsListCreationEditionTreeView->header()->setSectionResizeMode(ColumnDec, QHeaderView::ResizeToContents);
    ui->obsListCreationEditionTreeView->header()->setSectionResizeMode(ColumnConstellation,
                                                                       QHeaderView::ResizeToContents);
    ui->obsListCreationEditionTreeView->header()->setSectionResizeMode(ColumnMagnitude, QHeaderView::ResizeToContents);
    ui->obsListCreationEditionTreeView->header()->setStretchLastSection(true);
    ui->obsListCreationEditionTreeView->hideColumn(ColumnUUID);
    ui->obsListCreationEditionTreeView->hideColumn(ColumnNameI18n);
    ui->obsListCreationEditionTreeView->hideColumn(ColumnJD);
    ui->obsListCreationEditionTreeView->hideColumn(ColumnLocation);
    // Enable the sort for columns
    ui->obsListCreationEditionTreeView->setSortingEnabled(true);

    QHeaderView *header = ui->obsListCreationEditionTreeView->header();
    connect(header, SIGNAL(sectionClicked(int)), this, SLOT(headerClicked(int)));

    // We hide the closeStelWindow to have only two possibilities to close the dialog:
    // Save and close and Exit
    ui->closeStelWindow->setHidden(true);

    ui->obsListErrorMessage->setHidden(true);

    // In case of creation the nameOfListLineEdit is empty and button save/close must be disabled
    // In case on edition the nameOfListLineEdit is not empty and the button save/close must be enable
    if (ui->nameOfListLineEdit->text().isEmpty()) {
        ui->obsListSaveButton->setEnabled(false);
    } else {
        ui->obsListSaveButton->setEnabled(true);
    }

    if (listOlud_.empty()) {
        // case of creation mode
        isCreationMode = true;
        ui->stelWindowTitle->setText("Observing list creation mode");
    } else {
        // case of edit mode
        isCreationMode = false;
        ui->stelWindowTitle->setText("Observing list editor mode");
        loadObservingList();
    }
}

/*
 * Retranslate dialog
 */
void ObsListCreateEditDialog::retranslate() {
    if (dialog != nullptr) {
        ui->retranslateUi(dialog);
    }
}

/*
 * Style changed
 */
void ObsListCreateEditDialog::styleChanged() {
    // Nothing for now
}

/*
 * Set the header for the observing list table
 * (obsListTreeVView)
 */
void ObsListCreateEditDialog::setObservingListHeaderNames() {
    const QStringList headerStrings = {
            "UUID", // Hidden column
            q_("Object name"),
            q_("Object name I18N"), // Hidden column
            q_("Type"),
            q_("Right ascension"),
            q_("Declination"),
            q_("Magnitude"),
            q_("Constellation"),
            q_("Date"),    // Hided column
            q_("Location") // Hided column
    };

    obsListListModel->setHorizontalHeaderLabels(headerStrings);
}

/*
 * Add row in the obsListListModel
 */
void ObsListCreateEditDialog::addModelRow(int number,
                                          const QString& uuid,
                                          const QString& name,
                                          const QString& nameI18n,
                                          const QString& type,
                                          const QString& ra,
                                          const QString& dec,
                                          const QString& magnitude,
                                          const QString& constellation) {
    QStandardItem *item = Q_NULLPTR;

    item = new QStandardItem(uuid);
    item->setEditable(false);
    obsListListModel->setItem(number, ColumnUUID, item);

    item = new QStandardItem(name);
    item->setEditable(false);
    obsListListModel->setItem(number, ColumnName, item);

    item = new QStandardItem(nameI18n);
    item->setEditable(false);
    obsListListModel->setItem(number, ColumnNameI18n, item);

    item = new QStandardItem(type);
    item->setEditable(false);
    obsListListModel->setItem(number, ColumnType, item);

    item = new QStandardItem(ra);
    item->setEditable(false);
    obsListListModel->setItem(number, ColumnRa, item);

    item = new QStandardItem(dec);
    item->setEditable(false);
    obsListListModel->setItem(number, ColumnDec, item);

    item = new QStandardItem(magnitude);
    item->setEditable(false);
    obsListListModel->setItem(number, ColumnMagnitude, item);

    item = new QStandardItem(constellation);
    item->setEditable(false);
    obsListListModel->setItem(number, ColumnConstellation, item);

    for (int i = 0; i < ColumnCount; ++i) {
        ui->obsListCreationEditionTreeView->resizeColumnToContents(i);
    }
}

/*
<<<<<<< HEAD
 * Slot for button obsListAddObjectButton.
 * Save selected object into the list of observed objects.
 */
void ObsListCreateEditDialog::obsListAddObjectButtonPressed() {
    const QList<StelObjectP> &selectedObject = objectMgr->getSelectedObject();
    if (!selectedObject.isEmpty()) {

        // No duplicate item in the same list
        bool is_already_in_list = false;
        QHash<QString, observingListItem>::iterator i;
        for (i = observingListItemCollection.begin(); i != observingListItemCollection.end(); i++) {
            if (i.value().name.compare(selectedObject[0]->getEnglishName()) == 0) {
                is_already_in_list = true;
                break;
            }
        }

        if (!is_already_in_list) {
            const int lastRow = obsListListModel->rowCount();
            const QString objectUuid = QUuid::createUuid().toString();

            // Object name (designation)
            QString objectName = selectedObject[0]->getEnglishName();
            QString objectNameI18n = selectedObject[0]->getNameI18n();
            if (selectedObject[0]->getType() == "Nebula") {
                objectName = GETSTELMODULE(NebulaMgr)->getLatestSelectedDSODesignation();
            }

            // Object type
            QString objectType = selectedObject[0]->getType();

            // Fov
            QString objectRaStr = "";
            QString objectDecStr = "";
            bool visibleFlag = false;
            double fov = -1.0;

            // Ra & Dec
            float ra, dec;
            StelUtils::rectToSphe(&ra, &dec, selectedObject[0]->getJ2000EquatorialPos(core));
            if (ui->obsListRaCheckBox->isChecked() || objectType == CUSTOM_OBJECT) {
                objectRaStr = StelUtils::radToHmsStr(ra, false).trimmed();
            }
            if (ui->obsListDecCheckBox->isChecked() || objectType == CUSTOM_OBJECT) {
                objectDecStr = StelUtils::radToDmsStr(dec, false).trimmed();
            }
            //TODO delete after
            qDebug() << "ra value" << objectRaStr;
            qDebug() << "dec value" << objectDecStr;

            // Visible flag
            if (objectName.contains("marker", Qt::CaseInsensitive)) {
                visibleFlag = true;
            }

            if (objectName.isEmpty()) {
                objectName = QString("%1, %2").arg(objectRaStr, objectDecStr);
                objectNameI18n = q_("Unnamed object");
                fov = GETSTELMODULE(StelMovementMgr)->getCurrentFov();
            }

            float objectMagnitude = selectedObject[0]->getVMagnitude(core);
            QString objectMagnitudeStr = QString::number(objectMagnitude);

            QVariantMap objectMap = selectedObject[0]->getInfoMap(core);
            QVariant objectConstellationVariant = objectMap["iauConstellation"];
            QString objectConstellation("unknown");
            if (objectConstellationVariant.canConvert<QString>()) {
                objectConstellation = objectConstellationVariant.value<QString>();
            }

            // JD
            QString JDs = "";
            double JD = core->getJD();
            JDs = StelUtils::julianDayToISO8601String(JD + core->getUTCOffset(JD) / 24.).replace("T", " ");

            // Location
            QString Location = "";
            StelLocation loc = core->getCurrentLocation();
            if (loc.name.isEmpty()) {
                Location = QString("%1, %2").arg(loc.latitude, loc.longitude);
            } else {
                Location = QString("%1, %2").arg(loc.name, loc.region);
            }

            addModelRow(lastRow,
                        objectUuid,
                        objectName,
                        objectNameI18n,
                        objectType,
                        objectRaStr,
                        objectDecStr,
                        objectMagnitudeStr,
                        objectConstellation);

            observingListItem item;
            initItem(item);
            item.name = objectName;
            item.nameI18n = objectNameI18n;
            // Object Type
            if (!objectType.isEmpty()) {
                item.type = objectType;
            }
            // Ra
            if (!objectRaStr.isEmpty()) {
                item.ra = objectRaStr;
            }
            // Dec
            if (!objectDecStr.isEmpty()) {
                item.dec = objectDecStr;
            }
            // Magnitude
            if (!objectMagnitudeStr.isEmpty()) {
                item.magnitude = objectMagnitudeStr;
            }
            //Constellation
            if (!objectConstellation.isEmpty()) {
                item.constellation = objectConstellation;
            }
            // JD
            if (!JDs.isEmpty()) {
                //item.jd = QString::number(JD, 'f', 6);
                item.jd = JD;
            }
            // Location
            if (!Location.isEmpty()) {
                QHash<QString, int>::iterator i;
                item.location = Location;
            }
            // Visible Flag
            if (!visibleFlag) {
                item.isVisibleMarker = visibleFlag;
            }
            // Fov
            if (fov > 0.0 && (ui->obsListFovCheckBox->isChecked() || objectType == CUSTOM_OBJECT)) {
                item.fov = fov;
            }
            observingListItemCollection.insert(objectUuid, item);
        }
    } else {
        qWarning() << "selected object is empty !";
    }
=======
 * Slot for button obsListAddObjectButton
*/
void ObsListCreateEditDialog::obsListAddObjectButtonPressed()
{
	const QList<StelObjectP>& selectedObject = objectMgr->getSelectedObject();
	if ( !selectedObject.isEmpty() )
	{
		// No duplicate item in the same list
		bool is_already_in_list = false;
		QHash<QString,observingListItem>::const_iterator i;
		for ( i = observingListItemCollection.constBegin(); i != observingListItemCollection.constEnd(); i++ )
		{
			if ( i.value().name.compare ( selectedObject[0]->getEnglishName() ) == 0 )
			{
				is_already_in_list = true;
				break;
			}
		}

		if ( !is_already_in_list )
		{
			int lastRow = obsListListModel->rowCount();
			QString objectUuid = QUuid::createUuid().toString();

			QString objectName = selectedObject[0]->getEnglishName();
			QString objectNameI18n = selectedObject[0]->getNameI18n();
			if ( selectedObject[0]->getType() =="Nebula" )
				objectName = GETSTELMODULE ( NebulaMgr )->getLatestSelectedDSODesignation();

			QString objectRaStr = "", objectDecStr = "";
			bool visibleFlag = false;
			double fov = -1.0;

			QString objectType = selectedObject[0]->getType();

			double ra, dec;
			StelUtils::rectToSphe ( &ra, &dec, selectedObject[0]->getJ2000EquatorialPos ( core ) );
			objectRaStr = StelUtils::radToHmsStr ( ra, false ).trimmed();
			objectDecStr = StelUtils::radToDmsStr ( dec, false ).trimmed();
			if ( objectName.contains ( "marker", Qt::CaseInsensitive ) )
				visibleFlag = true;

			if ( objectName.isEmpty() )
			{
				objectName = QString ( "%1, %2" ).arg ( objectRaStr, objectDecStr );
				objectNameI18n = q_( "Unnamed object" );
				fov = GETSTELMODULE ( StelMovementMgr )->getCurrentFov();
			}

			float objectMagnitude = selectedObject[0]->getVMagnitude ( core );
			QString objectMagnitudeStr = QString::number ( objectMagnitude );

			QVariantMap objectMap = selectedObject[0]->getInfoMap ( core );
			QVariant objectConstellationVariant = objectMap["iauConstellation"];
			QString objectConstellation ( "unknown" );
			if ( objectConstellationVariant.canConvert<QString>() )
				objectConstellation = objectConstellationVariant.value<QString>();

			QString JDs = "";
			double JD = core->getJD();
			JDs = StelUtils::julianDayToISO8601String ( JD + core->getUTCOffset ( JD ) /24. ).replace ( "T", " " );

			QString Location = "";
			StelLocation loc = core->getCurrentLocation();
			if ( loc.name.isEmpty() )
				Location = QString ( "%1, %2" ).arg ( loc.latitude ).arg ( loc.longitude );
			else
				Location = QString ( "%1, %2" ).arg ( loc.name, loc.region );

			addModelRow ( lastRow,objectUuid,objectName, objectNameI18n, objectType, objectRaStr, objectDecStr, objectMagnitudeStr, objectConstellation );

			observingListItem item;
			item.name = objectName;
			item.nameI18n = objectNameI18n;
			if ( !objectType.isEmpty() )
				item.type = objectType;

			if ( !objectRaStr.isEmpty() )
				item.ra = objectRaStr;

			if ( !objectDecStr.isEmpty() )
				item.dec = objectDecStr;

			if ( !objectMagnitudeStr.isEmpty() )
				item.magnitude = objectMagnitudeStr;

			if ( !objectConstellation.isEmpty() )
				item.constellation = objectConstellation;

			if ( !JDs.isEmpty() )
				item.jd	= QString::number ( JD, 'f', 6 );

			if ( !Location.isEmpty() )
			{
				// FIXME: gcc warned about an indentation problem. I added the brackets here. But what did you intend to do with the iterator?
				//QHash<QString, int>::iterator i;
				item.location = Location;
			}

			if ( !visibleFlag )
				item.isVisibleMarker = visibleFlag;

			if ( fov > 0.0 )
				item.fov = fov;

			observingListItemCollection.insert ( objectUuid,item );
		}
	}
	else
		qWarning() << "selected object is empty !";
>>>>>>> 29fb26bd
}

/*
 * Slot for button obsListRemoveObjectButton
 */
void ObsListCreateEditDialog::obsListRemoveObjectButtonPressed() {
    int number = ui->obsListCreationEditionTreeView->currentIndex().row();
    QString uuid = obsListListModel->index(number, ColumnUUID).data().toString();
    obsListListModel->removeRow(number);
    observingListItemCollection.remove(uuid);
}

/*
<<<<<<< HEAD
 * Save observed objects and the list into Json file
 */
void ObsListCreateEditDialog::saveObservedObjectsInJsonFile() {

    if (observingListJsonPath.isEmpty()) {
        qWarning() << "[ObservingList Creation/Edition] Error saving observing list";
        return;
    }

    QFile jsonFile(observingListJsonPath);
    if (!jsonFile.open(QIODevice::ReadWrite | QIODevice::Text)) {
        qWarning() << "[ObservingList Creation/Edition] observing list can not be saved. A file can not be open for "
                      "reading and writing:"
                   << QDir::toNativeSeparators(observingListJsonPath);
        return;
    }

    // Name of the list
    const QString listName = ui->nameOfListLineEdit->text();

    // Creation date
    double JD = core->getJD();
    QString listCreationDate = StelUtils::julianDayToISO8601String(JD + core->getUTCOffset(JD) / 24.).replace("T"," ");

    try {
        QVariantMap mapFromJsonFile;
        QVariantMap allListsMap;
        const QString oludQs = QString::fromStdString(this->listOlud_);
        const QVariantMap currentList = allListsMap.value(oludQs).toMap();
        if (jsonFile.size() > 0) {
            mapFromJsonFile = StelJsonParser::parse(jsonFile.readAll()).toMap();
            allListsMap = mapFromJsonFile.value(QString(KEY_OBSERVING_LISTS)).toMap();
        }

        QVariantMap observingListDataList;

        // Name of the liste
        observingListDataList.insert(QString(KEY_NAME), listName);

        // Description of the list
        QString description = ui->descriptionLineEdit->text();
        observingListDataList.insert(QString(KEY_DESCRIPTION), description);

        // Creation date
        observingListDataList.insert(QString(KEY_CREATION_DATE), listCreationDate);

        // Landscape
        if(ui->obsListLandscapeCheckBox->isChecked()){
            QString landscapeId = landscapeMgr->getCurrentLandscapeID();
            observingListDataList.insert(QString(KEY_LANDSCAPE_ID),landscapeId);
        } else {
            observingListDataList.insert(QString(KEY_LANDSCAPE_ID),"");
        }

        // List of objects
        QVariantList listOfObjects;
        QHashIterator<QString, observingListItem> i(observingListItemCollection);
        while (i.hasNext()) {
            i.next();
            observingListItem item = i.value();
            QVariantMap obl;

            // Designation
            obl.insert(QString(KEY_DESIGNATION), item.name);
            //TODO delete after
            qDebug() << "name: " << item.name;

            // Fov
            obl.insert(QString(KEY_FOV), item.fov);
            //TODO delete after
            qDebug() << "fov: " << item.fov;

            // Jd
            obl.insert(QString(KEY_JD), item.jd);
            //TODO delete after
            qDebug() << "jd: " << item.jd;

            // Location
            obl.insert(QString(KEY_LOCATION), item.location);
            //TODO delete after
            qDebug() << "location: " << item.location;

            // Ra
            obl.insert(QString(KEY_RA), item.ra);
            //TODO delete after
            qDebug() << "ra: " << item.ra;

            // Dec
            obl.insert(QString(KEY_DEC), item.dec);
            //TODO delete after
            qDebug() << "dec: " << item.dec;

            // Object type
            obl.insert(QString(KEY_OBJECTS_TYPE), item.type);
            //TODO delete after
            qDebug() << "object type: " << item.type;

            listOfObjects.push_back(obl);
        }
        observingListDataList.insert(QString(KEY_OBJECTS), listOfObjects);

        // Sorting
        QString existingSorting;
        if (!isCreationMode) {
            existingSorting = currentList.value(QString(KEY_SORTING)).toString();
        }
        if (sorting.isEmpty()) {
            observingListDataList.insert(QString(KEY_SORTING), existingSorting);
        } else {
            observingListDataList.insert(QString(KEY_SORTING), sorting);
        }

        // Olud
        QString oblListOlud;
        if (isCreationMode || isSaveAs) {
            oblListOlud = QUuid::createUuid().toString();
        } else {
            oblListOlud = QString::fromStdString(listOlud_);
        }

        // Default list
        if (ui->obsListDefaultListCheckBox->isChecked()) {
            mapFromJsonFile.insert(KEY_DEFAULT_LIST_OLUD, oblListOlud);
        } else {
            QString defaultListUuid = mapFromJsonFile.value(KEY_DEFAULT_LIST_OLUD).toString();
            if (defaultListUuid.isEmpty()) {
                mapFromJsonFile.insert(KEY_DEFAULT_LIST_OLUD, "");
            } else {
                int compareResult = QString::compare(defaultListUuid, QString::fromStdString(listOlud_), Qt::CaseSensitive);
                if(compareResult == 0){
                    mapFromJsonFile.insert(KEY_DEFAULT_LIST_OLUD, "");
                }
            }
        }

        // Version
        mapFromJsonFile.insert(KEY_VERSION, FILE_VERSION);
        // Short name
        mapFromJsonFile.insert(KEY_SHORT_NAME, SHORT_NAME_VALUE);

        allListsMap.insert(oblListOlud, observingListDataList);
        mapFromJsonFile.insert(QString(KEY_OBSERVING_LISTS), allListsMap);

        jsonFile.resize(0);
        StelJsonParser::write(mapFromJsonFile, &jsonFile);
        jsonFile.flush();
        jsonFile.close();

    } catch (std::runtime_error &e) {
        qCritical() << "[ObservingList Creation/Edition] File format is wrong! Error: " << e.what();
        return;
    }

    /*bool isFileExits = false;
     QString listName = ui->nameOfListLineEdit->text();
     if ( observingListJsonPath.isEmpty() || listName.isEmpty() ) {
         qWarning() << "[ObservingList Creation/Edition] Error saving observing list";
         return;
     }


     QFile jsonFile ( observingListJsonPath );

     if(jsonFile.exists()){
         isFileExits = true;
     }

     if ( !jsonFile.open ( QIODevice::ReadWrite|QIODevice::Text ) ) {
         qWarning() << "[ObservingList Creation/Edition] observing list can not be saved. A file can not be open for
     reading and writing:"
                    << QDir::toNativeSeparators ( observingListJsonPath );
         return;
     }

     try {
         QVariantMap mapFromJsonFile;
         QVariantMap allListsMap;
         if ( jsonFile.size() > 0 ) {
             mapFromJsonFile = StelJsonParser::parse ( jsonFile.readAll() ).toMap();
             allListsMap = mapFromJsonFile.value ( QString ( KEY_OBSERVING_LISTS ) ).toMap();
         }

         QVariantMap observingListDataList;

         // Description
         QString description = ui->descriptionLineEdit->text();
         observingListDataList.insert ( QString ( KEY_DESCRIPTION ), description );

         // Julian day
         QString JDString = "";
         double JD = core->getJD();
         JDString = QString::number ( JD, 'f', 6 );


         // No JD modifications in editor mode
         QString existingSorting;
         if ( !isCreationMode ) {
             QString  uuidQs = QString::fromStdString ( this->listOlud_ );
             QVariantMap currentList = allListsMap.value ( uuidQs ).toMap();
             QVariant existingJD = currentList.value ( QString ( KEY_JD ) );
             existingSorting = currentList.value(QString(KEY_SORTING)).toString();
             QString existingJDs = existingJD.toString();
             if ( existingJDs.isEmpty() ) {
                 observingListDataList.insert ( QString ( KEY_JD ), JDString );
             } else {
                 observingListDataList.insert ( QString ( KEY_JD ), existingJDs );
             }
         } else {
             observingListDataList.insert ( QString ( KEY_JD ), JDString );
         }

         // Location
         QString Location = "";
         StelLocation loc = core->getCurrentLocation();
         if ( loc.name.isEmpty() ) {
             Location = QString ( "%1, %2" ).arg ( loc.latitude ).arg ( loc.longitude );
         } else {
             Location = QString ( "%1, %2" ).arg ( loc.name ).arg ( loc.region );
         }
         observingListDataList.insert ( QString ( KEY_LOCATION ), Location );

         // Name of the liste
         observingListDataList.insert ( QString ( KEY_NAME ), listName );

         // List of objects
         QVariantList listOfObjects;
         QHashIterator<QString, observingListItem> i ( observingListItemCollection );
         while ( i.hasNext() ) {
             i.next();

             observingListItem item = i.value();
             QVariantMap obl;
             QString objectName = item.name;
             obl.insert ( QString ( KEY_DESIGNATION ), objectName );
             listOfObjects.push_back ( obl );
         }

         observingListDataList.insert ( QString ( KEY_OBJECTS ), listOfObjects );


         if(sorting.isEmpty()){
             observingListDataList.insert ( QString ( KEY_SORTING ), existingSorting );
         }else {
             observingListDataList.insert ( QString ( KEY_SORTING ), sorting );
         }


         QString oblListUuid;
         if ( isCreationMode ) {
             oblListUuid = QUuid::createUuid().toString();
         } else {
             oblListUuid = QString::fromStdString ( listOlud_ );
         }

         if(ui->obsListDefaultListCheckBox->isChecked()){
             mapFromJsonFile.insert ( KEY_DEFAULT_LIST_UUID, oblListUuid );
         } else {
             QString defaultListUuid = mapFromJsonFile.value ( KEY_DEFAULT_LIST_UUID ).toString();
             if(defaultListUuid.isEmpty()){
                 mapFromJsonFile.insert ( KEY_DEFAULT_LIST_UUID, "" );
             }
         }*/

    // TODO delete after
    /*if(!isFileExits && !ui->obsListDefaultListCheckBox->isChecked()){
        mapFromJsonFile.insert ( KEY_DEFAULT_LIST_UUID, "" );
    } else if(ui->obsListDefaultListCheckBox->isChecked()){
        mapFromJsonFile.insert ( KEY_DEFAULT_LIST_UUID, oblListUuid );
    } else {
        QString defaultListUuid = mapFromJsonFile.value ( KEY_DEFAULT_LIST_UUID ).toString();
        if(defaultListUuid.isEmpty()){
            mapFromJsonFile.insert ( KEY_DEFAULT_LIST_UUID, "" );
        }
    }
    if ( ui->obsListDefaultListCheckBox->isChecked() ) {
        mapFromJsonFile.insert ( KEY_DEFAULT_LIST_UUID, oblListUuid );
    } else {
        QString defaultListUuid = mapFromJsonFile.value ( KEY_DEFAULT_LIST_UUID ).toString();
        if ( defaultListUuid == oblListUuid ) {
            mapFromJsonFile.insert ( KEY_DEFAULT_LIST_UUID, "" );
        }
    }*/

    /*mapFromJsonFile.insert ( KEY_VERSION, FILE_VERSION );
    mapFromJsonFile.insert ( KEY_SHORT_NAME, SHORT_NAME_VALUE );

    allListsMap.insert ( oblListUuid, observingListDataList );
    mapFromJsonFile.insert ( QString ( KEY_OBSERVING_LISTS ), allListsMap );

    jsonFile.resize ( 0 );
    StelJsonParser::write ( mapFromJsonFile, &jsonFile );
    jsonFile.flush();
    jsonFile.close();
 } catch ( std::runtime_error &e ) {
    qCritical() << "[ObservingList Creation/Edition] File format is wrong! Error: " << e.what();
    return;
 }*/
=======
 * Save observed object into json file
*/
void ObsListCreateEditDialog::saveObservedObject()
{
	QString listName = ui->nameOfListLineEdit->text();
	if ( observingListJsonPath.isEmpty() || listName.isEmpty() )
	{
		qWarning() << "[ObservingList Creation/Edition] Error saving observing list";
		return;
	}

	QFile jsonFile ( observingListJsonPath );
	if ( !jsonFile.open ( QIODevice::ReadWrite|QIODevice::Text ) )
	{
		qWarning() << "[ObservingList Creation/Edition] observing list can not be saved. A file can not be open for reading and writing:"
                   << QDir::toNativeSeparators ( observingListJsonPath );
		return;
	}

	try
	{
		QVariantMap mapFromJsonFile;
		QVariantMap allListsMap;
		if ( jsonFile.size() > 0 )
		{
			mapFromJsonFile = StelJsonParser::parse ( jsonFile.readAll() ).toMap();
			allListsMap = mapFromJsonFile.value ( QString ( KEY_OBSERVING_LISTS ) ).toMap();
		}

		QVariantMap observingListDataList;

		// Description
		QString description = ui->descriptionLineEdit->text();
		observingListDataList.insert ( QString ( KEY_DESCRIPTION ), description );

		// Julian day
		QString JDString = "";
		double JD = core->getJD();
		JDString = QString::number ( JD, 'f', 6 );


		// No JD modifications in modification mode
		if ( !isCreationMode )
		{
			QString  uuidQs = QString::fromStdString ( this->listUuid_ );
			QVariantMap currentList = allListsMap.value ( uuidQs ).toMap();
			QVariant existingJD = currentList.value ( QString ( KEY_JD ) );
			QString existingJDs = existingJD.toString();
			if ( existingJDs.isEmpty() )
				observingListDataList.insert ( QString ( KEY_JD ), JDString );
			else
				observingListDataList.insert ( QString ( KEY_JD ), existingJDs );
		}
		else
			observingListDataList.insert ( QString ( KEY_JD ), JDString );

		// Location
		QString Location = "";
		StelLocation loc = core->getCurrentLocation();
		if ( loc.name.isEmpty() )
			Location = QString ( "%1, %2" ).arg ( loc.latitude ).arg ( loc.longitude );
		else
			Location = QString ( "%1, %2" ).arg ( loc.name, loc.region );

		observingListDataList.insert ( QString ( KEY_LOCATION ), Location );

		// Name of the liste
		QString name = ui->nameOfListLineEdit->text();
		observingListDataList.insert ( QString ( KEY_NAME ), name );

		// List of objects
		QVariantList listOfObjects;
		QHashIterator<QString, observingListItem> i ( observingListItemCollection );
		while ( i.hasNext() )
		{
			i.next();

			observingListItem item = i.value();
			QVariantMap obl;
			QString objectName = item.name;
			obl.insert ( QString ( KEY_DESIGNATION ), objectName );
			listOfObjects.push_back ( obl );
		}

		observingListDataList.insert ( QString ( KEY_OBJECTS ), listOfObjects );
		observingListDataList.insert ( QString ( KEY_SORTING ), sorting );

		QString oblListUuid;
		if ( isCreationMode )
			oblListUuid = QUuid::createUuid().toString();
		else
			oblListUuid = QString::fromStdString ( listUuid_ );

		if ( ui->obsListDefaultListCheckBox->isChecked() )
			mapFromJsonFile.insert ( KEY_DEFAULT_LIST_UUID, oblListUuid );
		else
		{
			QString defaultListUuid = mapFromJsonFile.value ( KEY_DEFAULT_LIST_UUID ).toString();
			if ( defaultListUuid == oblListUuid )
				mapFromJsonFile.insert ( KEY_DEFAULT_LIST_UUID, "" );
		}

		mapFromJsonFile.insert ( KEY_VERSION, "1.0" );
		mapFromJsonFile.insert ( KEY_SHORT_NAME, "Observing lists for Stellarium" );

		allListsMap.insert ( oblListUuid, observingListDataList );
		mapFromJsonFile.insert ( QString ( KEY_OBSERVING_LISTS ), allListsMap );

		jsonFile.resize ( 0 );
		StelJsonParser::write ( mapFromJsonFile, &jsonFile );
		jsonFile.flush();
		jsonFile.close();
	}
	catch ( std::runtime_error &e )
	{
		qCritical() << "[ObservingList Creation/Edition] File format is wrong! Error: " << e.what();
		return;
	}
>>>>>>> 29fb26bd
}

/*
 * Slot for button obsListExportListButton
 */
void ObsListCreateEditDialog::obsListExportListButtonPressed() {
    QString originalobservingListJsonPath = observingListJsonPath;

    QString filter = "JSON (*.json)";
    observingListJsonPath = QFileDialog::getSaveFileName(Q_NULLPTR, q_("Export observing list as..."),
                                                         QDir::homePath() + "/" + JSON_FILE_NAME, filter);
    saveObservedObjectsInJsonFile();
    observingListJsonPath = originalobservingListJsonPath;
}

/*
 * Slot for button obsListImportListButton
 */
void ObsListCreateEditDialog::obsListImportListButtonPresssed() {
    QString originalobservingListJsonPath = observingListJsonPath;

    QString filter = "JSON (*.json)";
    observingListJsonPath = QFileDialog::getOpenFileName(Q_NULLPTR, q_("Import observing list"), QDir::homePath(),
                                                         filter);

    QVariantMap map;
    QFile jsonFile(observingListJsonPath);
    if (!jsonFile.open(QIODevice::ReadOnly)) {
        qWarning() << "[ObservingList Creation/Edition] cannot open" << QDir::toNativeSeparators(JSON_FILE_NAME);

    } else {
        try {
            map = StelJsonParser::parse(jsonFile.readAll()).toMap();
            jsonFile.close();
            QVariantMap observingListMap = map.value(QString(KEY_OBSERVING_LISTS)).toMap();

            if (observingListMap.size() == 1) {
                listOlud_ = observingListMap.keys().at(0).toStdString();
            } else {
                // define error message if needed
                return;
            }
        } catch (std::runtime_error &e) {
            qWarning() << "[ObservingList Creation/Edition] File format is wrong! Error: " << e.what();
            return;
        }
        loadObservingList();
        observingListJsonPath = originalobservingListJsonPath;
    }
}

/*
 * Slot for button obsListSaveButton
 */
void ObsListCreateEditDialog::obsListSaveButtonPressed() {
    QString listName = ui->nameOfListLineEdit->text();

    // TODO il faut faire la comparaison du nom des liste en ignoreCase
    bool isListAlreadyExists = !this->listNames_.isEmpty() && this->listNames_.contains(listName) && (isCreationMode ||(listName.compare(currentListName) !=0 &&!isCreationMode));

    if (isListAlreadyExists) {
        QString errorMessage;
        errorMessage.append("Error: a list with the name ")
                .append(ui->nameOfListLineEdit->text())
                .append(" already exists !");
        qWarning() << "[ObservingList Creation/Edition] Error: a list with the name " << ui->nameOfListLineEdit->text()
                   << " already exists !";
        ui->obsListErrorMessage->setHidden(false);
        ui->obsListErrorMessage->setText(errorMessage);
    } else if (ui->nameOfListLineEdit->text().isEmpty()) {
        QString errorMessage;
        errorMessage.append("Error: the list name is empty.");
        qWarning() << "[ObservingList Creation/Edition] Error: the list name is empty.";
        ui->obsListErrorMessage->setHidden(false);
        ui->obsListErrorMessage->setText(errorMessage);
    } else {
        ui->obsListErrorMessage->setHidden(true);
        if (listName.compare(currentListName) != 0 && !isCreationMode) {
            isSaveAs = true;
        } else {
            isSaveAs = false;
        }
        saveObservedObjectsInJsonFile();
        this->close();
        emit exitButtonClicked();
    }
}

/*
 * Slot for button obsListExitButton
 */
void ObsListCreateEditDialog::obsListExitButtonPressed() {
    this->close();
    emit exitButtonClicked();
}

/*
 * Overload StelDialog::close()
<<<<<<< HEAD
 */
void ObsListCreateEditDialog::close() {
    this->setVisible(false);;
    emit this->exitButtonClicked();
=======
*/
void ObsListCreateEditDialog::close()
{
	this->setVisible ( false );
	emit this->exitButtonClicked();
>>>>>>> 29fb26bd
}

/*
 * Slot for obsListCreationEditionTreeView header
<<<<<<< HEAD
 */
void ObsListCreateEditDialog::headerClicked(int index) {
    switch (index) {
        case ColumnName:
            sorting = QString(SORTING_BY_NAME);
            break;
        case ColumnType:
            sorting = QString(SORTING_BY_TYPE);
            break;
        case ColumnRa:
            sorting = QString(SORTING_BY_RA);
            break;
        case ColumnDec:
            sorting = QString(SORTING_BY_DEC);
            break;
        case ColumnMagnitude:
            sorting = QString(SORTING_BY_MAGNITUDE);
            break;
        case ColumnConstellation:
            sorting = QString(SORTING_BY_CONSTELLATION);;
            break;
        default:
            sorting = "";
            break;
    }
    qDebug() << "Sorting = " << sorting;
=======
*/
void ObsListCreateEditDialog::headerClicked ( int index )
{
	switch ( index )
	{
		case ColumnName:
			sorting = QString ( SORTING_BY_NAME );
			break;
		case ColumnType:
			sorting = QString ( SORTING_BY_TYPE );
			break;
		case ColumnRa:
			sorting = QString ( SORTING_BY_RA );
			break;
		case ColumnDec:
			sorting = QString ( SORTING_BY_DEC );
			break;
		case ColumnMagnitude:
			sorting = QString ( SORTING_BY_MAGNITUDE );
			break;
		case ColumnConstellation:
			sorting = QString ( SORTING_BY_CONSTELLATION );
			break;
		default:
			sorting = "";
			break;
	}
	qDebug() << "Sorting = " << sorting;
>>>>>>> 29fb26bd
}

/*
 * Load the observing list in case of edit mode
<<<<<<< HEAD
 */
void ObsListCreateEditDialog::loadObservingList() {
    QVariantMap map;
    QFile jsonFile(observingListJsonPath);
    if (!jsonFile.open(QIODevice::ReadOnly)) {
        qWarning() << "[ObservingList Creation/Edition] cannot open" << QDir::toNativeSeparators(JSON_FILE_NAME);
    } else {
        try {
            map = StelJsonParser::parse(jsonFile.readAll()).toMap();
            jsonFile.close();

            // Get the default list uuid
            QString defaultListOlud = map.value(KEY_DEFAULT_LIST_OLUD).toString();
            if (defaultListOlud.toStdString() == listOlud_) {
                ui->obsListDefaultListCheckBox->setChecked(true);
            }

            observingListItemCollection.clear();
            const QString keyOlud = QString::fromStdString(listOlud_);
            QVariantMap observingListMap = map.value(QString(KEY_OBSERVING_LISTS)).toMap().value(keyOlud).toMap();
            QVariantList listOfObjects;

            QString listName = observingListMap.value(QString(KEY_NAME)).value<QString>();

            // List name
            currentListName = listName;
            ui->nameOfListLineEdit->setText(listName);

            // List description
            QString listDescription = observingListMap.value(QString(KEY_DESCRIPTION)).value<QString>();
            ui->descriptionLineEdit->setText(listDescription);

            // Landscape
            QString landscape = observingListMap.value(QString(KEY_LANDSCAPE_ID)).value<QString>();
            if(!landscape.isEmpty()){
                ui->obsListLandscapeCheckBox->setChecked(true);
            }

            if (observingListMap.value(QString(KEY_OBJECTS)).canConvert<QVariantList>()) {
                QVariant data = observingListMap.value(QString(KEY_OBJECTS));
                listOfObjects = data.value<QVariantList>();
            } else {
                qCritical() << "[ObservingList Creation/Edition] conversion error";
                return;
            }

            for (const QVariant& object: listOfObjects) {
                QVariantMap objectMap;
                if (object.canConvert<QVariantMap>()) {
                    objectMap = object.value<QVariantMap>();
                    QString objectName = objectMap.value(QString(KEY_DESIGNATION)).value<QString>();

                    // TODO il faut charger ce qui est dans lee fichier

                    if (objectMgr->findAndSelect(objectName)) {
                        const QList<StelObjectP> &selectedObject = objectMgr->getSelectedObject();
                        if (!selectedObject.isEmpty()) {
                            int lastRow = obsListListModel->rowCount();
                            QString objectUuid = QUuid::createUuid().toString();
                            QString objectNameI18n = selectedObject[0]->getNameI18n();
                            QString objectRaStr = "";
                            QString objectDecStr = "";
                            bool visibleFlag = false;

                            // Fov
                            auto fov = objectMap.value(QString(KEY_FOV)).value<double>();

                            // Object type
                            QString objectType = objectMap.value(QString(KEY_OBJECTS_TYPE)).value<QString>();

                            // Ra & dec
                            objectRaStr = objectMap.value(QString(KEY_RA)).value<QString>();
                            objectDecStr = objectMap.value(QString(KEY_DEC)).value<QString>();

                            if (objectName.contains("marker", Qt::CaseInsensitive)) {
                                visibleFlag = true;
                            }

                            // Magnitude
                            float objectMagnitude = selectedObject[0]->getVMagnitude(core);
                            QString objectMagnitudeStr = QString::number(objectMagnitude);

                            //TODO à modifier
                            QVariantMap selectedObjectMap = selectedObject[0]->getInfoMap(core);
                            // *********************************************************

                            QVariant objectConstellationVariant = selectedObjectMap["iauConstellation"];
                            QString objectConstellation("unknown");
                            if (objectConstellationVariant.canConvert<QString>()) {
                                objectConstellation = objectConstellationVariant.value<QString>();
                            }

                            // Julian Day
                            QString JDs = objectMap.value(QString(KEY_JD)).value<QString>();

                            // Location
                            QString location = selectedObjectMap.value(QString(KEY_LOCATION)).value<QString>();;

                            // Add data into model row
                            addModelRow(lastRow,
                                        objectUuid,
                                        objectName,
                                        objectNameI18n,
                                        objectType,
                                        objectRaStr,
                                        objectDecStr,
                                        objectMagnitudeStr,
                                        objectConstellation);


                            observingListItem item;
                            initItem(item);
                            item.name = objectName;
                            item.nameI18n = objectNameI18n;

                            // Object type
                            if (!objectType.isEmpty()) {
                                item.type = objectType;
                            }

                            // Ra
                            if (!objectRaStr.isEmpty()) {
                                item.ra = objectRaStr;
                            }

                            // Dec
                            if (!objectDecStr.isEmpty()) {
                                item.dec = objectDecStr;
                            }

                            // Magnitude
                            if (!objectMagnitudeStr.isEmpty()) {
                                item.magnitude = objectMagnitudeStr;
                            }

                            // Constellation
                            if (!objectConstellation.isEmpty()) {
                                item.constellation = objectConstellation;
                            }

                            // JD
                            if (!JDs.isEmpty()) {
                                item.jd = JDs.toDouble();
                            }

                            // Location
                            if (!location.isEmpty()) {
                                item.location = location;
                            }

                            // Flag
                            if (!visibleFlag) {
                                item.isVisibleMarker = visibleFlag;
                            }

                            // Fov
                            if (fov > 0.0) {
                                item.fov = fov;
                            }
                            observingListItemCollection.insert(objectUuid, item);

                        } else {
                            qWarning() << "[ObservingList Creation/Edition] selected object is empty !";
                        }

                    } else {
                        qWarning() << "[ObservingList Creation/Edition] object: " << objectName << " not found !";
                    }
                } else {
                    qCritical() << "[ObservingList Creation/Edition] conversion error";
                    return;
                }
            }

            objectMgr->unSelect();

        } catch (std::runtime_error &e) {
            qWarning() << "[ObservingList Creation/Edition] File format is wrong! Error: " << e.what();
            return;
        }
    }
}

/*
 * Called when the text of the nameOfListLineEdit change
 */
void ObsListCreateEditDialog::nameOfListTextChange() {
    ui->obsListErrorMessage->setHidden(true);
    if (ui->nameOfListLineEdit->text().isEmpty()) {
        ui->obsListSaveButton->setEnabled(false);
    } else {
        ui->obsListSaveButton->setEnabled(true);
    }
}

/*
 * Setter for listName
 */
void ObsListCreateEditDialog::setListName(QList<QString> listName) {
    this->listNames_ = std::move(listName);
=======
*/
void ObsListCreateEditDialog::loadObservingList()
{
	QVariantMap map;
	QFile jsonFile ( observingListJsonPath );
	if ( !jsonFile.open ( QIODevice::ReadOnly ) )
		qWarning() << "[ObservingList Creation/Edition] cannot open" << QDir::toNativeSeparators ( JSON_FILE_NAME );
	else
	{
		try
		{
			map = StelJsonParser::parse ( jsonFile.readAll() ).toMap();
			jsonFile.close();

			// Get the default list uuid
			QString defaultListUuid = map.value ( KEY_DEFAULT_LIST_UUID ).toString();
			if ( defaultListUuid.toStdString() == listUuid_ )
				ui->obsListDefaultListCheckBox->setChecked ( true );

			observingListItemCollection.clear();
			const QString keyUuid = QString::fromStdString ( listUuid_ );
			QVariantMap observingListMap = map.value ( QString ( KEY_OBSERVING_LISTS ) ).toMap().value ( keyUuid ).toMap();
			QVariantList listOfObjects;

			QString listeName = observingListMap.value ( QString ( KEY_NAME ) ).value<QString>();
			ui->nameOfListLineEdit->setText ( listeName );
			QString listDescription = observingListMap.value ( QString ( KEY_DESCRIPTION ) ).value<QString>();
			ui->descriptionLineEdit->setText ( listDescription );

			if ( observingListMap.value ( QString ( KEY_OBJECTS ) ).canConvert<QVariantList>() )
			{
				QVariant data = observingListMap.value ( QString ( KEY_OBJECTS ) );
				listOfObjects = data.value<QVariantList>();
			}
			else
			{
				qCritical() << "[ObservingList Creation/Edition] conversion error";
				return;
			}

			for ( const QVariant &object: qAsConst(listOfObjects) )
			{
				QVariantMap objectMap;
				if ( object.canConvert<QVariantMap>() )
				{
					objectMap = object.value<QVariantMap>();
					QString objectName = objectMap.value ( QString ( KEY_DESIGNATION ) ).value<QString>();

					if ( objectMgr->findAndSelect ( objectName ) )
					{
						const QList<StelObjectP>& selectedObject = objectMgr->getSelectedObject();
						if ( !selectedObject.isEmpty() )
						{
							int lastRow = obsListListModel->rowCount();
							QString objectUuid = QUuid::createUuid().toString();
							QString objectNameI18n = selectedObject[0]->getNameI18n();
							QString objectRaStr = "", objectDecStr = "";
							bool visibleFlag = false;
							double fov = -1.0;

							QString objectType = selectedObject[0]->getType();

							double ra, dec;
							StelUtils::rectToSphe ( &ra, &dec, selectedObject[0]->getJ2000EquatorialPos ( core ) );
							objectRaStr = StelUtils::radToHmsStr ( ra, false ).trimmed();
							objectDecStr = StelUtils::radToDmsStr ( dec, false ).trimmed();
							if ( objectName.contains ( "marker", Qt::CaseInsensitive ) )
								visibleFlag = true;

							float objectMagnitude = selectedObject[0]->getVMagnitude ( core );
							QString objectMagnitudeStr = QString::number ( objectMagnitude );

							QVariantMap objectMap = selectedObject[0]->getInfoMap ( core );
							QVariant objectConstellationVariant = objectMap["iauConstellation"];
							QString objectConstellation ( "unknown" );
							if ( objectConstellationVariant.canConvert<QString>() )
								objectConstellation = objectConstellationVariant.value<QString>();

							QString JDs = "";
							double JD = core->getJD();

							JDs = StelUtils::julianDayToISO8601String ( JD + core->getUTCOffset ( JD ) /24. ).replace ( "T", " " );

							QString Location = "";
							StelLocation loc = core->getCurrentLocation();
							if ( loc.name.isEmpty() )
								Location = QString ( "%1, %2" ).arg ( loc.latitude ).arg ( loc.longitude );
							else
								Location = QString ( "%1, %2" ).arg ( loc.name, loc.region );

							addModelRow ( lastRow,objectUuid,objectName, objectNameI18n, objectType, objectRaStr, objectDecStr, objectMagnitudeStr, objectConstellation );

							observingListItem item;
							item.name = objectName;
							item.nameI18n = objectNameI18n;
							if ( !objectType.isEmpty() )
								item.type = objectType;

							if ( !objectRaStr.isEmpty() )
								item.ra = objectRaStr;

							if ( !objectDecStr.isEmpty() )
								item.dec = objectDecStr;

							if ( !objectMagnitudeStr.isEmpty() )
								item.magnitude = objectMagnitudeStr;

							if ( !objectConstellation.isEmpty() )
								item.constellation = objectConstellation;

							if ( !JDs.isEmpty() )
								item.jd = JDs;

							if ( !Location.isEmpty() )
								item.location = Location;

							if ( !visibleFlag )
								item.isVisibleMarker = visibleFlag;

							if ( fov > 0.0 )
								item.fov = fov;

							observingListItemCollection.insert ( objectUuid,item );
						}
						else
							qWarning() << "[ObservingList Creation/Edition] selected object is empty !";
					}
					else
						qWarning() << "[ObservingList Creation/Edition] object: " << objectName << " not found !" ;
				}
				else
				{
					qCritical() << "[ObservingList Creation/Edition] conversion error";
					return;
				}
			}
			objectMgr->unSelect();
		}
		catch ( std::runtime_error &e )
		{
			qWarning() << "[ObservingList Creation/Edition] File format is wrong! Error: " << e.what();
			return;
		}
	}
>>>>>>> 29fb26bd
}

/*
 * Destructor of singleton
 */
void ObsListCreateEditDialog::kill() {
    if (m_instance != nullptr) {
        delete m_instance;
        m_instance = nullptr;
    }
}

/**
 * Init observingListItem.
 * @param item
 */
void ObsListCreateEditDialog::initItem(observingListItem &item) {

    item.jd = 0.0;
    item.type = "";
    item.ra = "";
    item.dec = "";
    item.name = "";
    item.nameI18n = "";
    item.location = "";
    item.fov = 0.0;
    item.constellation = "";
    item.magnitude = "";
    item.isVisibleMarker = false;
}<|MERGE_RESOLUTION|>--- conflicted
+++ resolved
@@ -230,7 +230,6 @@
 }
 
 /*
-<<<<<<< HEAD
  * Slot for button obsListAddObjectButton.
  * Save selected object into the list of observed objects.
  */
@@ -373,7 +372,9 @@
     } else {
         qWarning() << "selected object is empty !";
     }
-=======
+}
+
+/*
  * Slot for button obsListAddObjectButton
 */
 void ObsListCreateEditDialog::obsListAddObjectButtonPressed()
@@ -392,102 +393,6 @@
 				break;
 			}
 		}
-
-		if ( !is_already_in_list )
-		{
-			int lastRow = obsListListModel->rowCount();
-			QString objectUuid = QUuid::createUuid().toString();
-
-			QString objectName = selectedObject[0]->getEnglishName();
-			QString objectNameI18n = selectedObject[0]->getNameI18n();
-			if ( selectedObject[0]->getType() =="Nebula" )
-				objectName = GETSTELMODULE ( NebulaMgr )->getLatestSelectedDSODesignation();
-
-			QString objectRaStr = "", objectDecStr = "";
-			bool visibleFlag = false;
-			double fov = -1.0;
-
-			QString objectType = selectedObject[0]->getType();
-
-			double ra, dec;
-			StelUtils::rectToSphe ( &ra, &dec, selectedObject[0]->getJ2000EquatorialPos ( core ) );
-			objectRaStr = StelUtils::radToHmsStr ( ra, false ).trimmed();
-			objectDecStr = StelUtils::radToDmsStr ( dec, false ).trimmed();
-			if ( objectName.contains ( "marker", Qt::CaseInsensitive ) )
-				visibleFlag = true;
-
-			if ( objectName.isEmpty() )
-			{
-				objectName = QString ( "%1, %2" ).arg ( objectRaStr, objectDecStr );
-				objectNameI18n = q_( "Unnamed object" );
-				fov = GETSTELMODULE ( StelMovementMgr )->getCurrentFov();
-			}
-
-			float objectMagnitude = selectedObject[0]->getVMagnitude ( core );
-			QString objectMagnitudeStr = QString::number ( objectMagnitude );
-
-			QVariantMap objectMap = selectedObject[0]->getInfoMap ( core );
-			QVariant objectConstellationVariant = objectMap["iauConstellation"];
-			QString objectConstellation ( "unknown" );
-			if ( objectConstellationVariant.canConvert<QString>() )
-				objectConstellation = objectConstellationVariant.value<QString>();
-
-			QString JDs = "";
-			double JD = core->getJD();
-			JDs = StelUtils::julianDayToISO8601String ( JD + core->getUTCOffset ( JD ) /24. ).replace ( "T", " " );
-
-			QString Location = "";
-			StelLocation loc = core->getCurrentLocation();
-			if ( loc.name.isEmpty() )
-				Location = QString ( "%1, %2" ).arg ( loc.latitude ).arg ( loc.longitude );
-			else
-				Location = QString ( "%1, %2" ).arg ( loc.name, loc.region );
-
-			addModelRow ( lastRow,objectUuid,objectName, objectNameI18n, objectType, objectRaStr, objectDecStr, objectMagnitudeStr, objectConstellation );
-
-			observingListItem item;
-			item.name = objectName;
-			item.nameI18n = objectNameI18n;
-			if ( !objectType.isEmpty() )
-				item.type = objectType;
-
-			if ( !objectRaStr.isEmpty() )
-				item.ra = objectRaStr;
-
-			if ( !objectDecStr.isEmpty() )
-				item.dec = objectDecStr;
-
-			if ( !objectMagnitudeStr.isEmpty() )
-				item.magnitude = objectMagnitudeStr;
-
-			if ( !objectConstellation.isEmpty() )
-				item.constellation = objectConstellation;
-
-			if ( !JDs.isEmpty() )
-				item.jd	= QString::number ( JD, 'f', 6 );
-
-			if ( !Location.isEmpty() )
-			{
-				// FIXME: gcc warned about an indentation problem. I added the brackets here. But what did you intend to do with the iterator?
-				//QHash<QString, int>::iterator i;
-				item.location = Location;
-			}
-
-			if ( !visibleFlag )
-				item.isVisibleMarker = visibleFlag;
-
-			if ( fov > 0.0 )
-				item.fov = fov;
-
-			observingListItemCollection.insert ( objectUuid,item );
-		}
-	}
-	else
-		qWarning() << "selected object is empty !";
->>>>>>> 29fb26bd
-}
-
-/*
  * Slot for button obsListRemoveObjectButton
  */
 void ObsListCreateEditDialog::obsListRemoveObjectButtonPressed() {
@@ -498,7 +403,6 @@
 }
 
 /*
-<<<<<<< HEAD
  * Save observed objects and the list into Json file
  */
 void ObsListCreateEditDialog::saveObservedObjectsInJsonFile() {
@@ -796,126 +700,6 @@
     qCritical() << "[ObservingList Creation/Edition] File format is wrong! Error: " << e.what();
     return;
  }*/
-=======
- * Save observed object into json file
-*/
-void ObsListCreateEditDialog::saveObservedObject()
-{
-	QString listName = ui->nameOfListLineEdit->text();
-	if ( observingListJsonPath.isEmpty() || listName.isEmpty() )
-	{
-		qWarning() << "[ObservingList Creation/Edition] Error saving observing list";
-		return;
-	}
-
-	QFile jsonFile ( observingListJsonPath );
-	if ( !jsonFile.open ( QIODevice::ReadWrite|QIODevice::Text ) )
-	{
-		qWarning() << "[ObservingList Creation/Edition] observing list can not be saved. A file can not be open for reading and writing:"
-                   << QDir::toNativeSeparators ( observingListJsonPath );
-		return;
-	}
-
-	try
-	{
-		QVariantMap mapFromJsonFile;
-		QVariantMap allListsMap;
-		if ( jsonFile.size() > 0 )
-		{
-			mapFromJsonFile = StelJsonParser::parse ( jsonFile.readAll() ).toMap();
-			allListsMap = mapFromJsonFile.value ( QString ( KEY_OBSERVING_LISTS ) ).toMap();
-		}
-
-		QVariantMap observingListDataList;
-
-		// Description
-		QString description = ui->descriptionLineEdit->text();
-		observingListDataList.insert ( QString ( KEY_DESCRIPTION ), description );
-
-		// Julian day
-		QString JDString = "";
-		double JD = core->getJD();
-		JDString = QString::number ( JD, 'f', 6 );
-
-
-		// No JD modifications in modification mode
-		if ( !isCreationMode )
-		{
-			QString  uuidQs = QString::fromStdString ( this->listUuid_ );
-			QVariantMap currentList = allListsMap.value ( uuidQs ).toMap();
-			QVariant existingJD = currentList.value ( QString ( KEY_JD ) );
-			QString existingJDs = existingJD.toString();
-			if ( existingJDs.isEmpty() )
-				observingListDataList.insert ( QString ( KEY_JD ), JDString );
-			else
-				observingListDataList.insert ( QString ( KEY_JD ), existingJDs );
-		}
-		else
-			observingListDataList.insert ( QString ( KEY_JD ), JDString );
-
-		// Location
-		QString Location = "";
-		StelLocation loc = core->getCurrentLocation();
-		if ( loc.name.isEmpty() )
-			Location = QString ( "%1, %2" ).arg ( loc.latitude ).arg ( loc.longitude );
-		else
-			Location = QString ( "%1, %2" ).arg ( loc.name, loc.region );
-
-		observingListDataList.insert ( QString ( KEY_LOCATION ), Location );
-
-		// Name of the liste
-		QString name = ui->nameOfListLineEdit->text();
-		observingListDataList.insert ( QString ( KEY_NAME ), name );
-
-		// List of objects
-		QVariantList listOfObjects;
-		QHashIterator<QString, observingListItem> i ( observingListItemCollection );
-		while ( i.hasNext() )
-		{
-			i.next();
-
-			observingListItem item = i.value();
-			QVariantMap obl;
-			QString objectName = item.name;
-			obl.insert ( QString ( KEY_DESIGNATION ), objectName );
-			listOfObjects.push_back ( obl );
-		}
-
-		observingListDataList.insert ( QString ( KEY_OBJECTS ), listOfObjects );
-		observingListDataList.insert ( QString ( KEY_SORTING ), sorting );
-
-		QString oblListUuid;
-		if ( isCreationMode )
-			oblListUuid = QUuid::createUuid().toString();
-		else
-			oblListUuid = QString::fromStdString ( listUuid_ );
-
-		if ( ui->obsListDefaultListCheckBox->isChecked() )
-			mapFromJsonFile.insert ( KEY_DEFAULT_LIST_UUID, oblListUuid );
-		else
-		{
-			QString defaultListUuid = mapFromJsonFile.value ( KEY_DEFAULT_LIST_UUID ).toString();
-			if ( defaultListUuid == oblListUuid )
-				mapFromJsonFile.insert ( KEY_DEFAULT_LIST_UUID, "" );
-		}
-
-		mapFromJsonFile.insert ( KEY_VERSION, "1.0" );
-		mapFromJsonFile.insert ( KEY_SHORT_NAME, "Observing lists for Stellarium" );
-
-		allListsMap.insert ( oblListUuid, observingListDataList );
-		mapFromJsonFile.insert ( QString ( KEY_OBSERVING_LISTS ), allListsMap );
-
-		jsonFile.resize ( 0 );
-		StelJsonParser::write ( mapFromJsonFile, &jsonFile );
-		jsonFile.flush();
-		jsonFile.close();
-	}
-	catch ( std::runtime_error &e )
-	{
-		qCritical() << "[ObservingList Creation/Edition] File format is wrong! Error: " << e.what();
-		return;
-	}
->>>>>>> 29fb26bd
 }
 
 /*
@@ -1014,23 +798,14 @@
 
 /*
  * Overload StelDialog::close()
-<<<<<<< HEAD
  */
 void ObsListCreateEditDialog::close() {
     this->setVisible(false);;
     emit this->exitButtonClicked();
-=======
-*/
-void ObsListCreateEditDialog::close()
-{
-	this->setVisible ( false );
-	emit this->exitButtonClicked();
->>>>>>> 29fb26bd
 }
 
 /*
  * Slot for obsListCreationEditionTreeView header
-<<<<<<< HEAD
  */
 void ObsListCreateEditDialog::headerClicked(int index) {
     switch (index) {
@@ -1057,41 +832,10 @@
             break;
     }
     qDebug() << "Sorting = " << sorting;
-=======
-*/
-void ObsListCreateEditDialog::headerClicked ( int index )
-{
-	switch ( index )
-	{
-		case ColumnName:
-			sorting = QString ( SORTING_BY_NAME );
-			break;
-		case ColumnType:
-			sorting = QString ( SORTING_BY_TYPE );
-			break;
-		case ColumnRa:
-			sorting = QString ( SORTING_BY_RA );
-			break;
-		case ColumnDec:
-			sorting = QString ( SORTING_BY_DEC );
-			break;
-		case ColumnMagnitude:
-			sorting = QString ( SORTING_BY_MAGNITUDE );
-			break;
-		case ColumnConstellation:
-			sorting = QString ( SORTING_BY_CONSTELLATION );
-			break;
-		default:
-			sorting = "";
-			break;
-	}
-	qDebug() << "Sorting = " << sorting;
->>>>>>> 29fb26bd
 }
 
 /*
  * Load the observing list in case of edit mode
-<<<<<<< HEAD
  */
 void ObsListCreateEditDialog::loadObservingList() {
     QVariantMap map;
@@ -1292,152 +1036,6 @@
  */
 void ObsListCreateEditDialog::setListName(QList<QString> listName) {
     this->listNames_ = std::move(listName);
-=======
-*/
-void ObsListCreateEditDialog::loadObservingList()
-{
-	QVariantMap map;
-	QFile jsonFile ( observingListJsonPath );
-	if ( !jsonFile.open ( QIODevice::ReadOnly ) )
-		qWarning() << "[ObservingList Creation/Edition] cannot open" << QDir::toNativeSeparators ( JSON_FILE_NAME );
-	else
-	{
-		try
-		{
-			map = StelJsonParser::parse ( jsonFile.readAll() ).toMap();
-			jsonFile.close();
-
-			// Get the default list uuid
-			QString defaultListUuid = map.value ( KEY_DEFAULT_LIST_UUID ).toString();
-			if ( defaultListUuid.toStdString() == listUuid_ )
-				ui->obsListDefaultListCheckBox->setChecked ( true );
-
-			observingListItemCollection.clear();
-			const QString keyUuid = QString::fromStdString ( listUuid_ );
-			QVariantMap observingListMap = map.value ( QString ( KEY_OBSERVING_LISTS ) ).toMap().value ( keyUuid ).toMap();
-			QVariantList listOfObjects;
-
-			QString listeName = observingListMap.value ( QString ( KEY_NAME ) ).value<QString>();
-			ui->nameOfListLineEdit->setText ( listeName );
-			QString listDescription = observingListMap.value ( QString ( KEY_DESCRIPTION ) ).value<QString>();
-			ui->descriptionLineEdit->setText ( listDescription );
-
-			if ( observingListMap.value ( QString ( KEY_OBJECTS ) ).canConvert<QVariantList>() )
-			{
-				QVariant data = observingListMap.value ( QString ( KEY_OBJECTS ) );
-				listOfObjects = data.value<QVariantList>();
-			}
-			else
-			{
-				qCritical() << "[ObservingList Creation/Edition] conversion error";
-				return;
-			}
-
-			for ( const QVariant &object: qAsConst(listOfObjects) )
-			{
-				QVariantMap objectMap;
-				if ( object.canConvert<QVariantMap>() )
-				{
-					objectMap = object.value<QVariantMap>();
-					QString objectName = objectMap.value ( QString ( KEY_DESIGNATION ) ).value<QString>();
-
-					if ( objectMgr->findAndSelect ( objectName ) )
-					{
-						const QList<StelObjectP>& selectedObject = objectMgr->getSelectedObject();
-						if ( !selectedObject.isEmpty() )
-						{
-							int lastRow = obsListListModel->rowCount();
-							QString objectUuid = QUuid::createUuid().toString();
-							QString objectNameI18n = selectedObject[0]->getNameI18n();
-							QString objectRaStr = "", objectDecStr = "";
-							bool visibleFlag = false;
-							double fov = -1.0;
-
-							QString objectType = selectedObject[0]->getType();
-
-							double ra, dec;
-							StelUtils::rectToSphe ( &ra, &dec, selectedObject[0]->getJ2000EquatorialPos ( core ) );
-							objectRaStr = StelUtils::radToHmsStr ( ra, false ).trimmed();
-							objectDecStr = StelUtils::radToDmsStr ( dec, false ).trimmed();
-							if ( objectName.contains ( "marker", Qt::CaseInsensitive ) )
-								visibleFlag = true;
-
-							float objectMagnitude = selectedObject[0]->getVMagnitude ( core );
-							QString objectMagnitudeStr = QString::number ( objectMagnitude );
-
-							QVariantMap objectMap = selectedObject[0]->getInfoMap ( core );
-							QVariant objectConstellationVariant = objectMap["iauConstellation"];
-							QString objectConstellation ( "unknown" );
-							if ( objectConstellationVariant.canConvert<QString>() )
-								objectConstellation = objectConstellationVariant.value<QString>();
-
-							QString JDs = "";
-							double JD = core->getJD();
-
-							JDs = StelUtils::julianDayToISO8601String ( JD + core->getUTCOffset ( JD ) /24. ).replace ( "T", " " );
-
-							QString Location = "";
-							StelLocation loc = core->getCurrentLocation();
-							if ( loc.name.isEmpty() )
-								Location = QString ( "%1, %2" ).arg ( loc.latitude ).arg ( loc.longitude );
-							else
-								Location = QString ( "%1, %2" ).arg ( loc.name, loc.region );
-
-							addModelRow ( lastRow,objectUuid,objectName, objectNameI18n, objectType, objectRaStr, objectDecStr, objectMagnitudeStr, objectConstellation );
-
-							observingListItem item;
-							item.name = objectName;
-							item.nameI18n = objectNameI18n;
-							if ( !objectType.isEmpty() )
-								item.type = objectType;
-
-							if ( !objectRaStr.isEmpty() )
-								item.ra = objectRaStr;
-
-							if ( !objectDecStr.isEmpty() )
-								item.dec = objectDecStr;
-
-							if ( !objectMagnitudeStr.isEmpty() )
-								item.magnitude = objectMagnitudeStr;
-
-							if ( !objectConstellation.isEmpty() )
-								item.constellation = objectConstellation;
-
-							if ( !JDs.isEmpty() )
-								item.jd = JDs;
-
-							if ( !Location.isEmpty() )
-								item.location = Location;
-
-							if ( !visibleFlag )
-								item.isVisibleMarker = visibleFlag;
-
-							if ( fov > 0.0 )
-								item.fov = fov;
-
-							observingListItemCollection.insert ( objectUuid,item );
-						}
-						else
-							qWarning() << "[ObservingList Creation/Edition] selected object is empty !";
-					}
-					else
-						qWarning() << "[ObservingList Creation/Edition] object: " << objectName << " not found !" ;
-				}
-				else
-				{
-					qCritical() << "[ObservingList Creation/Edition] conversion error";
-					return;
-				}
-			}
-			objectMgr->unSelect();
-		}
-		catch ( std::runtime_error &e )
-		{
-			qWarning() << "[ObservingList Creation/Edition] File format is wrong! Error: " << e.what();
-			return;
-		}
-	}
->>>>>>> 29fb26bd
 }
 
 /*
