--- conflicted
+++ resolved
@@ -1612,11 +1612,7 @@
 
 	//Detect top directory
 	QString topDir, iniPath;
-<<<<<<< HEAD
-	QList<QZipReader::FileInfo> infoList = reader.fileInfoList();
-=======
-	const QList<Stel::QZipReader::FileInfo> infoList = reader.fileInfoList();
->>>>>>> b3f02bea
+	const QList<QZipReader::FileInfo> infoList = reader.fileInfoList();
 	for (const auto& info : infoList)
 	{
 		QFileInfo fileInfo(info.filePath);
