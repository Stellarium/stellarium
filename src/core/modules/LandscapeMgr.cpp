/*
 * Stellarium
 * Copyright (C) 2006 Fabien Chereau
 * Copyright (C) 2010 Bogdan Marinov (add/remove landscapes feature)
 * Copyright (C) 2011 Alexander Wolf
 * Copyright (C) 2012 Timothy Reaves
 *
 * This program is free software; you can redistribute it and/or
 * modify it under the terms of the GNU General Public License
 * as published by the Free Software Foundation; either version 2
 * of the License, or (at your option) any later version.
 *
 * This program is distributed in the hope that it will be useful,
 * but WITHOUT ANY WARRANTY; without even the implied warranty of
 * MERCHANTABILITY or FITNESS FOR A PARTICULAR PURPOSE.  See the
 * GNU General Public License for more details.
 *
 * You should have received a copy of the GNU General Public License
 * along with this program; if not, write to the Free Software
 * Foundation, Inc., 51 Franklin Street, Suite 500, Boston, MA  02110-1335, USA.
 */

#include "StelActionMgr.hpp"
#include "LandscapeMgr.hpp"
#include "Landscape.hpp"
#include "AtmospherePreetham.hpp"
#include "AtmosphereShowMySky.hpp"
#include "StelApp.hpp"
#include "SolarSystem.hpp"
#include "StelCore.hpp"
#include "StelLocaleMgr.hpp"
#include "StelModuleMgr.hpp"
#include "StelFileMgr.hpp"
#include "Planet.hpp"
#include "StelIniParser.hpp"
#include "StelSkyDrawer.hpp"
#include "StelPainter.hpp"
#include "StelPropertyMgr.hpp"
#include "StelUtils.hpp"

#include <private/qzipreader_p.h>
#include <QTimer>
#include <QDebug>
#include <QSettings>
#include <QString>
#include <QDir>
#include <QDirIterator>
#include <QFile>
#include <QTemporaryFile>
#include <QMouseEvent>
#include <QPainter>
#include <QElapsedTimer>
#include <QOpenGLPaintDevice>

#include <stdexcept>

namespace
{
constexpr char ATMOSPHERE_MODEL_CONFIG_KEY[]="landscape/atmosphere_model";
constexpr char ATMOSPHERE_MODEL_PATH_CONFIG_KEY[]="landscape/atmosphere_model_path";
constexpr char ATMOSPHERE_ECLIPSE_SIM_QUALITY_CONFIG_KEY[]="landscape/atmosphere_eclipse_simulation_quality";
constexpr char ATMOSPHERE_MODEL_CONF_VAL_PREETHAM[]="preetham";
constexpr char ATMOSPHERE_MODEL_CONF_VAL_SHOWMYSKY[]="showmysky";
constexpr char ATMOSPHERE_MODEL_CONF_VAL_DEFAULT[]="preetham";
}

Cardinals::Cardinals()
	: color(0.6f,0.2f,0.2f)
{
	QSettings* conf = StelApp::getInstance().getSettings();
	Q_ASSERT(conf);
	screenFontSize = StelApp::getInstance().getScreenFontSize();
	propMgr = StelApp::getInstance().getStelPropertyManager();
	// Default font size is 24
	font4WCR.setPixelSize(conf->value("viewing/cardinal_font_size", screenFontSize+11).toInt());
	// Default font size is 18
	font8WCR.setPixelSize(conf->value("viewing/ordinal_font_size", screenFontSize+5).toInt());
	// Draw the principal wind points even smaller.
	font16WCR.setPixelSize(conf->value("viewing/16wcr_font_size", screenFontSize+2).toInt());

	// English names for cardinals
	labels = {
		{   dN,  "N" }, {   dS,  "S" }, {   dE,  "E" }, {   dW,  "W" },
		{  dNE, "NE" }, {  dSE, "SE" }, {  dSW, "SW" }, {  dNW, "NW" },
		{ dNNE,"NNE" }, { dENE,"ENE" }, { dESE,"ESE" }, { dSSE,"SSE" },
		{ dSSW,"SSW" }, { dWSW,"WSW" }, { dWNW,"WNW" }, { dNNW,"NNW" }
	};
}

Cardinals::~Cardinals()
{
}

const QMap<Cardinals::CompassDirection, Vec3f> Cardinals::rose4winds = {
	{ Cardinals::dN, Vec3f(-1.f, 0.f, 0.f) }, { Cardinals::dS, Vec3f(1.f,  0.f, 0.f) },
	{ Cardinals::dE, Vec3f( 0.f, 1.f, 0.f) }, { Cardinals::dW, Vec3f(0.f, -1.f, 0.f) }
};
const QMap<Cardinals::CompassDirection, Vec3f> Cardinals::rose8winds = {
	{ Cardinals::dNE, Vec3f(-1.f,  1.f, 0.f) }, { Cardinals::dSE, Vec3f( 1.f,  1.f, 0.f) },
	{ Cardinals::dSW, Vec3f( 1.f, -1.f, 0.f) }, { Cardinals::dNW, Vec3f(-1.f, -1.f, 0.f) }
};
const QMap<Cardinals::CompassDirection, Vec3f> Cardinals::rose16winds = {
	{ dNNE, Vec3f(-1.f,   cp, 0.f) }, { dENE, Vec3f( -cp,  1.f, 0.f) },
	{ dESE, Vec3f(  cp,  1.f, 0.f) }, { dSSE, Vec3f( 1.f,   cp, 0.f) },
	{ dSSW, Vec3f( 1.f,  -cp, 0.f) }, { dWSW, Vec3f(  cp, -1.f, 0.f) },
	{ dWNW, Vec3f( -cp, -1.f, 0.f) }, { dNNW, Vec3f(-1.f,  -cp, 0.f) }
};

void Cardinals::update(double deltaTime)
{
	fader4WCR.update(static_cast<int>(deltaTime*1000));
	fader8WCR.update(static_cast<int>(deltaTime*1000));
	fader16WCR.update(static_cast<int>(deltaTime*1000));
}

void Cardinals::setFadeDuration(float duration)
{
	fader4WCR.setDuration(static_cast<int>(duration*1000.f));
	fader8WCR.setDuration(static_cast<int>(duration*1000.f));
	fader16WCR.setDuration(static_cast<int>(duration*1000.f));
}

// Draw the cardinals points : N S E W and the subcardinal and sub-subcardinal.
// Handles special cases at poles
void Cardinals::draw(const StelCore* core, double latitude) const
{
	// fun polar special cases: no cardinals!
	if ((fabs(latitude - 90.0) < 1e-10) || (fabs(latitude + 90.0) < 1e-10))
		return;

	if (fader4WCR.getInterstate()>0.f)
	{
		const StelProjectorP prj = core->getProjection(StelCore::FrameAltAz, StelCore::RefractionOff);
		const float ppx = static_cast<float>(core->getCurrentStelProjectorParams().devicePixelsPerPixel);
		StelPainter sPainter(prj);
		sPainter.setFont(font4WCR);
		float sshift=0.f, bshift=0.f, cshift=0.f, vshift=1.f;
		bool flagMask = (core->getProjection(StelCore::FrameJ2000)->getMaskType() != StelProjector::MaskDisk);
		if (propMgr->getProperty("SpecialMarkersMgr.compassMarksDisplayed")->getValue().toBool())
			vshift = static_cast<float>(screenFontSize + 12)*ppx;

		Vec3f xy;
		sPainter.setColor(color, fader4WCR.getInterstate());
		sPainter.setBlending(true);
		QMapIterator<Cardinals::CompassDirection, Vec3f> it4w(rose4winds);
		while(it4w.hasNext())
		{
			it4w.next();
			QString directionLabel = labels.value(it4w.key(), "");

			if (flagMask)
				sshift = ppx*static_cast<float>(sPainter.getFontMetrics().boundingRect(directionLabel).width())*0.5f;

			if (prj->project(it4w.value(), xy))
			{
				Vec3f up(it4w.value()[0], it4w.value()[1], 1.f*M_PI_180f);
				Vec3f upPrj;
				prj->project(up, upPrj);
				float dx=upPrj[0]-xy[0];
				float dy=upPrj[1]-xy[1];
				float textAngle=atan2(dx, dy);
				sPainter.drawText(xy[0], xy[1], directionLabel, -textAngle*M_180_PIf, -sshift, vshift, true);
			}
		}

		if (fader8WCR.getInterstate()>0.f)
		{
			float minFader = qMin(fader4WCR.getInterstate(), fader8WCR.getInterstate());
			sPainter.setColor(color, minFader);
			sPainter.setFont(font8WCR);

			QMapIterator<Cardinals::CompassDirection, Vec3f> it8w(rose8winds);
			while(it8w.hasNext())
			{
				it8w.next();
				QString directionLabel = labels.value(it8w.key(), "");

				if (flagMask)
					bshift = ppx*static_cast<float>(sPainter.getFontMetrics().boundingRect(directionLabel).width())*0.5f;

				if (prj->project(it8w.value(), xy))
				{
					Vec3f up(it8w.value()[0], it8w.value()[1], 1.f*M_PI_180f);
					Vec3f upPrj;
					prj->project(up, upPrj);
					float dx=upPrj[0]-xy[0];
					float dy=upPrj[1]-xy[1];
					float textAngle=atan2(dx, dy);
					sPainter.drawText(xy[0], xy[1], directionLabel, -textAngle*M_180_PIf, -bshift, vshift, true);
				}
			}

			if (fader16WCR.getInterstate()>0.f)
			{
				sPainter.setColor(color, qMin(minFader, fader16WCR.getInterstate()));
				sPainter.setFont(font16WCR);

				QMapIterator<Cardinals::CompassDirection, Vec3f> it16w(rose16winds);
				while(it16w.hasNext())
				{
					it16w.next();
					QString directionLabel = labels.value(it16w.key(), "");

					if (flagMask)
						cshift = ppx*static_cast<float>(sPainter.getFontMetrics().boundingRect(directionLabel).width())*0.5f;

					if (prj->project(it16w.value(), xy))
					{
						Vec3f up(it16w.value()[0], it16w.value()[1], 1.f*M_PI_180f);
						Vec3f upPrj;
						prj->project(up, upPrj);
						float dx=upPrj[0]-xy[0];
						float dy=upPrj[1]-xy[1];
						float textAngle=atan2(dx, dy);
						sPainter.drawText(xy[0], xy[1], directionLabel, -textAngle*M_180_PIf, -cshift, vshift, true);
					}
				}
			}
		}
	}
}

// Translate cardinal labels with gettext to current sky language and update font for the language
void Cardinals::updateI18n()
{
	labels = {
		// TRANSLATORS: North
		{ dN,	qc_("N",   "compass direction") },
		// TRANSLATORS: South
		{ dS,	qc_("S",   "compass direction") },
		// TRANSLATORS: East
		{ dE,	qc_("E",   "compass direction") },
		// TRANSLATORS: West
		{ dW,	qc_("W",   "compass direction") },
		// TRANSLATORS: Northeast
		{ dNE,	qc_("NE",  "compass direction") },
		// TRANSLATORS: Southeast
		{ dSE,	qc_("SE",  "compass direction") },
		// TRANSLATORS: Southwest
		{ dSW,	qc_("SW",  "compass direction") },
		// TRANSLATORS: Northwest
		{ dNW,	qc_("NW",  "compass direction") },
		// TRANSLATORS: North-northeast
		{ dNNE,	qc_("NNE", "compass direction") },
		// TRANSLATORS: East-northeast
		{ dENE,	qc_("ENE", "compass direction") },
		// TRANSLATORS: East-southeast
		{ dESE,	qc_("ESE", "compass direction") },
		// TRANSLATORS: South-southeast
		{ dSSE,	qc_("SSE", "compass direction") },
		// TRANSLATORS: South-southwest
		{ dSSW,	qc_("SSW", "compass direction") },
		// TRANSLATORS: West-southwest
		{ dWSW,	qc_("WSW", "compass direction") },
		// TRANSLATORS: West-northwest
		{ dWNW, qc_("WNW", "compass direction") },
		// TRANSLATORS: North-northwest
		{ dNNW,	qc_("NNW", "compass direction") }
	};
}

LandscapeMgr::LandscapeMgr()
	: StelModule()
	, atmosphere(Q_NULLPTR)
	, cardinalPoints(Q_NULLPTR)
	, landscape(Q_NULLPTR)
	, oldLandscape(Q_NULLPTR)
	, messageTimer(new QTimer(this))
	, flagLandscapeSetsLocation(false)
	, flagLandscapeAutoSelection(false)
	, flagLightPollutionFromDatabase(false)
	, atmosphereNoScatter(false)
	, flagPolyLineDisplayedOnly(false)
	, polyLineThickness(1)
	, flagLandscapeUseMinimalBrightness(false)
	, defaultMinimalBrightness(0.01)
	, flagLandscapeSetsMinimalBrightness(false)
	, flagEnvironmentAutoEnabling(false)
{
	setObjectName("LandscapeMgr"); // should be done by StelModule's constructor.

	//Note: The first entry in the list is used as the default 'default landscape' in removeLandscape().
	packagedLandscapeIDs = (QStringList() << "guereins");
	QDirIterator directories(StelFileMgr::getInstallationDir()+"/landscapes/", QDir::Dirs | QDir::NoSymLinks | QDir::NoDotAndDotDot, QDirIterator::Subdirectories);
	while(directories.hasNext())
	{
		directories.next();
		packagedLandscapeIDs << directories.fileName();
	}
	packagedLandscapeIDs.removeDuplicates();
	landscapeCache.clear();

	messageTimer->setInterval(5000);
	messageTimer->setSingleShot(true);
	connect(messageTimer, &QTimer::timeout, this, &LandscapeMgr::clearMessage);
}

LandscapeMgr::~LandscapeMgr()
{
	delete cardinalPoints;
	if (oldLandscape)
	{
		delete oldLandscape;
		oldLandscape=Q_NULLPTR;
	}
	delete landscape;
	landscape = Q_NULLPTR;
	qDebug() << "LandscapeMgr: Clearing cache of" << landscapeCache.size() << "landscapes totalling about " << landscapeCache.totalCost() << "MB.";
	landscapeCache.clear(); // deletes all objects within.
}

/*************************************************************************
 Reimplementation of the getCallOrder method
*************************************************************************/
double LandscapeMgr::getCallOrder(StelModuleActionName actionName) const
{
	if (actionName==StelModule::ActionDraw)
		return StelApp::getInstance().getModuleMgr().getModule("SporadicMeteorMgr")->getCallOrder(actionName)+20;
	if (actionName==StelModule::ActionUpdate)
		return StelApp::getInstance().getModuleMgr().getModule("SolarSystem")->getCallOrder(actionName)+10;
	// GZ The next 2 lines are only required to test landscape transparency. They should be commented away for releases.
	if (actionName==StelModule::ActionHandleMouseClicks)
		return StelApp::getInstance().getModuleMgr().getModule("StelMovementMgr")->getCallOrder(actionName)-1;
	return 0.;
}

void LandscapeMgr::update(double deltaTime)
{
	if(needToRecreateAtmosphere && !loadingAtmosphere)
		createAtmosphere();

	const auto core = StelApp::getInstance().getCore();
	const auto drawer = core->getSkyDrawer();

	if(loadingAtmosphere && loadingAtmosphere->isLoading())
	{
		try
		{
			// Use no more than 1/60th of a second for this batch of loading
			QElapsedTimer timer;
			timer.start();
			Atmosphere::LoadingStatus status;
			while(loadingAtmosphere->isLoading() && timer.elapsed() < 1000/60)
				status = loadingAtmosphere->stepDataLoading();
			if(loadingAtmosphere->isLoading())
			{
				setAtmosphereShowMySkyStoppedWithError(false);
				const auto percentDone = std::lround(100.*status.stepsDone/status.stepsToDo);
				setAtmosphereShowMySkyStatusText(q_("Loading... %1% done").arg(percentDone));
				qDebug() << "Finished this batch of loading at" << percentDone << "%, will continue in the next frame";
			}
			else
			{
				setAtmosphereShowMySkyStatusText(q_("Switching models..."));
			}
		}
		catch(AtmosphereShowMySky::InitFailure const& error)
		{
			qWarning() << "ERROR: Failed to load atmosphere model data:" << error.what();
			qWarning() << "WARNING: Falling back to the Preetham's model";
			setAtmosphereShowMySkyStoppedWithError(true);
			setAtmosphereShowMySkyStatusText(error.what());
			loadingAtmosphere.reset();
		}
	}

	if(loadingAtmosphere && loadingAtmosphere->isReadyToRender())
	{
		bool loaded = false;
		if(drawer->getFlagHasAtmosphere())
		{
			// Fade out current atmosphere, then fade in the new one
			if(atmosphere->getFlagShow())
			{
				atmosphere->setFlagShow(false);
			}
			else if(atmosphere->getFadeIntensity() == 0)
			{
				loadingAtmosphere->setFlagShow(true);
				loadingAtmosphere->setFadeDuration(atmosphere->getFadeDuration());
				loadingAtmosphere->setLightPollutionLuminance(atmosphere->getLightPollutionLuminance());
				loaded = true;
			}
		}
		else
		{
			loaded = true;
		}

		if(loaded)
		{
			atmosphere = std::move(loadingAtmosphere);
#ifdef ENABLE_SHOWMYSKY
			if(dynamic_cast<AtmosphereShowMySky*>(atmosphere.get()))
				setAtmosphereShowMySkyStatusText(q_("Loaded successfully"));
#endif
			emit atmosphereModelChanged(getAtmosphereModel());
		}
	}

	atmosphere->update(deltaTime);

	if (oldLandscape)
	{
		// This is only when transitioning to newly loaded landscape. We must draw the old one until the new one is faded in completely.
		oldLandscape->update(deltaTime);
		if (getIsLandscapeFullyVisible())
		{
			oldLandscape->setFlagShow(false);

			if (oldLandscape->getEffectiveLandFadeValue()< 0.01f)
			{
				// new logic: try to put old landscape to cache.
				//qDebug() << "LandscapeMgr::update: moving oldLandscape " << oldLandscape->getId() << "to Cache. Cost:" << oldLandscape->getMemorySize()/(1024*1024)+1;
				landscapeCache.insert(oldLandscape->getId(), oldLandscape, oldLandscape->getMemorySize()/(1024*1024)+1);
				//qDebug() << "--> LandscapeMgr::update(): cache now contains " << landscapeCache.size() << "landscapes totalling about " << landscapeCache.totalCost() << "MB.";
				oldLandscape=Q_NULLPTR;
			}
		}
	}
	landscape->update(deltaTime);
	cardinalPoints->update(deltaTime);

	// Compute the atmosphere color and intensity
	// Compute the sun position in local coordinate
	SolarSystem* ssystem = static_cast<SolarSystem*>(StelApp::getInstance().getModuleMgr().getModule("SolarSystem"));

	// Compute the moon position in local coordinate
	const auto sun   = ssystem->getSun();
	const auto moon  = ssystem->getMoon();
	const auto earth = ssystem->getEarth();
	const auto currentPlanet = core->getCurrentPlanet();
	const bool currentIsEarth = currentPlanet->getID() == earth->getID();
	// First parameter in next call is used for particularly earth-bound computations in Schaefer's sky brightness model. Difference DeltaT makes no difference here.
	// Temperature = 15°C, relative humidity = 40%
	try
	{
		atmosphere->computeColor(core, core->getJDE(), *currentPlanet, *sun,
								 currentIsEarth ? moon.data() : nullptr, core->getCurrentLocation(),
								 15.f, 40.f, static_cast<float>(drawer->getExtinctionCoefficient()), atmosphereNoScatter);
	}
	catch(AtmosphereShowMySky::InitFailure const& error)
	{
		qWarning().noquote() << "ShowMySky atmosphere model crashed:" << error.what();
		qWarning() << "Loading Preetham model";
<<<<<<< HEAD
		showMessage("ShowMySky atmosphere model crashed. Loading Preetham model as a fallback.");
=======
		showMessage(q_("ShowMySky atmosphere model crashed. Loading Preetham model as a fallback."));
>>>>>>> 2ca01f55
		resetToFallbackAtmosphere();
	}

	core->getSkyDrawer()->reportLuminanceInFov(3.75f+atmosphere->getAverageLuminance()*3.5f, true);

	// NOTE: Simple workaround for brightness of landscape when observing from the Sun.
	if (currentPlanet->getID() == sun->getID())
	{
		landscape->setBrightness(1.0, 1.0);
		return;
	}

	// Compute the ground luminance based on every planets around
	// TBD: Reactivate and verify this code!? Source, reference?
//	float groundLuminance = 0;
//	const vector<Planet*>& allPlanets = ssystem->getAllPlanets();
//	for (auto i=allPlanets.begin();i!=allPlanets.end();++i)
//	{
//		Vec3d pos = (*i)->getAltAzPos(core);
//		pos.normalize();
//		if (pos[2] <= 0)
//		{
//			// No need to take this body into the landscape illumination computation
//			// because it is under the horizon
//		}
//		else
//		{
//			// Compute the Illuminance E of the ground caused by the planet in lux = lumen/m^2
//			float E = pow10(((*i)->get_mag(core)+13.988)/-2.5);
//			//qDebug() << "mag=" << (*i)->get_mag(core) << " illum=" << E;
//			// Luminance in cd/m^2
//			groundLuminance += E/0.44*pos[2]*pos[2]; // 1m^2 from 1.5 m above the ground is 0.44 sr.
//		}
//	}
//	groundLuminance*=atmosphere->getFadeIntensity();
//	groundLuminance=atmosphere->getAverageLuminance()/50;
//	qDebug() << "Atmosphere lum=" << atmosphere->getAverageLuminance() << " ground lum=" <<  groundLuminance;
//	qDebug() << "Adapted Atmosphere lum=" << eye->adaptLuminance(atmosphere->getAverageLuminance()) << " Adapted ground lum=" << eye->adaptLuminance(groundLuminance);

	// compute global ground brightness in a simplistic way, directly in RGB

	double landscapeBrightness=0.0;
	if (getFlagLandscapeUseMinimalBrightness())
	{
		// Setting from landscape.ini has priority if enabled
		if (getFlagLandscapeSetsMinimalBrightness() && landscape->getLandscapeMinimalBrightness()>=0)
			landscapeBrightness = landscape->getLandscapeMinimalBrightness();
		else
			landscapeBrightness = getDefaultMinimalBrightness();
	}

	Vec3d sunPos = sun->getAltAzPosAuto(core);
	sunPos.normalize();
	Vec3d moonPos = moon->getAltAzPosAuto(core);
	moonPos.normalize();

	// With atmosphere on, we define the solar brightness contribution zero when the sun is 8 degrees below the horizon.
	// The multiplier of 1.5 just looks better, it somehow represents illumination by scattered sunlight.
	// Else, we should account for sun's diameter but else just apply Lambertian Cos-rule and check with landscape opacity.
	double sinSunAngle = 0.0;
	if(atmosphere->getFlagShow())
	{
		sinSunAngle=sin(qMin(M_PI_2, asin(sunPos[2])+8.*M_PI/180.));
		if(sinSunAngle > -0.1/1.5 )
			landscapeBrightness +=  1.5*(sinSunAngle+0.1/1.5);
	}
	else
	{
		// In case we have exceptionally deep horizons ("Little Prince planet"), the sun will rise somehow over that line and demand light on the landscape.
		sinSunAngle=sin(qMin(M_PI_2, asin(qBound(-1.0, sunPos[2]-landscape->getSinMinAltitudeLimit(), 1.0) ) + (0.25 *M_PI_180)));
		if(sinSunAngle > 0.0)
			landscapeBrightness +=  (1.0-static_cast<double>(landscape->getOpacity(sunPos)))*sinSunAngle;
	}

	// GZ: 2013-09-25 Take light pollution into account!
	const float nelm = StelCore::luminanceToNELM(drawer->getLightPollutionLuminance());
	float pollutionAddonBrightness=(15.5f-2*nelm)*0.025f; // 0..8, so we assume empirical linear brightening 0..0.02
	float lunarAddonBrightness=0.f;
	if (currentIsEarth && moonPos[2] > -0.1/1.5)
		lunarAddonBrightness = qMax(0.2f/-12.f*moon->getVMagnitudeWithExtinction(core),0.f)*static_cast<float>(moonPos[2]);

	landscapeBrightness += static_cast<double>(qMax(lunarAddonBrightness, pollutionAddonBrightness));

	// TODO make this more generic for non-atmosphere planets
	if(atmosphere->getFadeIntensity() > 0.99999f )
	{
		// If the atmosphere is on, a solar eclipse might darken the sky
		// otherwise we just use the sun position calculation above
		landscapeBrightness *= static_cast<double>(atmosphere->getRealDisplayIntensityFactor()+0.1f);
	}
	// TODO: should calculate dimming with solar eclipse even without atmosphere on

	// Brightness can't be over 1.f (see https://bugs.launchpad.net/stellarium/+bug/1115364)
	if (landscapeBrightness>0.95)
		landscapeBrightness = 0.95;

	// GZ's rules and intentions for lightscape brightness:
	// lightscapeBrightness >0 makes sense only for sun below horizon.
	// If atmosphere on, we mix it in with darkening twilight. If atmosphere off, we can switch on more apruptly.
	// Note however that lightscape rendering does not per se depend on atmosphere on/off.
	// This allows for illuminated windows or light panels on spaceships. If a landscape's lightscape
	// contains light smog of a city, it should also be shown if atmosphere is switched off.
	// (Configure another landscape without light smog to avoid, or just switch off lightscape.)
	double lightscapeBrightness=0.0;
	const double sinSunAlt = sunPos[2];
	if (atmosphere->getFlagShow())
	{
		// light pollution layer is mixed in at -3...-8 degrees.
		if (sinSunAlt<-0.14)
			lightscapeBrightness=1.0;
		else if (sinSunAlt<-0.05)
			lightscapeBrightness = 1.0-(sinSunAlt+0.14)/(-0.05+0.14);
	}
	else
	{
		// If we have no atmosphere, we can assume windows and panels on spaceships etc. are switched on whenever the sun does not shine, i.e. when sun is blocked by landscape.
		lightscapeBrightness= static_cast<double>(landscape->getOpacity(sunPos));
	}

	landscape->setBrightness(landscapeBrightness, lightscapeBrightness);

	messageFader.update(static_cast<int>(deltaTime*1000));
}

void LandscapeMgr::draw(StelCore* core)
{
	StelSkyDrawer* drawer=core->getSkyDrawer();

	// Draw the atmosphere
	if (!getFlagAtmosphereNoScatter())
	    atmosphere->draw(core);

	// GZ 2016-01: When we draw the atmosphere with a low sun, it is possible that the glaring red ball is overpainted and thus invisible.
	// Attempt to draw the sun only here while not having drawn it by SolarSystem:
	//if (atmosphere->getFlagShow())
	if (drawer->getFlagDrawSunAfterAtmosphere())
	{
		SolarSystem* ssys = GETSTELMODULE(SolarSystem);
		PlanetP sun=ssys->getSun();
		QFont font;
		font.setPixelSize(StelApp::getInstance().getScreenFontSize());
		sun->draw(core, 0, font);
	}

	// Draw the landscape
	if (oldLandscape)
		oldLandscape->draw(core, flagPolyLineDisplayedOnly);
	landscape->draw(core, flagPolyLineDisplayedOnly);

	// Draw the cardinal points
	cardinalPoints->draw(core, static_cast<double>(StelApp::getInstance().getCore()->getCurrentLocation().latitude));

	if(messageFader.getInterstate())
	{
		const StelProjectorP prj = core->getProjection(StelCore::FrameEquinoxEqu);
		StelPainter painter(prj);
		QFont font;
		font.setPixelSize(16);
		painter.setFont(font);
		painter.setColor(1, 0, 0, messageFader.getInterstate());
		painter.drawText(83, 70, messageToShow);
	}

	// Workaround for a bug with spherical mirror mode when we don't show the cardinal points.
	// I am not really sure why this seems to fix the problem.  If you want to
	// remove this, make sure the spherical mirror mode with cardinal points
	// toggled off works properly!
	const StelProjectorP prj = core->getProjection(StelCore::FrameAltAz, StelCore::RefractionOff);
	QOpenGLPaintDevice device;
	device.setSize(QSize(prj->getViewportWidth(), prj->getViewportHeight()));
	QPainter painter(&device);
}

// Some element in drawing order behind LandscapeMgr can call this at the end of its own draw() to overdraw with the polygon line and gazetteer.
void LandscapeMgr::drawPolylineOnly(StelCore* core)
{
	// Draw the landscape
	if (oldLandscape && oldLandscape->hasLandscapePolygon())
		oldLandscape->draw(core, true);
	if (landscape->hasLandscapePolygon())
		landscape->draw(core, true);

	// Draw the cardinal points
	cardinalPoints->draw(core, static_cast<double>(StelApp::getInstance().getCore()->getCurrentLocation().latitude));
}

void LandscapeMgr::createAtmosphere()
{
	const auto modelName=getAtmosphereModel();
	const auto modelConfig=modelName.toLower();
	bool needResetConfig=false;
	if(modelConfig==ATMOSPHERE_MODEL_CONF_VAL_PREETHAM)
	{
		loadingAtmosphere.reset(new AtmospherePreetham(skylight));
	}
#ifdef ENABLE_SHOWMYSKY
	else if(modelConfig==ATMOSPHERE_MODEL_CONF_VAL_SHOWMYSKY)
	{
		try
		{
			// Clear status so that if a repeated error happens, we do emit a signal that will update the GUI.
			setAtmosphereShowMySkyStatusText("");
			setAtmosphereShowMySkyStoppedWithError(false);

			loadingAtmosphere.reset(new AtmosphereShowMySky());
			if(!atmosphere)
			{
				// We're just loading the first atmosphere in the run of Stellarium. Initialize it synchronously.
				while(loadingAtmosphere->isLoading())
					loadingAtmosphere->stepDataLoading();

				setAtmosphereShowMySkyStoppedWithError(false);
				setAtmosphereShowMySkyStatusText(q_("Loaded successfully"));
			}
			else
			{
				setAtmosphereShowMySkyStoppedWithError(false);
				setAtmosphereShowMySkyStatusText(q_("Loading... 0% done"));
			}
		}
		catch(AtmosphereShowMySky::InitFailure const& error)
		{
			qWarning() << "ERROR: Failed to initialize ShowMySky atmosphere model:" << error.what();
			qWarning() << "WARNING: Falling back to the Preetham's model";
			loadingAtmosphere.reset(new AtmospherePreetham(skylight));
			needResetConfig=true;

			setAtmosphereShowMySkyStoppedWithError(true);
			setAtmosphereShowMySkyStatusText(error.what());
		}
	}
#endif
	else
	{
		qWarning() << "Unsupported atmosphere model" << modelName;
		loadingAtmosphere.reset(new AtmospherePreetham(skylight));
		needResetConfig=true;
	}
	if(!atmosphere)
	{
		// We're just loading the first atmosphere in the run of Stellarium. The atmosphere is fully loaded by this point.
		atmosphere = std::move(loadingAtmosphere);

		const auto conf=StelApp::getInstance().getSettings();
		setFlagAtmosphere(conf->value("landscape/flag_atmosphere", true).toBool());
		setAtmosphereFadeDuration(conf->value("landscape/atmosphere_fade_duration",0.5).toFloat());

		const auto drawer = StelApp::getInstance().getCore()->getSkyDrawer();
		setAtmosphereLightPollutionLuminance(drawer->getLightPollutionLuminance());
	}

	if(needResetConfig)
	{
		// We've failed to apply the setting, so reset to the fallback value
		const auto conf=StelApp::getInstance().getSettings();
		conf->setValue(ATMOSPHERE_MODEL_CONFIG_KEY, ATMOSPHERE_MODEL_CONF_VAL_PREETHAM);
	}

	needToRecreateAtmosphere=false;
}

void LandscapeMgr::resetToFallbackAtmosphere()
{
	StelApp::getInstance().getSettings()->setValue(ATMOSPHERE_MODEL_CONFIG_KEY, ATMOSPHERE_MODEL_CONF_VAL_PREETHAM);
	atmosphere.reset();
	createAtmosphere();
}

void LandscapeMgr::init()
{
	QSettings* conf = StelApp::getInstance().getSettings();
	Q_ASSERT(conf);
	StelApp *app = &StelApp::getInstance();
	Q_ASSERT(app);

	landscapeCache.setMaxCost(conf->value("landscape/cache_size_mb", 100).toInt());
	qDebug() << "LandscapeMgr: initialized Cache for" << landscapeCache.maxCost() << "MB.";

	// SET SIMPLE PROPERTIES FIRST, before loading the landscape (Loading may already make use of them! GH#1237)
	setFlagLandscapeSetsLocation(conf->value("landscape/flag_landscape_sets_location",false).toBool());
	setFlagLandscapeAutoSelection(conf->value("viewing/flag_landscape_autoselection", false).toBool());
	setFlagEnvironmentAutoEnable(conf->value("viewing/flag_environment_auto_enable",true).toBool());
	// Set minimal brightness for landscape. This feature has been added for folks which say "landscape is super dark, please add light". --AW
	setDefaultMinimalBrightness(conf->value("landscape/minimal_brightness", 0.01).toDouble());
	setFlagLandscapeUseMinimalBrightness(conf->value("landscape/flag_minimal_brightness", false).toBool());
	setFlagLandscapeSetsMinimalBrightness(conf->value("landscape/flag_landscape_sets_minimal_brightness",false).toBool());

	const auto var = conf->value(ATMOSPHERE_MODEL_PATH_CONFIG_KEY);
	if(!var.isValid())
		conf->setValue(ATMOSPHERE_MODEL_PATH_CONFIG_KEY, getDefaultAtmosphereModelPath());

	createAtmosphere();
	// Put the atmosphere's Skylight under the StelProperty system (simpler and more consistent GUI)
	StelApp::getInstance().getStelPropertyManager()->registerObject(&skylight);

	defaultLandscapeID = conf->value("init_location/landscape_name").toString();

	// We must make sure to allow auto location or command-line location even if landscape usually should set location.
	StelCore *core = StelApp::getInstance().getCore();
	const bool setLocationFromIPorCLI=((conf->value("init_location/location", "auto").toString() == "auto") || (core->getCurrentLocation().state=="CLI"));
	const bool shouldThenSetLocation=getFlagLandscapeSetsLocation();
	if (setLocationFromIPorCLI) setFlagLandscapeSetsLocation(false);
	setCurrentLandscapeID(defaultLandscapeID);
	setFlagLandscapeSetsLocation(shouldThenSetLocation);
	setFlagUseLightPollutionFromDatabase(conf->value("viewing/flag_light_pollution_database", false).toBool());
	setFlagLandscape(conf->value("landscape/flag_landscape", conf->value("landscape/flag_ground", true).toBool()).toBool());
	setFlagFog(conf->value("landscape/flag_fog",true).toBool());
	setFlagIllumination(conf->value("landscape/flag_enable_illumination_layer", true).toBool());
	setFlagLabels(conf->value("landscape/flag_enable_labels", true).toBool());
	setFlagPolyLineDisplayed(conf->value("landscape/flag_polyline_only", false).toBool());
	setPolyLineThickness(conf->value("landscape/polyline_thickness", 1).toInt());

	cardinalPoints = new Cardinals();
	cardinalPoints->setFlagShow4WCRLabels(conf->value("viewing/flag_cardinal_points", true).toBool());
	cardinalPoints->setFlagShow8WCRLabels(conf->value("viewing/flag_ordinal_points", true).toBool());
	cardinalPoints->setFlagShow16WCRLabels(conf->value("viewing/flag_16wcr_points", false).toBool());
	// Load colors from config file
	QString defaultColor = conf->value("color/default_color").toString();
	setColorCardinalPoints(Vec3f(conf->value("color/cardinal_color", defaultColor).toString()));

	currentPlanetName = app->getCore()->getCurrentLocation().planetName;
	//Bortle scale is managed by SkyDrawer
	StelSkyDrawer* drawer = app->getCore()->getSkyDrawer();
	Q_ASSERT(drawer);
	setAtmosphereLightPollutionLuminance(drawer->getLightPollutionLuminance());
	connect(app->getCore(), SIGNAL(locationChanged(StelLocation)), this, SLOT(onLocationChanged(StelLocation)));
	connect(app->getCore(), SIGNAL(targetLocationChanged(StelLocation)), this, SLOT(onTargetLocationChanged(StelLocation)));
	connect(drawer, &StelSkyDrawer::lightPollutionLuminanceChanged, this, &LandscapeMgr::setAtmosphereLightPollutionLuminance);
	connect(app, SIGNAL(languageChanged()), this, SLOT(updateI18n()));

	QString displayGroup = N_("Display Options");
	addAction("actionShow_Atmosphere", displayGroup, N_("Atmosphere"), "atmosphereDisplayed", "A");
	addAction("actionShow_Fog", displayGroup, N_("Fog"), "fogDisplayed", "F");
	addAction("actionShow_Cardinal_Points", displayGroup, N_("Cardinal points"), "cardinalPointsDisplayed", "Q");
	addAction("actionShow_Intercardinal_Points", displayGroup, N_("Ordinal (Intercardinal) points"), "ordinalPointsDisplayed");
	addAction("actionShow_Secondary_Intercardinal_Points", displayGroup, N_("Secondary Intercardinal points"), "ordinal16WRPointsDisplayed");
	addAction("actionShow_Ground", displayGroup, N_("Ground"), "landscapeDisplayed", "G");
	addAction("actionShow_LandscapeIllumination", displayGroup, N_("Landscape illumination"), "illuminationDisplayed", "Shift+G");
	addAction("actionShow_LandscapeLabels", displayGroup, N_("Landscape labels"), "labelsDisplayed", "Ctrl+Shift+G");
	addAction("actionShow_LightPollutionFromDatabase", displayGroup, N_("Light pollution data from locations database"), "flagUseLightPollutionFromDatabase");
	// Details: https://github.com/Stellarium/stellarium/issues/171
	addAction("actionShow_LightPollutionIncrease", displayGroup, N_("Increase light pollution"), "increaseLightPollution()");
	addAction("actionShow_LightPollutionReduce", displayGroup, N_("Reduce light pollution"), "reduceLightPollution()");
	addAction("actionShow_LightPollutionCyclicChange", displayGroup, N_("Cyclic change in light pollution"), "cyclicChangeLightPollution()");
}

bool LandscapeMgr::setCurrentLandscapeID(const QString& id, const double changeLocationDuration)
{
	if (id.isEmpty())
		return false;

	//prevent unnecessary changes/file access
	if(id==currentLandscapeID)
		return false;

	Landscape* newLandscape;

	// There is a slight chance that we switch back to oldLandscape while oldLandscape is still fading away.
	// in this case it is not yet stored in cache, but obviously available. So we just swap places.
	if (oldLandscape && oldLandscape->getId()==id)
	{
		newLandscape=oldLandscape;
	}
	else
	{
		// We want to lookup the landscape ID (dir) from the name.
		newLandscape= landscapeCache.take(id);

		if (newLandscape)
		{
#ifndef NDEBUG
			qDebug() << "LandscapeMgr::setCurrentLandscapeID():: taken " << id << "from cache...";
			qDebug() << ".-->LandscapeMgr::setCurrentLandscapeID(): cache contains " << landscapeCache.size() << "landscapes totalling about " << landscapeCache.totalCost() << "MB.";
#endif
		}
		else
		{
#ifndef NDEBUG
			qDebug() << "LandscapeMgr::setCurrentLandscapeID: Loading from file:" << id ;
#endif
			newLandscape = createFromFile(StelFileMgr::findFile("landscapes/" + id + "/landscape.ini"), id);
		}

		if (!newLandscape)
		{
			qWarning() << "ERROR while loading landscape " << "landscapes/" + id + "/landscape.ini";
			return false;
		}
	}

	// Keep current landscape for a while, while new landscape fades in!
	// This prevents subhorizon sun or grid becoming briefly visible.
	if (landscape)
	{
		// Copy display parameters from previous landscape to new one
		newLandscape->setFlagShow(landscape->getFlagShow());
		newLandscape->setFlagShowFog(landscape->getFlagShowFog());
		newLandscape->setFlagShowIllumination(landscape->getFlagShowIllumination());
		newLandscape->setFlagShowLabels(landscape->getFlagShowLabels());

		// If we have an oldLandscape that is not just swapped back, put that into cache.
		if (oldLandscape && oldLandscape!=newLandscape)
		{
#ifndef NDEBUG
			qDebug() << "LandscapeMgr::setCurrent: moving oldLandscape " << oldLandscape->getId() << "to Cache. Cost:" << oldLandscape->getMemorySize()/(1024*1024)+1;
#endif
			landscapeCache.insert(oldLandscape->getId(), oldLandscape, oldLandscape->getMemorySize()/(1024*1024)+1);
#ifndef NDEBUG
			qDebug() << "-->LandscapeMgr::setCurrentLandscapeId(): cache contains " << landscapeCache.size() << "landscapes totalling about " << landscapeCache.totalCost() << "MB.";
#endif
		}
		oldLandscape = landscape; // keep old while transitioning!
	}
	landscape=newLandscape;
	currentLandscapeID = id;

	if (getFlagLandscapeSetsLocation() && landscape->hasLocation())
	{
		StelCore *core = StelApp::getInstance().getCore();
		core->moveObserverTo(landscape->getLocation(), changeLocationDuration);
		StelSkyDrawer* drawer=core->getSkyDrawer();

		if (landscape->getDefaultFogSetting() >-1)
		{
			setFlagFog(static_cast<bool>(landscape->getDefaultFogSetting()));
			landscape->setFlagShowFog(static_cast<bool>(landscape->getDefaultFogSetting()));
		}
		if (landscape->getDefaultLightPollutionLuminance().isValid())
		{
			drawer->setLightPollutionLuminance(landscape->getDefaultLightPollutionLuminance().toFloat());
		}
		if (landscape->getDefaultAtmosphericExtinction() >= 0.0)
		{
			drawer->setExtinctionCoefficient(landscape->getDefaultAtmosphericExtinction());
		}
		if (landscape->getDefaultAtmosphericTemperature() > -273.15)
		{
			drawer->setAtmosphereTemperature(landscape->getDefaultAtmosphericTemperature());
		}
		if (landscape->getDefaultAtmosphericPressure() >= 0.0)
		{
			drawer->setAtmospherePressure(landscape->getDefaultAtmosphericPressure());
		}
		else if (landscape->getDefaultAtmosphericPressure() < 0.0)
		{
			// compute standard pressure for standard atmosphere in given altitude if landscape.ini coded as atmospheric_pressure=-1
			// International altitude formula found in Wikipedia.
			double alt=landscape->getLocation().altitude;
			double p=1013.25*std::pow(1-(0.0065*alt)/288.15, 5.255);
			drawer->setAtmospherePressure(p);
		}
	}

	emit currentLandscapeChanged(currentLandscapeID,getCurrentLandscapeName());

	// else qDebug() << "Will not set new location; Landscape location: planet: " << landscape->getLocation().planetName << "name: " << landscape->getLocation().name;
	return true;
}

bool LandscapeMgr::setCurrentLandscapeName(const QString& name, const double changeLocationDuration)
{
	if (name.isEmpty())
		return false;
	
	QMap<QString,QString> nameToDirMap = getNameToDirMap();
	if (nameToDirMap.find(name)!=nameToDirMap.end())
	{
		return setCurrentLandscapeID(nameToDirMap[name], changeLocationDuration);
	}
	else
	{
		qWarning() << "Can't find a landscape with name=" << name << StelUtils::getEndLineChar();
		return false;
	}
}

// Load a landscape into cache.
// @param id the ID of a landscape
// @param replace true if existing landscape entry should be replaced (useful during development to reload after edit)
// @return false if landscape could not be found, or existed already and replace was false.
bool LandscapeMgr::precacheLandscape(const QString& id, const bool replace)
{
	if (landscapeCache.contains(id) && (!replace))
		return false;

	Landscape* newLandscape = createFromFile(StelFileMgr::findFile("landscapes/" + id + "/landscape.ini"), id);
	if (!newLandscape)
	{
		qWarning() << "ERROR while preloading landscape " << "landscapes/" + id + "/landscape.ini";
		return false;
	}

	bool res=landscapeCache.insert(id, newLandscape, newLandscape->getMemorySize()/(1024*1024)+1);
#ifndef NDEBUG
	if (res)
	{
		qDebug() << "LandscapeMgr::precacheLandscape(): Successfully added landscape with ID " << id << "to cache";
	}
	qDebug() << "LandscapeMgr::precacheLandscape(): cache contains " << landscapeCache.size() << "landscapes totalling about " << landscapeCache.totalCost() << "MB.";
#endif
	return res;
}

// Remove a landscape from the cache of loaded landscapes.
// @param id the ID of a landscape
// @return false if landscape could not be found
bool LandscapeMgr::removeCachedLandscape(const QString& id)
{
	bool res= landscapeCache.remove(id);
#ifndef NDEBUG
	qDebug() << "LandscapeMgr::removeCachedLandscape(): cache contains " << landscapeCache.size() << "landscapes totalling about " << landscapeCache.totalCost() << "MB.";
#endif
	return res;
}


// Change the default landscape to the landscape with the ID specified.
bool LandscapeMgr::setDefaultLandscapeID(const QString& id)
{
	if (id.isEmpty())
		return false;
	defaultLandscapeID = id;
	QSettings* conf = StelApp::getInstance().getSettings();
	conf->setValue("init_location/landscape_name", id);
	emit defaultLandscapeChanged(id);
	return true;
}

void LandscapeMgr::updateI18n()
{
	// Translate all labels with the new language
	if (cardinalPoints) cardinalPoints->updateI18n();
	landscape->loadLabels(getCurrentLandscapeID());
}

void LandscapeMgr::setFlagLandscape(const bool displayed)
{
	if (oldLandscape && !displayed)
		oldLandscape->setFlagShow(false);
	if(landscape->getFlagShow() != displayed) {
		landscape->setFlagShow(displayed);
		emit landscapeDisplayedChanged(displayed);
	}
}

bool LandscapeMgr::getFlagLandscape() const
{
	return landscape->getFlagShow();
}

bool LandscapeMgr::getIsLandscapeFullyVisible() const
{
	return landscape->getIsFullyVisible();
}

double LandscapeMgr::getLandscapeSinMinAltitudeLimit() const
{
	return landscape->getSinMinAltitudeLimit();
}

bool LandscapeMgr::getFlagUseLightPollutionFromDatabase() const
{
	return flagLightPollutionFromDatabase;
}

void LandscapeMgr::setFlagUseLightPollutionFromDatabase(const bool usage)
{
	if (flagLightPollutionFromDatabase != usage)
	{
		flagLightPollutionFromDatabase = usage;

		StelCore* core = StelApp::getInstance().getCore();

		//this was previously logic in ViewDialog, but should really be on a non-GUI layer
		if (usage)
		{
			StelLocation loc = core->getCurrentLocation();
			onLocationChanged(loc);
		}

		emit flagUseLightPollutionFromDatabaseChanged(usage);
	}
}

void LandscapeMgr::onLocationChanged(const StelLocation &loc)
{
	if(flagLightPollutionFromDatabase)
	{
		//this was previously logic in ViewDialog, but should really be on a non-GUI layer
		StelCore* core = StelApp::getInstance().getCore();
		float lum;
		if (!loc.planetName.contains("Earth")) // location not on Earth...
			lum = 0;
		else if(loc.lightPollutionLuminance.isValid())
			lum = loc.lightPollutionLuminance.toFloat();
		else // ...or it is an observatory, or it is an unknown location
			lum = loc.DEFAULT_LIGHT_POLLUTION_LUMINANCE;

		core->getSkyDrawer()->setLightPollutionLuminance(lum);
	}
}

void LandscapeMgr::onTargetLocationChanged(const StelLocation &loc)
{
	if (loc.planetName != currentPlanetName)
	{
		currentPlanetName = loc.planetName;
		if (flagLandscapeAutoSelection)
		{
			// If we have a landscape for selected planet then set it, otherwise use zero horizon landscape
			bool landscapeSetsLocation = getFlagLandscapeSetsLocation();
			setFlagLandscapeSetsLocation(false);
			if (getAllLandscapeNames().indexOf(loc.planetName)>0)
				setCurrentLandscapeName(loc.planetName);
			else
				setCurrentLandscapeID("zero");
			setFlagLandscapeSetsLocation(landscapeSetsLocation);
		}

		if (loc.planetName.contains("Observer", Qt::CaseInsensitive))
		{
			if (flagEnvironmentAutoEnabling)
			{
				setFlagAtmosphere(false);
				setFlagFog(false);
				setFlagLandscape(false);
				setFlagCardinalPoints(false);
				//setFlagOrdinalsPoints(false);
				//setFlagOrdinals16WRPoints(false);
			}
		}
		else
		{
			SolarSystem* ssystem = static_cast<SolarSystem*>(StelApp::getInstance().getModuleMgr().getModule("SolarSystem"));
			PlanetP pl = ssystem->searchByEnglishName(loc.planetName);
			if (pl && flagEnvironmentAutoEnabling)
			{
				QSettings* conf = StelApp::getInstance().getSettings();
				setFlagAtmosphere(pl->hasAtmosphere() && conf->value("landscape/flag_atmosphere", true).toBool());
				setFlagFog(pl->hasAtmosphere() && conf->value("landscape/flag_fog", true).toBool());
				setFlagLandscape(true);
				setFlagCardinalPoints(conf->value("viewing/flag_cardinal_points", true).toBool());
				setFlagOrdinalPoints(conf->value("viewing/flag_ordinal_points", true).toBool());
				setFlagOrdinal16WRPoints(conf->value("viewing/flag_16wcr_points", false).toBool());
			}
		}
	}
}

void LandscapeMgr::setFlagFog(const bool displayed)
{
	if (landscape->getFlagShowFog() != displayed) {
		landscape->setFlagShowFog(displayed);
		emit fogDisplayedChanged(displayed);
	}
}

bool LandscapeMgr::getFlagFog() const
{
	return landscape->getFlagShowFog();
}

void LandscapeMgr::setFlagIllumination(const bool displayed)
{
	if (landscape->getFlagShowIllumination() != displayed) {
		landscape->setFlagShowIllumination(displayed);
		emit illuminationDisplayedChanged(displayed);
	}
}

bool LandscapeMgr::getFlagIllumination() const
{
	return landscape->getFlagShowIllumination();
}

void LandscapeMgr::setFlagLabels(const bool displayed)
{
	if (landscape->getFlagShowLabels() != displayed) {
		landscape->setFlagShowLabels(displayed);
		emit labelsDisplayedChanged(displayed);
	}
}

bool LandscapeMgr::getFlagLabels() const
{
	return landscape->getFlagShowLabels();
}

void LandscapeMgr::setFlagLandscapeAutoSelection(bool enableAutoSelect)
{
	if(enableAutoSelect != flagLandscapeAutoSelection)
	{
		flagLandscapeAutoSelection = enableAutoSelect;
		emit flagLandscapeAutoSelectionChanged(enableAutoSelect);
	}
}

bool LandscapeMgr::getFlagLandscapeAutoSelection() const
{
	return flagLandscapeAutoSelection;
}

void LandscapeMgr::setFlagEnvironmentAutoEnable(bool b)
{
	if(b != flagEnvironmentAutoEnabling)
	{
		flagEnvironmentAutoEnabling = b;
		emit setFlagEnvironmentAutoEnableChanged(b);
	}
}

bool LandscapeMgr::getFlagEnvironmentAutoEnable() const
{
	return flagEnvironmentAutoEnabling;
}

/*********************************************************************
 Retrieve list of the names of all the available landscapes
 *********************************************************************/
QStringList LandscapeMgr::getAllLandscapeNames() const
{
	return getNameToDirMap().keys();
}

QStringList LandscapeMgr::getAllLandscapeIDs() const
{
	return getNameToDirMap().values();
}

QStringList LandscapeMgr::getUserLandscapeIDs() const
{
	QStringList result;
	QMapIterator<QString, QString> it(getNameToDirMap());
	while (it.hasNext())
	{
		it.next();
		if(!packagedLandscapeIDs.contains(it.value()))
			result.append(it.value());
	}
	return result;
}

QString LandscapeMgr::getCurrentLandscapeName() const
{
	return landscape->getName();
}

QString LandscapeMgr::getCurrentLandscapeHtmlDescription() const
{
	QString desc = getDescription();

	QString author = landscape->getAuthorName();

	desc += "<p>";
	if (!author.isEmpty())
		desc += QString("<b>%1</b>: %2<br />").arg(q_("Author"), author);

	// This previously showed 0/0 for locationless landscapes!
	if (landscape->hasLocation())
	{
		//TRANSLATORS: Unit of measure for distance - meter
		QString alt = qc_("m", "distance");

		desc += QString("<b>%1</b>: %2, %3, %4 %5").arg(
				q_("Location"),
				StelUtils::radToDmsStrAdapt(static_cast<double>(landscape->getLocation().latitude) *M_PI_180),
				StelUtils::radToDmsStrAdapt(static_cast<double>(landscape->getLocation().longitude) * M_PI_180),
				QString::number(landscape->getLocation().altitude),
				alt);

		QString planetName = landscape->getLocation().planetName;		
		if (!planetName.isEmpty())
		{
			const StelTranslator& trans = StelApp::getInstance().getLocaleMgr().getSkyTranslator();
			desc += QString(", %1").arg(trans.qtranslate(planetName, "major planet")); // TODO: Enhance the context support
		}
		desc += "<br />";

		QStringList atmosphere;
		//atmosphere.clear(); // Huh?

		double pressure = landscape->getDefaultAtmosphericPressure();
		if (pressure>0.)
		{
			// 1 mbar = 1 hPa
			//TRANSLATORS: Unit of measure for pressure - hectopascals
			QString hPa = qc_("hPa", "pressure");
			atmosphere.append(QString("%1 %2").arg(QString::number(pressure, 'f', 1), hPa));
		}

		double temperature = landscape->getDefaultAtmosphericTemperature();
		if (temperature>-1000.0)
			atmosphere.append(QString("%1 %2C").arg(QString::number(temperature, 'f', 1)).arg(QChar(0x00B0)));

		double extcoeff = landscape->getDefaultAtmosphericExtinction();
		if (extcoeff>-1.0)
			atmosphere.append(QString("%1: %2").arg(q_("extinction coefficient"), QString::number(extcoeff, 'f', 2)));

		if (atmosphere.size()>0)
			desc += QString("<b>%1</b>: %2<br />").arg(q_("Atmospheric conditions"), atmosphere.join(", "));

		const auto lightPollutionLum = landscape->getDefaultLightPollutionLuminance();
		if (lightPollutionLum.isValid())
		{
			const auto lum = lightPollutionLum.toFloat();
			auto scaledLum = lum;
			QString unit = q_("cd/m<sup>2</sup>");
			if(lum < 1e-6f)
			{
				scaledLum = lum*1e9f;
				unit = q_("ncd/m<sup>2</sup>");
			}
			else if(lum < 1e-3f)
			{
				scaledLum = lum*1e6f;
				unit = q_("&mu;cd/m<sup>2</sup>");
			}
			else if(lum < 1)
			{
				scaledLum = lum*1e3f;
				unit = q_("mcd/m<sup>2</sup>");
			}
			desc += q_("<b>Light pollution</b>: %1 %2 (NELM: %3; Bortle class: %4)")
						.arg(scaledLum).arg(unit).arg(StelCore::luminanceToNELM(lum))
						.arg(StelCore::luminanceToBortleScaleIndex(lum));
		}
	}	
	return desc;
}

//! Set flag for displaying cardinal points
void LandscapeMgr::setFlagCardinalPoints(const bool displayed)
{
	if (cardinalPoints->getFlagShow4WCRLabels() != displayed)
	{
		cardinalPoints->setFlagShow4WCRLabels(displayed);
		emit cardinalPointsDisplayedChanged(displayed);
	}
}

//! Get flag for displaying cardinal points
bool LandscapeMgr::getFlagCardinalPoints() const
{
	return cardinalPoints->getFlagShowCardinals();
}

//! Set flag for displaying ordinal points
void LandscapeMgr::setFlagOrdinalPoints(const bool displayed)
{
	if (cardinalPoints->getFlagShow8WCRLabels() != displayed)
	{
		cardinalPoints->setFlagShow8WCRLabels(displayed);
		emit ordinalPointsDisplayedChanged(displayed);
	}
}

//! Get flag for displaying ordinal points
bool LandscapeMgr::getFlagOrdinalPoints() const
{
	return cardinalPoints->getFlagShow8WCRLabels();
}

//! Set flag for displaying ordinal points
void LandscapeMgr::setFlagOrdinal16WRPoints(const bool displayed)
{
	if (cardinalPoints->getFlagShow16WCRLabels() != displayed)
	{
		cardinalPoints->setFlagShow16WCRLabels(displayed);
		emit ordinal16WRPointsDisplayedChanged(displayed);
	}
}

//! Get flag for displaying ordinal points
bool LandscapeMgr::getFlagOrdinal16WRPoints() const
{
	return cardinalPoints->getFlagShow16WCRLabels();
}

//! Set Cardinals Points color
void LandscapeMgr::setColorCardinalPoints(const Vec3f& v)
{
	if(v != getColorCardinalPoints())
	{
		cardinalPoints->setColor(v);
		emit cardinalPointsColorChanged(v);
	}
}

//! Get Cardinals Points color
Vec3f LandscapeMgr::getColorCardinalPoints() const
{
	return cardinalPoints->getColor();
}

///////////////////////////////////////////////////////////////////////////////////////
// Atmosphere
//! Set flag for displaying Atmosphere
void LandscapeMgr::setFlagAtmosphere(const bool displayed)
{
	if (atmosphere->getFlagShow() != displayed) {
		atmosphere->setFlagShow(displayed);
		StelApp::getInstance().getCore()->getSkyDrawer()->setFlagHasAtmosphere(displayed);
		emit atmosphereDisplayedChanged(displayed);
		//if (StelApp::getInstance().getSettings()->value("landscape/flag_fog", true).toBool())
		//	setFlagFog(displayed); // sync of visibility of fog because this is atmospheric phenomena
		// GZ This did not work as it may have been intended. Switch off fog, switch off atmosphere. Switch on atmosphere, and you have fog?
		// --> Fog is only drawn in Landscape if atmosphere is switched on!
	}
}

void LandscapeMgr::setAtmosphereModel(const QString& model)
{
	const auto modelToSet = model.toLower();
	const auto oldModel = getAtmosphereModel().toLower();
	if(modelToSet == oldModel)
		return;

	StelApp::getInstance().getSettings()->setValue(ATMOSPHERE_MODEL_CONFIG_KEY, model);

	if(!(oldModel.isEmpty() && modelToSet == ATMOSPHERE_MODEL_CONF_VAL_DEFAULT))
	{
		// Can't call createAtmosphere() right now, because we likely have wrong OpenGL context (or even none).
		// So just schedule it for the next draw.
		needToRecreateAtmosphere=true;
	}
}

void LandscapeMgr::setAtmosphereModelPath(const QString& path)
{
	if(getAtmosphereModelPath()==path)
		return;

	StelApp::getInstance().getSettings()->setValue(ATMOSPHERE_MODEL_PATH_CONFIG_KEY, path);
	setAtmosphereModel(ATMOSPHERE_MODEL_CONF_VAL_SHOWMYSKY); // This is the only relevant model for this property
	needToRecreateAtmosphere=true;

	emit atmosphereModelPathChanged(path);
}

void LandscapeMgr::setAtmosphereShowMySkyStoppedWithError(const bool error)
{
	if(atmosphereShowMySkyStoppedWithError == error)
		return;
	atmosphereShowMySkyStoppedWithError = error;
	emit atmosphereStoppedWithErrorChanged(error);
}

void LandscapeMgr::setAtmosphereShowMySkyStatusText(const QString& text)
{
	if(atmosphereShowMySkyStatusText == text)
		return;
	atmosphereShowMySkyStatusText = text;
	emit atmosphereStatusTextChanged(text);
}

void LandscapeMgr::setFlagAtmosphereZeroOrderScattering(const bool enable)
{
	atmosphereZeroOrderScatteringEnabled=enable;
	emit flagAtmosphereZeroOrderScatteringChanged(enable);
}

void LandscapeMgr::setFlagAtmosphereSingleScattering(const bool enable)
{
	atmosphereSingleScatteringEnabled=enable;
	emit flagAtmosphereSingleScatteringChanged(enable);
}

void LandscapeMgr::setFlagAtmosphereMultipleScattering(const bool enable)
{
	atmosphereMultipleScatteringEnabled=enable;
	emit flagAtmosphereMultipleScatteringChanged(enable);
}

void LandscapeMgr::setAtmosphereEclipseSimulationQuality(const int quality)
{
	if(getAtmosphereEclipseSimulationQuality() == quality)
		return;

	StelApp::getInstance().getSettings()->setValue(ATMOSPHERE_ECLIPSE_SIM_QUALITY_CONFIG_KEY, quality);

	emit atmosphereEclipseSimulationQualityChanged(quality);
}

//! Get flag for displaying Atmosphere
bool LandscapeMgr::getFlagAtmosphere() const
{
	return atmosphere->getFlagShow();
}

//! Set flag for displaying Atmosphere
void LandscapeMgr::setFlagAtmosphereNoScatter(const bool noScatter)
{
    atmosphereNoScatter=noScatter;
	emit atmosphereNoScatterChanged(noScatter);
}

//! Get flag for displaying Atmosphere
bool LandscapeMgr::getFlagAtmosphereNoScatter() const
{
    return atmosphereNoScatter;
}

QString LandscapeMgr::getAtmosphereModel() const
{
	const auto conf=StelApp::getInstance().getSettings();
	return conf->value(ATMOSPHERE_MODEL_CONFIG_KEY, ATMOSPHERE_MODEL_CONF_VAL_DEFAULT).toString();
}

QString LandscapeMgr::getAtmosphereModelPath() const
{
	const auto conf=StelApp::getInstance().getSettings();

	const auto var = conf->value(ATMOSPHERE_MODEL_PATH_CONFIG_KEY);
	if(var.isValid()) return var.toString();

	return getDefaultAtmosphereModelPath();
}

QString LandscapeMgr::getDefaultAtmosphereModelPath() const
{
	return QDir::toNativeSeparators(QString("%1/atmosphere/default").arg(StelFileMgr::getInstallationDir()));
}

bool LandscapeMgr::getAtmosphereShowMySkyStoppedWithError() const
{
	return atmosphereShowMySkyStoppedWithError;
}

QString LandscapeMgr::getAtmosphereShowMySkyStatusText() const
{
	return atmosphereShowMySkyStatusText;
}

bool LandscapeMgr::getFlagAtmosphereZeroOrderScattering() const
{
	return atmosphereZeroOrderScatteringEnabled;
}

bool LandscapeMgr::getFlagAtmosphereSingleScattering() const
{
	return atmosphereSingleScatteringEnabled;
}

bool LandscapeMgr::getFlagAtmosphereMultipleScattering() const
{
	return atmosphereMultipleScatteringEnabled;
}

int LandscapeMgr::getAtmosphereEclipseSimulationQuality() const
{
	const auto conf=StelApp::getInstance().getSettings();
	return conf->value(ATMOSPHERE_ECLIPSE_SIM_QUALITY_CONFIG_KEY, 1).toInt();
}

float LandscapeMgr::getAtmosphereFadeIntensity() const
{
	return atmosphere->getFadeIntensity();
}

//! Set atmosphere fade duration in s
void LandscapeMgr::setAtmosphereFadeDuration(const float f)
{
	atmosphere->setFadeDuration(f);
}

//! Get atmosphere fade duration in s
float LandscapeMgr::getAtmosphereFadeDuration() const
{
	return atmosphere->getFadeDuration();
}

//! Set light pollution luminance level
void LandscapeMgr::setAtmosphereLightPollutionLuminance(const float f)
{
	atmosphere->setLightPollutionLuminance(f);
}

//! Get light pollution luminance level
float LandscapeMgr::getAtmosphereLightPollutionLuminance() const
{
	return atmosphere->getLightPollutionLuminance();
}

void LandscapeMgr::setZRotation(const float d)
{
	if (landscape)
		landscape->setZRotation(d);
}

float LandscapeMgr::getLuminance() const
{
	return atmosphere->getRealDisplayIntensityFactor();
}

float LandscapeMgr::getAtmosphereAverageLuminance() const
{
	return atmosphere->getAverageLuminance();
}

// Override auto-computed luminance. Only use when you know what you are doing, and don't forget to unfreeze the average by calling this function with a negative value.
void LandscapeMgr::setAtmosphereAverageLuminance(const float overrideLum)
{
	atmosphere->setAverageLuminance(overrideLum);
}

Landscape* LandscapeMgr::createFromFile(const QString& landscapeFile, const QString& landscapeId)
{
	QSettings landscapeIni(landscapeFile, StelIniFormat);
	QString s;
	if (landscapeIni.status() != QSettings::NoError)
	{
		qWarning() << "ERROR parsing landscape.ini file: " << QDir::toNativeSeparators(landscapeFile);
		s = "";
	}
	else
		s = landscapeIni.value("landscape/type").toString();

	Landscape* landscape = Q_NULLPTR;
	if (s=="old_style")
		landscape = new LandscapeOldStyle();
	else if (s=="spherical")
		landscape = new LandscapeSpherical();
	else if (s=="fisheye")
		landscape = new LandscapeFisheye();
	else if (s=="polygonal")
		landscape = new LandscapePolygonal();
	else
	{
		qDebug() << "Unknown landscape type: \"" << s << "\"";

		// to avoid making this a fatal error, will load as a fisheye
		// if this fails, it just won't draw
		landscape = new LandscapeFisheye();
	}

	landscape->load(landscapeIni, landscapeId);
	QSettings *conf=StelApp::getInstance().getSettings();
	landscape->setLabelFontSize(conf->value("landscape/label_font_size", 15).toInt());
	return landscape;
}


QString LandscapeMgr::nameToID(const QString& name)
{
	QMap<QString,QString> nameToDirMap = getNameToDirMap();

	if (nameToDirMap.find(name)!=nameToDirMap.end())
	{
		Q_ASSERT(0);
		return "error";
	}
	else
	{
		return nameToDirMap[name];
	}
}

/****************************************************************************
 get a map of landscape names (from landscape.ini name field) to ID (dir name)
 ****************************************************************************/
QMap<QString,QString> LandscapeMgr::getNameToDirMap()
{
	QMap<QString,QString> result;
	const QSet<QString> landscapeDirs = StelFileMgr::listContents("landscapes",StelFileMgr::Directory);

	for (const auto& dir : landscapeDirs)
	{
		QString fName = StelFileMgr::findFile("landscapes/" + dir + "/landscape.ini");
		if (!fName.isEmpty())
		{
			QSettings landscapeIni(fName, StelIniFormat);
			QString k = landscapeIni.value("landscape/name").toString();
			result[k] = dir;
		}
	}
	return result;
}

QString LandscapeMgr::installLandscapeFromArchive(QString sourceFilePath, const bool display, const bool toMainDirectory)
{
	Q_UNUSED(toMainDirectory)
	if (!QFile::exists(sourceFilePath))
	{
		qDebug() << "LandscapeMgr: File does not exist:" << QDir::toNativeSeparators(sourceFilePath);
		emit errorUnableToOpen(sourceFilePath);
		return QString();
	}

	QDir parentDestinationDir;
	parentDestinationDir.setPath(StelFileMgr::getUserDir());

	if (!parentDestinationDir.exists("landscapes"))
	{
		//qDebug() << "LandscapeMgr: No 'landscapes' subdirectory exists in" << parentDestinationDir.absolutePath();
		if (!parentDestinationDir.mkdir("landscapes"))
		{
			qWarning() << "LandscapeMgr: Unable to install landscape: Unable to create sub-directory 'landscapes' in" << QDir::toNativeSeparators(parentDestinationDir.absolutePath());
			emit errorUnableToOpen(QDir::cleanPath(parentDestinationDir.filePath("landscapes")));//parentDestinationDir.absolutePath()
			return QString();
		}
	}
	QDir destinationDir (parentDestinationDir.absoluteFilePath("landscapes"));

	QZipReader reader(sourceFilePath);
	if (reader.status() != QZipReader::NoError)
	{
		qWarning() << "LandscapeMgr: Unable to open as a ZIP archive:" << QDir::toNativeSeparators(sourceFilePath);
		emit errorNotArchive();
		return QString();
	}

	//Detect top directory
	QString topDir, iniPath;
	const auto infoList = reader.fileInfoList();
	for (const auto& info : infoList)
	{
		QFileInfo fileInfo(info.filePath);
		if (fileInfo.fileName() == "landscape.ini")
		{
			iniPath = info.filePath;
			topDir = fileInfo.dir().path();
			break;
		}
	}
	if (topDir.isEmpty())
	{
		qWarning() << "LandscapeMgr: Unable to install landscape. There is no directory that contains a 'landscape.ini' file in the source archive.";
		emit errorNotArchive();
		return QString();
	}
	//Determine the landscape's identifier
	QString landscapeID = QFileInfo(topDir).fileName();
	if (landscapeID.length() < 2)
	{
		// If the archive has no top level directory
		// use the first 65 characters of its file name for an identifier
		QFileInfo sourceFileInfo(sourceFilePath);
		landscapeID = sourceFileInfo.baseName().left(65);
	}

	//Check for duplicate IDs
	if (getAllLandscapeIDs().contains(landscapeID))
	{
		qWarning() << "LandscapeMgr: Unable to install landscape. A landscape with the ID" << landscapeID << "already exists.";
		emit errorNotUnique(landscapeID);
		return QString();
	}

	//Read the .ini file and check if the landscape name is unique
	QTemporaryFile tempLandscapeIni("landscapeXXXXXX.ini");
	if (tempLandscapeIni.open())
	{
		QByteArray iniData = reader.fileData(iniPath);
		tempLandscapeIni.write(iniData);
		tempLandscapeIni.close();
		QSettings confLandscapeIni(tempLandscapeIni.fileName(), StelIniFormat);
		QString landscapeName = confLandscapeIni.value("landscape/name").toString();
		if (getAllLandscapeNames().contains(landscapeName))
		{
			qWarning() << "LandscapeMgr: Unable to install landscape. There is already a landscape named" << landscapeName;
			emit errorNotUnique(landscapeName);
			return QString();
		}
	}

	//Copy the landscape directory to the target
	//This case already has been handled - and commented out - above. :)
	if(destinationDir.exists(landscapeID))
	{
		qWarning() << "LandscapeMgr: A subdirectory" << landscapeID << "already exists in" << QDir::toNativeSeparators(destinationDir.absolutePath()) << "Its contents may be overwritten.";
	}
	else if(!destinationDir.mkdir(landscapeID))
	{
		qWarning() << "LandscapeMgr: Unable to install landscape. Unable to create" << landscapeID << "directory in" << QDir::toNativeSeparators(destinationDir.absolutePath());
		emit errorUnableToOpen(QDir::cleanPath(destinationDir.filePath(landscapeID)));
		return QString();
	}
	destinationDir.cd(landscapeID);
	for (const auto& info : infoList)
	{
		QFileInfo fileInfo(info.filePath);
		if (info.isFile && fileInfo.dir().path() == topDir)
		{
			QByteArray data = reader.fileData(info.filePath);
			QFile out(destinationDir.filePath(fileInfo.fileName()));
			if (out.open(QIODevice::WriteOnly))
			{
				out.write(data);
				out.close();
			}
			else
			{
				qWarning() << "LandscapeMgr: cannot open " << QDir::toNativeSeparators(fileInfo.absoluteFilePath());
			}
		}
	}
	reader.close();
	//If necessary, make the new landscape the current landscape
	if (display)
	{
		setCurrentLandscapeID(landscapeID);
	}

	//Make sure that everyone knows that the list of available landscapes has changed
	emit landscapesChanged();

	qDebug() << "LandscapeMgr: Successfully installed landscape directory" << landscapeID << "to" << QDir::toNativeSeparators(destinationDir.absolutePath());
	return landscapeID;
}

bool LandscapeMgr::removeLandscape(const QString landscapeID)
{
	if (landscapeID.isEmpty())
	{
		qWarning() << "LandscapeMgr: Error! No landscape ID passed to removeLandscape().";
		return false;
	}

	if (packagedLandscapeIDs.contains(landscapeID))
	{
		qWarning() << "LandscapeMgr: Landscapes that are part of the default installation cannot be removed.";
		return false;
	}

	qDebug() << "LandscapeMgr: Trying to remove landscape" << landscapeID;

	QString landscapePath = getLandscapePath(landscapeID);
	if (landscapePath.isEmpty())
		return false;

	QDir landscapeDir(landscapePath);
	for (auto &fileName : landscapeDir.entryList(QDir::Files | QDir::NoDotAndDotDot))
	{
		if(!landscapeDir.remove(fileName))
		{
			qWarning() << "LandscapeMgr: Unable to remove" << QDir::toNativeSeparators(fileName);
			emit errorRemoveManually(landscapeDir.absolutePath());
			return false;
		}
	}
	landscapeDir.cdUp();
	if(!landscapeDir.rmdir(landscapeID))
	{
		qWarning() << "LandscapeMgr: Error! Landscape" << landscapeID
				   << "could not be removed. "
				   << "Some files were deleted, but not all."
				   << StelUtils::getEndLineChar()
				   << "LandscapeMgr: You can delete manually" << QDir::cleanPath(landscapeDir.filePath(landscapeID));
		emit errorRemoveManually(QDir::cleanPath(landscapeDir.filePath(landscapeID)));
		return false;
	}

	qDebug() << "LandscapeMgr: Successfully removed" << QDir::toNativeSeparators(landscapePath);

	//If the landscape has been selected, revert to the default one
	//TODO: Make this optional?
	if (getCurrentLandscapeID() == landscapeID)
	{
		if(getDefaultLandscapeID() == landscapeID)
		{
			setDefaultLandscapeID(packagedLandscapeIDs.first());
			//TODO: Find what happens if a missing landscape is specified in the configuration file
		}

		setCurrentLandscapeID(getDefaultLandscapeID());
	}

	//Make sure that everyone knows that the list of available landscapes has changed
	emit landscapesChanged();

	return true;
}

QString LandscapeMgr::getLandscapePath(const QString landscapeID)
{
	QString result;
	//Is this necessary? This function is private.
	if (landscapeID.isEmpty())
		return result;

	result = StelFileMgr::findFile("landscapes/" + landscapeID, StelFileMgr::Directory);
	if (result.isEmpty())
	{
		qWarning() << "LandscapeMgr: Error! Unable to find" << landscapeID;
		return result;
	}

	return result;
}

QString LandscapeMgr::loadLandscapeName(const QString landscapeID)
{
	QString landscapeName;
	if (landscapeID.isEmpty())
	{
		qWarning() << "LandscapeMgr: Error! No landscape ID passed to loadLandscapeName().";
		return landscapeName;
	}

	QString landscapePath = getLandscapePath(landscapeID);
	if (landscapePath.isEmpty())
		return landscapeName;

	QDir landscapeDir(landscapePath);
	if (landscapeDir.exists("landscape.ini"))
	{
		QString landscapeSettingsPath = landscapeDir.filePath("landscape.ini");
		QSettings landscapeSettings(landscapeSettingsPath, StelIniFormat);
		landscapeName = landscapeSettings.value("landscape/name").toString();
	}
	else
	{
		qWarning() << "LandscapeMgr: Error! Landscape directory" << QDir::toNativeSeparators(landscapePath) << "does not contain a 'landscape.ini' file";
	}

	return landscapeName;
}

quint64 LandscapeMgr::loadLandscapeSize(const QString landscapeID) const
{
	quint64 landscapeSize = 0;
	if (landscapeID.isEmpty())
	{
		qWarning() << "LandscapeMgr: Error! No landscape ID passed to loadLandscapeSize().";
		return landscapeSize;
	}

	QString landscapePath = getLandscapePath(landscapeID);
	if (landscapePath.isEmpty())
		return landscapeSize;

	const QDir landscapeDir(landscapePath);
	for (auto &file : landscapeDir.entryInfoList(QDir::Files | QDir::NoDotAndDotDot))
	{
		//qDebug() << "name:" << file.baseName() << "size:" << file.size();
		landscapeSize += static_cast<quint64>(file.size());
	}

	return landscapeSize;
}

QString LandscapeMgr::getDescription() const
{
	QString lang, desc, descFile, locDescriptionFile, engDescriptionFile;
	bool hasFile = true;

	lang = StelApp::getInstance().getLocaleMgr().getAppLanguage();
	locDescriptionFile = StelFileMgr::findFile("landscapes/" + getCurrentLandscapeID(), StelFileMgr::Directory) + "/description." + lang + ".utf8";
	engDescriptionFile = StelFileMgr::findFile("landscapes/" + getCurrentLandscapeID(), StelFileMgr::Directory) + "/description.en.utf8";

	// OK. Check the file with full name of locale
	if (!QFileInfo::exists(locDescriptionFile))
	{
		// Oops...  File not exists! What about short name of locale?
		lang = lang.split("_").at(0);
		locDescriptionFile = StelFileMgr::findFile("landscapes/" + getCurrentLandscapeID(), StelFileMgr::Directory) + "/description." + lang + ".utf8";
	}

	// Check localized description for landscape
	if (!locDescriptionFile.isEmpty() && QFileInfo::exists(locDescriptionFile))
	{		
		descFile = locDescriptionFile;
	}
	// OK. Localized description of landscape not exists. What about english description of its?
	else if (!engDescriptionFile.isEmpty() && QFileInfo::exists(engDescriptionFile))
	{
		descFile = engDescriptionFile;
	}
	// That file not exists too? OK. Will be used description from landscape.ini file.
	else
	{
		hasFile = false;
	}

	if (hasFile)
	{
		QFile file(descFile);
		if(file.open(QIODevice::ReadOnly | QIODevice::Text))
		{
			QTextStream in(&file);
#if (QT_VERSION>=QT_VERSION_CHECK(6,0,0))
			in.setEncoding(QStringConverter::Utf8);
#else
			in.setCodec("UTF-8");
#endif
			desc = in.readAll();
			file.close();
		}
	}
	else
	{
		desc = QString("<h2>%1</h2>").arg(q_(landscape->getName()));
		desc += landscape->getDescription();
	}

	return desc;
}

void LandscapeMgr::increaseLightPollution()
{
	StelCore* core = StelApp::getInstance().getCore();
	const auto lum = core->getSkyDrawer()->getLightPollutionLuminance();
	auto bidx = core->luminanceToBortleScaleIndex(lum) + 1;
	if (bidx>9)
		bidx = 9;
	const auto newLum = core->bortleScaleIndexToLuminance(bidx);
	core->getSkyDrawer()->setLightPollutionLuminance(newLum);
}

void LandscapeMgr::reduceLightPollution()
{
	StelCore* core = StelApp::getInstance().getCore();
	const auto lum = core->getSkyDrawer()->getLightPollutionLuminance();
	auto bidx = core->luminanceToBortleScaleIndex(lum) - 1;
	if (bidx<1)
		bidx = 1;
	const auto newLum = core->bortleScaleIndexToLuminance(bidx);
	core->getSkyDrawer()->setLightPollutionLuminance(newLum);
}

void LandscapeMgr::cyclicChangeLightPollution()
{
	StelCore* core = StelApp::getInstance().getCore();
	const auto lum = core->getSkyDrawer()->getLightPollutionLuminance();
	auto bidx = core->luminanceToBortleScaleIndex(lum) + 1;
	if (bidx>9)
		bidx = 1;
	const auto newLum = core->bortleScaleIndexToLuminance(bidx);
	core->getSkyDrawer()->setLightPollutionLuminance(newLum);
}

/*
// GZ: Addition to identify landscape transparency. Used for development and debugging only, should be commented out in release builds.
// Also, StelMovementMgr l.382 event->accept() must be commented out for this here to work!
void LandscapeMgr::handleMouseClicks(QMouseEvent *event)
{
	switch (event->button())
	{
	case Qt::LeftButton :
		if (event->type()==QEvent::MouseButtonRelease)
		{
			Vec3d v;
			StelApp::getInstance().getCore()->getProjection(StelCore::FrameAltAz, StelCore::RefractionOff)->unProject(event->x(),event->y(),v);
			v.normalize();
			float trans=landscape->getOpacity(v);
			qDebug() << "Landscape opacity at screen X=" << event->x() << ", Y=" << event->y() << ": " << trans;
		}
		break;
	default: break;

	}
	// do not event->accept(), so that it is forwarded to other modules.
	return;
}
*/

void LandscapeMgr::showMessage(const QString& message)
{
	messageToShow=message;
	messageFader=true;
	messageTimer->start();
}

void LandscapeMgr::clearMessage()
{
	messageFader = false;
}<|MERGE_RESOLUTION|>--- conflicted
+++ resolved
@@ -443,11 +443,7 @@
 	{
 		qWarning().noquote() << "ShowMySky atmosphere model crashed:" << error.what();
 		qWarning() << "Loading Preetham model";
-<<<<<<< HEAD
-		showMessage("ShowMySky atmosphere model crashed. Loading Preetham model as a fallback.");
-=======
 		showMessage(q_("ShowMySky atmosphere model crashed. Loading Preetham model as a fallback."));
->>>>>>> 2ca01f55
 		resetToFallbackAtmosphere();
 	}
 
