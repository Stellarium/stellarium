--- conflicted
+++ resolved
@@ -1,13 +1,8 @@
 # Serbian translation for stellarium
 # Copyright (c) 2015 Rosetta Contributors and Canonical Ltd 2015
 # This file is distributed under the same license as the stellarium package.
-<<<<<<< HEAD
-# FIRST AUTHOR <EMAIL@ADDRESS>, 2015.
-# 
-=======
 # miljan <www.miljan@gmail.com>, 2015.
 # Мирослав Николић <miroslavnikolic@rocketmail.com>, 2016.
->>>>>>> 748d60c2
 msgid ""
 msgstr ""
 "Project-Id-Version: stellarium\n"
@@ -19,14 +14,9 @@
 "MIME-Version: 1.0\n"
 "Content-Type: text/plain; charset=UTF-8\n"
 "Content-Transfer-Encoding: 8bit\n"
-<<<<<<< HEAD
-"X-Generator: Launchpad (build 17686)\n"
-"X-Launchpad-Export-Date: 2015-08-15 05:10+0000\n"
-=======
 "X-Launchpad-Export-Date: 2016-02-06 05:43+0000\n"
 "X-Generator: Launchpad (build 17908)\n"
 "Language: sr\n"
->>>>>>> 748d60c2
 
 #: ../../data/stellarium.desktop
 msgctxt "Name"
