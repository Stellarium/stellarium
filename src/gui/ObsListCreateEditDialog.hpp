/*
 * * Stellarium
 * Copyright (C) 2020 Jocelyn GIROD
 *
 * This program is free software; you can redistribute it and/or modify
 * it under the terms of the GNU General Public License as published by
 * the Free Software Foundation; either version 2 of the License, or
 * (at your option) any later version.
 *
 * This program is distributed in the hope that it will be useful,
 * but WITHOUT ANY WARRANTY; without even the implied warranty of
 * MERCHANTABILITY or FITNESS FOR A PARTICULAR PURPOSE.  See the
 * GNU General Public License for more details.
 *
 * You should have received a copy of the GNU General Public License along
 * with this program; if not, write to the Free Software Foundation, Inc.,
 * 51 Franklin Street, Fifth Floor, Boston, MA 02110-1301 USA.
 */

#ifndef OBSLISTCREATEEDITDIALOG_H
#define OBSLISTCREATEEDITDIALOG_H

#include <QObject>
#include <QStandardItemModel>

#include <string>

#include "StelDialog.hpp"
#include "ObservingListCommon.hpp"

class Ui_obsListCreateEditDialogForm;

class ObsListCreateEditDialog : public StelDialog
{
	Q_OBJECT

public:
	static ObsListCreateEditDialog * Instance ( std::string listUuid );
	static void kill();

<<<<<<< HEAD
    //! Notify that the application style changed
    void styleChanged();

    //! called when click on button close in top right corner
    void close();
=======
	//! Notify that the application style changed
	void styleChanged() Q_DECL_OVERRIDE;

	//! called when click on button close in top right corner
	void close() Q_DECL_OVERRIDE;
>>>>>>> 6bb67464

    void setListName ( QList<QString> listName );

protected:
	static ObsListCreateEditDialog * m_instance;
	Ui_obsListCreateEditDialogForm *ui;
	//! Initialize the dialog widgets and connect the signals/slots.
	virtual void createDialogContent() Q_DECL_OVERRIDE;

private:
<<<<<<< HEAD
    //! To know if the dialog is open in creation mode or editionn mode
    // if true we are in creation mode otherwise in edition mode
    bool isCreationMode;
    QStandardItemModel * obsListListModel;
    class StelCore* core;
    class StelObjectMgr* objectMgr;
    std::string listUuid_;
    QString observingListJsonPath;
    QHash<QString, observingListItem> observingListItemCollection;

    //List names
    QList<QString> listName_;

    //! Sorting of the list ex: right ascension
    QString sorting;

    //! Set header names for observing list table
    void setObservingListHeaderNames();

    //! Add row in the obsListListModel
    //! @param number row number
    //! @param uuid id of the record
    //! @param name name or the designation of the object
    //! @param type type of the object
    //! @param ra right ascension of the object
    //! @param dec declination of the object
    //! @param magnitude magnitude of the object
    //! @param constellation constellation in which the object is located
    void addModelRow ( int number, QString uuid, QString name, QString nameI18n, QString type, QString ra, QString dec, QString magnitude, QString constellation );

    //! Save the object informations into json file
    void saveObservedObject();

    //! Load the observing liste in case of edit mode
    void loadObservingList();

    //Private constructor and destructor
    ObsListCreateEditDialog ( std::string listUuid );
    virtual ~ObsListCreateEditDialog();
=======
	//! To know if the dialog is open in creation mode or editionn mode
	// if true we are in creation mode otherwise in edition mode
	bool isCreationMode;
	QStandardItemModel * obsListListModel;
	class StelCore* core;
	class StelObjectMgr* objectMgr;
	std::string listUuid_;
	QString observingListJsonPath;
	QHash<QString, observingListItem> observingListItemCollection;

	//! Sorting of the list ex: right ascencion
	QString sorting;

	//! Set header names for observing list table
	void setObservingListHeaderNames();

	//! Add row in the obsListListModel
	//! @param number row number
	//! @param uuid id of the record
	//! @param name name or the designation of the object
	//! @param type type of the object
	//! @param ra right ascencion of the object
	//! @param dec declination of the object
	//! @param magnitude magnitude of the object
	//! @param constellation constellation in which the object is located
	void addModelRow ( int number, QString uuid, QString name, QString nameI18n, QString type, QString ra, QString dec, QString magnitude, QString constellation );

	//! Save the object informations into json file
	void saveObservedObject();

	//! Load the observing liste in case of edit mode
	void loadObservingList();

	//Private constructor and destructor
	ObsListCreateEditDialog ( std::string listUuid );
	virtual ~ObsListCreateEditDialog() Q_DECL_OVERRIDE;
>>>>>>> 6bb67464




public slots:
	void retranslate() Q_DECL_OVERRIDE;
private slots:
<<<<<<< HEAD
    void obsListAddObjectButtonPressed();
    void obsListRemoveObjectButtonPressed();
    void obsListExportListButtonPressed();
    void obsListImportListButtonPresssed();
    void obsListSaveButtonPressed();
    void obsListExitButtonPressed();
    void headerClicked ( int index );
    void nameOfListTextChange();
=======
	void obsListAddObjectButtonPressed();
	void obsListRemoveObjectButtonPressed();
	void obsListExportListButtonPressed();
	void obsListImportListButtonPresssed();
	void obsListSaveButtonPressed();
	void obsListExitButtonPressed();
	void headerClicked ( int index );
>>>>>>> 6bb67464

signals:
	//To notified that the exit button is clicked
	void exitButtonClicked();
};

#endif // OBSLISTCREATEEDITDIALOG_H<|MERGE_RESOLUTION|>--- conflicted
+++ resolved
@@ -38,19 +38,11 @@
 	static ObsListCreateEditDialog * Instance ( std::string listUuid );
 	static void kill();
 
-<<<<<<< HEAD
     //! Notify that the application style changed
     void styleChanged();
 
     //! called when click on button close in top right corner
     void close();
-=======
-	//! Notify that the application style changed
-	void styleChanged() Q_DECL_OVERRIDE;
-
-	//! called when click on button close in top right corner
-	void close() Q_DECL_OVERRIDE;
->>>>>>> 6bb67464
 
     void setListName ( QList<QString> listName );
 
@@ -61,16 +53,15 @@
 	virtual void createDialogContent() Q_DECL_OVERRIDE;
 
 private:
-<<<<<<< HEAD
-    //! To know if the dialog is open in creation mode or editionn mode
-    // if true we are in creation mode otherwise in edition mode
-    bool isCreationMode;
-    QStandardItemModel * obsListListModel;
-    class StelCore* core;
-    class StelObjectMgr* objectMgr;
-    std::string listUuid_;
-    QString observingListJsonPath;
-    QHash<QString, observingListItem> observingListItemCollection;
+	//! To know if the dialog is open in creation mode or editionn mode
+	// if true we are in creation mode otherwise in edition mode
+	bool isCreationMode;
+	QStandardItemModel * obsListListModel;
+	class StelCore* core;
+	class StelObjectMgr* objectMgr;
+	std::string listUuid_;
+	QString observingListJsonPath;
+	QHash<QString, observingListItem> observingListItemCollection;
 
     //List names
     QList<QString> listName_;
@@ -78,8 +69,8 @@
     //! Sorting of the list ex: right ascension
     QString sorting;
 
-    //! Set header names for observing list table
-    void setObservingListHeaderNames();
+	//! Set header names for observing list table
+	void setObservingListHeaderNames();
 
     //! Add row in the obsListListModel
     //! @param number row number
@@ -92,43 +83,6 @@
     //! @param constellation constellation in which the object is located
     void addModelRow ( int number, QString uuid, QString name, QString nameI18n, QString type, QString ra, QString dec, QString magnitude, QString constellation );
 
-    //! Save the object informations into json file
-    void saveObservedObject();
-
-    //! Load the observing liste in case of edit mode
-    void loadObservingList();
-
-    //Private constructor and destructor
-    ObsListCreateEditDialog ( std::string listUuid );
-    virtual ~ObsListCreateEditDialog();
-=======
-	//! To know if the dialog is open in creation mode or editionn mode
-	// if true we are in creation mode otherwise in edition mode
-	bool isCreationMode;
-	QStandardItemModel * obsListListModel;
-	class StelCore* core;
-	class StelObjectMgr* objectMgr;
-	std::string listUuid_;
-	QString observingListJsonPath;
-	QHash<QString, observingListItem> observingListItemCollection;
-
-	//! Sorting of the list ex: right ascencion
-	QString sorting;
-
-	//! Set header names for observing list table
-	void setObservingListHeaderNames();
-
-	//! Add row in the obsListListModel
-	//! @param number row number
-	//! @param uuid id of the record
-	//! @param name name or the designation of the object
-	//! @param type type of the object
-	//! @param ra right ascencion of the object
-	//! @param dec declination of the object
-	//! @param magnitude magnitude of the object
-	//! @param constellation constellation in which the object is located
-	void addModelRow ( int number, QString uuid, QString name, QString nameI18n, QString type, QString ra, QString dec, QString magnitude, QString constellation );
-
 	//! Save the object informations into json file
 	void saveObservedObject();
 
@@ -138,7 +92,6 @@
 	//Private constructor and destructor
 	ObsListCreateEditDialog ( std::string listUuid );
 	virtual ~ObsListCreateEditDialog() Q_DECL_OVERRIDE;
->>>>>>> 6bb67464
 
 
 
@@ -146,7 +99,6 @@
 public slots:
 	void retranslate() Q_DECL_OVERRIDE;
 private slots:
-<<<<<<< HEAD
     void obsListAddObjectButtonPressed();
     void obsListRemoveObjectButtonPressed();
     void obsListExportListButtonPressed();
@@ -155,15 +107,6 @@
     void obsListExitButtonPressed();
     void headerClicked ( int index );
     void nameOfListTextChange();
-=======
-	void obsListAddObjectButtonPressed();
-	void obsListRemoveObjectButtonPressed();
-	void obsListExportListButtonPressed();
-	void obsListImportListButtonPresssed();
-	void obsListSaveButtonPressed();
-	void obsListExitButtonPressed();
-	void headerClicked ( int index );
->>>>>>> 6bb67464
 
 signals:
 	//To notified that the exit button is clicked
