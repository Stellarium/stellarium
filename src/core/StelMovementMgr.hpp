/*
 * Stellarium
 * Copyright (C) 2007 Fabien Chereau
 *
 * This program is free software; you can redistribute it and/or
 * modify it under the terms of the GNU General Public License
 * as published by the Free Software Foundation; either version 2
 * of the License, or (at your option) any later version.
 *
 * This program is distributed in the hope that it will be useful,
 * but WITHOUT ANY WARRANTY; without even the implied warranty of
 * MERCHANTABILITY or FITNESS FOR A PARTICULAR PURPOSE.  See the
 * GNU General Public License for more details.
 *
 * You should have received a copy of the GNU General Public License
 * along with this program; if not, write to the Free Software
 * Foundation, Inc., 59 Temple Place - Suite 330, Boston, MA  02111-1307, USA.
 */

#ifndef _STELMOVEMENTMGR_HPP_
#define _STELMOVEMENTMGR_HPP_

#include "StelModule.hpp"
#include "StelProjector.hpp"
#include "StelObjectType.hpp"

//! @class StelMovementMgr
//! Manages the head movements and zoom operations.
class StelMovementMgr : public StelModule
{
	Q_OBJECT

public:

	//! Possible mount modes defining the reference frame in which head movements occur.
	enum MountMode { MountAltAzimuthal, MountEquinoxEquatorial, MountGalactic};

	StelMovementMgr(StelCore* core);
	virtual ~StelMovementMgr();

	///////////////////////////////////////////////////////////////////////////
	// Methods defined in the StelModule class
	//! Initializes the object based on the application settings
	//! Includes:
	//! - Enabling/disabling the movement keys
	//! - Enabling/disabling the zoom keys
	//! - Enabling/disabling the mouse zoom
	//! - Enabling/disabling the mouse movement
	//! - Sets the zoom and movement speeds
	//! - Sets the auto-zoom duration and mode.
	virtual void init();

	//! Update time-dependent things (does nothing).
	virtual void update(double) {;}
	//! Implement required draw function.  Does nothing.
	virtual void draw(StelCore*) {;}
	//! Handle keyboard events.
	virtual void handleKeys(QKeyEvent* event);
	//! Handle mouse movement events.
	virtual bool handleMouseMoves(int x, int y, Qt::MouseButtons b);
	//! Handle mouse wheel events.
	virtual void handleMouseWheel(class QWheelEvent* event);
	//! Handle mouse click events.
	virtual void handleMouseClicks(class QMouseEvent* event);
<<<<<<< HEAD
	//! Called then the selected object changes.
	virtual void selectedObjectChangeCallBack(StelModuleSelectAction action=StelModule::ReplaceSelection);
        // GZ: allow some keypress interaction by plugins.
        virtual double getCallOrder(StelModuleActionName actionName) const;

=======
>>>>>>> b94674a5

	///////////////////////////////////////////////////////////////////////////
	// Methods specific to StelMovementMgr

	//! Increment/decrement smoothly the vision field and position.
	void updateMotion(double deltaTime);

	// These are hopefully temporary.
	bool getHasDragged() const {return hasDragged;}

	//! Get the zoom speed
	// TODO: what are the units?
	double getZoomSpeed() {return keyZoomSpeed;}

	//! Return the current up view vector.
	Vec3d getViewUpVectorJ2000() const;
	void setViewUpVectorJ2000(const Vec3d& up);

	void setMovementSpeedFactor(float s) {movementsSpeedFactor=s;}
	float getMovementSpeedFactor() const {return movementsSpeedFactor;}

	void setDragTriggerDistance(float d) {dragTriggerDistance=d;}

public slots:
	//! Toggle current mount mode between equatorial and altazimuthal
	void toggleMountMode() {if (getMountMode()==MountAltAzimuthal) setMountMode(MountEquinoxEquatorial); else setMountMode(MountAltAzimuthal);}
	//! Define whether we should use equatorial mount or altazimuthal
	void setEquatorialMount(bool b) {setMountMode(b ? MountEquinoxEquatorial : MountAltAzimuthal);}

	//! Set object tracking on/off and go to selected object
	void setFlagTracking(bool b=true);
	//! Get current object tracking status.
	bool getFlagTracking(void) const {return flagTracking;}

	//! Set whether sky position is to be locked.
	void setFlagLockEquPos(bool b);
	//! Get whether sky position is locked.
	bool getFlagLockEquPos(void) const {return flagLockEquPos;}

	//! Move view in alt/az (or equatorial if in that mode) coordinates.
	//! Changes to viewing direction are instantaneous.
	//! @param deltaAz change in azimuth angle in radians
	//! @param deltaAlt change in altitude angle in radians
	void panView(double deltaAz, double deltaAlt);

	//! Set automove duration in seconds
	//! @param f the number of seconds it takes for an auto-move operation to complete.
	void setAutoMoveDuration(float f) {autoMoveDuration = f;}
	//! Get automove duration in seconds
	//! @return the number of seconds it takes for an auto-move operation to complete.
	float getAutoMoveDuration(void) const {return autoMoveDuration;}

	//! Set whether auto zoom out will reset the viewing direction to the inital value
	void setFlagAutoZoomOutResetsDirection(bool b) {flagAutoZoomOutResetsDirection = b;}
	//! Get whether auto zoom out will reset the viewing direction to the inital value
	bool getFlagAutoZoomOutResetsDirection(void) {return flagAutoZoomOutResetsDirection;}

	//! Get whether keys can control zoom
	bool getFlagEnableZoomKeys() const {return flagEnableZoomKeys;}
	//! Set whether keys can control zoom
	void setFlagEnableZoomKeys(bool b) {flagEnableZoomKeys=b;}

	//! Get whether keys can control move
	bool getFlagEnableMoveKeys() const {return flagEnableMoveKeys;}
	//! Set whether keys can control movement
	void setFlagEnableMoveKeys(bool b) {flagEnableMoveKeys=b;}

	//! Get whether being at the edge of the screen activates movement
	bool getFlagEnableMoveAtScreenEdge() const {return flagEnableMoveAtScreenEdge;}
	//! Set whether being at the edge of the screen activates movement
	void setFlagEnableMoveAtScreenEdge(bool b) {flagEnableMoveAtScreenEdge=b;}

	//! Get whether mouse can control movement
	bool getFlagEnableMouseNavigation() const {return flagEnableMouseNavigation;}
	//! Set whether mouse can control movement
	void setFlagEnableMouseNavigation(bool b) {flagEnableMouseNavigation=b;}

	//! Move the view to a specified J2000 position.
	//! @param aim The position to move to expressed as a vector.
	//! @param moveDuration The time it takes for the move to complete.
	//! @param zooming ???
	void moveToJ2000(const Vec3d& aim, float moveDuration = 1., int zooming = 0);
	void moveToObject(const StelObjectP& target, float moveDuration = 1., int zooming = 0);

	//! Change the zoom level.
	//! @param aimFov The desired field of view in degrees.
	//! @param moveDuration The time that the operation should take to complete.
	void zoomTo(double aimFov, float moveDuration = 1.);
	//! Get the current Field Of View in degrees
	double getCurrentFov() const {return currentFov;}

	//! Return the initial default FOV in degree.
	double getInitFov() const {return initFov;}
	//! Set the initial Field Of View in degree.
	void setInitFov(double fov) {initFov=fov;}

	//! Return the inital viewing direction in altazimuthal coordinates
	const Vec3d& getInitViewingDirection() {return initViewPos;}
	//! Sets the initial direction of view to the current altitude and azimuth.
	//! Note: Updates the configuration file.
	void setInitViewDirectionToCurrent();

	//! Return the current viewing direction in equatorial J2000 frame.
	Vec3d getViewDirectionJ2000() const {return viewDirectionJ2000;}
	void setViewDirectionJ2000(const Vec3d& v);

	//! Set the maximum field of View in degrees.
	void setMaxFov(double max);
	//! Get the maximum field of View in degrees.
	double getMaxFov(void) const {return maxFov;}

	//! Go and zoom to the selected object. A later call to autoZoomOut will come back to the previous zoom level.
	void autoZoomIn(float moveDuration = 1.f, bool allowManualZoom = 1);
	//! Unzoom to the previous position.
	void autoZoomOut(float moveDuration = 1.f, bool full = 0);

	//! If currently zooming, return the target FOV, otherwise return current FOV in degree.
	double getAimFov(void) const;

	//! Viewing direction function : true move, false stop.
	void turnRight(bool);
	void turnLeft(bool);
	void turnUp(bool);
	void turnDown(bool);
	void moveSlow(bool b) {flagMoveSlow=b;}
	void zoomIn(bool);
	void zoomOut(bool);

	//! Set current mount type defining the reference frame in which head movements occur.
	void setMountMode(MountMode m);
	//! Get current mount type defining the reference frame in which head movements occur.
	MountMode getMountMode(void) const {return mountMode;}

	void setDragTimeMode(bool b) {dragTimeMode=b;}
	bool getDragTimeMode() const {return dragTimeMode;}

private slots:
	//! Called when the selected object changes.
	void selectedObjectChange(StelModule::StelModuleSelectAction action);
	
private:
	Vec3d j2000ToMountFrame(const Vec3d& v) const;
	Vec3d mountFrameToJ2000(const Vec3d& v) const;

	double currentFov; // The current FOV in degree
	double initFov;    // The FOV at startup
	double minFov;     // Minimum FOV in degree
	double maxFov;     // Maximum FOV in degree

	void setFov(double f)
	{
		currentFov = f;
		if (f>maxFov)
			currentFov = maxFov;
		if (f<minFov)
			currentFov = minFov;
	}
	void changeFov(double deltaFov);

	void updateVisionVector(double deltaTime);
	void updateAutoZoom(double deltaTime); // Update autoZoom if activated

	//! Make the first screen position correspond to the second (useful for mouse dragging)
	void dragView(int x1, int y1, int x2, int y2);

	StelCore* core;          // The core on which the movement are applied
	class StelObjectMgr* objectMgr;
	bool flagLockEquPos;     // Define if the equatorial position is locked
	bool flagTracking;       // Define if the selected object is followed

	// Flags for mouse movements
	bool isMouseMovingHoriz;
	bool isMouseMovingVert;

	bool flagEnableMoveAtScreenEdge; // allow mouse at edge of screen to move view
	bool flagEnableMouseNavigation;
	float mouseZoomSpeed;

	bool flagEnableZoomKeys;
	bool flagEnableMoveKeys;
	float keyMoveSpeed;              // Speed of keys movement
	float keyZoomSpeed;              // Speed of keys zoom
	bool flagMoveSlow;

	// Speed factor for real life time movements, used for fast forward when playing scripts.
	float movementsSpeedFactor;

	//! @internal
	//! Store data for auto-move
	struct AutoMove
	{
		Vec3d start;
		Vec3d aim;
		float speed;
		float coef;
		// If not null, move to the object.
		StelObjectP targetObject;
	};

	AutoMove move;          // Current auto movement
	bool flagAutoMove;       // Define if automove is on or off
	int zoomingMode;        // 0 : undefined, 1 zooming, -1 unzooming

	double deltaFov,deltaAlt,deltaAz; // View movement

	bool flagManualZoom;     // Define whether auto zoom can go further
	float autoMoveDuration; // Duration of movement for the auto move to a selected objectin seconds

	// Mouse control options
	bool isDragging, hasDragged;
	int previousX, previousY;

	// Contains the last N real time / JD times pairs associated with the last N mouse move events
	struct DragHistoryEntry
	{
		double runTime;
		double jd;
		int x;
		int y;
	};

	QList<DragHistoryEntry> timeDragHistory;
	void addTimeDragPoint(int x, int y);
	float beforeTimeDragTimeRate;

	// Time mouse control
	bool dragTimeMode;

	//! @internal
	//! Store data for auto-zoom.
	struct AutoZoom
	{
		double start;
		double aim;
		float speed;
		float coef;
	};

	// Automove
	AutoZoom zoomMove; // Current auto movement
	bool flagAutoZoom; // Define if autozoom is on or off
	bool flagAutoZoomOutResetsDirection;

	// defines if view corrects for horizon, or uses equatorial coordinates
	MountMode mountMode;

	Vec3d initViewPos;        // Default viewing direction

	// Viewing direction in equatorial J2000 coordinates
	Vec3d viewDirectionJ2000;
	// Viewing direction in the mount reference frame.
	Vec3d viewDirectionMountFrame;

	Vec3d upVectorMountFrame;

	float dragTriggerDistance;
};

#endif // _STELMOVEMENTMGR_HPP_
<|MERGE_RESOLUTION|>--- conflicted
+++ resolved
@@ -62,14 +62,10 @@
 	virtual void handleMouseWheel(class QWheelEvent* event);
 	//! Handle mouse click events.
 	virtual void handleMouseClicks(class QMouseEvent* event);
-<<<<<<< HEAD
 	//! Called then the selected object changes.
-	virtual void selectedObjectChangeCallBack(StelModuleSelectAction action=StelModule::ReplaceSelection);
-        // GZ: allow some keypress interaction by plugins.
-        virtual double getCallOrder(StelModuleActionName actionName) const;
-
-=======
->>>>>>> b94674a5
+	//virtual void selectedObjectChangeCallBack(StelModuleSelectAction action=StelModule::ReplaceSelection);
+	// GZ: allow some keypress interaction by plugins.
+	virtual double getCallOrder(StelModuleActionName actionName) const;
 
 	///////////////////////////////////////////////////////////////////////////
 	// Methods specific to StelMovementMgr
