--- conflicted
+++ resolved
@@ -1,31 +1,20 @@
 # Irish translation for stellarium
-# Copyright (c) 2017 Rosetta Contributors and Canonical Ltd 2017
+# Copyright (c) (c) 2006 Canonical Ltd, and Rosetta Contributors 2006
 # This file is distributed under the same license as the stellarium package.
-# FIRST AUTHOR <EMAIL@ADDRESS>, 2017.
+# FIRST AUTHOR <EMAIL@ADDRESS>, 2006.
 #
 msgid ""
 msgstr ""
 "Project-Id-Version: stellarium\n"
-<<<<<<< HEAD
-"Report-Msgid-Bugs-To: FULL NAME <EMAIL@ADDRESS>\n"
-"POT-Creation-Date: 2017-06-18 15:04+0700\n"
-"PO-Revision-Date: 2017-06-18 08:30+0000\n"
-"Last-Translator: FULL NAME <EMAIL@ADDRESS>\n"
-=======
 "Report-Msgid-Bugs-To: \n"
 "POT-Creation-Date: 2017-06-19 21:17+0700\n"
 "PO-Revision-Date: 2016-12-19 17:04+0000\n"
 "Last-Translator: caoimhin <Unknown>\n"
->>>>>>> 75fd8461
 "Language-Team: Irish <ga@li.org>\n"
 "MIME-Version: 1.0\n"
 "Content-Type: text/plain; charset=UTF-8\n"
 "Content-Transfer-Encoding: 8bit\n"
-<<<<<<< HEAD
-"X-Launchpad-Export-Date: 2017-06-19 07:12+0000\n"
-=======
 "X-Launchpad-Export-Date: 2017-06-20 05:47+0000\n"
->>>>>>> 75fd8461
 "X-Generator: Launchpad (build 18416)\n"
 
 #: skycultures/translations.fab:9
@@ -6476,26 +6465,14 @@
 msgstr ""
 
 #: skycultures/hawaiian_starlines/constellation_names.eng.fab:7
-<<<<<<< HEAD
-#: skycultures/polynesian/constellation_names.eng.fab:8
-=======
->>>>>>> 75fd8461
 msgid "Kite of Kawelo"
 msgstr ""
 
 #: skycultures/hawaiian_starlines/constellation_names.eng.fab:8
-<<<<<<< HEAD
-#: skycultures/polynesian/constellation_names.eng.fab:5
-=======
->>>>>>> 75fd8461
 msgid "The Seven"
 msgstr ""
 
 #: skycultures/hawaiian_starlines/constellation_names.eng.fab:9
-<<<<<<< HEAD
-#: skycultures/polynesian/constellation_names.eng.fab:4
-=======
->>>>>>> 75fd8461
 msgid "Voice of Joy"
 msgstr ""
 
@@ -6504,10 +6481,6 @@
 msgstr ""
 
 #: skycultures/hawaiian_starlines/constellation_names.eng.fab:11
-<<<<<<< HEAD
-#: skycultures/polynesian/constellation_names.eng.fab:10
-=======
->>>>>>> 75fd8461
 msgid "Cared for by Moon"
 msgstr ""
 
@@ -6516,42 +6489,22 @@
 msgstr ""
 
 #: skycultures/hawaiian_starlines/constellation_names.eng.fab:13
-<<<<<<< HEAD
-#: skycultures/polynesian/constellation_names.eng.fab:7
-=======
->>>>>>> 75fd8461
 msgid "Navigator's Triangle"
 msgstr ""
 
 #: skycultures/hawaiian_starlines/star_names.fab:1
-<<<<<<< HEAD
-#: skycultures/polynesian/star_names.fab:1
-=======
->>>>>>> 75fd8461
 msgid "Hokulei"
 msgstr ""
 
 #: skycultures/hawaiian_starlines/star_names.fab:2
-<<<<<<< HEAD
-#: skycultures/polynesian/star_names.fab:2
-=======
->>>>>>> 75fd8461
 msgid "Nana-mua"
 msgstr ""
 
 #: skycultures/hawaiian_starlines/star_names.fab:3
-<<<<<<< HEAD
-#: skycultures/polynesian/star_names.fab:3
-=======
->>>>>>> 75fd8461
 msgid "Nana-hope"
 msgstr ""
 
 #: skycultures/hawaiian_starlines/star_names.fab:4
-<<<<<<< HEAD
-#: skycultures/polynesian/star_names.fab:4
-=======
->>>>>>> 75fd8461
 msgid "Puana"
 msgstr ""
 
@@ -6560,27 +6513,14 @@
 msgstr ""
 
 #: skycultures/hawaiian_starlines/star_names.fab:6
-<<<<<<< HEAD
-#: skycultures/polynesian/star_names.fab:6
-=======
->>>>>>> 75fd8461
 msgid "Puana-kau"
 msgstr ""
 
 #: skycultures/hawaiian_starlines/star_names.fab:7
-<<<<<<< HEAD
-#: skycultures/polynesian/star_names.fab:7
-#: skycultures/polynesian/star_names.fab:19
-=======
->>>>>>> 75fd8461
 msgid "Pu'uhonua"
 msgstr ""
 
 #: skycultures/hawaiian_starlines/star_names.fab:8
-<<<<<<< HEAD
-#: skycultures/polynesian/star_names.fab:8
-=======
->>>>>>> 75fd8461
 msgid "Kaulua-koko"
 msgstr ""
 
@@ -6593,42 +6533,22 @@
 msgstr ""
 
 #: skycultures/hawaiian_starlines/star_names.fab:11
-<<<<<<< HEAD
-#: skycultures/polynesian/star_names.fab:11
-=======
->>>>>>> 75fd8461
 msgid "Hiki-analia"
 msgstr ""
 
 #: skycultures/hawaiian_starlines/star_names.fab:12
-<<<<<<< HEAD
-#: skycultures/polynesian/star_names.fab:12
-=======
->>>>>>> 75fd8461
 msgid "Holopuni"
 msgstr ""
 
 #: skycultures/hawaiian_starlines/star_names.fab:13
-<<<<<<< HEAD
-#: skycultures/polynesian/star_names.fab:13
-=======
->>>>>>> 75fd8461
 msgid "Hawaiki"
 msgstr ""
 
 #: skycultures/hawaiian_starlines/star_names.fab:14
-<<<<<<< HEAD
-#: skycultures/polynesian/star_names.fab:14
-=======
->>>>>>> 75fd8461
 msgid "Humu"
 msgstr ""
 
 #: skycultures/hawaiian_starlines/star_names.fab:15
-<<<<<<< HEAD
-#: skycultures/polynesian/star_names.fab:15
-=======
->>>>>>> 75fd8461
 msgid "Keoe"
 msgstr ""
 
@@ -6637,18 +6557,10 @@
 msgstr ""
 
 #: skycultures/hawaiian_starlines/star_names.fab:17
-<<<<<<< HEAD
-#: skycultures/polynesian/star_names.fab:17
-=======
->>>>>>> 75fd8461
 msgid "Lehua-Kona"
 msgstr ""
 
 #: skycultures/hawaiian_starlines/star_names.fab:18
-<<<<<<< HEAD
-#: skycultures/polynesian/star_names.fab:18
-=======
->>>>>>> 75fd8461
 msgid "Ke ali'i o kona i ka lewa"
 msgstr ""
 
@@ -6657,67 +6569,35 @@
 msgstr ""
 
 #: skycultures/hawaiian_starlines/star_names.fab:20
-<<<<<<< HEAD
-#: skycultures/polynesian/star_names.fab:20
-=======
->>>>>>> 75fd8461
 msgid "Hiku-kahi"
 msgstr ""
 
 #: skycultures/hawaiian_starlines/star_names.fab:21
-<<<<<<< HEAD
-#: skycultures/polynesian/star_names.fab:21
-=======
->>>>>>> 75fd8461
 msgid "Hiku-lua"
 msgstr ""
 
 #: skycultures/hawaiian_starlines/star_names.fab:22
-<<<<<<< HEAD
-#: skycultures/polynesian/star_names.fab:22
-=======
->>>>>>> 75fd8461
 msgid "Hiku-kolu"
 msgstr ""
 
 #: skycultures/hawaiian_starlines/star_names.fab:23
-<<<<<<< HEAD
-#: skycultures/polynesian/star_names.fab:23
-=======
->>>>>>> 75fd8461
 msgid "Hiku-ha"
 msgstr ""
 
 #: skycultures/hawaiian_starlines/star_names.fab:24
-<<<<<<< HEAD
-#: skycultures/polynesian/star_names.fab:24
-=======
->>>>>>> 75fd8461
 msgid "Hiku-lima"
 msgstr ""
 
 #: skycultures/hawaiian_starlines/star_names.fab:25
 #: skycultures/hawaiian_starlines/star_names.fab:55
-<<<<<<< HEAD
-#: skycultures/polynesian/star_names.fab:25
-=======
->>>>>>> 75fd8461
 msgid "Hiku-ono"
 msgstr ""
 
 #: skycultures/hawaiian_starlines/star_names.fab:26
-<<<<<<< HEAD
-#: skycultures/polynesian/star_names.fab:26
-=======
->>>>>>> 75fd8461
 msgid "Hiku-pau"
 msgstr ""
 
 #: skycultures/hawaiian_starlines/star_names.fab:27
-<<<<<<< HEAD
-#: skycultures/polynesian/star_names.fab:27
-=======
->>>>>>> 75fd8461
 msgid "Kaulia"
 msgstr ""
 
@@ -6726,26 +6606,14 @@
 msgstr ""
 
 #: skycultures/hawaiian_starlines/star_names.fab:29
-<<<<<<< HEAD
-#: skycultures/polynesian/star_names.fab:29
-=======
->>>>>>> 75fd8461
 msgid "Ka-maile-mua"
 msgstr ""
 
 #: skycultures/hawaiian_starlines/star_names.fab:30
-<<<<<<< HEAD
-#: skycultures/polynesian/star_names.fab:30
-=======
->>>>>>> 75fd8461
 msgid "Ka-maile-hope"
 msgstr ""
 
 #: skycultures/hawaiian_starlines/star_names.fab:31
-<<<<<<< HEAD
-#: skycultures/polynesian/star_names.fab:31
-=======
->>>>>>> 75fd8461
 msgid "Ka Maka"
 msgstr ""
 
@@ -9071,49 +8939,6 @@
 msgid "Womens Star (Venus)"
 msgstr ""
 
-<<<<<<< HEAD
-#: skycultures/polynesian/constellation_names.eng.fab:2
-msgid "Bailer"
-msgstr ""
-
-#: skycultures/polynesian/constellation_names.eng.fab:3
-msgid "Cat's Cradle"
-msgstr ""
-
-#: skycultures/polynesian/constellation_names.eng.fab:6
-msgid "Maui's Fishhook"
-msgstr ""
-
-#: skycultures/polynesian/constellation_names.eng.fab:9
-msgid "Frigate Bird"
-msgstr ""
-
-#: skycultures/polynesian/constellation_names.eng.fab:11
-msgid "Dolphin"
-msgstr ""
-
-#: skycultures/polynesian/star_names.fab:5
-msgid "A'a"
-msgstr ""
-
-#: skycultures/polynesian/star_names.fab:9
-msgid "Hokupa'a"
-msgstr ""
-
-#: skycultures/polynesian/star_names.fab:10
-msgid "Hokule'a"
-msgstr ""
-
-#: skycultures/polynesian/star_names.fab:16
-msgid "Hoku'ula"
-msgstr ""
-
-#: skycultures/polynesian/star_names.fab:28
-msgid "Mole Honua"
-msgstr ""
-
-=======
->>>>>>> 75fd8461
 #: skycultures/romanian/constellation_names.eng.fab:1
 msgid "The Great Chariot"
 msgstr ""
@@ -13554,4 +13379,157 @@
 
 #: skycultures/western_rey/star_names.fab:57
 msgid "Beta Centauri"
-msgstr ""+msgstr ""
+
+#~ msgid "Bode's nebulae"
+#~ msgstr "Réaltnéal Bhode"
+
+#~ msgid "Crab nebula"
+#~ msgstr "Réaltnéal an Phortáin"
+
+#~ msgid "Filamentary nebula"
+#~ msgstr "Réaltnéal an Fhiliméid"
+
+#~ msgid "The Mice"
+#~ msgstr "Na Lucha"
+
+#~ msgid "Merope nebula"
+#~ msgstr "Réaltra Merope"
+
+#~ msgid "Little Gem"
+#~ msgstr "An tSeoid Bheag"
+
+#~ msgid "Triangulum galaxy"
+#~ msgstr "An Triantán"
+
+#~ msgid "Beehive cluster"
+#~ msgstr "Braisle Beehive"
+
+#~ msgid "Black-eye galaxy"
+#~ msgstr "Black-eye réaltra"
+
+#~ msgid "Bear's Paw galaxy"
+#~ msgstr "Réaltra Lapa Bear ar"
+
+#~ msgid "Butterfly cluster"
+#~ msgstr "Féileacán braisle"
+
+#~ msgid "Butterfly nebula"
+#~ msgstr "Réaltnéal Féileacán"
+
+#~ msgid "California nebula"
+#~ msgstr "California réaltnéal"
+
+#~ msgid "Box nebula"
+#~ msgstr "Réaltnéal Bosca"
+
+#~ msgid "Bug nebula"
+#~ msgstr "Réaltnéal Bug"
+
+#~ msgid "Bubble nebula"
+#~ msgstr "Réaltnéal Bubble"
+
+#~ msgid "Christmas Tree cluster"
+#~ msgstr "Crann Nollag braisle"
+
+#~ msgid "Crescent nebula"
+#~ msgstr "Réaltnéal Corrán"
+
+#~ msgid "Double cluster"
+#~ msgstr "Braisle Double"
+
+#~ msgid "Cocoon nebula"
+#~ msgstr "Réaltnéal cocún"
+
+#~ msgid "Cone nebula"
+#~ msgstr "Réaltnéal Cón"
+
+#~ msgid "Eagle nebula"
+#~ msgstr "Eagle réaltnéal"
+
+#~ msgid "Dumbbell nebula"
+#~ msgstr "Dumbbell réaltnéal"
+
+#~ msgid "Eskimo nebula"
+#~ msgstr "Eskimo réaltnéal"
+
+#~ msgid "Hind's variable nebula"
+#~ msgstr "Hind Tá réaltnéal athróg"
+
+#~ msgid "Helix nebula"
+#~ msgstr "Réaltnéal Helix"
+
+#~ msgid "Great Nebula in Orion"
+#~ msgstr "Réaltnéal Breataine i Orion"
+
+#~ msgid "Helix galaxy"
+#~ msgstr "Helix réaltra"
+
+#~ msgid "Flaming Star nebula"
+#~ msgstr "Flaming réaltnéal Star"
+
+#~ msgid "Owl nebula"
+#~ msgstr "Owl réaltnéal"
+
+#~ msgid "Network nebula"
+#~ msgstr "Réaltnéal Líonra"
+
+#~ msgid "North America nebula"
+#~ msgstr "Meiriceá Thuaidh réaltnéal"
+
+#~ msgid "Omega nebula"
+#~ msgstr "Omega réaltnéal"
+
+#~ msgid "Pelican nebula"
+#~ msgstr "Réaltnéal Pelican"
+
+#~ msgid "Pin-wheel nebula"
+#~ msgstr "PIN-roth réaltnéal"
+
+#~ msgid "Hourglass nebula"
+#~ msgstr "Réaltnéal hourglass"
+
+#~ msgid "Horsehead nebula"
+#~ msgstr "HORSEHEAD réaltnéal"
+
+#~ msgid "Lagoon nebula"
+#~ msgstr "Réaltnéal Lagoon"
+
+#~ msgid "Maia nebula"
+#~ msgstr "Maia réaltnéal"
+
+#~ msgid "Hubble's variable nebula"
+#~ msgstr "Réaltnéal athróg Hubble ar"
+
+#~ msgid "Lace-work nebula"
+#~ msgstr "Lása-obair réaltnéal"
+
+#~ msgid "Spindle galaxy"
+#~ msgstr "Réaltra fhearsaid"
+
+#~ msgid "Sombrero galaxy"
+#~ msgstr "Sombrero réaltra"
+
+#~ msgid "Sculptor galaxy"
+#~ msgstr "Réaltra dealbhóir"
+
+#~ msgid "Saturn nebula"
+#~ msgstr "Satarn réaltnéal"
+
+#~ msgid "Rosette nebula"
+#~ msgstr "Réaltnéal rosette"
+
+#~ msgid "Ring nebula in Lyra"
+#~ msgstr "Réaltnéal Ring i Lyra"
+
+#~ msgid "Barnard's galaxy"
+#~ msgstr "Réaltra Barnard ar"
+
+#~ msgid "Little Dumbbell"
+#~ msgstr "beag dumbbell"
+
+#~ msgid "Eight-burst planetary"
+#~ msgstr "Ocht-phléasc pláinéadach"
+
+#~ msgid "Ghost of Jupiter"
+#~ msgstr "Púca Iúpatar"