--- conflicted
+++ resolved
@@ -685,13 +685,8 @@
 SET(CMAKE_INCLUDE_CURRENT_DIR ON)
 
 IF(ENABLE_SHOWMYSKY)
-<<<<<<< HEAD
-    FIND_PACKAGE(ShowMySky-Qt6)
-    IF(ShowMySky-Qt6_FOUND)
-=======
     FIND_PACKAGE(ShowMySky-Qt${QT_VERSION_MAJOR} QUIET)
     IF(ShowMySky-Qt${QT_VERSION_MAJOR}_FOUND)
->>>>>>> 9f0c481d
          ADD_DEFINITIONS(-DENABLE_SHOWMYSKY)
          GET_TARGET_PROPERTY(ShowMySky_INCLUDE_DIRECTORIES ShowMySky::ShowMySky INTERFACE_INCLUDE_DIRECTORIES)
          GET_TARGET_PROPERTY(ShowMySky_LIBRARY ShowMySky::ShowMySky LOCATION)
@@ -700,12 +695,6 @@
          ELSE()
              MESSAGE(STATUS "Could NOT found ShowMySky library")
          ENDIF()
-<<<<<<< HEAD
-    ELSE(ShowMySky-Qt6_FOUND)
-         MESSAGE(WARNING "ShowMySky not found although you have selected to use it. \
-                          Make sure to add -DCMAKE_PREFIX_PATH=<CalcMySky_install>/CalcMySky/lib/ShowMySky")
-    ENDIF(ShowMySky-Qt6_FOUND)
-=======
     ELSE(ShowMySky-Qt${QT_VERSION_MAJOR}_FOUND)
          # Try the legacy naming
          FIND_PACKAGE(ShowMySky QUIET)
@@ -723,7 +712,6 @@
                               Make sure to add -DCMAKE_PREFIX_PATH=<CalcMySky_install>/CalcMySky/lib/ShowMySky")
          ENDIF(ShowMySky_FOUND)
     ENDIF(ShowMySky-Qt${QT_VERSION_MAJOR}_FOUND)
->>>>>>> 9f0c481d
 ENDIF(ENABLE_SHOWMYSKY)
 
 IF(ENABLE_SCRIPTING)
