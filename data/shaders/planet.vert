--- conflicted
+++ resolved
@@ -1,120 +1,92 @@
-/*
- * Stellarium
- * Copyright (C) 2002-2016 Fabien Chereau and Stellarium contributors
- *
- * This program is free software; you can redistribute it and/or
- * modify it under the terms of the GNU General Public License
- * as published by the Free Software Foundation; either version 2
- * of the License, or (at your option) any later version.
- *
- * This program is distributed in the hope that it will be useful,
- * but WITHOUT ANY WARRANTY; without even the implied warranty of
- * MERCHANTABILITY or FITNESS FOR A PARTICULAR PURPOSE.  See the
- * GNU General Public License for more details.
- *
- * You should have received a copy of the GNU General Public License
- * along with this program; if not, write to the Free Software
- * Foundation, Inc., 51 Franklin Street, Suite 500, Boston, MA  02110-1335, USA.
- */
-
-/*
-  This is the vertex shader for solar system object rendering
- */
-
-<<<<<<< HEAD
-in highp vec4 vertex; // vertex projected by CPU
-in mediump vec2 texCoord;
-in highp vec4 unprojectedVertex; //original vertex coordinate (in km for OBJ models, in AU otherwise)
-#ifdef IS_OBJ
-    in mediump vec3 normalIn; // OBJs have pre-calculated normals
-=======
-ATTRIBUTE highp vec4 vertex; // vertex projected by CPU
-ATTRIBUTE mediump vec2 texCoord;
-ATTRIBUTE highp vec4 unprojectedVertex; //original vertex coordinate (in km for OBJ models, in AU otherwise)
-#ifdef IS_OBJ
-    ATTRIBUTE mediump vec3 normalIn; // OBJs have pre-calculated normals
->>>>>>> 4bc92810
-#endif
-
-uniform highp mat4 projectionMatrix;
-#ifdef SHADOWMAP
-uniform highp mat4 shadowMatrix;
-<<<<<<< HEAD
-out highp vec4 shadowCoord;
-#endif
-
-out mediump vec2 texc; //texture coord
-out highp vec3 P; //original unprojected position (in AU)
-
-#ifdef IS_MOON
-    //Luna uses normal mapping
-    out highp vec3 normalX;
-    out highp vec3 normalY;
-    out highp vec3 normalZ;
-#else
-    out mediump vec3 normalVS;
-    //normal objects use gouraud shading
-    //good enough for our spheres
-    uniform highp vec3 lightDirection;
-    out mediump float lambertIllum;
-=======
-VARYING highp vec4 shadowCoord;
-#endif
-
-VARYING mediump vec2 texc; //texture coord
-VARYING highp vec3 P; //original unprojected position (in AU)
-
-#ifdef IS_MOON
-    //Luna uses normal mapping
-    VARYING highp vec3 normalX;
-    VARYING highp vec3 normalY;
-    VARYING highp vec3 normalZ;
-#else
-    VARYING mediump vec3 normalVS;
-    //normal objects use gouraud shading
-    //good enough for our spheres
-    uniform highp vec3 lightDirection;
-    VARYING mediump float lambertIllum;
->>>>>>> 4bc92810
-#endif
-
-void main()
-{
-    gl_Position = projectionMatrix * vertex;
-    texc = texCoord;
-    
-#ifdef SHADOWMAP
-    shadowCoord = shadowMatrix * unprojectedVertex; //uses the km data for better accuracy
-#endif
-#ifdef IS_OBJ
-    //OBJ uses imported normals
-    //assume it is pre-normalized by the importer
-    normalVS = normalIn;
-    
-    //The unprojectedVertex here is in km, so we have to scale to AU
-    P = unprojectedVertex.xyz / 149597870.691;
-#else
-    //unprojectedVertex is already in AU
-    P = unprojectedVertex.xyz;
-    //other objects use the spherical normals
-    highp vec3 normal = normalize(unprojectedVertex.xyz);
-    #ifdef IS_MOON
-        if (abs(normal.z)==1.0) // avoid invalid pole anomaly
-        {
-            normalX=vec3(0);
-            normalY=vec3(0);
-        }
-        else
-        {
-            normalX = normalize(cross(vec3(0,0,1), normal));
-            normalY = normalize(cross(normal, normalX));
-        }
-        normalZ = normal;
-    #else
-        normalVS = normal;
-        //simple Lambert illumination
-        mediump float c = dot(lightDirection, normal);
-        lambertIllum = clamp(c, 0.0, 1.0);
-    #endif
-#endif
-}
+/*
+ * Stellarium
+ * Copyright (C) 2002-2016 Fabien Chereau and Stellarium contributors
+ *
+ * This program is free software; you can redistribute it and/or
+ * modify it under the terms of the GNU General Public License
+ * as published by the Free Software Foundation; either version 2
+ * of the License, or (at your option) any later version.
+ *
+ * This program is distributed in the hope that it will be useful,
+ * but WITHOUT ANY WARRANTY; without even the implied warranty of
+ * MERCHANTABILITY or FITNESS FOR A PARTICULAR PURPOSE.  See the
+ * GNU General Public License for more details.
+ *
+ * You should have received a copy of the GNU General Public License
+ * along with this program; if not, write to the Free Software
+ * Foundation, Inc., 51 Franklin Street, Suite 500, Boston, MA  02110-1335, USA.
+ */
+
+/*
+  This is the vertex shader for solar system object rendering
+ */
+
+ATTRIBUTE highp vec4 vertex; // vertex projected by CPU
+ATTRIBUTE mediump vec2 texCoord;
+ATTRIBUTE highp vec4 unprojectedVertex; //original vertex coordinate (in km for OBJ models, in AU otherwise)
+#ifdef IS_OBJ
+    ATTRIBUTE mediump vec3 normalIn; // OBJs have pre-calculated normals
+#endif
+
+uniform highp mat4 projectionMatrix;
+#ifdef SHADOWMAP
+uniform highp mat4 shadowMatrix;
+VARYING highp vec4 shadowCoord;
+#endif
+
+VARYING mediump vec2 texc; //texture coord
+VARYING highp vec3 P; //original unprojected position (in AU)
+
+#ifdef IS_MOON
+    //Luna uses normal mapping
+    VARYING highp vec3 normalX;
+    VARYING highp vec3 normalY;
+    VARYING highp vec3 normalZ;
+#else
+    VARYING mediump vec3 normalVS;
+    //normal objects use gouraud shading
+    //good enough for our spheres
+    uniform highp vec3 lightDirection;
+    VARYING mediump float lambertIllum;
+#endif
+
+void main()
+{
+    gl_Position = projectionMatrix * vertex;
+    texc = texCoord;
+    
+#ifdef SHADOWMAP
+    shadowCoord = shadowMatrix * unprojectedVertex; //uses the km data for better accuracy
+#endif
+#ifdef IS_OBJ
+    //OBJ uses imported normals
+    //assume it is pre-normalized by the importer
+    normalVS = normalIn;
+    
+    //The unprojectedVertex here is in km, so we have to scale to AU
+    P = unprojectedVertex.xyz / 149597870.691;
+#else
+    //unprojectedVertex is already in AU
+    P = unprojectedVertex.xyz;
+    //other objects use the spherical normals
+    highp vec3 normal = normalize(unprojectedVertex.xyz);
+    #ifdef IS_MOON
+        if (abs(normal.z)==1.0) // avoid invalid pole anomaly
+        {
+            normalX=vec3(0);
+            normalY=vec3(0);
+        }
+        else
+        {
+            normalX = normalize(cross(vec3(0,0,1), normal));
+            normalY = normalize(cross(normal, normalX));
+        }
+        normalZ = normal;
+    #else
+        normalVS = normal;
+        //simple Lambert illumination
+        mediump float c = dot(lightDirection, normal);
+        lambertIllum = clamp(c, 0.0, 1.0);
+    #endif
+#endif
+}