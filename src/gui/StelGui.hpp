/*
 * Stellarium
 * Copyright (C) 2008 Fabien Chereau
 *
 * This program is free software; you can redistribute it and/or
 * modify it under the terms of the GNU General Public License
 * as published by the Free Software Foundation; either version 2
 * of the License, or (at your option) any later version.
 *
 * This program is distributed in the hope that it will be useful,
 * but WITHOUT ANY WARRANTY; without even the implied warranty of
 * MERCHANTABILITY or FITNESS FOR A PARTICULAR PURPOSE.  See the
 * GNU General Public License for more details.
 *
 * You should have received a copy of the GNU General Public License
 * along with this program; if not, write to the Free Software
 * Foundation, Inc., 51 Franklin Street, Suite 500, Boston, MA  02110-1335, USA.
 */

#ifndef _STELGUI_HPP_
#define _STELGUI_HPP_

#ifndef NO_GUI

#include "StelModule.hpp"
#include "StelObject.hpp"
#include "StelGuiBase.hpp"
#include "StelStyle.hpp"

#include <QGraphicsTextItem>

class QGraphicsSceneMouseEvent;
class QTimeLine;
class StelButton;
class BottomStelBar;
class InfoPanel;
class ConfigurationDialog;
class DateTimeDialog;
class HelpDialog;
class LocationDialog;
class SearchDialog;
class ViewDialog;
class ShortcutsDialog;
class AstroCalcDialog;
class BookmarksDialog;
#ifdef ENABLE_SCRIPT_CONSOLE
class ScriptConsole;
#endif

//! @class StelGui
//! Main class for the GUI based on QGraphicView.
//! It manages the various qt configuration windows, the buttons bars, the list of shortcuts.
class StelGui : public QObject, public StelGuiBase
{
	Q_OBJECT
	Q_PROPERTY(bool visible READ getVisible WRITE setVisible NOTIFY visibleChanged)
	Q_PROPERTY(bool autoHideHorizontalButtonBar READ getAutoHideHorizontalButtonBar WRITE setAutoHideHorizontalButtonBar NOTIFY autoHideHorizontalButtonBarChanged)
	Q_PROPERTY(bool autoHideVerticalButtonBar READ getAutoHideVerticalButtonBar WRITE setAutoHideVerticalButtonBar NOTIFY autoHideVerticalButtonBarChanged)

public:
	friend class ViewDialog;
	
	StelGui();
	virtual ~StelGui();

	///////////////////////////////////////////////////////////////////////////
	// Methods defined in the StelModule class
	//! Initialize the StelGui object.
	virtual void init(QGraphicsWidget* topLevelGraphicsWidget);
	void update();

	StelStyle getStelStyle() const {return currentStelStyle;}
	
	///////////////////////////////////////////////////////////////////////////
	// Methods specific to the StelGui class
	//! Load a Qt style sheet to define the widgets style
	void loadStyle(const QString& fileName);
	
	//! Get the button bar at the bottom of the screen
	BottomStelBar* getButtonBar() const;
	
	//! Get the button bar of the left of the screen
	class LeftStelBar* getWindowsButtonBar() const;

	//! Get the SkyGui instance (useful for adding other interface elements).
	//! It will return a valid object only if called after init().
	class SkyGui* getSkyGui() const;
	
	//! Get whether the buttons toggling image flip are visible
	bool getFlagShowFlipButtons() const;
	
	//! Get whether the button toggling nebulae background is visible
	bool getFlagShowNebulaBackgroundButton() const;

<<<<<<< HEAD
	//! Get whether the button toggling TOAST survey is visible
	bool getFlagShowToastSurveyButton() const;
=======
	//! Get whether the button toggling bookmarks is visible
	bool getFlagShowBookmarksButton() const;
>>>>>>> 7583aa0c

	//! returns true if the gui has completed init process.
	bool initComplete(void) const;

#ifdef ENABLE_SCRIPT_CONSOLE
	ScriptConsole* getScriptConsole() {return scriptConsole;}
#endif

	//! Used to force a refreshing of the GUI elements such as the button bars.
	virtual void forceRefreshGui();
	
	virtual void setVisible(bool b);

	virtual bool getVisible() const;

	virtual bool getAstroCalcVisible();

	virtual bool isCurrentlyUsed() const;
	
	virtual void setInfoTextFilters(const StelObject::InfoStringGroup& aflags);
	virtual const StelObject::InfoStringGroup& getInfoTextFilters() const;

public slots:
	//! Define whether the buttons toggling image flip should be visible
	void setFlagShowFlipButtons(bool b);
	
	//! Define whether the button toggling nebulae background should be visible
	void setFlagShowNebulaBackgroundButton(bool b);

<<<<<<< HEAD
	//! Define whether the button toggling TOAST survey should be visible
	void setFlagShowToastSurveyButton(bool b);
=======
	//! Define whether the button toggling bookmarks should be visible
	void setFlagShowBookmarksButton(bool b);
>>>>>>> 7583aa0c

	void setFlagShowDecimalDegrees(bool b);

	//! Get the auto-hide status of the horizontal toolbar.
	bool getAutoHideHorizontalButtonBar() const;
	//! Set the auto-hide status of the horizontal toolbar.
	//! When set to true, the horizontal toolbar will auto-hide itself, only
	//! making an appearance when the mouse is nearby.  When false, it will
	//! remain on screen.
	//! @param b to hide or not to hide
	void setAutoHideHorizontalButtonBar(bool b);
	
	//! Get the auto-hide status of the vertical toolbar.
	bool getAutoHideVerticalButtonBar() const;
	//! Set the auto-hide status of the vertical toolbar.
	//! When set to true, the vertical toolbar will auto-hide itself, only
	//! making an appearance when the mouse is nearby.  When false, it will
	//! remain on screen.
	//! @param b to hide or not to hide
	void setAutoHideVerticalButtonBar(bool b);

#ifndef DISABLE_SCRIPTING
	//! change keys when a script is running / not running
	void setScriptKeys(bool b);
	void increaseScriptSpeed();
	void decreaseScriptSpeed();
	void setRealScriptSpeed();
	void stopScript();
	void pauseScript();
	void resumeScript();
#endif

	//! Hide or show the GUI.  Public so it can be called from scripts.
	void setGuiVisible(bool);	

signals:
	void visibleChanged(bool b);
	void autoHideHorizontalButtonBarChanged(bool b);
	void autoHideVerticalButtonBarChanged(bool b);

private slots:
	void reloadStyle();
#ifndef DISABLE_SCRIPTING
	void scriptStarted();
	void scriptStopped();
#endif
	//! Load color scheme from the given ini file and section name
	void setStelStyle(const QString& section);
	void quit();	
	void updateI18n();
	void copySelectedObjectInfo(void);

private:
	//! convenience method to find an action in the StelActionMgr.
	StelAction* getAction(const QString& actionName);

	QGraphicsWidget* topLevelGraphicsWidget;

	class SkyGui* skyGui;

	StelButton* buttonTimeRewind;
	StelButton* buttonTimeRealTimeSpeed;
	StelButton* buttonTimeCurrent;
	StelButton* buttonTimeForward;

	StelButton* buttonGotoSelectedObject;

	LocationDialog* locationDialog;
	HelpDialog* helpDialog;
	DateTimeDialog* dateTimeDialog;
	SearchDialog* searchDialog;
	ViewDialog* viewDialog;
	ShortcutsDialog* shortcutsDialog;
	ConfigurationDialog* configurationDialog;
#ifdef ENABLE_SCRIPT_CONSOLE
	ScriptConsole* scriptConsole;
#endif
	AstroCalcDialog* astroCalcDialog;
	BookmarksDialog* bookmarksDialog;

	bool flagShowFlipButtons;
	StelButton* flipVert;
	StelButton* flipHoriz;

	bool flagShowNebulaBackgroundButton;
	StelButton* btShowNebulaeBackground;

<<<<<<< HEAD
	bool flagShowToastSurveyButton;
	StelButton* btShowToastSurvey;
=======
	bool flagShowBookmarksButton;
	StelButton* btShowBookmarks;
>>>>>>> 7583aa0c

	bool initDone;

	QSizeF savedProgressBarSize;

	// Currently used StelStyle
	StelStyle currentStelStyle;

#ifndef DISABLE_SCRIPTING
	// We use a QStringList to save the user-configured buttons while script is running, and restore them later.
	QStringList scriptSaveSpeedbuttons;
#endif
};

#else // NO_GUI

#include "StelGuiBase.hpp"
#include <QProgressBar>

class StelGui : public StelGuiBase
{
public:
	StelGui() {;}
	~StelGui() {;}
	virtual void init(QGraphicsWidget* topLevelGraphicsWidget, class StelAppGraphicsWidget* stelAppGraphicsWidget) {;}
	virtual void updateI18n() {;}
	virtual void setStelStyle(const QString& section) {;}
	virtual void setInfoTextFilters(const StelObject::InfoStringGroup& aflags) {dummyInfoTextFilter=aflags;}
	virtual const StelObject::InfoStringGroup& getInfoTextFilters() const {return dummyInfoTextFilter;}
	virtual QProgressBar* addProgressBar() {return new QProgressBar;}
	virtual QAction* addGuiActions(const QString& actionName, const QString& text, const QString& shortCut, const QString& helpGroup, bool checkable=true, bool autoRepeat=false) {return NULL;}
	virtual void forceRefreshGui() {;}
	virtual void setVisible(bool b) {visible=b;}
	virtual bool getVisible() const {return visible;}
	virtual bool isCurrentlyUsed() const {return false;}
private:
	StelObject::InfoStringGroup dummyInfoTextFilter;
	bool visible;
};

#endif

#endif // _STELGUI_HPP_<|MERGE_RESOLUTION|>--- conflicted
+++ resolved
@@ -92,13 +92,11 @@
 	//! Get whether the button toggling nebulae background is visible
 	bool getFlagShowNebulaBackgroundButton() const;
 
-<<<<<<< HEAD
 	//! Get whether the button toggling TOAST survey is visible
 	bool getFlagShowToastSurveyButton() const;
-=======
+
 	//! Get whether the button toggling bookmarks is visible
 	bool getFlagShowBookmarksButton() const;
->>>>>>> 7583aa0c
 
 	//! returns true if the gui has completed init process.
 	bool initComplete(void) const;
@@ -128,13 +126,11 @@
 	//! Define whether the button toggling nebulae background should be visible
 	void setFlagShowNebulaBackgroundButton(bool b);
 
-<<<<<<< HEAD
 	//! Define whether the button toggling TOAST survey should be visible
 	void setFlagShowToastSurveyButton(bool b);
-=======
+
 	//! Define whether the button toggling bookmarks should be visible
 	void setFlagShowBookmarksButton(bool b);
->>>>>>> 7583aa0c
 
 	void setFlagShowDecimalDegrees(bool b);
 
@@ -222,13 +218,11 @@
 	bool flagShowNebulaBackgroundButton;
 	StelButton* btShowNebulaeBackground;
 
-<<<<<<< HEAD
 	bool flagShowToastSurveyButton;
 	StelButton* btShowToastSurvey;
-=======
+
 	bool flagShowBookmarksButton;
 	StelButton* btShowBookmarks;
->>>>>>> 7583aa0c
 
 	bool initDone;
 
