/*
 * Stellarium
 * Copyright (C) 2002 Fabien Chereau
 *
 * This program is free software; you can redistribute it and/or
 * modify it under the terms of the GNU General Public License
 * as published by the Free Software Foundation; either version 2
 * of the License, or (at your option) any later version.
 *
 * This program is distributed in the hope that it will be useful,
 * but WITHOUT ANY WARRANTY; without even the implied warranty of
 * MERCHANTABILITY or FITNESS FOR A PARTICULAR PURPOSE.  See the
 * GNU General Public License for more details.
 *
 * You should have received a copy of the GNU General Public License
 * along with this program; if not, write to the Free Software
 * Foundation, Inc., 59 Temple Place - Suite 330, Boston, MA  02111-1307, USA.
 */

#include <vector>
#include <QDebug>
#include <QFile>
#include <QSettings>
#include <QRegExp>
#include <QString>
#include <QStringList>

#include "ConstellationMgr.hpp"
#include "Constellation.hpp"
#include "StarMgr.hpp"
#include "StelUtils.hpp"
#include "StelApp.hpp"
#include "StelTextureMgr.hpp"
#include "StelProjector.hpp"
#include "StelObjectMgr.hpp"
#include "StelLocaleMgr.hpp"
#include "StelSkyCultureMgr.hpp"
#include "StelModuleMgr.hpp"
#include "StelFileMgr.hpp"
#include "StelCore.hpp"
#include "StelPainter.hpp"

using namespace std;

// constructor which loads all data from appropriate files
ConstellationMgr::ConstellationMgr(StarMgr *_hip_stars) :
	hipStarMgr(_hip_stars),
	flagNames(0),
	flagLines(0),
	flagArt(0),
	flagBoundaries(0)
{
	setObjectName("ConstellationMgr");
	Q_ASSERT(hipStarMgr);
	isolateSelected = false;
	asterFont.setPixelSize(15);
}

ConstellationMgr::~ConstellationMgr()
{
	std::vector<Constellation *>::iterator iter;

	for (iter = asterisms.begin(); iter != asterisms.end(); iter++)
	{
		delete(*iter);
	}

	vector<vector<Vec3f> *>::iterator iter1;
	for (iter1 = allBoundarySegments.begin(); iter1 != allBoundarySegments.end(); ++iter1)
	{
		delete (*iter1);
	}
	allBoundarySegments.clear();
}

void ConstellationMgr::init()
{
	QSettings* conf = StelApp::getInstance().getSettings();
	Q_ASSERT(conf);

	lastLoadedSkyCulture = "dummy";
	asterFont.setPixelSize(conf->value("viewing/constellation_font_size", 16).toInt());
	setFlagLines(conf->value("viewing/flag_constellation_drawing").toBool());
	setFlagLabels(conf->value("viewing/flag_constellation_name").toBool());
	setFlagBoundaries(conf->value("viewing/flag_constellation_boundaries",false).toBool());
	setArtIntensity(conf->value("viewing/constellation_art_intensity", 0.5f).toFloat());
	setArtFadeDuration(conf->value("viewing/constellation_art_fade_duration",2.f).toFloat());
	setFlagArt(conf->value("viewing/flag_constellation_art").toBool());
	setFlagIsolateSelected(conf->value("viewing/flag_constellation_isolate_selected",
						   conf->value("viewing/flag_constellation_pick", false).toBool() ).toBool());

	StelObjectMgr *objectManager = GETSTELMODULE(StelObjectMgr);
	objectManager->registerStelObjectMgr(this);
	connect(objectManager, SIGNAL(selectedObjectChanged(StelModule::StelModuleSelectAction)), 
			this, SLOT(selectedObjectChange(StelModule::StelModuleSelectAction)));
}

/*************************************************************************
 Reimplementation of the getCallOrder method
*************************************************************************/
double ConstellationMgr::getCallOrder(StelModuleActionName actionName) const
{
	if (actionName==StelModule::ActionDraw)
		return StelApp::getInstance().getModuleMgr().getModule("GridLinesMgr")->getCallOrder(actionName)+10;
	return 0;
}

void ConstellationMgr::updateSkyCulture(const QString& skyCultureDir)
{
	// Check if the sky culture changed since last load, if not don't load anything
	if (lastLoadedSkyCulture == skyCultureDir)
		return;

	// Find constellation art.  If this doesn't exist, warn, but continue using ""
	// the loadLinesAndArt function knows how to handle this (just loads lines).
	QString conArtFile;
	try
	{
		conArtFile = StelFileMgr::findFile("skycultures/"+skyCultureDir+"/constellationsart.fab");
	}
	catch (std::runtime_error& e)
	{
		qDebug() << "No constellationsart.fab file found for sky culture " << skyCultureDir;
	}

	try
	{
		// first of all, remove constellations from the list of selected objects in StelObjectMgr, since we are going to delete them
		deselectConstellations();

		loadLinesAndArt(StelFileMgr::findFile("skycultures/"+skyCultureDir+"/constellationship.fab"), conArtFile, skyCultureDir);

		// load constellation names
		loadNames(StelFileMgr::findFile("skycultures/" + skyCultureDir + "/constellation_names.eng.fab"));

		// Translate constellation names for the new sky culture
		updateI18n();
<<<<<<< HEAD

		// as constellations have changed, clear out any selection and retest for match!
		selectedObjectChange(StelModule::ReplaceSelection);
=======
>>>>>>> 4b221379
	}
	catch (std::runtime_error& e)
	{
		qWarning() << "ERROR: while loading new constellation data for sky culture "
			<< skyCultureDir << ", reason: " << e.what() << endl;
	}

	// TODO: do we need to have an else { clearBoundaries(); } ?
	if (skyCultureDir=="western")
	{
		try
		{
			loadBoundaries(StelFileMgr::findFile("data/constellations_boundaries.dat"));
		}
		catch (std::runtime_error& e)
		{
			qWarning() << "ERROR loading constellation boundaries file: " << e.what();
		}
	}

	lastLoadedSkyCulture = skyCultureDir;
}

void ConstellationMgr::setStelStyle(const QString& section)
{
	QSettings* conf = StelApp::getInstance().getSettings();

	// Load colors from config file
	QString defaultColor = conf->value(section+"/default_color").toString();
	setLinesColor(StelUtils::strToVec3f(conf->value(section+"/const_lines_color", defaultColor).toString()));
	setBoundariesColor(StelUtils::strToVec3f(conf->value(section+"/const_boundary_color", "0.8,0.3,0.3").toString()));
	setLabelsColor(StelUtils::strToVec3f(conf->value(section+"/const_names_color", defaultColor).toString()));
}

void ConstellationMgr::selectedObjectChange(StelModule::StelModuleSelectAction action)
{
	StelObjectMgr* omgr = GETSTELMODULE(StelObjectMgr);
	Q_ASSERT(omgr);
	const QList<StelObjectP> newSelected = omgr->getSelectedObject();
	if (newSelected.empty())
	{
		// Even if do not have anything selected, KEEP constellation selection intact
		// (allows viewing constellations without distraction from star pointer animation)
		// setSelected(NULL);
		return;
	}

	const QList<StelObjectP> newSelectedConst = omgr->getSelectedObject("Constellation");
	if (!newSelectedConst.empty())
	{
		// If removing this selection
		if(action == StelModule::RemoveFromSelection) {
			unsetSelectedConst((Constellation *)newSelectedConst[0].data());
		} else {
			// Add constellation to selected list (do not select a star, just the constellation)
			setSelectedConst((Constellation *)newSelectedConst[0].data());
		}
	}
	else
	{
		const QList<StelObjectP> newSelectedStar = omgr->getSelectedObject("Star");
		if (!newSelectedStar.empty())
		{
//			if (!added)
//				setSelected(NULL);
			setSelected(newSelectedStar[0].data());
		}
		else
		{
//			if (!added)
				setSelected(NULL);
		}
	}
}

void ConstellationMgr::deselectConstellations(void)
{
	selected.clear();
	StelObjectMgr* omgr = GETSTELMODULE(StelObjectMgr);
	Q_ASSERT(omgr);
	const QList<StelObjectP> currSelection = omgr->getSelectedObject();
	if (currSelection.empty())
	{
		return;
	}

	QList<StelObjectP> newSelection;
	foreach(const StelObjectP& obj, currSelection)
	{
		if (obj->getType() != "Constellation")
		{
			newSelection.push_back(obj);
		}
	}
	omgr->setSelectedObject(newSelection, StelModule::ReplaceSelection);
}

void ConstellationMgr::setLinesColor(const Vec3f& c)
{
	Constellation::lineColor = c;
}

Vec3f ConstellationMgr::getLinesColor() const
{
	return Constellation::lineColor;
}

void ConstellationMgr::setBoundariesColor(const Vec3f& c)
{
	Constellation::boundaryColor = c;
}

Vec3f ConstellationMgr::getBoundariesColor() const
{
	return Constellation::boundaryColor;
}

void ConstellationMgr::setLabelsColor(const Vec3f& c)
{
	Constellation::labelColor = c;
}

Vec3f ConstellationMgr::getLabelsColor() const
{
	return Constellation::labelColor;
}

void ConstellationMgr::setFontSize(float newFontSize)
{
	asterFont.setPixelSize(newFontSize);
}

float ConstellationMgr::getFontSize() const
{
	return asterFont.pixelSize();
}

// Load line and art data from files
void ConstellationMgr::loadLinesAndArt(const QString &fileName, const QString &artfileName, const QString& cultureName)
{
	QFile in(fileName);
	if (!in.open(QIODevice::ReadOnly | QIODevice::Text))
	{
		qWarning() << "Can't open constellation data file" << fileName  << "for culture" << cultureName;
		Q_ASSERT(0);
	}

	int totalRecords=0;
	QString record;
	QRegExp commentRx("^(\\s*#.*|\\s*)$");
	while (!in.atEnd())
	{
		record = QString::fromUtf8(in.readLine());
		if (!commentRx.exactMatch(record))
			totalRecords++;
	}
	in.seek(0);

	// delete existing data, if any
	vector < Constellation * >::iterator iter;
	for (iter = asterisms.begin(); iter != asterisms.end(); ++iter)
		delete(*iter);

	asterisms.clear();
	Constellation *cons = NULL;

	// read the file, adding a record per non-comment line
	int currentLineNumber = 0;	// line in file
	int readOk = 0;			// count of records processed OK
	while (!in.atEnd())
	{
		record = QString::fromUtf8(in.readLine());
		currentLineNumber++;
		if (commentRx.exactMatch(record))
			continue;

		cons = new Constellation;
		if(cons->read(record, hipStarMgr))
		{
			cons->artFader.setMaxValue(artMaxIntensity);
			asterisms.push_back(cons);
			++readOk;
		}
		else
		{
			qWarning() << "ERROR reading constellation rec at line " << currentLineNumber << "for culture" << cultureName;
			delete cons;
		}
	}
	in.close();
	qDebug() << "Loaded" << readOk << "/" << totalRecords << "constellation records successfully for culture" << cultureName;

	// Set current states
	setFlagArt(flagArt);
	setFlagLines(flagLines);
	setFlagLabels(flagNames);
	setFlagBoundaries(flagBoundaries);

	// It's possible to have no art - just constellations
	if (artfileName.isNull() || artfileName.isEmpty())
		return;
	QFile fic(artfileName);
	if (!fic.open(QIODevice::ReadOnly | QIODevice::Text))
	{
		qWarning() << "Can't open constellation art file" << fileName  << "for culture" << cultureName;
		return;
	}

	totalRecords=0;
	while (!fic.atEnd())
	{
		record = QString::fromUtf8(fic.readLine());
		if (!commentRx.exactMatch(record))
			totalRecords++;
	}
	fic.seek(0);

	// Read the constellation art file with the following format :
	// ShortName texture_file x1 y1 hp1 x2 y2 hp2
	// Where :
	// shortname is the international short name (i.e "Lep" for Lepus)
	// texture_file is the graphic file of the art texture
	// x1 y1 are the x and y texture coordinates in pixels of the star of hipparcos number hp1
	// x2 y2 are the x and y texture coordinates in pixels of the star of hipparcos number hp2
	// The coordinate are taken with (0,0) at the top left corner of the image file
	QString shortname;
	QString texfile;
	unsigned int x1, y1, x2, y2, x3, y3, hp1, hp2, hp3;
	QString tmpstr;

	currentLineNumber = 0;	// line in file
	readOk = 0;		// count of records processed OK

	while (!fic.atEnd())
	{
		++currentLineNumber;
		record = QString::fromUtf8(fic.readLine());
		if (commentRx.exactMatch(record))
			continue;

		// prevent leaving zeros on numbers from being interpretted as octal numbers
		record.replace(" 0", " ");
		QTextStream rStr(&record);
		rStr >> shortname >> texfile >> x1 >> y1 >> hp1 >> x2 >> y2 >> hp2 >> x3 >> y3 >> hp3;
		if (rStr.status()!=QTextStream::Ok)
		{
			qWarning() << "ERROR parsing constellation art record at line" << currentLineNumber << "of art file for culture" << cultureName;
			continue;
		}

		// Draw loading bar
// 		lb.SetMessage(q_("Loading Constellation Art: %1/%2").arg(currentLineNumber).arg(totalRecords));
// 		lb.Draw((float)(currentLineNumber)/totalRecords);

		cons = NULL;
		cons = findFromAbbreviation(shortname);
		if (!cons)
		{
			qWarning() << "ERROR in constellation art file at line" << currentLineNumber << "for culture" << cultureName
					   << "constellation" << shortname << "unknown";
		}
		else
		{
			QString texturePath(texfile);
			try
			{
				texturePath = StelFileMgr::findFile("skycultures/"+cultureName+"/"+texfile);
			}
			catch (std::runtime_error& e)
			{
				// if the texture isn't found in the skycultures/[culture] directory,
				// try the central textures diectory.
				qWarning() << "WARNING, could not locate texture file " << texfile
					 << " in the skycultures/" << cultureName
					 << " directory...  looking in general textures/ directory...";
				try
				{
					texturePath = StelFileMgr::findFile(QString("textures/")+texfile);
				}
				catch(exception& e2)
				{
					qWarning() << "ERROR: could not find texture, " << texfile << ": " << e2.what();
				}
			}

			cons->artTexture = StelApp::getInstance().getTextureManager().createTextureThread(texturePath);

			int texSizeX, texSizeY;
			if (cons->artTexture==NULL || !cons->artTexture->getDimensions(texSizeX, texSizeY))
			{
				qWarning() << "Texture dimension not available";
			}

			const StelNavigator* nav = StelApp::getInstance().getCore()->getNavigator();
			Vec3d s1 = hipStarMgr->searchHP(hp1)->getJ2000EquatorialPos(nav);
			Vec3d s2 = hipStarMgr->searchHP(hp2)->getJ2000EquatorialPos(nav);
			Vec3d s3 = hipStarMgr->searchHP(hp3)->getJ2000EquatorialPos(nav);

			// To transform from texture coordinate to 2d coordinate we need to find X with XA = B
			// A formed of 4 points in texture coordinate, B formed with 4 points in 3d coordinate
			// We need 3 stars and the 4th point is deduced from the other to get an normal base
			// X = B inv(A)
			Vec3d s4 = s1 + ((s2 - s1) ^ (s3 - s1));
			Mat4d B(s1[0], s1[1], s1[2], 1, s2[0], s2[1], s2[2], 1, s3[0], s3[1], s3[2], 1, s4[0], s4[1], s4[2], 1);
			Mat4d A(x1, texSizeY - y1, 0.f, 1.f, x2, texSizeY - y2, 0.f, 1.f, x3, texSizeY - y3, 0.f, 1.f, x1, texSizeY - y1, texSizeX, 1.f);
			Mat4d X = B * A.inverse();

			// Tesselate on the plan assuming a tangential projection for the image
			static const int nbPoints=5;
			QVector<Vec2f> texCoords;
			texCoords.reserve(nbPoints*nbPoints*6);
			for (int j=0;j<nbPoints;++j)
			{
				for (int i=0;i<nbPoints;++i)
				{
					texCoords << Vec2f(((float)i)/nbPoints, ((float)j)/nbPoints);
					texCoords << Vec2f(((float)i+1.f)/nbPoints, ((float)j)/nbPoints);
					texCoords << Vec2f(((float)i)/nbPoints, ((float)j+1.f)/nbPoints);
					texCoords << Vec2f(((float)i+1.f)/nbPoints, ((float)j)/nbPoints);
					texCoords << Vec2f(((float)i+1.f)/nbPoints, ((float)j+1.f)/nbPoints);
					texCoords << Vec2f(((float)i)/nbPoints, ((float)j+1.f)/nbPoints);
				}
			}

			QVector<Vec3d> contour;
			contour.reserve(texCoords.size());
			foreach (const Vec2f& v, texCoords)
				contour << X * Vec3d(v[0]*texSizeX, v[1]*texSizeY, 0.);

			cons->artPolygon.vertex=contour;
			cons->artPolygon.texCoords=texCoords;
			cons->artPolygon.primitiveType=StelVertexArray::Triangles;

			Vec3d tmp(X * Vec3d(0.5*texSizeX, 0.5*texSizeY, 0.));
			tmp.normalize();
			Vec3d tmp2(X * Vec3d(0., 0., 0.));
			tmp2.normalize();
			cons->boundingCap.n=tmp;
			cons->boundingCap.d=tmp*tmp2;
			++readOk;
		}
	}

	qDebug() << "Loaded" << readOk << "/" << totalRecords << "constellation art records successfully for culture" << cultureName;
	fic.close();
}

void ConstellationMgr::draw(StelCore* core)
{
	StelNavigator* nav = core->getNavigator();
	const StelProjectorP prj = core->getProjection(StelCore::FrameJ2000);
	StelPainter sPainter(prj);
	sPainter.setFont(asterFont);
	drawLines(sPainter, nav);
	drawNames(sPainter);
	drawArt(sPainter);
	drawBoundaries(sPainter);
}

// Draw constellations art textures
void ConstellationMgr::drawArt(StelPainter& sPainter) const
{
	glBlendFunc(GL_ONE, GL_ONE);
	sPainter.enableTexture2d(true);
	glEnable(GL_BLEND);
	glEnable(GL_CULL_FACE);

	vector < Constellation * >::const_iterator iter;
	SphericalRegionP region = sPainter.getProjector()->getViewportConvexPolygon();
	for (iter = asterisms.begin(); iter != asterisms.end(); ++iter)
	{
		(*iter)->drawArtOptim(sPainter, *region);
	}

	glDisable(GL_CULL_FACE);
}

// Draw constellations lines
void ConstellationMgr::drawLines(StelPainter& sPainter, const StelNavigator* nav) const
{
	sPainter.enableTexture2d(false);
	glEnable(GL_BLEND);
	glBlendFunc(GL_SRC_ALPHA, GL_ONE_MINUS_SRC_ALPHA);
	const SphericalCap& viewportHalfspace = sPainter.getProjector()->getBoundingCap();
	vector < Constellation * >::const_iterator iter;
	for (iter = asterisms.begin(); iter != asterisms.end(); ++iter)
	{
		(*iter)->drawOptim(sPainter, nav, viewportHalfspace);
	}
}

// Draw the names of all the constellations
void ConstellationMgr::drawNames(StelPainter& sPainter) const
{
	glEnable(GL_BLEND);
	sPainter.enableTexture2d(true);
	glBlendFunc(GL_SRC_ALPHA, GL_ONE_MINUS_SRC_ALPHA);
	vector < Constellation * >::const_iterator iter;
	for (iter = asterisms.begin(); iter != asterisms.end(); iter++)
	{
		// Check if in the field of view
		if (sPainter.getProjector()->projectCheck((*iter)->XYZname, (*iter)->XYname))
			(*iter)->drawName(sPainter);
	}
}

Constellation *ConstellationMgr::isStarIn(const StelObject* s) const
{
	vector < Constellation * >::const_iterator iter;
	for (iter = asterisms.begin(); iter != asterisms.end(); ++iter)
	{
		// Check if the star is in one of the constellation
		if ((*iter)->isStarIn(s))
		{
			return (*iter);
		}
	}
	return NULL;
}

Constellation* ConstellationMgr::findFromAbbreviation(const QString& abbreviation) const
{
	// search in uppercase only
	QString tname = abbreviation.toUpper();

	vector < Constellation * >::const_iterator iter;
	for (iter = asterisms.begin(); iter != asterisms.end(); ++iter)
	{
		if ((*iter)->abbreviation == tname)
			return (*iter);
	}
	return NULL;
}

// Can't find constellation from a position because it's not well localized
QList<StelObjectP> ConstellationMgr::searchAround(const Vec3d&, double, const StelCore*) const
{
	return QList<StelObjectP>();
}

void ConstellationMgr::loadNames(const QString& namesFile)
{
	// Constellation not loaded yet
	if (asterisms.empty()) return;

	// clear previous names
	vector < Constellation * >::const_iterator iter;
	for (iter = asterisms.begin(); iter != asterisms.end(); ++iter)
	{
		(*iter)->englishName.clear();
	}

	// Open file
	QFile commonNameFile(namesFile);
	if (!commonNameFile.open(QIODevice::ReadOnly | QIODevice::Text))
	{
		qDebug() << "Cannot open file" << namesFile;
		return;
	}

	// Now parse the file
	// lines to ignore which start with a # or are empty
	QRegExp commentRx("^(\\s*#.*|\\s*)$");

	// lines which look like records - we use the RE to extract the fields
	// which will be available in recRx.capturedTexts()
	QRegExp recRx("^\\s*(\\w+)\\s+\"(.*)\"\\s+_[(]\"(.*)\"[)]\\n");

	// Some more variables to use in the parsing
	Constellation *aster;
	QString record, shortName;

	// keep track of how many records we processed.
	int totalRecords=0;
	int readOk=0;
	int lineNumber=0;
	while (!commonNameFile.atEnd())
	{
		record = QString::fromUtf8(commonNameFile.readLine());
		lineNumber++;

		// Skip comments
		if (commentRx.exactMatch(record))
			continue;

		totalRecords++;

		if (!recRx.exactMatch(record))
		{
			qWarning() << "ERROR - cannot parse record at line" << lineNumber << "in constellation names file" << namesFile;
		}
		else
		{
			shortName = recRx.capturedTexts().at(1);
			aster = findFromAbbreviation(shortName);
			// If the constellation exists, set the English name
			if (aster != NULL)
			{
				aster->nativeName = recRx.capturedTexts().at(2);
				aster->englishName = recRx.capturedTexts().at(3);
				readOk++;
			}
			else
			{
				qWarning() << "WARNING - constellation abbreviation" << shortName << "not found when loading constellation names";
			}
		}
	}
	commonNameFile.close();
	qDebug() << "Loaded" << readOk << "/" << totalRecords << "constellation names";
}

void ConstellationMgr::updateI18n()
{
	StelTranslator trans = StelApp::getInstance().getLocaleMgr().getSkyTranslator();
	vector < Constellation * >::const_iterator iter;
	for (iter = asterisms.begin(); iter != asterisms.end(); ++iter)
	{
		(*iter)->nameI18 = trans.qtranslate((*iter)->englishName);
	}
}

// update faders
void ConstellationMgr::update(double deltaTime)
{
	vector < Constellation * >::const_iterator iter;
	const int delta = (int)(deltaTime*1000);
	for (iter = asterisms.begin(); iter != asterisms.end(); ++iter)
	{
		(*iter)->update(delta);
	}
}


void ConstellationMgr::setArtIntensity(double _max)
{
	artMaxIntensity = _max;
	vector < Constellation * >::const_iterator iter;
	for (iter = asterisms.begin(); iter != asterisms.end(); ++iter)
		(*iter)->artFader.setMaxValue(_max);
}

void ConstellationMgr::setArtFadeDuration(float duration)
{
	artFadeDuration = duration;
	vector < Constellation * >::const_iterator iter;
	for (iter = asterisms.begin(); iter != asterisms.end(); ++iter)
		(*iter)->artFader.setDuration((int) (duration * 1000.f));
}

void ConstellationMgr::setFlagLines(bool b)
{
	flagLines = b;
	if (selected.begin() != selected.end()  && isolateSelected)
	{
		vector < Constellation * >::const_iterator iter;
		for (iter = selected.begin(); iter != selected.end(); ++iter)
			(*iter)->setFlagLines(b);
	}
	else
	{
		vector < Constellation * >::const_iterator iter;
		for (iter = asterisms.begin(); iter != asterisms.end(); ++iter)
			(*iter)->setFlagLines(b);
	}
}

void ConstellationMgr::setFlagBoundaries(bool b)
{
	flagBoundaries = b;
	if (selected.begin() != selected.end() && isolateSelected)
	{
		vector < Constellation * >::const_iterator iter;
		for (iter = selected.begin(); iter != selected.end(); ++iter)
			(*iter)->setFlagBoundaries(b);
	}
	else
	{
		vector < Constellation * >::const_iterator iter;
		for (iter = asterisms.begin(); iter != asterisms.end(); ++iter)
			(*iter)->setFlagBoundaries(b);
	}
}

void ConstellationMgr::setFlagArt(bool b)
{
	flagArt = b;
	if (selected.begin() != selected.end() && isolateSelected)
	{
		vector < Constellation * >::const_iterator iter;
		for (iter = selected.begin(); iter != selected.end(); ++iter)
			(*iter)->setFlagArt(b);
	}
	else
	{
		vector < Constellation * >::const_iterator iter;
		for (iter = asterisms.begin(); iter != asterisms.end(); ++iter)
			(*iter)->setFlagArt(b);
	}
}


void ConstellationMgr::setFlagLabels(bool b)
{
	flagNames = b;
	if (selected.begin() != selected.end() && isolateSelected)
	{
		vector < Constellation * >::const_iterator iter;
		for (iter = selected.begin(); iter != selected.end(); ++iter)
			(*iter)->setFlagName(b);
	}
	else
	{
		vector < Constellation * >::const_iterator iter;
		for (iter = asterisms.begin(); iter != asterisms.end(); ++iter)
			(*iter)->setFlagName(b);
	}
}

void ConstellationMgr::setFlagIsolateSelected(bool s)
{
	isolateSelected = s;

	// when turning off isolated selection mode, clear exisiting isolated selections.
	if (!s)
	{
		vector < Constellation * >::const_iterator iter;
		for (iter = asterisms.begin(); iter != asterisms.end(); ++iter)
		{
			(*iter)->setFlagLines(getFlagLines());
			(*iter)->setFlagName(getFlagLabels());
			(*iter)->setFlagArt(getFlagArt());
			(*iter)->setFlagBoundaries(getFlagBoundaries());
		}
	}
}

StelObject* ConstellationMgr::getSelected(void) const {
	return *selected.begin();  // TODO return all or just remove this method
}

void ConstellationMgr::setSelected(const QString& abbreviation)
{
	Constellation * c = findFromAbbreviation(abbreviation);
	if(c != NULL) setSelectedConst(c);
}

StelObjectP ConstellationMgr::setSelectedStar(const QString& abbreviation)
{
	Constellation * c = findFromAbbreviation(abbreviation);
	if(c != NULL) {
		setSelectedConst(c);
		return c->getBrightestStarInConstellation();
	}
	return NULL;
}

void ConstellationMgr::setSelectedConst(Constellation * c)
{
	// update states for other constellations to fade them out
	if (c != NULL)
	{
		selected.push_back(c);

		// Propagate current settings to newly selected constellation
		c->setFlagLines(getFlagLines());
		c->setFlagName(getFlagLabels());
		c->setFlagArt(getFlagArt());
		c->setFlagBoundaries(getFlagBoundaries());

		if (isolateSelected)
		{
			vector < Constellation * >::const_iterator iter;
			for (iter = asterisms.begin(); iter != asterisms.end(); ++iter)
			{

				bool match = 0;
				vector < Constellation * >::const_iterator s_iter;
				for (s_iter = selected.begin(); s_iter != selected.end(); ++s_iter)
				{
					if( (*iter)==(*s_iter) )
					{
						match=true; // this is a selected constellation
						break;
					}
				}

				if(!match)
				{
					// Not selected constellation
					(*iter)->setFlagLines(false);
					(*iter)->setFlagName(false);
					(*iter)->setFlagArt(false);
					(*iter)->setFlagBoundaries(false);
					}
					}
			Constellation::singleSelected = true;  // For boundaries
			}
		else
			Constellation::singleSelected = false; // For boundaries
	}
	else
	{
		if (selected.begin() == selected.end()) return;

		// Otherwise apply standard flags to all constellations
		vector < Constellation * >::const_iterator iter;
		for (iter = asterisms.begin(); iter != asterisms.end(); ++iter)
		{
			(*iter)->setFlagLines(getFlagLines());
			(*iter)->setFlagName(getFlagLabels());
			(*iter)->setFlagArt(getFlagArt());
			(*iter)->setFlagBoundaries(getFlagBoundaries());
		}

		// And remove all selections
		selected.clear();


	}
}


//! Remove a constellation from the selected constellation list
void ConstellationMgr::unsetSelectedConst(Constellation * c)
{
	if (c != NULL)
	{

		vector < Constellation * >::const_iterator iter;
		int n=0;
		for (iter = selected.begin(); iter != selected.end(); ++iter)
		{
			if( (*iter)->getEnglishName() == c->getEnglishName() )
			{
				selected.erase(selected.begin()+n, selected.begin()+n+1);
				iter--;
				n--;
			}
			n++;
		}

		// If no longer any selection, restore all flags on all constellations
		if (selected.begin() == selected.end()) {

			// Otherwise apply standard flags to all constellations
			for (iter = asterisms.begin(); iter != asterisms.end(); ++iter)
			{
				(*iter)->setFlagLines(getFlagLines());
				(*iter)->setFlagName(getFlagLabels());
				(*iter)->setFlagArt(getFlagArt());
				(*iter)->setFlagBoundaries(getFlagBoundaries());
			}

			Constellation::singleSelected = false; // For boundaries

		} else if(isolateSelected) {

			// No longer selected constellation
			c->setFlagLines(false);
			c->setFlagName(false);
			c->setFlagArt(false);
			c->setFlagBoundaries(false);

			Constellation::singleSelected = true;  // For boundaries
		}
	}
}


bool ConstellationMgr::loadBoundaries(const QString& boundaryFile)
{
	Constellation *cons = NULL;
	unsigned int i, j;

	// delete existing boundaries if any exist
	vector<vector<Vec3f> *>::iterator iter;
	for (iter = allBoundarySegments.begin(); iter != allBoundarySegments.end(); ++iter)
	{
		delete (*iter);
	}
	allBoundarySegments.clear();

	qDebug() << "Loading constellation boundary data ... ";

	// Modified boundary file by Torsten Bronger with permission
	// http://pp3.sourceforge.net
	QFile dataFile(boundaryFile);
	if (!dataFile.open(QIODevice::ReadOnly | QIODevice::Text))
	{
		qWarning() << "Boundary file " << boundaryFile << " not found";
		return false;
	}

	QTextStream istr(&dataFile);
	float DE, RA;
	float oDE, oRA;
	Vec3f XYZ;
	unsigned num, numc;
	vector<Vec3f> *points = NULL;
	QString consname;
	i = 0;
	while (!istr.atEnd())
	{
		points = new vector<Vec3f>;

		num = 0;
		istr >> num;
		if(num == 0) continue;  // empty line

		for (j=0;j<num;j++)
		{
			istr >> RA >> DE;

			oRA =RA;
			oDE= DE;

			RA*=M_PI/12.;     // Convert from hours to rad
			DE*=M_PI/180.;    // Convert from deg to rad

			// Calc the Cartesian coord with RA and DE
			StelUtils::spheToRect(RA,DE,XYZ);
			points->push_back(XYZ);
		}

		// this list is for the de-allocation
		allBoundarySegments.push_back(points);

		istr >> numc;
		// there are 2 constellations per boundary

		for (j=0;j<numc;j++)
		{
			istr >> consname;
			// not used?
			if (consname == "SER1" || consname == "SER2") consname = "SER";

			cons = findFromAbbreviation(consname);
			if (!cons)
				qWarning() << "ERROR while processing boundary file - cannot find constellation: " << consname;
			else
				cons->isolatedBoundarySegments.push_back(points);
		}

		if (cons) cons->sharedBoundarySegments.push_back(points);
		i++;

	}
	dataFile.close();
	qDebug() << "Loaded" << i << "constellation boundary segments";
	delete points;

	return true;
}

void ConstellationMgr::drawBoundaries(StelPainter& sPainter) const
{
	sPainter.enableTexture2d(false);
	glDisable(GL_BLEND);
#ifndef USE_OPENGL_ES2
	glLineStipple(2, 0x3333);
	glEnable(GL_LINE_STIPPLE);
#endif
	vector < Constellation * >::const_iterator iter;
	for (iter = asterisms.begin(); iter != asterisms.end(); ++iter)
	{
		(*iter)->drawBoundaryOptim(sPainter);
	}
#ifndef USE_OPENGL_ES2
	glDisable(GL_LINE_STIPPLE);
#endif
}

///unsigned int ConstellationMgr::getFirstSelectedHP(void) {
///  if (selected) return selected->asterism[0]->get_hp_number();
///  return 0;
///}

StelObjectP ConstellationMgr::searchByNameI18n(const QString& nameI18n) const
{
	QString objw = nameI18n.toUpper();

	vector <Constellation*>::const_iterator iter;
	for (iter = asterisms.begin(); iter != asterisms.end(); ++iter)
	{
		QString objwcap = (*iter)->nameI18.toUpper();
		if (objwcap==objw) return *iter;
	}
	return NULL;
}

StelObjectP ConstellationMgr::searchByName(const QString& name) const
{
	QString objw = name.toUpper();
	vector <Constellation*>::const_iterator iter;
	for (iter = asterisms.begin(); iter != asterisms.end(); ++iter)
	{
		QString objwcap = (*iter)->englishName.toUpper();
		if (objwcap==objw) return *iter;

		objwcap = (*iter)->abbreviation.toUpper();
		if (objwcap==objw) return *iter;
	}
	return NULL;
}

QStringList ConstellationMgr::listMatchingObjectsI18n(const QString& objPrefix, int maxNbItem) const
{
	QStringList result;
	if (maxNbItem==0) return result;

	QString objw = objPrefix.toUpper();

	vector < Constellation * >::const_iterator iter;
	for (iter = asterisms.begin(); iter != asterisms.end(); ++iter)
	{
		QString constw = (*iter)->getNameI18n().mid(0, objw.size()).toUpper();
		if (constw==objw)
		{
			result << (*iter)->getNameI18n();
			if (result.size()==maxNbItem)
				return result;
		}
	}
	return result;
}<|MERGE_RESOLUTION|>--- conflicted
+++ resolved
@@ -135,12 +135,6 @@
 
 		// Translate constellation names for the new sky culture
 		updateI18n();
-<<<<<<< HEAD
-
-		// as constellations have changed, clear out any selection and retest for match!
-		selectedObjectChange(StelModule::ReplaceSelection);
-=======
->>>>>>> 4b221379
 	}
 	catch (std::runtime_error& e)
 	{
