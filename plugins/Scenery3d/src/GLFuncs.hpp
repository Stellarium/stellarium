--- conflicted
+++ resolved
@@ -34,13 +34,8 @@
 	//! Since 3.2
 	PFNGLFRAMEBUFFERTEXTUREPROC glFramebufferTexture;
 	//! Since 1.0 but not found by QOpenGLFunctions_1_0 when in Core profile
-<<<<<<< HEAD
-   void (QOPENGLF_APIENTRYP glDrawBuffer)(GLenum);
-   void (QOPENGLF_APIENTRYP glReadBuffer)(GLenum);
-=======
 	void (QOPENGLF_APIENTRYP glDrawBuffer)(GLenum);
 	void (QOPENGLF_APIENTRYP glReadBuffer)(GLenum);
->>>>>>> 097b09c7
 
 	void init(QOpenGLContext* ctx)
 	{
