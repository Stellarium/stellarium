INCLUDE_DIRECTORIES(
     .
     gui
     ${CMAKE_BINARY_DIR}/plugins/SkyCultureMaker/src
     ${CMAKE_BINARY_DIR}/plugins/SkyCultureMaker/src/gui
)

LINK_DIRECTORIES(${CMAKE_BINARY_DIR}/src)

SET( SkyCultureMaker_SRCS
     SkyCultureMaker.hpp
     SkyCultureMaker.cpp

     ScmDraw.hpp
     ScmDraw.cpp
     ScmAsterism.hpp
     ScmAsterism.cpp
     ScmCommonName.hpp
     ScmCommonName.cpp
     ScmConstellation.hpp
     ScmConstellation.cpp
     ScmSkyCulture.hpp
     ScmSkyCulture.cpp

     gui/ScmStartDialog.hpp
     gui/ScmStartDialog.cpp
     gui/ScmConstellationDialog.hpp
     gui/ScmConstellationDialog.cpp
     gui/ScmSkyCultureDialog.hpp
     gui/ScmSkyCultureDialog.cpp
<<<<<<< HEAD
     gui/ScmConvertDialog.hpp
=======
     gui/ScmImageAnchor.hpp
     gui/ScmImageAnchor.cpp
     gui/ScmImageAnchored.hpp
     gui/ScmImageAnchored.cpp
     gui/ScmSkyCultureExportDialog.hpp
     gui/ScmSkyCultureExportDialog.cpp
>>>>>>> cd8aa670

     types/CoordinateLine.hpp
     types/Drawing.hpp
     types/DrawTools.hpp
     types/Lines.hpp
     types/StarLine.hpp
     types/StarPoint.hpp
)

if(SCM_CONVERTER_ENABLED)
  list(APPEND SkyCultureMaker_SRCS
    gui/ScmConvertDialog.cpp
  )
endif()

SET( SCM_UIS
     gui/scmConstellationDialog.ui
     gui/scmSkyCultureDialog.ui
     gui/scmSkyCultureExportDialog.ui
     gui/scmStartDialog.ui
)     

################# compiles resources files ############
SET(SkyCultureMaker_RES ../resources/SkyCultureMaker.qrc)
IF (${QT_VERSION_MAJOR} EQUAL "5")
     QT5_WRAP_UI(SCM_UIS_H ${SCM_UIS})
     QT5_ADD_RESOURCES(SkyCultureMaker_RES_CXX ${SkyCultureMaker_RES})
ELSE()
     QT_WRAP_UI(SCM_UIS_H ${SCM_UIS})
     QT_ADD_RESOURCES(SkyCultureMaker_RES_CXX ${SkyCultureMaker_RES})
ENDIF()

ADD_LIBRARY(SkyCultureMaker-static STATIC ${SkyCultureMaker_SRCS} ${SkyCultureMaker_RES_CXX} ${SCM_UIS})
SET_TARGET_PROPERTIES(SkyCultureMaker-static PROPERTIES OUTPUT_NAME "SkyCultureMaker")

list(APPEND SKYMAKER_PLUGIN_LINK_LIBS Qt${QT_VERSION_MAJOR}::Core Qt${QT_VERSION_MAJOR}::Widgets)
# SCM_CONVERTER_ENABLED is inherited from the parent CMakeLists.txt scope
if(SCM_CONVERTER_ENABLED)
  list(APPEND SKYMAKER_PLUGIN_LINK_LIBS skyculture_converter_lib unarr)
endif()

TARGET_LINK_LIBRARIES(SkyCultureMaker-static ${SKYMAKER_PLUGIN_LINK_LIBS})
SET_TARGET_PROPERTIES(SkyCultureMaker-static PROPERTIES COMPILE_FLAGS "-DQT_STATICPLUGIN")
ADD_DEPENDENCIES(AllStaticPlugins SkyCultureMaker-static)

SET_TARGET_PROPERTIES(SkyCultureMaker-static PROPERTIES FOLDER "plugins/SkyCultureMaker")<|MERGE_RESOLUTION|>--- conflicted
+++ resolved
@@ -28,16 +28,13 @@
      gui/ScmConstellationDialog.cpp
      gui/ScmSkyCultureDialog.hpp
      gui/ScmSkyCultureDialog.cpp
-<<<<<<< HEAD
      gui/ScmConvertDialog.hpp
-=======
      gui/ScmImageAnchor.hpp
      gui/ScmImageAnchor.cpp
      gui/ScmImageAnchored.hpp
      gui/ScmImageAnchored.cpp
      gui/ScmSkyCultureExportDialog.hpp
      gui/ScmSkyCultureExportDialog.cpp
->>>>>>> cd8aa670
 
      types/CoordinateLine.hpp
      types/Drawing.hpp
