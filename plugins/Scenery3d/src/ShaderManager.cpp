/*
 * Stellarium Scenery3d Plug-in
 *
 * Copyright (C) 2014 Simon Parzer, Peter Neubauer, Georg Zotti, Andrei Borza, Florian Schaukowitsch
 *
 * This program is free software; you can redistribute it and/or
 * modify it under the terms of the GNU General Public License
 * as published by the Free Software Foundation; either version 2
 * of the License, or (at your option) any later version.
 *
 * This program is distributed in the hope that it will be useful,
 * but WITHOUT ANY WARRANTY; without even the implied warranty of
 * MERCHANTABILITY or FITNESS FOR A PARTICULAR PURPOSE.  See the
 * GNU General Public License for more details.
 *
 * You should have received a copy of the GNU General Public License
 * along with this program; if not, write to the Free Software
 * Foundation, Inc., 51 Franklin Street, Suite 500, Boston, MA  02110-1335, USA.
 */

#include "StelOpenGL.hpp"
#include "ShaderManager.hpp"
#include "StelFileMgr.hpp"

#include <QDir>
#include <QOpenGLShaderProgram>
#include <QCryptographicHash>
#include <QDebug>

Q_LOGGING_CATEGORY(shaderMgr, "stel.plugin.scenery3d.shadermgr")

ShaderMgr::t_UniformStrings ShaderMgr::uniformStrings;
ShaderMgr::t_FeatureFlagStrings ShaderMgr::featureFlagsStrings;

ShaderMgr::ShaderMgr()
{
	if(uniformStrings.size()==0)
	{
		//initialize the strings
		uniformStrings["u_mModelView"] = UNIFORM_MAT_MODELVIEW;
		uniformStrings["u_mProjection"] = UNIFORM_MAT_PROJECTION;
		uniformStrings["u_mMVP"] = UNIFORM_MAT_MVP;
		uniformStrings["u_mNormal"] = UNIFORM_MAT_NORMAL;
		uniformStrings["u_mShadow0"] = UNIFORM_MAT_SHADOW0;
		uniformStrings["u_mShadow1"] = UNIFORM_MAT_SHADOW1;
		uniformStrings["u_mShadow2"] = UNIFORM_MAT_SHADOW2;
		uniformStrings["u_mShadow3"] = UNIFORM_MAT_SHADOW3;
		uniformStrings["u_mCubeMVP"] = UNIFORM_MAT_CUBEMVP;
		uniformStrings["u_mCubeMVP[]"] = UNIFORM_MAT_CUBEMVP;
		uniformStrings["u_mCubeMVP[0]"] = UNIFORM_MAT_CUBEMVP;

		//textures
		uniformStrings["u_texDiffuse"] = UNIFORM_TEX_DIFFUSE;
		uniformStrings["u_texEmissive"] = UNIFORM_TEX_EMISSIVE;
		uniformStrings["u_texBump"] = UNIFORM_TEX_BUMP;
		uniformStrings["u_texHeight"] = UNIFORM_TEX_HEIGHT;
		uniformStrings["u_texShadow0"] = UNIFORM_TEX_SHADOW0;
		uniformStrings["u_texShadow1"] = UNIFORM_TEX_SHADOW1;
		uniformStrings["u_texShadow2"] = UNIFORM_TEX_SHADOW2;
		uniformStrings["u_texShadow3"] = UNIFORM_TEX_SHADOW3;

		//materials
		uniformStrings["u_vMatShininess"] = UNIFORM_MTL_SHININESS;
		uniformStrings["u_vMatAlpha"] = UNIFORM_MTL_ALPHA;

		//pre-modulated lighting (light * material)
		uniformStrings["u_vMixAmbient"] = UNIFORM_MIX_AMBIENT;
		uniformStrings["u_vMixDiffuse"] = UNIFORM_MIX_DIFFUSE;
		uniformStrings["u_vMixSpecular"] = UNIFORM_MIX_SPECULAR;
		uniformStrings["u_vMixTorchDiffuse"] = UNIFORM_MIX_TORCHDIFFUSE;
		uniformStrings["u_vMixEmissive"] = UNIFORM_MIX_EMISSIVE;

		//light
		uniformStrings["u_vLightDirectionView"] = UNIFORM_LIGHT_DIRECTION_VIEW;
		uniformStrings["u_fTorchAttenuation"] = UNIFORM_TORCH_ATTENUATION;

		//others
		uniformStrings["u_vColor"] = UNIFORM_VEC_COLOR;
		uniformStrings["u_vSplits"] = UNIFORM_VEC_SPLITDATA;
		uniformStrings["u_vLightOrthoScale"] = UNIFORM_VEC_LIGHTORTHOSCALE;
		uniformStrings["u_vLightOrthoScale[]"] = UNIFORM_VEC_LIGHTORTHOSCALE;
		uniformStrings["u_vLightOrthoScale[0]"] = UNIFORM_VEC_LIGHTORTHOSCALE;
		uniformStrings["u_fAlphaThresh"] = UNIFORM_FLOAT_ALPHA_THRESH;
	}
	if(featureFlagsStrings.size()==0)
	{
		featureFlagsStrings["TRANSFORM"] = TRANSFORM;
		featureFlagsStrings["SHADING"] = SHADING;
		featureFlagsStrings["PIXEL_LIGHTING"] = PIXEL_LIGHTING;
		featureFlagsStrings["SHADOWS"] = SHADOWS;
		featureFlagsStrings["BUMP"] = BUMP;
		featureFlagsStrings["HEIGHT"] = HEIGHT;
		featureFlagsStrings["ALPHATEST"] = ALPHATEST;
		featureFlagsStrings["SHADOW_FILTER"] = SHADOW_FILTER;
		featureFlagsStrings["SHADOW_FILTER_HQ"] = SHADOW_FILTER_HQ;
		featureFlagsStrings["MAT_SPECULAR"] = MAT_SPECULAR;
		featureFlagsStrings["MAT_DIFFUSETEX"] = MAT_DIFFUSETEX;
		featureFlagsStrings["MAT_EMISSIVETEX"] = MAT_EMISSIVETEX;
		featureFlagsStrings["GEOMETRY_SHADER"] = GEOMETRY_SHADER;
		featureFlagsStrings["CUBEMAP"] = CUBEMAP;
		featureFlagsStrings["BLENDING"] = BLENDING;
		featureFlagsStrings["TORCH"] = TORCH;
		featureFlagsStrings["DEBUG"] = DEBUG;
		featureFlagsStrings["PCSS"] = PCSS;
		featureFlagsStrings["SINGLE_SHADOW_FRUSTUM"] = SINGLE_SHADOW_FRUSTUM;
		featureFlagsStrings["OGL_ES2"] = OGL_ES2;
		featureFlagsStrings["HW_SHADOW_SAMPLERS"] = HW_SHADOW_SAMPLERS;
	}
}

ShaderMgr::~ShaderMgr()
{
	clearCache();
}

void ShaderMgr::clearCache()
{
	qCDebug(shaderMgr)<<"Clearing"<<m_shaderContentCache.size()<<"shaders";

	//iterate over the shaderContentCache - this contains the same amount of shaders as actually exist!
	//the shaderCache could contain duplicate entries
	for (auto* shader : m_shaderContentCache)
	{
		if (shader)
			delete shader;
	}

	m_shaderCache.clear();
	m_uniformCache.clear();
	m_shaderContentCache.clear();
}

QOpenGLShaderProgram* ShaderMgr::findOrLoadShader(uint flags)
{
	auto it = m_shaderCache.find(flags);

	// This may also return Q_NULLPTR if the load failed.
	//We wait until user explictly forces shader reload until we try again to avoid spamming errors.
	if(it!=m_shaderCache.end())
		return *it;

	//get shader file names
	QString vShaderFile = getVShaderName(flags);
	QString gShaderFile = getGShaderName(flags);
	QString fShaderFile = getFShaderName(flags);
	qCDebug(shaderMgr)<<"Loading Scenery3d shader: flags:"<<flags<<", vs:"<<vShaderFile<<", gs:"<<gShaderFile<<", fs:"<<fShaderFile<<"";

	//load shader files & preprocess
	QByteArray vShader,gShader,fShader;

	QOpenGLShaderProgram *prog = Q_NULLPTR;

	if(preprocessShader(vShaderFile,flags,vShader) &&
			preprocessShader(gShaderFile,flags,gShader) &&
			preprocessShader(fShaderFile,flags,fShader)
			)
	{
		//check if this content-hash was already created for optimization
		//(so that shaders with different flags, but identical implementation use the same program)
		QCryptographicHash hash(QCryptographicHash::Sha256);
		hash.addData(vShader);
		hash.addData(gShader);
		hash.addData(fShader);

		QByteArray contentHash = hash.result();
		if(m_shaderContentCache.contains(contentHash))
		{
#ifndef NDEBUG
			//qCDebug(shaderMgr)<<"Using existing shader with content-hash"<<contentHash.toHex();
#endif
			prog = m_shaderContentCache[contentHash];
		}
		else
		{
			//we have to compile the shader
			prog = new QOpenGLShaderProgram();

			if(!loadShader(*prog,vShader,gShader,fShader))
			{
				delete prog;
				prog = Q_NULLPTR;
				qCCritical(shaderMgr)<<"ERROR: Shader '"<<flags<<"' could not be compiled. Fix errors and reload shaders or restart program.";
			}
#ifndef NDEBUG
			else
			{
				//qCDebug(shaderMgr)<<"Shader '"<<flags<<"' created, content-hash"<<contentHash.toHex();
			}
#endif
			m_shaderContentCache[contentHash] = prog;
		}
	}
	else
	{
		qCCritical(shaderMgr)<<"ERROR: Shader '"<<flags<<"' could not be loaded/preprocessed.";
	}


	//may put null in cache on fail!
	m_shaderCache[flags] = prog;

	return prog;
}

QString ShaderMgr::getVShaderName(uint flags)
{
	if(flags & SHADING)
	{
		if (! (flags & PIXEL_LIGHTING ))
			return "s3d_vertexlit.vert";
		else
			return "s3d_pixellit.vert";
	}
	else if (flags & CUBEMAP)
	{
		return "s3d_cube.vert";
	}
	else if (flags & TRANSFORM)
	{
		return "s3d_transform.vert";
	}
	else if (flags & MAT_DIFFUSETEX)
	{
		return "s3d_texture.vert";
	}
	else if (flags & DEBUG)
	{
		return "s3d_debug.vert";
	}
	return QString();
}

QString ShaderMgr::getGShaderName(uint flags)
{
	if(flags & GEOMETRY_SHADER)
	{
		if(flags & PIXEL_LIGHTING)
			return "s3d_pixellit.geom";
		else
			return "s3d_vertexlit.geom";
	}
	return QString();
}

QString ShaderMgr::getFShaderName(uint flags)
{
	if(flags & SHADING)
	{
		if (! (flags & PIXEL_LIGHTING ))
			return "s3d_vertexlit.frag";
		else
		{
			if(flags & OGL_ES2)
				return "s3d_pixellit_es.frag"; //for various reasons, ES version is separate
			else
				return "s3d_pixellit.frag";
		}
	}
	else if (flags & CUBEMAP)
	{
		return "s3d_cube.frag";
	}
	else if (flags & TRANSFORM)
	{
		//OGL ES2 always wants a fragment shader (at least on ANGLE)
		if((flags & ALPHATEST) || (flags & OGL_ES2))
			return "s3d_transform.frag";
	}
	else if (flags == MAT_DIFFUSETEX)
	{
		return "s3d_texture.frag";
	}
	else if (flags & DEBUG)
	{
		return "s3d_debug.frag";
	}
	return QString();
}

bool ShaderMgr::preprocessShader(const QString &fileName, const uint flags, QByteArray &processedSource)
{
	if(fileName.isEmpty())
	{
		//no shader of this type
		return true;
	}

	QDir dir("data/shaders/");
	QString filePath = StelFileMgr::findFile(dir.filePath(fileName),StelFileMgr::File);

	//open and load file
	QFile file(filePath);
#ifndef NDEBUG
	//qCDebug(shaderMgr)<<"File path:"<<filePath;
#endif
	if(!file.open(QFile::ReadOnly))
	{
		qCCritical(shaderMgr)<<"Could not open file"<<filePath;
		return false;
	}

	processedSource.clear();
	processedSource.reserve(static_cast<int>(file.size()));

	//use a text stream for "parsing"
	QTextStream in(&file),lineStream;

	QString line,word;
	while(!in.atEnd())
	{
		line = in.readLine();
		lineStream.setString(&line,QIODevice::ReadOnly);

		QString write = line;

		//read first word
		lineStream>>word;
		if(word == "#define")
		{
			//read second word
			lineStream>>word;

			//try to find it in our flags list
			auto it = featureFlagsStrings.find(word);
			if(it!=featureFlagsStrings.end())
			{
				bool val = it.value() & flags;
				write = "#define " + word + (val?" 1":" 0");
#ifdef NDEBUG
			}
#else
				//output matches for debugging
				//qCDebug(shaderMgr)<<"preprocess match: "<<line <<" --> "<<write;
			}
			else
			{
				//qCDebug(shaderMgr)<<"unknown define, ignoring: "<<line;
			}
#endif
		}

		//write output
		processedSource.append(write.toUtf8());
		processedSource.append('\n');
	}
	return true;
}

bool ShaderMgr::loadShader(QOpenGLShaderProgram& program, const QByteArray& vShader, const QByteArray& gShader, const QByteArray& fShader)
{
	//clear old shader data, if exists
	program.removeAllShaders();

	if(!vShader.isEmpty())
	{
		const auto prefix = StelOpenGL::globalShaderPrefix(StelOpenGL::VERTEX_SHADER);
		if(!program.addShaderFromSourceCode(QOpenGLShader::Vertex, prefix + vShader))
		{
			qCCritical(shaderMgr) << "Unable to compile vertex shader";
			qCCritical(shaderMgr) << program.log();
			return false;
		}
		else
		{
			//TODO Qt wrapper does not seem to provide warnings (regardless of what its doc says)!
			//Raise a bug with them or handle shader loading ourselves?
			QString log = program.log().trimmed();
			if(!log.isEmpty())
			{
				qCWarning(shaderMgr)<<"Vertex shader warnings:";
				qCWarning(shaderMgr)<<log;
			}
		}
	}

	if(!gShader.isEmpty())
	{
		if(!program.addShaderFromSourceCode(QOpenGLShader::Geometry,gShader))
		{
			qCCritical(shaderMgr) << "Unable to compile geometry shader";
			qCCritical(shaderMgr) << program.log();
			return false;
		}
		else
		{
			//TODO Qt wrapper does not seem to provide warnings (regardless of what its doc says)!
			//Raise a bug with them or handle shader loading ourselves?
			QString log = program.log().trimmed();
			if(!log.isEmpty())
			{
				qCWarning(shaderMgr)<<"Geometry shader warnings:";
				qCWarning(shaderMgr)<<log;
			}
		}
	}

	if(!fShader.isEmpty())
	{
		const auto globalPrefix = StelOpenGL::globalShaderPrefix(StelOpenGL::FRAGMENT_SHADER);
		const bool prefixHasVersion = globalPrefix.contains("#version");
		const bool shaderHasVersion = fShader.contains("#version");
		QByteArray prefix;
		QByteArray finalShader = fShader;
<<<<<<< HEAD
		if(shaderHasVersion && prefixHasVersion)
=======
		if(shaderHasVersion)
>>>>>>> 30553023
		{
			const auto shaderVersionString = QString(fShader.simplified()).replace(QRegularExpression("^#version ([0-9]+)\\b.*"), "\\1");
			bool svOK = false;
			const auto shaderVersion = shaderVersionString.toInt(&svOK);

			const auto prefixVersionString = QString(globalPrefix.simplified()).replace(QRegularExpression("^#version ([0-9]+)\\b.*"), "\\1");
			bool pvOK = false;
			const auto prefixVersion = prefixVersionString.toInt(&pvOK);

<<<<<<< HEAD
			if(!svOK)
				qCCritical(shaderMgr) << "Failed to get shader version, string:" << shaderVersionString;

			if(!pvOK)
				qCCritical(shaderMgr) << "Failed to get prefix version, string:" << prefixVersionString;

			if(!svOK || !pvOK)
				return false;

			if(shaderVersion > prefixVersion)
=======
			bool failed = false;
			if(!svOK)
			{
				qCCritical(shaderMgr) << "Failed to get shader version, string:" << shaderVersionString;
				failed = true;
			}

			if(prefixHasVersion && !pvOK)
			{
				qCCritical(shaderMgr) << "Failed to get prefix version, string:" << prefixVersionString;
				failed = true;
			}

			if(failed) return false;

			if(!prefixHasVersion)
			{
				prefix = QString("#version %1\n").arg(shaderVersion).toUtf8() + globalPrefix;
			}
			else if(shaderVersion > prefixVersion)
>>>>>>> 30553023
			{
				prefix = QString(globalPrefix).replace(QRegularExpression("(^|\n)(#version[ \t]+)([0-9]+)\\b"),
													   QString("\\1\\2%1").arg(shaderVersion)).toUtf8();
			}
			else
			{
				prefix = globalPrefix;
			}
			finalShader = QString(fShader).replace(QRegularExpression("(^|\n)(#version[ \t]+)([0-9]+)\\b"), "//\\1\\2\\3").toUtf8();
		}
		else
		{
			prefix = globalPrefix;
		}
		if(!program.addShaderFromSourceCode(QOpenGLShader::Fragment, prefix + finalShader))
		{
			qCCritical(shaderMgr) << "Unable to compile fragment shader";
			qCCritical(shaderMgr) << program.log();
			return false;
		}
		else
		{
			//TODO Qt wrapper does not seem to provide warnings (regardless of what its doc says)!
			//Raise a bug with them or handle shader loading ourselves?
			QString log = program.log().trimmed();
			if(!log.isEmpty())
			{
				qCWarning(shaderMgr)<<"Fragment shader warnings:";
				qCWarning(shaderMgr)<<log;
			}
		}
	}

	//Set attribute locations to hardcoded locations.
	//This enables us to use a single VAO configuration for all shaders!
	program.bindAttributeLocation("a_vertex",StelOpenGLArray::ATTLOC_VERTEX);
	program.bindAttributeLocation("a_normal", StelOpenGLArray::ATTLOC_NORMAL);
	program.bindAttributeLocation("a_texcoord",StelOpenGLArray::ATTLOC_TEXCOORD);
	program.bindAttributeLocation("a_tangent",StelOpenGLArray::ATTLOC_TANGENT);
	program.bindAttributeLocation("a_bitangent",StelOpenGLArray::ATTLOC_BITANGENT);


	//link program
	if(!program.link())
	{
		qCCritical(shaderMgr)<<"[ShaderMgr] unable to link shader";
		qCCritical(shaderMgr)<<program.log();
		return false;
	}

	buildUniformCache(program);
	return true;
}

void ShaderMgr::buildUniformCache(QOpenGLShaderProgram &program)
{
	//this enumerates all available uniforms of this shader, and stores their locations in a map
	GLuint prog = program.programId();
	GLint numUniforms=0,bufSize;

	QOpenGLFunctions* gl = QOpenGLContext::currentContext()->functions();
	GL(gl->glGetProgramiv(prog, GL_ACTIVE_UNIFORMS, &numUniforms));
	GL(gl->glGetProgramiv(prog, GL_ACTIVE_UNIFORM_MAX_LENGTH, &bufSize));

	QByteArray buf(bufSize,'\0');
	GLsizei length;
	GLint size;
	GLenum type;

#ifndef NDEBUG
	//qCDebug(shaderMgr)<<"Shader has"<<numUniforms<<"uniforms";
#endif
	for(uint i =0;i<static_cast<GLuint>(numUniforms);++i)
	{
		GL(gl->glGetActiveUniform(prog,i,bufSize,&length,&size,&type,buf.data()));
		QString str(buf);
		str = str.left(str.indexOf(QChar(0x00)));

		GLint loc = program.uniformLocation(str);

		auto it = uniformStrings.find(str);

		// This may also return Q_NULLPTR if the load failed.
		//We wait until user explictly forces shader reload until we try again to avoid spamming errors.
		if(it!=uniformStrings.end())
		{
			//this is uniform we recognize
			//need to get the uniforms location (!= index)
			m_uniformCache[&program][*it] = static_cast<GLuint>(loc);
			//output mapping for debugging
			//qCDebug(shaderMgr)<<i<<loc<<str<<size<<type<<" mapped to "<<*it;
		}
		else
		{
			qCWarning(shaderMgr)<<i<<loc<<str<<size<<type<<" --- unknown uniform! ---";
		}
	}
}
<|MERGE_RESOLUTION|>--- conflicted
+++ resolved
@@ -1,548 +1,531 @@
-/*
- * Stellarium Scenery3d Plug-in
- *
- * Copyright (C) 2014 Simon Parzer, Peter Neubauer, Georg Zotti, Andrei Borza, Florian Schaukowitsch
- *
- * This program is free software; you can redistribute it and/or
- * modify it under the terms of the GNU General Public License
- * as published by the Free Software Foundation; either version 2
- * of the License, or (at your option) any later version.
- *
- * This program is distributed in the hope that it will be useful,
- * but WITHOUT ANY WARRANTY; without even the implied warranty of
- * MERCHANTABILITY or FITNESS FOR A PARTICULAR PURPOSE.  See the
- * GNU General Public License for more details.
- *
- * You should have received a copy of the GNU General Public License
- * along with this program; if not, write to the Free Software
- * Foundation, Inc., 51 Franklin Street, Suite 500, Boston, MA  02110-1335, USA.
- */
-
-#include "StelOpenGL.hpp"
-#include "ShaderManager.hpp"
-#include "StelFileMgr.hpp"
-
-#include <QDir>
-#include <QOpenGLShaderProgram>
-#include <QCryptographicHash>
-#include <QDebug>
-
-Q_LOGGING_CATEGORY(shaderMgr, "stel.plugin.scenery3d.shadermgr")
-
-ShaderMgr::t_UniformStrings ShaderMgr::uniformStrings;
-ShaderMgr::t_FeatureFlagStrings ShaderMgr::featureFlagsStrings;
-
-ShaderMgr::ShaderMgr()
-{
-	if(uniformStrings.size()==0)
-	{
-		//initialize the strings
-		uniformStrings["u_mModelView"] = UNIFORM_MAT_MODELVIEW;
-		uniformStrings["u_mProjection"] = UNIFORM_MAT_PROJECTION;
-		uniformStrings["u_mMVP"] = UNIFORM_MAT_MVP;
-		uniformStrings["u_mNormal"] = UNIFORM_MAT_NORMAL;
-		uniformStrings["u_mShadow0"] = UNIFORM_MAT_SHADOW0;
-		uniformStrings["u_mShadow1"] = UNIFORM_MAT_SHADOW1;
-		uniformStrings["u_mShadow2"] = UNIFORM_MAT_SHADOW2;
-		uniformStrings["u_mShadow3"] = UNIFORM_MAT_SHADOW3;
-		uniformStrings["u_mCubeMVP"] = UNIFORM_MAT_CUBEMVP;
-		uniformStrings["u_mCubeMVP[]"] = UNIFORM_MAT_CUBEMVP;
-		uniformStrings["u_mCubeMVP[0]"] = UNIFORM_MAT_CUBEMVP;
-
-		//textures
-		uniformStrings["u_texDiffuse"] = UNIFORM_TEX_DIFFUSE;
-		uniformStrings["u_texEmissive"] = UNIFORM_TEX_EMISSIVE;
-		uniformStrings["u_texBump"] = UNIFORM_TEX_BUMP;
-		uniformStrings["u_texHeight"] = UNIFORM_TEX_HEIGHT;
-		uniformStrings["u_texShadow0"] = UNIFORM_TEX_SHADOW0;
-		uniformStrings["u_texShadow1"] = UNIFORM_TEX_SHADOW1;
-		uniformStrings["u_texShadow2"] = UNIFORM_TEX_SHADOW2;
-		uniformStrings["u_texShadow3"] = UNIFORM_TEX_SHADOW3;
-
-		//materials
-		uniformStrings["u_vMatShininess"] = UNIFORM_MTL_SHININESS;
-		uniformStrings["u_vMatAlpha"] = UNIFORM_MTL_ALPHA;
-
-		//pre-modulated lighting (light * material)
-		uniformStrings["u_vMixAmbient"] = UNIFORM_MIX_AMBIENT;
-		uniformStrings["u_vMixDiffuse"] = UNIFORM_MIX_DIFFUSE;
-		uniformStrings["u_vMixSpecular"] = UNIFORM_MIX_SPECULAR;
-		uniformStrings["u_vMixTorchDiffuse"] = UNIFORM_MIX_TORCHDIFFUSE;
-		uniformStrings["u_vMixEmissive"] = UNIFORM_MIX_EMISSIVE;
-
-		//light
-		uniformStrings["u_vLightDirectionView"] = UNIFORM_LIGHT_DIRECTION_VIEW;
-		uniformStrings["u_fTorchAttenuation"] = UNIFORM_TORCH_ATTENUATION;
-
-		//others
-		uniformStrings["u_vColor"] = UNIFORM_VEC_COLOR;
-		uniformStrings["u_vSplits"] = UNIFORM_VEC_SPLITDATA;
-		uniformStrings["u_vLightOrthoScale"] = UNIFORM_VEC_LIGHTORTHOSCALE;
-		uniformStrings["u_vLightOrthoScale[]"] = UNIFORM_VEC_LIGHTORTHOSCALE;
-		uniformStrings["u_vLightOrthoScale[0]"] = UNIFORM_VEC_LIGHTORTHOSCALE;
-		uniformStrings["u_fAlphaThresh"] = UNIFORM_FLOAT_ALPHA_THRESH;
-	}
-	if(featureFlagsStrings.size()==0)
-	{
-		featureFlagsStrings["TRANSFORM"] = TRANSFORM;
-		featureFlagsStrings["SHADING"] = SHADING;
-		featureFlagsStrings["PIXEL_LIGHTING"] = PIXEL_LIGHTING;
-		featureFlagsStrings["SHADOWS"] = SHADOWS;
-		featureFlagsStrings["BUMP"] = BUMP;
-		featureFlagsStrings["HEIGHT"] = HEIGHT;
-		featureFlagsStrings["ALPHATEST"] = ALPHATEST;
-		featureFlagsStrings["SHADOW_FILTER"] = SHADOW_FILTER;
-		featureFlagsStrings["SHADOW_FILTER_HQ"] = SHADOW_FILTER_HQ;
-		featureFlagsStrings["MAT_SPECULAR"] = MAT_SPECULAR;
-		featureFlagsStrings["MAT_DIFFUSETEX"] = MAT_DIFFUSETEX;
-		featureFlagsStrings["MAT_EMISSIVETEX"] = MAT_EMISSIVETEX;
-		featureFlagsStrings["GEOMETRY_SHADER"] = GEOMETRY_SHADER;
-		featureFlagsStrings["CUBEMAP"] = CUBEMAP;
-		featureFlagsStrings["BLENDING"] = BLENDING;
-		featureFlagsStrings["TORCH"] = TORCH;
-		featureFlagsStrings["DEBUG"] = DEBUG;
-		featureFlagsStrings["PCSS"] = PCSS;
-		featureFlagsStrings["SINGLE_SHADOW_FRUSTUM"] = SINGLE_SHADOW_FRUSTUM;
-		featureFlagsStrings["OGL_ES2"] = OGL_ES2;
-		featureFlagsStrings["HW_SHADOW_SAMPLERS"] = HW_SHADOW_SAMPLERS;
-	}
-}
-
-ShaderMgr::~ShaderMgr()
-{
-	clearCache();
-}
-
-void ShaderMgr::clearCache()
-{
-	qCDebug(shaderMgr)<<"Clearing"<<m_shaderContentCache.size()<<"shaders";
-
-	//iterate over the shaderContentCache - this contains the same amount of shaders as actually exist!
-	//the shaderCache could contain duplicate entries
-	for (auto* shader : m_shaderContentCache)
-	{
-		if (shader)
-			delete shader;
-	}
-
-	m_shaderCache.clear();
-	m_uniformCache.clear();
-	m_shaderContentCache.clear();
-}
-
-QOpenGLShaderProgram* ShaderMgr::findOrLoadShader(uint flags)
-{
-	auto it = m_shaderCache.find(flags);
-
-	// This may also return Q_NULLPTR if the load failed.
-	//We wait until user explictly forces shader reload until we try again to avoid spamming errors.
-	if(it!=m_shaderCache.end())
-		return *it;
-
-	//get shader file names
-	QString vShaderFile = getVShaderName(flags);
-	QString gShaderFile = getGShaderName(flags);
-	QString fShaderFile = getFShaderName(flags);
-	qCDebug(shaderMgr)<<"Loading Scenery3d shader: flags:"<<flags<<", vs:"<<vShaderFile<<", gs:"<<gShaderFile<<", fs:"<<fShaderFile<<"";
-
-	//load shader files & preprocess
-	QByteArray vShader,gShader,fShader;
-
-	QOpenGLShaderProgram *prog = Q_NULLPTR;
-
-	if(preprocessShader(vShaderFile,flags,vShader) &&
-			preprocessShader(gShaderFile,flags,gShader) &&
-			preprocessShader(fShaderFile,flags,fShader)
-			)
-	{
-		//check if this content-hash was already created for optimization
-		//(so that shaders with different flags, but identical implementation use the same program)
-		QCryptographicHash hash(QCryptographicHash::Sha256);
-		hash.addData(vShader);
-		hash.addData(gShader);
-		hash.addData(fShader);
-
-		QByteArray contentHash = hash.result();
-		if(m_shaderContentCache.contains(contentHash))
-		{
-#ifndef NDEBUG
-			//qCDebug(shaderMgr)<<"Using existing shader with content-hash"<<contentHash.toHex();
-#endif
-			prog = m_shaderContentCache[contentHash];
-		}
-		else
-		{
-			//we have to compile the shader
-			prog = new QOpenGLShaderProgram();
-
-			if(!loadShader(*prog,vShader,gShader,fShader))
-			{
-				delete prog;
-				prog = Q_NULLPTR;
-				qCCritical(shaderMgr)<<"ERROR: Shader '"<<flags<<"' could not be compiled. Fix errors and reload shaders or restart program.";
-			}
-#ifndef NDEBUG
-			else
-			{
-				//qCDebug(shaderMgr)<<"Shader '"<<flags<<"' created, content-hash"<<contentHash.toHex();
-			}
-#endif
-			m_shaderContentCache[contentHash] = prog;
-		}
-	}
-	else
-	{
-		qCCritical(shaderMgr)<<"ERROR: Shader '"<<flags<<"' could not be loaded/preprocessed.";
-	}
-
-
-	//may put null in cache on fail!
-	m_shaderCache[flags] = prog;
-
-	return prog;
-}
-
-QString ShaderMgr::getVShaderName(uint flags)
-{
-	if(flags & SHADING)
-	{
-		if (! (flags & PIXEL_LIGHTING ))
-			return "s3d_vertexlit.vert";
-		else
-			return "s3d_pixellit.vert";
-	}
-	else if (flags & CUBEMAP)
-	{
-		return "s3d_cube.vert";
-	}
-	else if (flags & TRANSFORM)
-	{
-		return "s3d_transform.vert";
-	}
-	else if (flags & MAT_DIFFUSETEX)
-	{
-		return "s3d_texture.vert";
-	}
-	else if (flags & DEBUG)
-	{
-		return "s3d_debug.vert";
-	}
-	return QString();
-}
-
-QString ShaderMgr::getGShaderName(uint flags)
-{
-	if(flags & GEOMETRY_SHADER)
-	{
-		if(flags & PIXEL_LIGHTING)
-			return "s3d_pixellit.geom";
-		else
-			return "s3d_vertexlit.geom";
-	}
-	return QString();
-}
-
-QString ShaderMgr::getFShaderName(uint flags)
-{
-	if(flags & SHADING)
-	{
-		if (! (flags & PIXEL_LIGHTING ))
-			return "s3d_vertexlit.frag";
-		else
-		{
-			if(flags & OGL_ES2)
-				return "s3d_pixellit_es.frag"; //for various reasons, ES version is separate
-			else
-				return "s3d_pixellit.frag";
-		}
-	}
-	else if (flags & CUBEMAP)
-	{
-		return "s3d_cube.frag";
-	}
-	else if (flags & TRANSFORM)
-	{
-		//OGL ES2 always wants a fragment shader (at least on ANGLE)
-		if((flags & ALPHATEST) || (flags & OGL_ES2))
-			return "s3d_transform.frag";
-	}
-	else if (flags == MAT_DIFFUSETEX)
-	{
-		return "s3d_texture.frag";
-	}
-	else if (flags & DEBUG)
-	{
-		return "s3d_debug.frag";
-	}
-	return QString();
-}
-
-bool ShaderMgr::preprocessShader(const QString &fileName, const uint flags, QByteArray &processedSource)
-{
-	if(fileName.isEmpty())
-	{
-		//no shader of this type
-		return true;
-	}
-
-	QDir dir("data/shaders/");
-	QString filePath = StelFileMgr::findFile(dir.filePath(fileName),StelFileMgr::File);
-
-	//open and load file
-	QFile file(filePath);
-#ifndef NDEBUG
-	//qCDebug(shaderMgr)<<"File path:"<<filePath;
-#endif
-	if(!file.open(QFile::ReadOnly))
-	{
-		qCCritical(shaderMgr)<<"Could not open file"<<filePath;
-		return false;
-	}
-
-	processedSource.clear();
-	processedSource.reserve(static_cast<int>(file.size()));
-
-	//use a text stream for "parsing"
-	QTextStream in(&file),lineStream;
-
-	QString line,word;
-	while(!in.atEnd())
-	{
-		line = in.readLine();
-		lineStream.setString(&line,QIODevice::ReadOnly);
-
-		QString write = line;
-
-		//read first word
-		lineStream>>word;
-		if(word == "#define")
-		{
-			//read second word
-			lineStream>>word;
-
-			//try to find it in our flags list
-			auto it = featureFlagsStrings.find(word);
-			if(it!=featureFlagsStrings.end())
-			{
-				bool val = it.value() & flags;
-				write = "#define " + word + (val?" 1":" 0");
-#ifdef NDEBUG
-			}
-#else
-				//output matches for debugging
-				//qCDebug(shaderMgr)<<"preprocess match: "<<line <<" --> "<<write;
-			}
-			else
-			{
-				//qCDebug(shaderMgr)<<"unknown define, ignoring: "<<line;
-			}
-#endif
-		}
-
-		//write output
-		processedSource.append(write.toUtf8());
-		processedSource.append('\n');
-	}
-	return true;
-}
-
-bool ShaderMgr::loadShader(QOpenGLShaderProgram& program, const QByteArray& vShader, const QByteArray& gShader, const QByteArray& fShader)
-{
-	//clear old shader data, if exists
-	program.removeAllShaders();
-
-	if(!vShader.isEmpty())
-	{
-		const auto prefix = StelOpenGL::globalShaderPrefix(StelOpenGL::VERTEX_SHADER);
-		if(!program.addShaderFromSourceCode(QOpenGLShader::Vertex, prefix + vShader))
-		{
-			qCCritical(shaderMgr) << "Unable to compile vertex shader";
-			qCCritical(shaderMgr) << program.log();
-			return false;
-		}
-		else
-		{
-			//TODO Qt wrapper does not seem to provide warnings (regardless of what its doc says)!
-			//Raise a bug with them or handle shader loading ourselves?
-			QString log = program.log().trimmed();
-			if(!log.isEmpty())
-			{
-				qCWarning(shaderMgr)<<"Vertex shader warnings:";
-				qCWarning(shaderMgr)<<log;
-			}
-		}
-	}
-
-	if(!gShader.isEmpty())
-	{
-		if(!program.addShaderFromSourceCode(QOpenGLShader::Geometry,gShader))
-		{
-			qCCritical(shaderMgr) << "Unable to compile geometry shader";
-			qCCritical(shaderMgr) << program.log();
-			return false;
-		}
-		else
-		{
-			//TODO Qt wrapper does not seem to provide warnings (regardless of what its doc says)!
-			//Raise a bug with them or handle shader loading ourselves?
-			QString log = program.log().trimmed();
-			if(!log.isEmpty())
-			{
-				qCWarning(shaderMgr)<<"Geometry shader warnings:";
-				qCWarning(shaderMgr)<<log;
-			}
-		}
-	}
-
-	if(!fShader.isEmpty())
-	{
-		const auto globalPrefix = StelOpenGL::globalShaderPrefix(StelOpenGL::FRAGMENT_SHADER);
-		const bool prefixHasVersion = globalPrefix.contains("#version");
-		const bool shaderHasVersion = fShader.contains("#version");
-		QByteArray prefix;
-		QByteArray finalShader = fShader;
-<<<<<<< HEAD
-		if(shaderHasVersion && prefixHasVersion)
-=======
-		if(shaderHasVersion)
->>>>>>> 30553023
-		{
-			const auto shaderVersionString = QString(fShader.simplified()).replace(QRegularExpression("^#version ([0-9]+)\\b.*"), "\\1");
-			bool svOK = false;
-			const auto shaderVersion = shaderVersionString.toInt(&svOK);
-
-			const auto prefixVersionString = QString(globalPrefix.simplified()).replace(QRegularExpression("^#version ([0-9]+)\\b.*"), "\\1");
-			bool pvOK = false;
-			const auto prefixVersion = prefixVersionString.toInt(&pvOK);
-
-<<<<<<< HEAD
-			if(!svOK)
-				qCCritical(shaderMgr) << "Failed to get shader version, string:" << shaderVersionString;
-
-			if(!pvOK)
-				qCCritical(shaderMgr) << "Failed to get prefix version, string:" << prefixVersionString;
-
-			if(!svOK || !pvOK)
-				return false;
-
-			if(shaderVersion > prefixVersion)
-=======
-			bool failed = false;
-			if(!svOK)
-			{
-				qCCritical(shaderMgr) << "Failed to get shader version, string:" << shaderVersionString;
-				failed = true;
-			}
-
-			if(prefixHasVersion && !pvOK)
-			{
-				qCCritical(shaderMgr) << "Failed to get prefix version, string:" << prefixVersionString;
-				failed = true;
-			}
-
-			if(failed) return false;
-
-			if(!prefixHasVersion)
-			{
-				prefix = QString("#version %1\n").arg(shaderVersion).toUtf8() + globalPrefix;
-			}
-			else if(shaderVersion > prefixVersion)
->>>>>>> 30553023
-			{
-				prefix = QString(globalPrefix).replace(QRegularExpression("(^|\n)(#version[ \t]+)([0-9]+)\\b"),
-													   QString("\\1\\2%1").arg(shaderVersion)).toUtf8();
-			}
-			else
-			{
-				prefix = globalPrefix;
-			}
-			finalShader = QString(fShader).replace(QRegularExpression("(^|\n)(#version[ \t]+)([0-9]+)\\b"), "//\\1\\2\\3").toUtf8();
-		}
-		else
-		{
-			prefix = globalPrefix;
-		}
-		if(!program.addShaderFromSourceCode(QOpenGLShader::Fragment, prefix + finalShader))
-		{
-			qCCritical(shaderMgr) << "Unable to compile fragment shader";
-			qCCritical(shaderMgr) << program.log();
-			return false;
-		}
-		else
-		{
-			//TODO Qt wrapper does not seem to provide warnings (regardless of what its doc says)!
-			//Raise a bug with them or handle shader loading ourselves?
-			QString log = program.log().trimmed();
-			if(!log.isEmpty())
-			{
-				qCWarning(shaderMgr)<<"Fragment shader warnings:";
-				qCWarning(shaderMgr)<<log;
-			}
-		}
-	}
-
-	//Set attribute locations to hardcoded locations.
-	//This enables us to use a single VAO configuration for all shaders!
-	program.bindAttributeLocation("a_vertex",StelOpenGLArray::ATTLOC_VERTEX);
-	program.bindAttributeLocation("a_normal", StelOpenGLArray::ATTLOC_NORMAL);
-	program.bindAttributeLocation("a_texcoord",StelOpenGLArray::ATTLOC_TEXCOORD);
-	program.bindAttributeLocation("a_tangent",StelOpenGLArray::ATTLOC_TANGENT);
-	program.bindAttributeLocation("a_bitangent",StelOpenGLArray::ATTLOC_BITANGENT);
-
-
-	//link program
-	if(!program.link())
-	{
-		qCCritical(shaderMgr)<<"[ShaderMgr] unable to link shader";
-		qCCritical(shaderMgr)<<program.log();
-		return false;
-	}
-
-	buildUniformCache(program);
-	return true;
-}
-
-void ShaderMgr::buildUniformCache(QOpenGLShaderProgram &program)
-{
-	//this enumerates all available uniforms of this shader, and stores their locations in a map
-	GLuint prog = program.programId();
-	GLint numUniforms=0,bufSize;
-
-	QOpenGLFunctions* gl = QOpenGLContext::currentContext()->functions();
-	GL(gl->glGetProgramiv(prog, GL_ACTIVE_UNIFORMS, &numUniforms));
-	GL(gl->glGetProgramiv(prog, GL_ACTIVE_UNIFORM_MAX_LENGTH, &bufSize));
-
-	QByteArray buf(bufSize,'\0');
-	GLsizei length;
-	GLint size;
-	GLenum type;
-
-#ifndef NDEBUG
-	//qCDebug(shaderMgr)<<"Shader has"<<numUniforms<<"uniforms";
-#endif
-	for(uint i =0;i<static_cast<GLuint>(numUniforms);++i)
-	{
-		GL(gl->glGetActiveUniform(prog,i,bufSize,&length,&size,&type,buf.data()));
-		QString str(buf);
-		str = str.left(str.indexOf(QChar(0x00)));
-
-		GLint loc = program.uniformLocation(str);
-
-		auto it = uniformStrings.find(str);
-
-		// This may also return Q_NULLPTR if the load failed.
-		//We wait until user explictly forces shader reload until we try again to avoid spamming errors.
-		if(it!=uniformStrings.end())
-		{
-			//this is uniform we recognize
-			//need to get the uniforms location (!= index)
-			m_uniformCache[&program][*it] = static_cast<GLuint>(loc);
-			//output mapping for debugging
-			//qCDebug(shaderMgr)<<i<<loc<<str<<size<<type<<" mapped to "<<*it;
-		}
-		else
-		{
-			qCWarning(shaderMgr)<<i<<loc<<str<<size<<type<<" --- unknown uniform! ---";
-		}
-	}
-}
+/*
+ * Stellarium Scenery3d Plug-in
+ *
+ * Copyright (C) 2014 Simon Parzer, Peter Neubauer, Georg Zotti, Andrei Borza, Florian Schaukowitsch
+ *
+ * This program is free software; you can redistribute it and/or
+ * modify it under the terms of the GNU General Public License
+ * as published by the Free Software Foundation; either version 2
+ * of the License, or (at your option) any later version.
+ *
+ * This program is distributed in the hope that it will be useful,
+ * but WITHOUT ANY WARRANTY; without even the implied warranty of
+ * MERCHANTABILITY or FITNESS FOR A PARTICULAR PURPOSE.  See the
+ * GNU General Public License for more details.
+ *
+ * You should have received a copy of the GNU General Public License
+ * along with this program; if not, write to the Free Software
+ * Foundation, Inc., 51 Franklin Street, Suite 500, Boston, MA  02110-1335, USA.
+ */
+
+#include "StelOpenGL.hpp"
+#include "ShaderManager.hpp"
+#include "StelFileMgr.hpp"
+
+#include <QDir>
+#include <QOpenGLShaderProgram>
+#include <QCryptographicHash>
+#include <QDebug>
+
+Q_LOGGING_CATEGORY(shaderMgr, "stel.plugin.scenery3d.shadermgr")
+
+ShaderMgr::t_UniformStrings ShaderMgr::uniformStrings;
+ShaderMgr::t_FeatureFlagStrings ShaderMgr::featureFlagsStrings;
+
+ShaderMgr::ShaderMgr()
+{
+	if(uniformStrings.size()==0)
+	{
+		//initialize the strings
+		uniformStrings["u_mModelView"] = UNIFORM_MAT_MODELVIEW;
+		uniformStrings["u_mProjection"] = UNIFORM_MAT_PROJECTION;
+		uniformStrings["u_mMVP"] = UNIFORM_MAT_MVP;
+		uniformStrings["u_mNormal"] = UNIFORM_MAT_NORMAL;
+		uniformStrings["u_mShadow0"] = UNIFORM_MAT_SHADOW0;
+		uniformStrings["u_mShadow1"] = UNIFORM_MAT_SHADOW1;
+		uniformStrings["u_mShadow2"] = UNIFORM_MAT_SHADOW2;
+		uniformStrings["u_mShadow3"] = UNIFORM_MAT_SHADOW3;
+		uniformStrings["u_mCubeMVP"] = UNIFORM_MAT_CUBEMVP;
+		uniformStrings["u_mCubeMVP[]"] = UNIFORM_MAT_CUBEMVP;
+		uniformStrings["u_mCubeMVP[0]"] = UNIFORM_MAT_CUBEMVP;
+
+		//textures
+		uniformStrings["u_texDiffuse"] = UNIFORM_TEX_DIFFUSE;
+		uniformStrings["u_texEmissive"] = UNIFORM_TEX_EMISSIVE;
+		uniformStrings["u_texBump"] = UNIFORM_TEX_BUMP;
+		uniformStrings["u_texHeight"] = UNIFORM_TEX_HEIGHT;
+		uniformStrings["u_texShadow0"] = UNIFORM_TEX_SHADOW0;
+		uniformStrings["u_texShadow1"] = UNIFORM_TEX_SHADOW1;
+		uniformStrings["u_texShadow2"] = UNIFORM_TEX_SHADOW2;
+		uniformStrings["u_texShadow3"] = UNIFORM_TEX_SHADOW3;
+
+		//materials
+		uniformStrings["u_vMatShininess"] = UNIFORM_MTL_SHININESS;
+		uniformStrings["u_vMatAlpha"] = UNIFORM_MTL_ALPHA;
+
+		//pre-modulated lighting (light * material)
+		uniformStrings["u_vMixAmbient"] = UNIFORM_MIX_AMBIENT;
+		uniformStrings["u_vMixDiffuse"] = UNIFORM_MIX_DIFFUSE;
+		uniformStrings["u_vMixSpecular"] = UNIFORM_MIX_SPECULAR;
+		uniformStrings["u_vMixTorchDiffuse"] = UNIFORM_MIX_TORCHDIFFUSE;
+		uniformStrings["u_vMixEmissive"] = UNIFORM_MIX_EMISSIVE;
+
+		//light
+		uniformStrings["u_vLightDirectionView"] = UNIFORM_LIGHT_DIRECTION_VIEW;
+		uniformStrings["u_fTorchAttenuation"] = UNIFORM_TORCH_ATTENUATION;
+
+		//others
+		uniformStrings["u_vColor"] = UNIFORM_VEC_COLOR;
+		uniformStrings["u_vSplits"] = UNIFORM_VEC_SPLITDATA;
+		uniformStrings["u_vLightOrthoScale"] = UNIFORM_VEC_LIGHTORTHOSCALE;
+		uniformStrings["u_vLightOrthoScale[]"] = UNIFORM_VEC_LIGHTORTHOSCALE;
+		uniformStrings["u_vLightOrthoScale[0]"] = UNIFORM_VEC_LIGHTORTHOSCALE;
+		uniformStrings["u_fAlphaThresh"] = UNIFORM_FLOAT_ALPHA_THRESH;
+	}
+	if(featureFlagsStrings.size()==0)
+	{
+		featureFlagsStrings["TRANSFORM"] = TRANSFORM;
+		featureFlagsStrings["SHADING"] = SHADING;
+		featureFlagsStrings["PIXEL_LIGHTING"] = PIXEL_LIGHTING;
+		featureFlagsStrings["SHADOWS"] = SHADOWS;
+		featureFlagsStrings["BUMP"] = BUMP;
+		featureFlagsStrings["HEIGHT"] = HEIGHT;
+		featureFlagsStrings["ALPHATEST"] = ALPHATEST;
+		featureFlagsStrings["SHADOW_FILTER"] = SHADOW_FILTER;
+		featureFlagsStrings["SHADOW_FILTER_HQ"] = SHADOW_FILTER_HQ;
+		featureFlagsStrings["MAT_SPECULAR"] = MAT_SPECULAR;
+		featureFlagsStrings["MAT_DIFFUSETEX"] = MAT_DIFFUSETEX;
+		featureFlagsStrings["MAT_EMISSIVETEX"] = MAT_EMISSIVETEX;
+		featureFlagsStrings["GEOMETRY_SHADER"] = GEOMETRY_SHADER;
+		featureFlagsStrings["CUBEMAP"] = CUBEMAP;
+		featureFlagsStrings["BLENDING"] = BLENDING;
+		featureFlagsStrings["TORCH"] = TORCH;
+		featureFlagsStrings["DEBUG"] = DEBUG;
+		featureFlagsStrings["PCSS"] = PCSS;
+		featureFlagsStrings["SINGLE_SHADOW_FRUSTUM"] = SINGLE_SHADOW_FRUSTUM;
+		featureFlagsStrings["OGL_ES2"] = OGL_ES2;
+		featureFlagsStrings["HW_SHADOW_SAMPLERS"] = HW_SHADOW_SAMPLERS;
+	}
+}
+
+ShaderMgr::~ShaderMgr()
+{
+	clearCache();
+}
+
+void ShaderMgr::clearCache()
+{
+	qCDebug(shaderMgr)<<"Clearing"<<m_shaderContentCache.size()<<"shaders";
+
+	//iterate over the shaderContentCache - this contains the same amount of shaders as actually exist!
+	//the shaderCache could contain duplicate entries
+	for (auto* shader : m_shaderContentCache)
+	{
+		if (shader)
+			delete shader;
+	}
+
+	m_shaderCache.clear();
+	m_uniformCache.clear();
+	m_shaderContentCache.clear();
+}
+
+QOpenGLShaderProgram* ShaderMgr::findOrLoadShader(uint flags)
+{
+	auto it = m_shaderCache.find(flags);
+
+	// This may also return Q_NULLPTR if the load failed.
+	//We wait until user explictly forces shader reload until we try again to avoid spamming errors.
+	if(it!=m_shaderCache.end())
+		return *it;
+
+	//get shader file names
+	QString vShaderFile = getVShaderName(flags);
+	QString gShaderFile = getGShaderName(flags);
+	QString fShaderFile = getFShaderName(flags);
+	qCDebug(shaderMgr)<<"Loading Scenery3d shader: flags:"<<flags<<", vs:"<<vShaderFile<<", gs:"<<gShaderFile<<", fs:"<<fShaderFile<<"";
+
+	//load shader files & preprocess
+	QByteArray vShader,gShader,fShader;
+
+	QOpenGLShaderProgram *prog = Q_NULLPTR;
+
+	if(preprocessShader(vShaderFile,flags,vShader) &&
+			preprocessShader(gShaderFile,flags,gShader) &&
+			preprocessShader(fShaderFile,flags,fShader)
+			)
+	{
+		//check if this content-hash was already created for optimization
+		//(so that shaders with different flags, but identical implementation use the same program)
+		QCryptographicHash hash(QCryptographicHash::Sha256);
+		hash.addData(vShader);
+		hash.addData(gShader);
+		hash.addData(fShader);
+
+		QByteArray contentHash = hash.result();
+		if(m_shaderContentCache.contains(contentHash))
+		{
+#ifndef NDEBUG
+			//qCDebug(shaderMgr)<<"Using existing shader with content-hash"<<contentHash.toHex();
+#endif
+			prog = m_shaderContentCache[contentHash];
+		}
+		else
+		{
+			//we have to compile the shader
+			prog = new QOpenGLShaderProgram();
+
+			if(!loadShader(*prog,vShader,gShader,fShader))
+			{
+				delete prog;
+				prog = Q_NULLPTR;
+				qCCritical(shaderMgr)<<"ERROR: Shader '"<<flags<<"' could not be compiled. Fix errors and reload shaders or restart program.";
+			}
+#ifndef NDEBUG
+			else
+			{
+				//qCDebug(shaderMgr)<<"Shader '"<<flags<<"' created, content-hash"<<contentHash.toHex();
+			}
+#endif
+			m_shaderContentCache[contentHash] = prog;
+		}
+	}
+	else
+	{
+		qCCritical(shaderMgr)<<"ERROR: Shader '"<<flags<<"' could not be loaded/preprocessed.";
+	}
+
+
+	//may put null in cache on fail!
+	m_shaderCache[flags] = prog;
+
+	return prog;
+}
+
+QString ShaderMgr::getVShaderName(uint flags)
+{
+	if(flags & SHADING)
+	{
+		if (! (flags & PIXEL_LIGHTING ))
+			return "s3d_vertexlit.vert";
+		else
+			return "s3d_pixellit.vert";
+	}
+	else if (flags & CUBEMAP)
+	{
+		return "s3d_cube.vert";
+	}
+	else if (flags & TRANSFORM)
+	{
+		return "s3d_transform.vert";
+	}
+	else if (flags & MAT_DIFFUSETEX)
+	{
+		return "s3d_texture.vert";
+	}
+	else if (flags & DEBUG)
+	{
+		return "s3d_debug.vert";
+	}
+	return QString();
+}
+
+QString ShaderMgr::getGShaderName(uint flags)
+{
+	if(flags & GEOMETRY_SHADER)
+	{
+		if(flags & PIXEL_LIGHTING)
+			return "s3d_pixellit.geom";
+		else
+			return "s3d_vertexlit.geom";
+	}
+	return QString();
+}
+
+QString ShaderMgr::getFShaderName(uint flags)
+{
+	if(flags & SHADING)
+	{
+		if (! (flags & PIXEL_LIGHTING ))
+			return "s3d_vertexlit.frag";
+		else
+		{
+			if(flags & OGL_ES2)
+				return "s3d_pixellit_es.frag"; //for various reasons, ES version is separate
+			else
+				return "s3d_pixellit.frag";
+		}
+	}
+	else if (flags & CUBEMAP)
+	{
+		return "s3d_cube.frag";
+	}
+	else if (flags & TRANSFORM)
+	{
+		//OGL ES2 always wants a fragment shader (at least on ANGLE)
+		if((flags & ALPHATEST) || (flags & OGL_ES2))
+			return "s3d_transform.frag";
+	}
+	else if (flags == MAT_DIFFUSETEX)
+	{
+		return "s3d_texture.frag";
+	}
+	else if (flags & DEBUG)
+	{
+		return "s3d_debug.frag";
+	}
+	return QString();
+}
+
+bool ShaderMgr::preprocessShader(const QString &fileName, const uint flags, QByteArray &processedSource)
+{
+	if(fileName.isEmpty())
+	{
+		//no shader of this type
+		return true;
+	}
+
+	QDir dir("data/shaders/");
+	QString filePath = StelFileMgr::findFile(dir.filePath(fileName),StelFileMgr::File);
+
+	//open and load file
+	QFile file(filePath);
+#ifndef NDEBUG
+	//qCDebug(shaderMgr)<<"File path:"<<filePath;
+#endif
+	if(!file.open(QFile::ReadOnly))
+	{
+		qCCritical(shaderMgr)<<"Could not open file"<<filePath;
+		return false;
+	}
+
+	processedSource.clear();
+	processedSource.reserve(static_cast<int>(file.size()));
+
+	//use a text stream for "parsing"
+	QTextStream in(&file),lineStream;
+
+	QString line,word;
+	while(!in.atEnd())
+	{
+		line = in.readLine();
+		lineStream.setString(&line,QIODevice::ReadOnly);
+
+		QString write = line;
+
+		//read first word
+		lineStream>>word;
+		if(word == "#define")
+		{
+			//read second word
+			lineStream>>word;
+
+			//try to find it in our flags list
+			auto it = featureFlagsStrings.find(word);
+			if(it!=featureFlagsStrings.end())
+			{
+				bool val = it.value() & flags;
+				write = "#define " + word + (val?" 1":" 0");
+#ifdef NDEBUG
+			}
+#else
+				//output matches for debugging
+				//qCDebug(shaderMgr)<<"preprocess match: "<<line <<" --> "<<write;
+			}
+			else
+			{
+				//qCDebug(shaderMgr)<<"unknown define, ignoring: "<<line;
+			}
+#endif
+		}
+
+		//write output
+		processedSource.append(write.toUtf8());
+		processedSource.append('\n');
+	}
+	return true;
+}
+
+bool ShaderMgr::loadShader(QOpenGLShaderProgram& program, const QByteArray& vShader, const QByteArray& gShader, const QByteArray& fShader)
+{
+	//clear old shader data, if exists
+	program.removeAllShaders();
+
+	if(!vShader.isEmpty())
+	{
+		const auto prefix = StelOpenGL::globalShaderPrefix(StelOpenGL::VERTEX_SHADER);
+		if(!program.addShaderFromSourceCode(QOpenGLShader::Vertex, prefix + vShader))
+		{
+			qCCritical(shaderMgr) << "Unable to compile vertex shader";
+			qCCritical(shaderMgr) << program.log();
+			return false;
+		}
+		else
+		{
+			//TODO Qt wrapper does not seem to provide warnings (regardless of what its doc says)!
+			//Raise a bug with them or handle shader loading ourselves?
+			QString log = program.log().trimmed();
+			if(!log.isEmpty())
+			{
+				qCWarning(shaderMgr)<<"Vertex shader warnings:";
+				qCWarning(shaderMgr)<<log;
+			}
+		}
+	}
+
+	if(!gShader.isEmpty())
+	{
+		if(!program.addShaderFromSourceCode(QOpenGLShader::Geometry,gShader))
+		{
+			qCCritical(shaderMgr) << "Unable to compile geometry shader";
+			qCCritical(shaderMgr) << program.log();
+			return false;
+		}
+		else
+		{
+			//TODO Qt wrapper does not seem to provide warnings (regardless of what its doc says)!
+			//Raise a bug with them or handle shader loading ourselves?
+			QString log = program.log().trimmed();
+			if(!log.isEmpty())
+			{
+				qCWarning(shaderMgr)<<"Geometry shader warnings:";
+				qCWarning(shaderMgr)<<log;
+			}
+		}
+	}
+
+	if(!fShader.isEmpty())
+	{
+		const auto globalPrefix = StelOpenGL::globalShaderPrefix(StelOpenGL::FRAGMENT_SHADER);
+		const bool prefixHasVersion = globalPrefix.contains("#version");
+		const bool shaderHasVersion = fShader.contains("#version");
+		QByteArray prefix;
+		QByteArray finalShader = fShader;
+		if(shaderHasVersion)
+		{
+			const auto shaderVersionString = QString(fShader.simplified()).replace(QRegularExpression("^#version ([0-9]+)\\b.*"), "\\1");
+			bool svOK = false;
+			const auto shaderVersion = shaderVersionString.toInt(&svOK);
+
+			const auto prefixVersionString = QString(globalPrefix.simplified()).replace(QRegularExpression("^#version ([0-9]+)\\b.*"), "\\1");
+			bool pvOK = false;
+			const auto prefixVersion = prefixVersionString.toInt(&pvOK);
+
+			bool failed = false;
+			if(!svOK)
+			{
+				qCCritical(shaderMgr) << "Failed to get shader version, string:" << shaderVersionString;
+				failed = true;
+			}
+
+			if(prefixHasVersion && !pvOK)
+			{
+				qCCritical(shaderMgr) << "Failed to get prefix version, string:" << prefixVersionString;
+				failed = true;
+			}
+
+			if(failed) return false;
+
+			if(!prefixHasVersion)
+			{
+				prefix = QString("#version %1\n").arg(shaderVersion).toUtf8() + globalPrefix;
+			}
+			else if(shaderVersion > prefixVersion)
+			{
+				prefix = QString(globalPrefix).replace(QRegularExpression("(^|\n)(#version[ \t]+)([0-9]+)\\b"),
+													   QString("\\1\\2%1").arg(shaderVersion)).toUtf8();
+			}
+			else
+			{
+				prefix = globalPrefix;
+			}
+			finalShader = QString(fShader).replace(QRegularExpression("(^|\n)(#version[ \t]+)([0-9]+)\\b"), "//\\1\\2\\3").toUtf8();
+		}
+		else
+		{
+			prefix = globalPrefix;
+		}
+		if(!program.addShaderFromSourceCode(QOpenGLShader::Fragment, prefix + finalShader))
+		{
+			qCCritical(shaderMgr) << "Unable to compile fragment shader";
+			qCCritical(shaderMgr) << program.log();
+			return false;
+		}
+		else
+		{
+			//TODO Qt wrapper does not seem to provide warnings (regardless of what its doc says)!
+			//Raise a bug with them or handle shader loading ourselves?
+			QString log = program.log().trimmed();
+			if(!log.isEmpty())
+			{
+				qCWarning(shaderMgr)<<"Fragment shader warnings:";
+				qCWarning(shaderMgr)<<log;
+			}
+		}
+	}
+
+	//Set attribute locations to hardcoded locations.
+	//This enables us to use a single VAO configuration for all shaders!
+	program.bindAttributeLocation("a_vertex",StelOpenGLArray::ATTLOC_VERTEX);
+	program.bindAttributeLocation("a_normal", StelOpenGLArray::ATTLOC_NORMAL);
+	program.bindAttributeLocation("a_texcoord",StelOpenGLArray::ATTLOC_TEXCOORD);
+	program.bindAttributeLocation("a_tangent",StelOpenGLArray::ATTLOC_TANGENT);
+	program.bindAttributeLocation("a_bitangent",StelOpenGLArray::ATTLOC_BITANGENT);
+
+
+	//link program
+	if(!program.link())
+	{
+		qCCritical(shaderMgr)<<"[ShaderMgr] unable to link shader";
+		qCCritical(shaderMgr)<<program.log();
+		return false;
+	}
+
+	buildUniformCache(program);
+	return true;
+}
+
+void ShaderMgr::buildUniformCache(QOpenGLShaderProgram &program)
+{
+	//this enumerates all available uniforms of this shader, and stores their locations in a map
+	GLuint prog = program.programId();
+	GLint numUniforms=0,bufSize;
+
+	QOpenGLFunctions* gl = QOpenGLContext::currentContext()->functions();
+	GL(gl->glGetProgramiv(prog, GL_ACTIVE_UNIFORMS, &numUniforms));
+	GL(gl->glGetProgramiv(prog, GL_ACTIVE_UNIFORM_MAX_LENGTH, &bufSize));
+
+	QByteArray buf(bufSize,'\0');
+	GLsizei length;
+	GLint size;
+	GLenum type;
+
+#ifndef NDEBUG
+	//qCDebug(shaderMgr)<<"Shader has"<<numUniforms<<"uniforms";
+#endif
+	for(uint i =0;i<static_cast<GLuint>(numUniforms);++i)
+	{
+		GL(gl->glGetActiveUniform(prog,i,bufSize,&length,&size,&type,buf.data()));
+		QString str(buf);
+		str = str.left(str.indexOf(QChar(0x00)));
+
+		GLint loc = program.uniformLocation(str);
+
+		auto it = uniformStrings.find(str);
+
+		// This may also return Q_NULLPTR if the load failed.
+		//We wait until user explictly forces shader reload until we try again to avoid spamming errors.
+		if(it!=uniformStrings.end())
+		{
+			//this is uniform we recognize
+			//need to get the uniforms location (!= index)
+			m_uniformCache[&program][*it] = static_cast<GLuint>(loc);
+			//output mapping for debugging
+			//qCDebug(shaderMgr)<<i<<loc<<str<<size<<type<<" mapped to "<<*it;
+		}
+		else
+		{
+			qCWarning(shaderMgr)<<i<<loc<<str<<size<<type<<" --- unknown uniform! ---";
+		}
+	}
+}