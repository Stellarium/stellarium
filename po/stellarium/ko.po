# Korean translation for stellarium
# Copyright (c) 2017 Rosetta Contributors and Canonical Ltd 2017
# This file is distributed under the same license as the stellarium package.
# FIRST AUTHOR <EMAIL@ADDRESS>, 2017.
#
msgid ""
msgstr ""
"Project-Id-Version: stellarium\n"
<<<<<<< HEAD
"Report-Msgid-Bugs-To: FULL NAME <EMAIL@ADDRESS>\n"
"POT-Creation-Date: 2017-06-18 13:16+0700\n"
"PO-Revision-Date: 2017-06-18 08:30+0000\n"
"Last-Translator: FULL NAME <EMAIL@ADDRESS>\n"
=======
"Report-Msgid-Bugs-To: \n"
"POT-Creation-Date: 2017-06-19 21:17+0700\n"
"PO-Revision-Date: 2017-05-02 05:26+0000\n"
"Last-Translator: Alexander Wolf <Unknown>\n"
>>>>>>> be714f29
"Language-Team: Korean <ko@li.org>\n"
"MIME-Version: 1.0\n"
"Content-Type: text/plain; charset=UTF-8\n"
"Content-Transfer-Encoding: 8bit\n"
<<<<<<< HEAD
"X-Launchpad-Export-Date: 2017-06-19 06:53+0000\n"
=======
"X-Launchpad-Export-Date: 2017-06-20 05:28+0000\n"
>>>>>>> be714f29
"X-Generator: Launchpad (build 18416)\n"

#: src/core/modules/CustomObject.cpp:79 src/core/modules/CustomObject.cpp:81
#: src/core/modules/Asterism.cpp:159 src/core/modules/Constellation.cpp:292
#: src/core/modules/Nebula.cpp:204 src/core/modules/Planet.cpp:365
#: src/core/modules/MinorPlanet.cpp:201 src/core/modules/StarWrapper.cpp:53
#: src/core/modules/StarWrapper.cpp:192 src/core/modules/StarWrapper.cpp:195
#: plugins/Satellites/src/Satellite.cpp:281
#: plugins/Supernovae/src/Supernova.cpp:132 plugins/Quasars/src/Quasar.cpp:102
#: plugins/Pulsars/src/Pulsar.cpp:159 plugins/Exoplanets/src/Exoplanet.cpp:293
#, qt-format
msgid "Type: <b>%1</b>"
msgstr "분류: <b>%1</b>"

#: src/core/modules/CustomObject.cpp:79
msgid "custom marker"
msgstr ""

#: src/core/modules/CustomObject.cpp:81
msgid "custom object"
msgstr ""

#: src/core/modules/CustomObjectMgr.cpp:64
msgid "Marker"
msgstr ""

#: src/core/modules/Asterism.cpp:159
msgid "asterism"
msgstr "성좌"

#: src/core/modules/AsterismMgr.cpp:93
#: src/core/modules/ConstellationMgr.cpp:143 src/core/modules/StarMgr.cpp:448
#: src/core/modules/GridLinesMgr.cpp:1230 src/core/modules/LandscapeMgr.cpp:422
#: src/core/modules/NebulaMgr.cpp:374 src/core/modules/NebulaMgr.cpp:375
#: src/core/modules/SolarSystem.cpp:233 src/core/modules/MilkyWay.cpp:78
#: src/core/modules/ZodiacalLight.cpp:85 src/core/modules/ToastMgr.cpp:60
#: src/core/StelApp.cpp:544 src/core/StelCore.cpp:254
#: src/core/StelSkyLayerMgr.cpp:89 src/StelMainView.cpp:765
msgid "Display Options"
msgstr "화면 설정"

#: src/core/modules/AsterismMgr.cpp:94
msgid "Asterism lines"
msgstr ""

#: src/core/modules/AsterismMgr.cpp:95
msgid "Asterism labels"
msgstr ""

#: src/core/modules/Constellation.cpp:292
msgid "constellation"
msgstr "성단"

#: src/core/modules/ConstellationMgr.cpp:144
#: plugins/TextUserInterface/src/TextUserInterface.cpp:290
msgid "Constellation lines"
msgstr "별자리 선"

#: src/core/modules/ConstellationMgr.cpp:145
msgid "Constellation art"
msgstr "별자리 그림"

#: src/core/modules/ConstellationMgr.cpp:146
#: plugins/TextUserInterface/src/TextUserInterface.cpp:295
msgid "Constellation labels"
msgstr "별자리 이름표"

#: src/core/modules/ConstellationMgr.cpp:147
#: plugins/TextUserInterface/src/TextUserInterface.cpp:308
msgid "Constellation boundaries"
msgstr "별자리 경계선"

#: src/core/modules/ConstellationMgr.cpp:148 src/ui_configurationDialog.h:1459
msgid "Select single constellation"
msgstr "하나의 별자리 선택"

#: src/core/modules/ConstellationMgr.cpp:149
msgid "Remove selection of constellations"
msgstr ""

#: src/core/modules/StarMgr.cpp:449 src/ui_viewDialog.h:2116
#: src/ui_dsoColorsDialog.h:541
#: plugins/TextUserInterface/src/TextUserInterface.cpp:254
msgid "Stars"
msgstr "별"

#: src/core/modules/StarMgr.cpp:450
msgid "Stars labels"
msgstr "별 이름"

#: src/core/modules/GridLinesMgr.cpp:641 src/ui_viewDialog.h:2338
msgid "Meridian"
msgstr "자오선"

#: src/core/modules/GridLinesMgr.cpp:645
msgid "Ecliptic of J2000.0"
msgstr "J2000.0의 황도"

#: src/core/modules/GridLinesMgr.cpp:649
msgid "Ecliptic of Date"
msgstr ""

#: src/core/modules/GridLinesMgr.cpp:653
msgid "Equator of J2000.0"
msgstr "J2000.0의 적도"

#: src/core/modules/GridLinesMgr.cpp:657
msgid "Equator"
msgstr "적도"

#: src/core/modules/GridLinesMgr.cpp:662
msgid "Precession Circle"
msgstr "세차 원"

#: src/core/modules/GridLinesMgr.cpp:666 src/ui_viewDialog.h:2327
msgid "Horizon"
msgstr "지평선"

#: src/core/modules/GridLinesMgr.cpp:670
msgid "Galactic Equator"
msgstr "은하적도"

#: src/core/modules/GridLinesMgr.cpp:674
msgid "Supergalactic Equator"
msgstr ""

#. TRANSLATORS: Full term is "opposition/conjunction longitude"
#: src/core/modules/GridLinesMgr.cpp:679 src/ui_viewDialog.h:2342
msgid "O./C. longitude"
msgstr "충/합 경도"

#: src/core/modules/GridLinesMgr.cpp:683 src/core/modules/GridLinesMgr.cpp:1249
#: src/ui_viewDialog.h:2391
msgid "Prime Vertical"
msgstr ""

#: src/core/modules/GridLinesMgr.cpp:687
msgid "Equinoctial Colure"
msgstr ""

#: src/core/modules/GridLinesMgr.cpp:691
msgid "Solstitial Colure"
msgstr ""

#: src/core/modules/GridLinesMgr.cpp:696
msgid "Circumpolar Circle"
msgstr ""

#. TRANSLATORS: North Celestial Pole
#: src/core/modules/GridLinesMgr.cpp:892 src/core/modules/GridLinesMgr.cpp:901
msgid "NCP"
msgstr ""

#. TRANSLATORS: South Celestial Pole
#: src/core/modules/GridLinesMgr.cpp:894 src/core/modules/GridLinesMgr.cpp:903
msgid "SCP"
msgstr ""

#. TRANSLATORS: Zenith
#: src/core/modules/GridLinesMgr.cpp:910
msgctxt "zenith"
msgid "Z"
msgstr ""

#. TRANSLATORS: Nadir
#: src/core/modules/GridLinesMgr.cpp:912
msgctxt "nadir"
msgid "Z'"
msgstr ""

#. TRANSLATORS: North Ecliptic Pole
#: src/core/modules/GridLinesMgr.cpp:919 src/core/modules/GridLinesMgr.cpp:928
msgid "NEP"
msgstr ""

#. TRANSLATORS: South Ecliptic Pole
#: src/core/modules/GridLinesMgr.cpp:921 src/core/modules/GridLinesMgr.cpp:930
msgid "SEP"
msgstr ""

#. TRANSLATORS: North Galactic Pole
#: src/core/modules/GridLinesMgr.cpp:937
msgid "NGP"
msgstr ""

#. TRANSLATORS: South Galactic Pole
#: src/core/modules/GridLinesMgr.cpp:939
msgid "SGP"
msgstr ""

#. TRANSLATORS: North Supergalactic Pole
#: src/core/modules/GridLinesMgr.cpp:946
msgid "NSGP"
msgstr ""

#. TRANSLATORS: South Supergalactic Pole
#: src/core/modules/GridLinesMgr.cpp:948
msgid "SSGP"
msgstr ""

#: src/core/modules/GridLinesMgr.cpp:1231
msgid "Grids and lines"
msgstr ""

#: src/core/modules/GridLinesMgr.cpp:1232
#: plugins/TextUserInterface/src/TextUserInterface.cpp:342
msgid "Equatorial grid"
msgstr "적도좌표계 격자"

#: src/core/modules/GridLinesMgr.cpp:1233 src/ui_viewDialog.h:2421
#: plugins/TextUserInterface/src/TextUserInterface.cpp:337
msgid "Azimuthal grid"
msgstr "지평좌표계 격자"

#: src/core/modules/GridLinesMgr.cpp:1234
#: plugins/TextUserInterface/src/TextUserInterface.cpp:357
msgid "Ecliptic line"
msgstr "황도"

#: src/core/modules/GridLinesMgr.cpp:1235
msgid "Ecliptic J2000 line"
msgstr "황도(J2000)"

#: src/core/modules/GridLinesMgr.cpp:1236
#: plugins/TextUserInterface/src/TextUserInterface.cpp:352
msgid "Equator line"
msgstr "적도"

#: src/core/modules/GridLinesMgr.cpp:1237
msgid "Equator J2000 line"
msgstr "적도(J2000)"

#: src/core/modules/GridLinesMgr.cpp:1238
#: plugins/TextUserInterface/src/TextUserInterface.cpp:332
msgid "Meridian line"
msgstr "자오선"

#: src/core/modules/GridLinesMgr.cpp:1239
#: plugins/TextUserInterface/src/TextUserInterface.cpp:393
msgid "Horizon line"
msgstr "지평선"

#: src/core/modules/GridLinesMgr.cpp:1240
#: plugins/TextUserInterface/src/TextUserInterface.cpp:347
msgid "Equatorial J2000 grid"
msgstr "적도좌표계 격자(J2000)"

#: src/core/modules/GridLinesMgr.cpp:1241
msgid "Ecliptic J2000 grid"
msgstr "황도좌표계 격자(J2000)"

#: src/core/modules/GridLinesMgr.cpp:1242
msgid "Ecliptic grid"
msgstr "황도좌표계 격자"

#: src/core/modules/GridLinesMgr.cpp:1243 src/ui_viewDialog.h:2456
#: plugins/TextUserInterface/src/TextUserInterface.cpp:398
msgid "Galactic grid"
msgstr "은하좌표계 격자"

#: src/core/modules/GridLinesMgr.cpp:1244 src/ui_viewDialog.h:2311
msgid "Galactic equator"
msgstr "은하적도"

#: src/core/modules/GridLinesMgr.cpp:1245 src/ui_viewDialog.h:2445
msgid "Supergalactic grid"
msgstr ""

#: src/core/modules/GridLinesMgr.cpp:1246 src/ui_viewDialog.h:2334
msgid "Supergalactic equator"
msgstr ""

#: src/core/modules/GridLinesMgr.cpp:1247
#: plugins/TextUserInterface/src/TextUserInterface.cpp:408
msgid "Opposition/conjunction longitude line"
msgstr "충/합 경도 선"

#: src/core/modules/GridLinesMgr.cpp:1248
msgid "Precession Circles"
msgstr "세차 원"

#: src/core/modules/GridLinesMgr.cpp:1250
msgid "Colure Lines"
msgstr ""

#: src/core/modules/GridLinesMgr.cpp:1251
msgid "Circumpolar Circles"
msgstr ""

#: src/core/modules/GridLinesMgr.cpp:1252
msgid "Celestial J2000 poles"
msgstr ""

#: src/core/modules/GridLinesMgr.cpp:1253
msgid "Celestial poles"
msgstr ""

#: src/core/modules/GridLinesMgr.cpp:1254
msgid "Zenith and nadir"
msgstr ""

#: src/core/modules/GridLinesMgr.cpp:1255
msgid "Ecliptic J2000 poles"
msgstr ""

#: src/core/modules/GridLinesMgr.cpp:1256
msgid "Ecliptic poles"
msgstr ""

#: src/core/modules/GridLinesMgr.cpp:1257 src/ui_viewDialog.h:2399
msgid "Galactic poles"
msgstr ""

#: src/core/modules/GridLinesMgr.cpp:1258 src/ui_viewDialog.h:2357
msgid "Supergalactic poles"
msgstr ""

#: src/core/modules/GridLinesMgr.cpp:1259
msgid "Equinox J2000 points"
msgstr ""

#: src/core/modules/GridLinesMgr.cpp:1260
msgid "Equinox points"
msgstr ""

#: src/core/modules/GridLinesMgr.cpp:1261
msgid "Solstice J2000 points"
msgstr ""

#: src/core/modules/GridLinesMgr.cpp:1262
msgid "Solstice points"
msgstr ""

#: src/core/modules/LandscapeMgr.cpp:423
msgid "Atmosphere"
msgstr "대기"

#: src/core/modules/LandscapeMgr.cpp:424
msgid "Fog"
msgstr "안개"

#: src/core/modules/LandscapeMgr.cpp:425 src/ui_viewDialog.h:2353
#: plugins/TextUserInterface/src/TextUserInterface.cpp:314
msgid "Cardinal points"
msgstr "방위기점"

#: src/core/modules/LandscapeMgr.cpp:426
msgid "Ground"
msgstr "지면"

#: src/core/modules/LandscapeMgr.cpp:427
msgid "Landscape illumination"
msgstr ""

#: src/core/modules/LandscapeMgr.cpp:428
msgid "Landscape labels"
msgstr ""

#: src/core/modules/LandscapeMgr.cpp:429 src/ui_viewDialog.h:2136
msgid "Light pollution data from locations database"
msgstr "위치 정보에 따른 광공해"

#: src/core/modules/LandscapeMgr.cpp:789
#: plugins/Scenery3d/src/gui/Scenery3dDialog.cpp:447
msgid "Author: "
msgstr "저자: "

#: src/core/modules/LandscapeMgr.cpp:795
msgid "Location: "
msgstr "위치: "

#: src/core/modules/LandscapeMgr.cpp:798
#, qt-format
msgid ", %1 m"
msgstr ", %1 m"

#: src/core/modules/LandscapeMgr.cpp:803 src/ui_astroCalcDialog.h:797
#: src/ui_astroCalcDialog.h:839
msgid "Celestial body:"
msgstr "천체:"

#: src/core/modules/Nebula.cpp:206 src/core/modules/Comet.cpp:169
#: plugins/Novae/src/Nova.cpp:147 plugins/Pulsars/src/Pulsar.cpp:170
#: plugins/MeteorShowers/src/MeteorShower.cpp:552
#, qt-format
msgid "Type: <b>%1</b> (%2)"
msgstr "종류: <b>%1</b>(%2)"

#: src/core/modules/Nebula.cpp:213
#, qt-format
msgid "Opacity: <b>%1</b>"
msgstr "불투명도: <b>%1</b>"

#: src/core/modules/Nebula.cpp:218 src/core/modules/Planet.cpp:371
#: src/core/modules/MinorPlanet.cpp:207 src/core/modules/Comet.cpp:175
#: src/core/modules/StarWrapper.cpp:59 src/core/modules/StarWrapper.cpp:202
#, qt-format
msgid "Magnitude: <b>%1</b> (after extinction: <b>%2</b>)"
msgstr ""

#: src/core/modules/Nebula.cpp:221 src/core/modules/Nebula.cpp:226
#: src/core/modules/Planet.cpp:374 src/core/modules/MinorPlanet.cpp:210
#: src/core/modules/Comet.cpp:178 src/core/modules/StarWrapper.cpp:63
#: src/core/modules/StarWrapper.cpp:204
#: plugins/Supernovae/src/Supernova.cpp:139 plugins/Novae/src/Nova.cpp:155
#: plugins/Quasars/src/Quasar.cpp:113 plugins/Exoplanets/src/Exoplanet.cpp:307
#, qt-format
msgid "Magnitude: <b>%1</b>"
msgstr "등급: <b>%1</b>"

#: src/core/modules/Nebula.cpp:227
msgid " (Photometric system: B)"
msgstr " (측광계: B)"

#: src/core/modules/Nebula.cpp:233 src/core/modules/StarWrapper.cpp:68
#: src/core/modules/StarWrapper.cpp:212 plugins/Quasars/src/Quasar.cpp:123
#, qt-format
msgid "Color Index (B-V): <b>%1</b>"
msgstr "색지수 (B-V): <b>%1</b>"

#: src/core/modules/Nebula.cpp:238
msgid "Surface brightness"
msgstr ""

#: src/core/modules/Nebula.cpp:239
msgid "after extinction"
msgstr ""

#: src/core/modules/Nebula.cpp:254 src/core/modules/Nebula.cpp:262
#, qt-format
msgid "Contrast index: %1"
msgstr ""

#: src/core/modules/Nebula.cpp:272
#, qt-format
msgid "Size: %1"
msgstr "크기: %1"

#: src/core/modules/Nebula.cpp:275
#, qt-format
msgid "Size: %1 x %2"
msgstr "크기: %1 x %2"

#: src/core/modules/Nebula.cpp:277
#, qt-format
msgid "Orientation angle: %1%2"
msgstr ""

#. TRANSLATORS: Unit of measure for distance - Light Years
#: src/core/modules/Nebula.cpp:301 src/core/modules/StarWrapper.cpp:239
#: plugins/Supernovae/src/Supernova.cpp:152 plugins/Novae/src/Nova.cpp:167
#: plugins/Exoplanets/src/Exoplanet.cpp:323
#, qt-format
msgid "Distance: %1 ly"
msgstr "거리: %1 광년"

#. TRANSLATORS: Unit of measure for distance - kiloparsecs
#: src/core/modules/Nebula.cpp:311
msgid "kpc"
msgstr "kpc"

#. TRANSLATORS: Unit of measure for distance - Light Years
#: src/core/modules/Nebula.cpp:313
msgid "ly"
msgstr ""

#. TRANSLATORS: Unit of measure for distance - Megaparsecs
#: src/core/modules/Nebula.cpp:320
msgid "Mpc"
msgstr "Mpc"

#. TRANSLATORS: Unit of measure for distance - Millions of Light Years
#: src/core/modules/Nebula.cpp:322
msgid "Mio. ly"
msgstr ""

#: src/core/modules/Nebula.cpp:336
#, qt-format
msgid "Distance: %1 %2 (%3 %4)"
msgstr ""

#: src/core/modules/Nebula.cpp:350
#, qt-format
msgid "Redshift: %1"
msgstr "적색편이: %1"

#: src/core/modules/Nebula.cpp:361 src/core/modules/StarWrapper.cpp:248
#, qt-format
msgid "Parallax: %1\""
msgstr "시차: %1\""

#: src/core/modules/Nebula.cpp:365
msgid "Morphological description: "
msgstr "형태학적 설명: "

#: src/core/modules/Nebula.cpp:937
msgctxt "Shapley–Sawyer Concentration Class"
msgid "high concentration of stars toward the center"
msgstr ""

#: src/core/modules/Nebula.cpp:940
msgctxt "Shapley–Sawyer Concentration Class"
msgid "dense central concentration of stars"
msgstr ""

#: src/core/modules/Nebula.cpp:943
msgctxt "Shapley–Sawyer Concentration Class"
msgid "strong inner core of stars"
msgstr ""

#: src/core/modules/Nebula.cpp:946
msgctxt "Shapley–Sawyer Concentration Class"
msgid "intermediate rich concentrations of stars"
msgstr ""

#: src/core/modules/Nebula.cpp:951
msgctxt "Shapley–Sawyer Concentration Class"
msgid "intermediate concentrations of stars"
msgstr ""

#: src/core/modules/Nebula.cpp:954
msgctxt "Shapley–Sawyer Concentration Class"
msgid "rather loosely concentration of stars towards the center"
msgstr ""

#: src/core/modules/Nebula.cpp:957
msgctxt "Shapley–Sawyer Concentration Class"
msgid "loose concentration of stars towards the center"
msgstr ""

#: src/core/modules/Nebula.cpp:960
msgctxt "Shapley–Sawyer Concentration Class"
msgid "loose concentration of stars"
msgstr ""

#: src/core/modules/Nebula.cpp:963
msgctxt "Shapley–Sawyer Concentration Class"
msgid "very loose concentration of stars towards the center"
msgstr ""

#: src/core/modules/Nebula.cpp:966
msgctxt "Shapley–Sawyer Concentration Class"
msgid "almost no concentration towards the center"
msgstr ""

#: src/core/modules/Nebula.cpp:969
msgctxt "Shapley–Sawyer Concentration Class"
msgid "undocumented concentration class"
msgstr ""

#: src/core/modules/Nebula.cpp:989
msgctxt "Trumpler's Concentration Class"
msgid "strong central concentration of stars"
msgstr ""

#: src/core/modules/Nebula.cpp:992
msgctxt "Trumpler's Concentration Class"
msgid "little central concentration of stars"
msgstr ""

#: src/core/modules/Nebula.cpp:995
msgctxt "Trumpler's Concentration Class"
msgid "no noticeable concentration of stars"
msgstr ""

#: src/core/modules/Nebula.cpp:998
msgctxt "Trumpler's Concentration Class"
msgid "a star field condensation"
msgstr ""

#: src/core/modules/Nebula.cpp:1001
msgctxt "Trumpler's Concentration Class"
msgid "undocumented concentration class"
msgstr ""

#: src/core/modules/Nebula.cpp:1007
msgctxt "Trumpler's Brightness Class"
msgid "small brightness range of cluster members"
msgstr "성단 중에서 작은 밝은 범위를 가짐"

#: src/core/modules/Nebula.cpp:1010
msgctxt "Trumpler's Brightness Class"
msgid "medium brightness range of cluster members"
msgstr "성단 중에서 중간 밝은 범위를 가짐"

#: src/core/modules/Nebula.cpp:1013
msgctxt "Trumpler's Brightness Class"
msgid "large brightness range of cluster members"
msgstr "성단 중에서 넓은 밝은 범위를 가짐"

#: src/core/modules/Nebula.cpp:1016
msgctxt "Trumpler's Brightness Class"
msgid "undocumented brightness range of cluster members"
msgstr "성단 중에서 밝은 범위가 정의되지 않음"

#: src/core/modules/Nebula.cpp:1022
msgctxt "Trumpler's Number of Members Class"
msgid "poor cluster with less than 50 stars"
msgstr ""

#: src/core/modules/Nebula.cpp:1025
msgctxt "Trumpler's Number of Members Class"
msgid "moderately rich cluster with 50-100 stars"
msgstr "약 50-100개의 별이 적당히 존재하는 성단"

#: src/core/modules/Nebula.cpp:1028
msgctxt "Trumpler's Number of Members Class"
msgid "rich cluster with more than 100 stars"
msgstr "100개 이상의 별이 풍부히 존재하는 성단"

#: src/core/modules/Nebula.cpp:1031
msgctxt "Trumpler's Number of Members Class"
msgid "undocumented number of members class"
msgstr ""

#: src/core/modules/Nebula.cpp:1035
msgctxt "nebulosity factor of open clusters"
msgid "the cluster lies within nebulosity"
msgstr ""

#: src/core/modules/Nebula.cpp:1056
msgctxt "Reflection Nebulae Brightness"
msgid "very bright"
msgstr "매우 밝음"

#: src/core/modules/Nebula.cpp:1059
msgctxt "Reflection Nebulae Brightness"
msgid "bright"
msgstr "밝음"

#: src/core/modules/Nebula.cpp:1062
msgctxt "Reflection Nebulae Brightness"
msgid "moderate brightness"
msgstr "보통 밝기"

#: src/core/modules/Nebula.cpp:1065
msgctxt "Reflection Nebulae Brightness"
msgid "faint"
msgstr "희미함"

#: src/core/modules/Nebula.cpp:1068
msgctxt "Reflection Nebulae Brightness"
msgid "very faint"
msgstr "매우 희미함"

#: src/core/modules/Nebula.cpp:1071
msgctxt "Reflection Nebulae Brightness"
msgid "uncertain brightness"
msgstr "불확실한 밝기"

#: src/core/modules/Nebula.cpp:1074
msgctxt "Reflection Nebulae Brightness"
msgid "undocumented brightness of reflection nebulae"
msgstr "반사성운의 증명되지 않은 밝기"

#: src/core/modules/Nebula.cpp:1080
msgctxt "Reflection Nebulae Classification"
msgid "the illuminating star is embedded in the nebulosity"
msgstr "성운을 밝게하는 별이 포함되어있음"

#: src/core/modules/Nebula.cpp:1083
msgctxt "Reflection Nebulae Classification"
msgid "star is located outside the illuminated nebulosity"
msgstr "별이 밝은 성운의 바깥쪽에 위치해있음"

#: src/core/modules/Nebula.cpp:1086
msgctxt "Reflection Nebulae Classification"
msgid "star is located on the corner of the illuminated nebulosity"
msgstr "별이 밝은 성운의 코너에 위치해있음"

#. TRANSLATORS: peculiar: odd or unusual, cf. peculiar star, peculiar galaxy
#: src/core/modules/Nebula.cpp:1091
msgctxt "Reflection Nebulae Classification"
msgid "star is located outside the illuminated peculiar nebulosity"
msgstr "별이 밝고 독특한 성운의 바깥쪽에 위치해있음"

#. TRANSLATORS: peculiar: odd or unusual, cf. peculiar star, peculiar galaxy
#: src/core/modules/Nebula.cpp:1097
msgctxt "Reflection Nebulae Classification"
msgid "the illuminated peculiar nebulosity"
msgstr "밝고 독특한 성운"

#: src/core/modules/Nebula.cpp:1101
msgctxt "Reflection Nebulae Classification"
msgid "undocumented reflection nebulae"
msgstr ""

#: src/core/modules/Nebula.cpp:1124
msgid "circular form"
msgstr "원형"

#: src/core/modules/Nebula.cpp:1127
msgid "elliptical form"
msgstr "타원형"

#: src/core/modules/Nebula.cpp:1130
msgid "irregular form"
msgstr "불규칙한 형태"

#: src/core/modules/Nebula.cpp:1133
msgid "undocumented form"
msgstr "증명되지 않은 형태"

#: src/core/modules/Nebula.cpp:1139
msgid "amorphous structure"
msgstr "무정형 구조"

#: src/core/modules/Nebula.cpp:1142
msgid "conventional structure"
msgstr "평범한 구조"

#: src/core/modules/Nebula.cpp:1145
msgid "filamentary structure"
msgstr "필라멘트 구조"

#: src/core/modules/Nebula.cpp:1148
msgid "undocumented structure"
msgstr "증명되지 않은 구조"

#: src/core/modules/Nebula.cpp:1154
msgctxt "HII region brightness"
msgid "faintest"
msgstr "희미함"

#: src/core/modules/Nebula.cpp:1157
msgctxt "HII region brightness"
msgid "moderate brightness"
msgstr "보통 밝기"

#: src/core/modules/Nebula.cpp:1160
msgctxt "HII region brightness"
msgid "brightest"
msgstr "밝음"

#: src/core/modules/Nebula.cpp:1163
msgid "undocumented brightness"
msgstr "증명되지 않은 밝기"

#: src/core/modules/Nebula.cpp:1179
msgid "galaxy"
msgstr "은하"

#: src/core/modules/Nebula.cpp:1182
msgid "active galaxy"
msgstr "활성은하"

#: src/core/modules/Nebula.cpp:1185
msgid "radio galaxy"
msgstr "전파은하"

#: src/core/modules/Nebula.cpp:1188
msgid "interacting galaxy"
msgstr "상호작용은하"

#: src/core/modules/Nebula.cpp:1191 plugins/Quasars/src/Quasar.cpp:102
msgid "quasar"
msgstr "퀘이사"

#: src/core/modules/Nebula.cpp:1194
msgid "star cluster"
msgstr "성단"

#: src/core/modules/Nebula.cpp:1197
msgid "open star cluster"
msgstr "산개성단"

#: src/core/modules/Nebula.cpp:1200
msgid "globular star cluster"
msgstr "구상성단"

#: src/core/modules/Nebula.cpp:1203
msgid "nebula"
msgstr "성운"

#: src/core/modules/Nebula.cpp:1206
msgid "planetary nebula"
msgstr "행성상성운"

#: src/core/modules/Nebula.cpp:1209
msgid "dark nebula"
msgstr "암흑성운"

#: src/core/modules/Nebula.cpp:1212
msgid "cluster associated with nebulosity"
msgstr "성운과 관련된 성단"

#: src/core/modules/Nebula.cpp:1215
msgid "bipolar nebula"
msgstr "쌍극성운"

#: src/core/modules/Nebula.cpp:1218
msgid "emission nebula"
msgstr "발광성운"

#: src/core/modules/Nebula.cpp:1221
msgid "HII region"
msgstr "전리수소영역(HII region)"

#: src/core/modules/Nebula.cpp:1224
msgid "reflection nebula"
msgstr "반사성운"

#: src/core/modules/Nebula.cpp:1227
msgid "supernova remnant"
msgstr "초신성잔해"

#: src/core/modules/Nebula.cpp:1230
msgid "stellar association"
msgstr "성협"

#: src/core/modules/Nebula.cpp:1233
msgid "star cloud"
msgstr "별 구름"

#: src/core/modules/Nebula.cpp:1236
msgid "interstellar matter"
msgstr "성간 물질"

#: src/core/modules/Nebula.cpp:1239
msgid "emission object"
msgstr "방출 천체"

#: src/core/modules/Nebula.cpp:1242
msgid "BL Lac object"
msgstr "BL Lac 천체"

#: src/core/modules/Nebula.cpp:1245
msgid "blazar"
msgstr "blazar"

#: src/core/modules/Nebula.cpp:1248
msgid "molecular cloud"
msgstr "분자구름"

#: src/core/modules/Nebula.cpp:1251
msgid "young stellar object"
msgstr "젊은 항성체"

#: src/core/modules/Nebula.cpp:1254
msgid "possible quasar"
msgstr "퀘이사일 가능성 있음"

#: src/core/modules/Nebula.cpp:1257
msgid "possible planetary nebula"
msgstr "원시행성상성운일 가능성 있음"

#: src/core/modules/Nebula.cpp:1260
msgid "protoplanetary nebula"
msgstr "원시행성상성운"

#. TRANSLATORS: Type of object
#: src/core/modules/Nebula.cpp:1263 src/core/modules/StarWrapper.cpp:53
#: src/core/modules/StarWrapper.cpp:185 src/gui/AstroCalcDialog.cpp:569
#: src/translations.h:46
msgid "star"
msgstr "항성"

#: src/core/modules/Nebula.cpp:1266
msgid "object of unknown nature"
msgstr "알 수 없는 천체"

#: src/core/modules/Nebula.cpp:1269
msgid "undocumented type"
msgstr "증명되지 않은 종류"

#: src/core/modules/NebulaMgr.cpp:374
msgid "Deep-sky objects"
msgstr "딥스카이 천체"

#: src/core/modules/NebulaMgr.cpp:375
msgid "Toggle DSO type filter"
msgstr ""

#: src/core/modules/Planet.cpp:378 src/core/modules/MinorPlanet.cpp:220
#: src/core/modules/MinorPlanet.cpp:224 src/core/modules/Comet.cpp:187
#: src/core/modules/StarWrapper.cpp:208 plugins/Quasars/src/Quasar.cpp:117
#, qt-format
msgid "Absolute Magnitude: %1"
msgstr "절대등급: %1"

#: src/core/modules/Planet.cpp:381
#, qt-format
msgid "Mean Opposition Magnitude: %1"
msgstr ""

#: src/core/modules/Planet.cpp:405 src/core/modules/MinorPlanet.cpp:239
#: src/core/modules/Comet.cpp:199
#, no-c-format, qt-format
msgid "Distance from Sun: %1AU (%2 km)"
msgstr "태양과의 거리: %1AU (%2 km)"

#: src/core/modules/Planet.cpp:412 src/core/modules/MinorPlanet.cpp:246
#: src/core/modules/Comet.cpp:206
#, no-c-format, qt-format
msgid "Distance from Sun: %1AU (%2 Mio km)"
msgstr "태양과의 거리: %1AU (%2 백만 km)"

#: src/core/modules/Planet.cpp:422 src/core/modules/MinorPlanet.cpp:256
#: src/core/modules/Comet.cpp:216
#, no-c-format, qt-format
msgid "Distance: %1AU (%2 km)"
msgstr "거리: %1AU (%2 km)"

#: src/core/modules/Planet.cpp:429 src/core/modules/MinorPlanet.cpp:263
#: src/core/modules/Comet.cpp:223
#, no-c-format, qt-format
msgid "Distance: %1AU (%2 Mio km)"
msgstr "거리: %1AU (%2 백만 km)"

#: src/core/modules/Planet.cpp:443 src/core/modules/Planet.cpp:447
#, qt-format
msgid "Apparent diameter: %1, with rings: %2"
msgstr "시직경: %1, 고리 포함: %2"

#: src/core/modules/Planet.cpp:456 src/core/modules/Planet.cpp:460
#, qt-format
msgid "Apparent diameter: %1, scaled up to: %2"
msgstr ""

#: src/core/modules/Planet.cpp:467 src/core/modules/Planet.cpp:469
#: src/core/modules/MinorPlanet.cpp:274 src/core/modules/MinorPlanet.cpp:276
#, qt-format
msgid "Apparent diameter: %1"
msgstr "시직경: %1"

#. TRANSLATORS: Sidereal (orbital) period for solar system bodies in days and in Julian years (symbol: a)
#: src/core/modules/Planet.cpp:486 src/core/modules/MinorPlanet.cpp:286
#, qt-format
msgid "Sidereal period: %1 days (%2 a)"
msgstr "공전주기: %1일 (%2 율리우스년)"

#: src/core/modules/Planet.cpp:489
#, qt-format
msgid "Sidereal day: %1"
msgstr "항성일: %1"

#: src/core/modules/Planet.cpp:490
#, qt-format
msgid "Mean solar day: %1"
msgstr "평균태양일: %1"

#: src/core/modules/Planet.cpp:494
msgid "The period of rotation is chaotic"
msgstr "회전 주기는 불규칙적"

#: src/core/modules/Planet.cpp:513
msgctxt "Moon phase"
msgid "Waxing Crescent"
msgstr "초승달"

#: src/core/modules/Planet.cpp:515
msgctxt "Moon phase"
msgid "First Quarter"
msgstr "첫 반달"

#: src/core/modules/Planet.cpp:517
msgctxt "Moon phase"
msgid "Waxing Gibbous"
msgstr "상현달"

#: src/core/modules/Planet.cpp:519
msgctxt "Moon phase"
msgid "Full Moon"
msgstr "보름달"

#: src/core/modules/Planet.cpp:521
msgctxt "Moon phase"
msgid "Waning Gibbous"
msgstr "하현달"

#: src/core/modules/Planet.cpp:523
msgctxt "Moon phase"
msgid "Third Quarter"
msgstr ""

#: src/core/modules/Planet.cpp:525
msgctxt "Moon phase"
msgid "Waning Crescent"
msgstr "그믐달"

#: src/core/modules/Planet.cpp:527
msgctxt "Moon phase"
msgid "New Moon"
msgstr "삭월"

#: src/core/modules/Planet.cpp:532 src/core/modules/Planet.cpp:537
#: src/core/modules/MinorPlanet.cpp:294 src/core/modules/MinorPlanet.cpp:299
#: src/core/modules/Comet.cpp:250 src/core/modules/Comet.cpp:255
#, qt-format
msgid "Phase Angle: %1"
msgstr "위상각: %1"

#: src/core/modules/Planet.cpp:533 src/core/modules/Planet.cpp:538
#: src/core/modules/MinorPlanet.cpp:295 src/core/modules/MinorPlanet.cpp:300
#: src/core/modules/Comet.cpp:251 src/core/modules/Comet.cpp:256
#, qt-format
msgid "Elongation: %1"
msgstr "이각: %1"

#: src/core/modules/Planet.cpp:541
#, qt-format
msgid "Phase: %1"
msgstr "위상: %1"

#: src/core/modules/Planet.cpp:545
#, qt-format
msgid "Illuminated: %1%"
msgstr "밝은 부분: %1%"

#: src/core/modules/Planet.cpp:546
#, qt-format
msgid "Albedo: %1"
msgstr ""

#: src/core/modules/Planet.cpp:558
#, qt-format
msgid "Eclipse Factor: %1%"
msgstr "위성식률: %1%"

#: src/core/modules/MinorPlanet.cpp:194
#, qt-format
msgid "Provisional designation: %1"
msgstr "임시 명칭: %1"

#: src/core/modules/Comet.cpp:163
msgctxt "type of comet"
msgid "non-periodic"
msgstr "비주기적"

#: src/core/modules/Comet.cpp:167
msgctxt "type of comet"
msgid "periodic"
msgstr "주기적"

#. TRANSLATORS: Sidereal (orbital) period for comets in Julian years (symbol: a)
#: src/core/modules/Comet.cpp:236
#, qt-format
msgid "Sidereal period: %1 a"
msgstr "공전주기: %1 a"

#: src/core/modules/Comet.cpp:241
#, no-c-format, qt-format
msgid "Speed: %1 km/s"
msgstr "속도: %1 km/s"

#: src/core/modules/Comet.cpp:265
#, no-c-format, qt-format
msgid "Coma diameter (estimate): %1 km"
msgstr "코마 직경 (추정): %1 km"

#: src/core/modules/Comet.cpp:269
#, no-c-format, qt-format
msgid "Gas tail length (estimate): %1 Mio km"
msgstr "가스 꼬리 길이 (추정): %1 백만 km"

#. TRANSLATORS: Type of objects (for "Lists" in the search tool)
#: src/core/modules/SolarSystem.cpp:234 src/gui/AstroCalcDialog.cpp:1127
#: src/gui/AstroCalcDialog.cpp:2602 src/translations.h:68
msgid "Planets"
msgstr "행성"

#: src/core/modules/SolarSystem.cpp:235
#: plugins/TextUserInterface/src/TextUserInterface.cpp:319
msgid "Planet labels"
msgstr "행성 이름표"

#: src/core/modules/SolarSystem.cpp:236
#: plugins/TextUserInterface/src/TextUserInterface.cpp:323
msgid "Planet orbits"
msgstr "행성 궤도"

#: src/core/modules/SolarSystem.cpp:237
#: plugins/TextUserInterface/src/TextUserInterface.cpp:327
msgid "Planet trails"
msgstr "행성 궤적"

#: src/core/modules/SolarSystem.cpp:239
msgid "Planet markers"
msgstr ""

#: src/core/modules/SolarSystem.cpp:240
msgid "Planet selection marker"
msgstr ""

#: src/core/modules/SolarSystem.cpp:241
msgid "Native planet names (from starlore)"
msgstr ""

#: src/core/modules/StarWrapper.cpp:166
msgid "eruptive variable star"
msgstr "폭발변광성"

#: src/core/modules/StarWrapper.cpp:168
msgid "pulsating variable star"
msgstr "맥동변광성"

#: src/core/modules/StarWrapper.cpp:170
msgid "rotating variable star"
msgstr "자전변광성"

#: src/core/modules/StarWrapper.cpp:172
msgid "cataclysmic variable star"
msgstr "격변변광성"

#: src/core/modules/StarWrapper.cpp:175
msgid "eclipsing binary system"
msgstr "식변광성"

#: src/core/modules/StarWrapper.cpp:179 src/gui/AstroCalcDialog.cpp:583
msgid "variable star"
msgstr "변광성"

#: src/core/modules/StarWrapper.cpp:183 src/gui/AstroCalcDialog.cpp:577
msgid "double star"
msgstr "쌍성"

#: src/core/modules/StarWrapper.cpp:190
#, qt-format
msgid "Type: <b>%1, %2</b>"
msgstr "분류: <b>%1, %2</b>"

#: src/core/modules/StarWrapper.cpp:227
#, qt-format
msgid "Magnitude range: <b>%1</b>%2<b>%3</b> (Photometric system: %4)"
msgstr "등급 범위: <b>%1</b>%2<b>%3</b> (측광계: %4)"

#: src/core/modules/StarWrapper.cpp:229
#, qt-format
msgid "Magnitude range: <b>%1</b>%2<b>%3/%4</b> (Photometric system: %5)"
msgstr "등급 범위: <b>%1</b>%2<b>%3/%4</b> (측광계: %5)"

#: src/core/modules/StarWrapper.cpp:245
#: plugins/Exoplanets/src/Exoplanet.cpp:317
#, qt-format
msgid "Spectral Type: %1"
msgstr "스펙트럼형: %1"

#: src/core/modules/StarWrapper.cpp:251
#, qt-format
msgid "Period: %1 days"
msgstr "주기: %1 일"

#: src/core/modules/StarWrapper.cpp:260
#, qt-format
msgid "Next minimum light: %1 UTC"
msgstr "다음 최소 광도: %1 UTC"

#: src/core/modules/StarWrapper.cpp:262
#, qt-format
msgid "Next maximum light: %1 UTC"
msgstr "다음 최대 광도: %1 UTC"

#: src/core/modules/StarWrapper.cpp:269
#, qt-format
msgid "Duration of eclipse: %1%"
msgstr "식의 지속기간: %1%"

#: src/core/modules/StarWrapper.cpp:271
#, qt-format
msgid "Rising time: %1%"
msgstr "광도 증가기간: %1%"

#: src/core/modules/StarWrapper.cpp:276
msgid "Position angle"
msgstr ""

#: src/core/modules/StarWrapper.cpp:280 src/core/modules/StarWrapper.cpp:282
#: src/gui/AstroCalcDialog.cpp:1726
msgid "Separation"
msgstr ""

#: src/core/modules/StarWrapper.cpp:292
msgid "Proper motions by axes"
msgstr ""

#: src/core/modules/StarWrapper.cpp:292 src/core/modules/StarWrapper.cpp:294
msgctxt "milliarc second per year"
msgid "mas/yr"
msgstr ""

#: src/core/modules/StarWrapper.cpp:293
msgid "Position angle of the proper motion"
msgstr ""

#: src/core/modules/StarWrapper.cpp:294
msgid "Angular speed of the proper motion"
msgstr ""

#: src/core/modules/MilkyWay.cpp:79
msgid "Milky Way"
msgstr "은하수"

#: src/core/modules/ZodiacalLight.cpp:86
msgid "Zodiacal Light"
msgstr "황도광"

#: src/core/modules/ToastMgr.cpp:60
msgid "Digitized Sky Survey (experimental)"
msgstr ""

#: src/core/StelApp.cpp:544
msgid "Night mode"
msgstr "야간 모드"

#: src/core/StelApp.cpp:575
msgid "Cannot create Spout sender. See log for details."
msgstr ""

#: src/core/StelCore.cpp:252 src/gui/StelGui.cpp:207
#: src/gui/AstroCalcDialog.cpp:713 src/gui/AstroCalcDialog.cpp:1723
#: src/gui/BookmarksDialog.cpp:108 src/ui_dateTimeDialogGui.h:376
#: src/ui_dateTimeDialogGui.h:379
#: plugins/TextUserInterface/src/TextUserInterface.cpp:172
msgid "Date and Time"
msgstr "날짜 및 시간"

#: src/core/StelCore.cpp:253 src/core/StelMovementMgr.cpp:194
msgid "Movement and Selection"
msgstr "이동 및 선택"

#: src/core/StelCore.cpp:256
msgid "Increase time speed"
msgstr "시간 속도 증가"

#: src/core/StelCore.cpp:257
msgid "Decrease time speed"
msgstr "시간 속도 감소"

#: src/core/StelCore.cpp:258
msgid "Increase time speed (a little)"
msgstr "시간 속도 증가(약간)"

#: src/core/StelCore.cpp:259
msgid "Decrease time speed (a little)"
msgstr "시간 속도 감소(약간)"

#: src/core/StelCore.cpp:260
msgid "Set normal time rate"
msgstr "정상 속도"

#: src/core/StelCore.cpp:261
msgid "Set time rate to zero"
msgstr "시간 멈춤"

#: src/core/StelCore.cpp:262
msgid "Set reverse time direction"
msgstr ""

#: src/core/StelCore.cpp:263
msgid "Set time to now"
msgstr "현재 시각으로 설정"

#: src/core/StelCore.cpp:264
msgid "Add 1 solar minute"
msgstr ""

#: src/core/StelCore.cpp:265
msgid "Add 1 solar hour"
msgstr "1 태양시 더하기"

#: src/core/StelCore.cpp:266
msgid "Add 1 solar day"
msgstr "1 태양일 더하기"

#: src/core/StelCore.cpp:267
msgid "Add 7 solar days"
msgstr "7태양일 추가"

#: src/core/StelCore.cpp:268
msgid "Subtract 1 solar minute"
msgstr ""

#: src/core/StelCore.cpp:269
msgid "Subtract 1 solar hour"
msgstr "1 태양시 빼기"

#: src/core/StelCore.cpp:270
msgid "Subtract 1 solar day"
msgstr "1 태양일 빼기"

#: src/core/StelCore.cpp:271
msgid "Subtract 7 solar days"
msgstr "7태양일 빼기"

#: src/core/StelCore.cpp:272
msgid "Add 1 sidereal day"
msgstr "1 항성일 더하기"

#: src/core/StelCore.cpp:273
msgid "Add 1 sidereal year"
msgstr "1 항성년 더하기"

#: src/core/StelCore.cpp:274
msgid "Add 100 sidereal years"
msgstr "100항성년 추가"

#: src/core/StelCore.cpp:275
msgid "Add 1 synodic month"
msgstr "1 삭망월 더하기"

#: src/core/StelCore.cpp:276
msgid "Add 1 draconic month"
msgstr "1 교점월 더하기"

#: src/core/StelCore.cpp:277
msgid "Add 1 draconic year"
msgstr "1 교점년 더하기"

#: src/core/StelCore.cpp:278
msgid "Add 1 anomalistic month"
msgstr "1 근점월 더하기"

#: src/core/StelCore.cpp:279
msgid "Add 1 anomalistic year"
msgstr "1근점년 추가"

#: src/core/StelCore.cpp:280
msgid "Add 100 anomalistic years"
msgstr "100근점년 추가"

#: src/core/StelCore.cpp:281
msgid "Add 1 mean tropical month"
msgstr "1 평균회귀월 더하기"

#: src/core/StelCore.cpp:282
msgid "Add 1 mean tropical year"
msgstr "1 평균회귀년 더하기"

#: src/core/StelCore.cpp:283
msgid "Add 100 mean tropical years"
msgstr "약 100태양년(회기년) 추가"

#: src/core/StelCore.cpp:284
msgid "Add 1 tropical year"
msgstr "1태양년(회기년) 추가"

#: src/core/StelCore.cpp:285
msgid "Add 1 Julian year"
msgstr "1율리우스년 추가"

#: src/core/StelCore.cpp:286
msgid "Add 1 Julian century"
msgstr "1율리우스 세기 추가"

#: src/core/StelCore.cpp:287
msgid "Add 1 Gaussian year"
msgstr "1가우시안(Gaussian)년 추가"

#: src/core/StelCore.cpp:288
msgid "Subtract 1 sidereal day"
msgstr "1 항성일 빼기"

#: src/core/StelCore.cpp:289
msgid "Subtract 1 sidereal year"
msgstr "1 항성년 빼기"

#: src/core/StelCore.cpp:290
msgid "Subtract 100 sidereal years"
msgstr "100항성년 빼기"

#: src/core/StelCore.cpp:291
msgid "Subtract 1 synodic month"
msgstr "1 삭망월 빼기"

#: src/core/StelCore.cpp:292
msgid "Subtract 1 draconic month"
msgstr "1 교점월 빼기"

#: src/core/StelCore.cpp:293
msgid "Subtract 1 draconic year"
msgstr "1 교점년 빼기"

#: src/core/StelCore.cpp:294
msgid "Subtract 1 anomalistic month"
msgstr "1 근점월 빼기"

#: src/core/StelCore.cpp:295
msgid "Subtract 1 anomalistic year"
msgstr "1근점년 빼기"

#: src/core/StelCore.cpp:296
msgid "Subtract 100 anomalistic years"
msgstr "100근점년 빼기"

#: src/core/StelCore.cpp:297
msgid "Subtract 1 mean tropical month"
msgstr "1 평균회귀월 빼기"

#: src/core/StelCore.cpp:298
msgid "Subtract 1 mean tropical year"
msgstr "1 평균회귀년 빼기"

#: src/core/StelCore.cpp:299
msgid "Subtract 100 mean tropical years"
msgstr "약 100태양년(회기년) 뻬기"

#: src/core/StelCore.cpp:300
msgid "Subtract 1 tropical year"
msgstr "1태양년(회기년) 빼기"

#: src/core/StelCore.cpp:301
msgid "Subtract 1 Julian year"
msgstr "1율리우스년 빼기"

#: src/core/StelCore.cpp:302
msgid "Subtract 1 Julian century"
msgstr "1율리우스 세기 빼기"

#: src/core/StelCore.cpp:303
msgid "Subtract 1 Gaussian year"
msgstr "1가우시안(Gaussian)년 빼기"

#: src/core/StelCore.cpp:305
msgid "Set home planet to selected planet"
msgstr "선택된 행성을 모행성으로 설정"

#: src/core/StelCore.cpp:306
msgid "Go to home"
msgstr "집으로 이동"

#: src/core/StelCore.cpp:308
msgid "Flip scene horizontally"
msgstr "좌우 반전"

#: src/core/StelCore.cpp:309
msgid "Flip scene vertically"
msgstr "상하 반전"

#: src/core/StelCore.cpp:2156
msgid "Correction is disabled. Use only if you know what you are doing!"
msgstr "보정이 비활성화됩니다. 당신이 무엇을 하는지 알고 있는 경우에만 사용하십시오!"

#: src/core/StelCore.cpp:2159
#, qt-format
msgid ""
"This historical formula was obtained by C. Schoch in 1931 and was used by G. "
"Henriksson in his article <em>Einstein's Theory of Relativity Confirmed by "
"Ancient Solar Eclipses</em> (%1). See for more info %2here%3."
msgstr ""
"이 유서 깊은 공식은 1931년에 C. Schoch이 발견했으며 G. Henriksson의 논문 <em>Einstein's Theory "
"of Relativity Confirmed by Ancient Solar Eclipses</em> (%1)에 사용되었습니다. 더 많은 "
"정보는 %2여기%3를 참고하십시오."

#: src/core/StelCore.cpp:2162
#, qt-format
msgid ""
"This empirical equation was published by G. M. Clemence in the article "
"<em>On the system of astronomical constants</em> (%1)."
msgstr ""
"이 실험식은 G. M. Clemence의 논문 <em>On the system of astronomical constants</em> "
"(%1)에서 발표되었습니다."

#: src/core/StelCore.cpp:2165
#, qt-format
msgid ""
"This formula is based on a study of post-1650 observations of the Sun, the "
"Moon and the planets by Spencer Jones (%1) and used by Jean Meeus in his "
"<em>Astronomical Formulae for Calculators</em>. It was also adopted in the "
"PC program SunTracker Pro."
msgstr ""
"이 공식은 Spencer Jones (%1)의 1650년 이후의 태양, 달, 행성 관측에 관한 연구에 기반을 두었고 Jean Meeus의 "
"<em>Astronomical Formulae for Calculators</em>에 사용되었습니다. 또한 이 공식은 컴퓨터 프로그램 "
"SunTracker Pro에 적용되었습니다."

#: src/core/StelCore.cpp:2169
msgid ""
"This is a slightly modified version of the IAU (1952) formula which was "
"adopted in the <em>Astronomical Ephemeris</em> and in the <em>Canon of Solar "
"Eclipses</em> by Mucke & Meeus (1983)."
msgstr ""
"이 공식은 IAU (1952)를 약간 보정한 버전으로 Mucke & Meeus (1983)의 <em>Astronomical "
"Ephemeris</em> 와 <em>Canon of Solar Eclipses</em> 에 적용되었습니다."

#: src/core/StelCore.cpp:2173
msgid ""
"The tables of Tuckerman (1962, 1964) list the positions of the Sun, the Moon "
"and the planets at 5- and 10-day intervals from 601 BCE to 1649 CE. The same "
"relation was also implicitly adopted in the syzygy tables of Goldstine "
"(1973)."
msgstr ""
"Tuckerman 표 (1962, 1964)는 기원전 601년부터 서기 1649년까지 5일 간격과 10일 간격으로 태양, 달, 행성의 "
"위치를 담고 있습니다. 이 관계는 Goldstine (1973)의 삭망 표에도 내재되었습니다."

#: src/core/StelCore.cpp:2177
#, qt-format
msgid ""
"This equation was published by P. M. Muller and F. R. Stephenson in the "
"article <em>The accelerations of the earth and moon from early astronomical "
"observations</em> (%1)."
msgstr ""
"이 공식은 P. M. Muller와 F. R. Stephenson의 논문 <em>The accelerations of the earth "
"and moon from early astronomical observations</em> (%1)에서 발표되었습니다."

#: src/core/StelCore.cpp:2180
#, qt-format
msgid ""
"This equation was published by F. R. Stephenson in the article <em>Pre-"
"Telescopic Astronomical Observations</em> (%1)."
msgstr ""
"이 공식은  F. R. Stephenson의 논문 <em>Pre-Telescopic Astronomical "
"Observations</em> (%1)에 발표되었습니다."

#: src/core/StelCore.cpp:2183
#, qt-format
msgid ""
"This 12th-order polynomial equation (outdated and superseded by Schmadel & "
"Zech (1988)) was published by L. D. Schmadel and G. Zech in the article "
"<em>Polynomial approximations for the correction delta T E.T.-U.T. in the "
"period 1800-1975</em> (%1) as fit through data published by Brouwer (1952)."
msgstr ""
"이 12차 다항식(Schmadel & Zech (1988)에 대체됨)은 Brouwer(1952)가 발표된 데이터를 근사해 얻은 것으로 "
"L. D. Schmadel와 G. Zech의 논문 <em>Polynomial approximations for the correction "
"delta T E.T.-U.T. in the period 1800-1975</em> (%1)에서 발표되었습니다."

#: src/core/StelCore.cpp:2186
msgid ""
"This algorithm was adopted in P. Bretagnon & L. Simon's <em>Planetary "
"Programs and Tables from -4000 to +2800</em> (1986) and in the PC "
"planetarium program RedShift."
msgstr ""
"이 알고리즘은 P. Bretagnon와 L. Simon's의 <em>Planetary Programs and Tables from -"
"4000 to +2800</em> (1986)와 컴퓨터 플라네타리움 프로그램 ResShift에 적용되었습니다."

#: src/core/StelCore.cpp:2189
#, qt-format
msgid ""
"This formula was published by F. R. Stephenson and L. V. Morrison in the "
"article <em>Long-term changes in the rotation of the earth - 700 B.C. to "
"A.D. 1980</em> (%1)."
msgstr ""
"이 공식은 F. R. Stephenson와 L. V. Morrison의 논문 <em>Long-term changes in the "
"rotation of the earth - 700 B.C. to A.D. 1980</em> (%1)에서 발표되었습니다."

#: src/core/StelCore.cpp:2192
msgid "This algorithm is used in the PC planetarium program Guide 7."
msgstr "이 알고리즘은 컴퓨터 플라네타리움 프로그램 Guide 7에 사용되었습니다."

#: src/core/StelCore.cpp:2195
msgid ""
"This algorithm was given by F. Espenak in his <em>Fifty Year Canon of Solar "
"Eclipses: 1986-2035</em> (1987) and in his <em>Fifty Year Canon of Lunar "
"Eclipses: 1986-2035</em> (1989)."
msgstr ""
"이 알고리즘은 F. Espenak의 <em>Fifty Year Canon of Solar Eclipses: 1986-2035</em> "
"(1987)와 <em>Fifty Year Canon of Lunar Eclipses: 1986-2035</em>(1989)에서 나왔습니다."

#: src/core/StelCore.cpp:2198
#, qt-format
msgid ""
"This formula was obtained by K.M. Borkowski (%1) from an analysis of 31 "
"solar eclipse records dating between 2137 BCE and 1715 CE."
msgstr ""
"이 공식은 K.M. Borkowski (%1)의 기원전 2137년부터 서기 1713년 사이의 31개 일식기록 데이터 분석에서 나왔습니다."

#: src/core/StelCore.cpp:2201
#, qt-format
msgid ""
"This 12th-order polynomial equation was published by L. D. Schmadel and G. "
"Zech in the article <em>Empirical Transformations from U.T. to E.T. for the "
"Period 1800-1988</em> (%1) as data fit through values given by Stephenson & "
"Morrison (1984)."
msgstr ""
"이 12차 다항식은 Stephenson & Morrison (1984)의 데이터를 근사해 얻은 것으로 L. D. Schmadel와 G. "
"Zech의 논문 <em>Empirical Transformations from U.T. to E.T. for the Period 1800-"
"1988</em> (%1)에 발표되었습니다."

#: src/core/StelCore.cpp:2204
msgid ""
"This formula was adopted by M. Chapront-Touze & J. Chapront in the shortened "
"version of the ELP 2000-85 lunar theory in their <em>Lunar Tables and "
"Programs from 4000 B.C. to A.D. 8000</em> (1991)."
msgstr ""
"이 공식은 M. Chapront-Touze와 J. Chapront의 <em>Lunar Tables and Programs from "
"4000 B.C. to A.D. 8000</em> (1991)의 ELP 2000-85 lunar theory의 요약버젼에서 나왔습니다."

#: src/core/StelCore.cpp:2207
#, qt-format
msgid ""
"This equation was published by F. R. Stephenson and L. V. Morrison in the "
"article <em>Long-Term Fluctuations in the Earth's Rotation: 700 BC to AD "
"1990</em> (%1)."
msgstr ""
"이 방정식은 F. R. Stephenson와 L. V. Morrison의 논문 <em>Long-Term Fluctuations in "
"the Earth's Rotation: 700 BC to AD 1990</em> (%1)에서 발표되었습니다."

#: src/core/StelCore.cpp:2210
#, qt-format
msgid ""
"F. R. Stephenson published this formula in his book <em>Historical Eclipses "
"and Earth's Rotation</em> (%1)."
msgstr ""
"이 공식은 F. R. Stephenson의 책 <em>Historical Eclipses and Earth's Rotation</em> "
"(%1)에서 발표되였습니다."

#: src/core/StelCore.cpp:2213
msgid ""
"From J. Meeus, <em>Astronomical Algorithms</em> (2nd ed., 1998), and widely "
"used. Table for 1620..2000, and includes a variant of Chapront, Chapront-"
"Touze & Francou (1997) for dates outside 1620..2000."
msgstr ""
"J. Meeus의 <em>Astronomical Algorithms</em> (2판, 1998)에서 나온 것으로, 널리 사용됩니다. "
"1620년부터 2000년을 표로 제공하고, 그 이외의 시간대은 Chapront, Chapront-Touze & Francou "
"(1997)의 변형을 포함하고 있습니다."

#: src/core/StelCore.cpp:2216
#, qt-format
msgid ""
"The JPL Solar System Dynamics Group of the NASA Jet Propulsion Laboratory "
"use this formula in their interactive website %1JPL Horizons%2."
msgstr ""
"NASA 제트 추진 연구소의 JPL 태양계 역학 그룹이 자신들의 웹 사이트인 %1JPL Horizons%2에서 이 공식을 사용합니다."

#: src/core/StelCore.cpp:2219
#, qt-format
msgid ""
"This polynome was published by J. Meeus and L. Simons in article "
"<em>Polynomial approximations to Delta T, 1620-2000 AD</em> (%1)."
msgstr ""
"이 다항식은 J. Meeus와 L. Simons의 논문 <em>Polynomial approximations to Delta T, "
"1620-2000 AD</em> (%1)에서 발표되었습니다."

#: src/core/StelCore.cpp:2222
msgid ""
"The fourth edition of O. Montenbruck & T. Pfleger's <em>Astronomy on the "
"Personal Computer</em> (2000) provides simple 3rd-order polynomial data fits "
"for the recent past."
msgstr ""
"O. Montenbruck와 T. Pfleger의 <em>Astronomy on the Personal Computer</em> "
"(2000) 4판은 최근 자료를 근사하는 3차 다항식을 제공합니다."

#: src/core/StelCore.cpp:2225
msgid ""
"E. M. Reingold & N. Dershowitz present this polynomial data fit in "
"<em>Calendrical Calculations</em> (3rd ed. 2007) and in their "
"<em>Calendrical Tabulations</em> (2002). It is based on Jean Meeus' "
"<em>Astronomical Algorithms</em> (1991)."
msgstr ""
"E. M. Reingold와 N. Dershowitz는 이 데이터 근사 다항식을 <em>Calendrical "
"Calculations</em> (3판, 2007)와 <em>Calendrical Tabulations</em> (2002)에서 "
"선보였습니다. 이 식은 Jean Meeus의 <em>Astronomical Algorithms</em> (1991)을 기반으로 합니다."

#: src/core/StelCore.cpp:2228
#, qt-format
msgid ""
"This important solution was published by L. V. Morrison and F. R. Stephenson "
"in article <em>Historical values of the Earth's clock error %1T and the "
"calculation of eclipses</em> (%2) with addendum in (%3)."
msgstr ""
"이 중요한 공식은 L. V. Morrison와 F. R. Stephenson의 논문 <em>Historical values of the "
"Earth's clock error %1T and the calculation of eclipses</em> (%2)와 그 "
"부록(%3)에서 발표되었습니다."

#: src/core/StelCore.cpp:2231
#, qt-format
msgid ""
"From the Length of Day (LOD; as determined by Stephenson & Morrison (%2)), "
"Victor Reijs derived a %1T formula by using a Simplex optimisation with a "
"cosine and square function. This is based on a possible periodicy described "
"by Stephenson (%2). See for more info %3here%4."
msgstr ""
"하루의 길이(LOD; Stephenson & Morrison (%2)이 연구)를 이용해, Victor Reijs는 코사인 함수와 제곱을 "
"쓰는 단체 최적화된 %1T 공식을 만들었습니다. 이 식은 Stephenson (%2)이 서술한 가능한 주기를 기반으로 하고 있습니다. 더 "
"많은 정보는 %3여기%4를 참고하십시오."

#: src/core/StelCore.cpp:2234 src/core/StelCore.cpp:2237
#, qt-format
msgid ""
"This solution by F. Espenak and J. Meeus, based on Morrison & Stephenson "
"(2004) and a polynomial fit through tabulated values for 1600-2000, is used "
"for the %1NASA Eclipse Web Site%2 and in their <em>Five Millennium Canon of "
"Solar Eclipses: -1900 to +3000</em> (2006). This formula is also used in the "
"solar, lunar and planetary ephemeris program SOLEX."
msgstr ""
"이 공식은 F. Espenak와 J. Meeus이 Morrison & Stephenson (2004)을 기반으로 해 표로 정리된 1600-"
"2000의 자료를 근사다항식으로 만든 것입니다. 이 식은 %1NASA 일식 웹 사이트%2와 <em>Five Millennium Canon "
"of Solar Eclipses: -1900 to +3000</em> (2006)에 쓰였습니다. 이 공식은 또한 태양, 달, 행성의 "
"천문력 프로그램 SOLEX에도 쓰였습니다."

#: src/core/StelCore.cpp:2234
msgid "Used by default."
msgstr "기본 설정"

#: src/core/StelCore.cpp:2237
msgid "PATCHED VERSION WITHOUT ADDITIONAL LUNAR ACCELERATION."
msgstr "달의 가속도가 추가되지 않은 패치된 버전입니다."

#: src/core/StelCore.cpp:2240
#, qt-format
msgid ""
"This solution by B. Banjevic, based on Stephenson & Morrison (1984), was "
"published in article <em>Ancient eclipses and dating the fall of "
"Babylon</em> (%1)."
msgstr ""
"이 공식은 Stephenson & Morrison (1984)을 기반으로 B. Banjevic의 논문 <em>Ancient "
"eclipses and dating the fall of Babylon</em> (%1)에 발표되었습니다."

#: src/core/StelCore.cpp:2243
#, qt-format
msgid ""
"This solution by S. Islam, M. Sadiq and M. S. Qureshi, based on Meeus & "
"Simons (2000), was published in article <em>Error Minimization of Polynomial "
"Approximation of DeltaT</em> (%1) and revisited by Sana Islam in 2013."
msgstr ""
"이 공식은 Meeus & Simons (2000)을 기반으로 S. Islam, M. Sadiq, 그리고 M. S. Qureshiwas의 "
"논문 <em>Error Minimization of Polynomial Approximation of DeltaT</em> (%1)에 "
"발표되었고 2013년에 Sana Islam이 재논의하였습니다."

#: src/core/StelCore.cpp:2246
#, qt-format
msgid ""
"This polynomial approximation with 0.6 seconds of accuracy by M. Khalid, "
"Mariam Sultana and Faheem Zaidi was published in <em>Delta T: Polynomial "
"Approximation of Time Period 1620-2013</em> (%1)."
msgstr ""

#: src/core/StelCore.cpp:2249
#, qt-format
msgid ""
"This solution by F. R. Stephenson, L. V. Morrison and C. Y. Hohenkerk (2016) "
"was published in <em>Measurement of the Earth’s rotation: 720 BC to AD "
"2015</em> (%1). Outside of the named range (modelled with a spline fit) it "
"provides values from an approximate parabola."
msgstr ""

#: src/core/StelCore.cpp:2252
#, qt-format
msgid ""
"This is a quadratic formula for calculation of %1T with coefficients defined "
"by the user."
msgstr "이 공식은 사용자 정의 상수를 써서 계산하는 %1T의 2차 방정식입니다."

#: src/core/StelCore.cpp:2255 src/core/SimbadSearcher.cpp:155
msgid "Error"
msgstr "오류"

#: src/core/StelCore.cpp:2263
#, qt-format
msgid ""
"The solution's value of %1 for %2 (secular acceleration of the Moon) "
"requires an adaptation, see Guide for details."
msgstr ""

#: src/core/StelCore.cpp:2304
msgid "with zero values outside this range"
msgstr "범위 밖에서는 값이 0임"

#: src/core/StelCore.cpp:2307
msgid "with a typical 1-second accuracy and zero values outside this range"
msgstr "범위 밖에서는 평균적으로 1초 정도의 정확성과 0의 값을 가짐"

#: src/core/StelCore.cpp:2310
msgid ""
"with a mean error of less than one second, max. error 1.9s, and values for "
"the limit years outside this range"
msgstr ""

#: src/core/StelCore.cpp:2317
msgid "with values for the limit years outside this range"
msgstr ""

#: src/core/StelCore.cpp:2327
#, qt-format
msgid "Valid range of usage: between years %1 and %2, %3."
msgstr "유효 시간범위: %1년에서 %2년까지, %3"

#: src/core/StelCore.cpp:2329
#, qt-format
msgid "Valid range of usage: between years %1 and %2."
msgstr "유효 시간범위: %1년에서 %2까지"

#: src/core/StelProjector.cpp:131
msgid "Maximum FOV: "
msgstr "최대 시야각: "

#: src/core/StelProjectorClasses.cpp:27
msgid "Perspective"
msgstr "투시도법"

#: src/core/StelProjectorClasses.cpp:32
msgid ""
"Perspective projection maps the horizon and other great circles like "
"equator, ecliptic, hour lines, etc. into straight lines. The mathematical "
"name for this projection method is <i>gnomonic projection</i>."
msgstr ""

#: src/core/StelProjectorClasses.cpp:87
msgid "Equal Area"
msgstr "정적도법"

#: src/core/StelProjectorClasses.cpp:92
msgid ""
"The full name of this projection method is <i>Lambert azimuthal equal-area "
"projection</i>. It preserves the area but not the angle."
msgstr ""

#: src/core/StelProjectorClasses.cpp:145
msgid "Stereographic"
msgstr "평사도법"

#: src/core/StelProjectorClasses.cpp:150
msgid ""
"Stereographic projection is known since antiquity and was originally known "
"as the planisphere projection. It preserves the angles at which curves cross "
"each other but it does not preserve area."
msgstr ""

#: src/core/StelProjectorClasses.cpp:200
msgid "Fish-eye"
msgstr "어안도법"

#: src/core/StelProjectorClasses.cpp:205
msgid ""
"In fish-eye projection, or <i>azimuthal equidistant projection</i>, straight "
"lines become curves when they appear a large angular distance from the "
"centre of the field of view (like the distortions seen with very wide angle "
"camera lenses)."
msgstr ""
"어안 투영법, 또는 <i>정거방위도법</i>에서는 직선이 시야 중심으로부터 먼 각거리에 있을 때 곡선이 됩니다 (매우 넓은 광각을 가진 "
"카메라 렌즈에서 보이는 왜곡과 유사합니다)."

#: src/core/StelProjectorClasses.cpp:261
msgid "Hammer-Aitoff"
msgstr "함메르 도법"

#: src/core/StelProjectorClasses.cpp:266
msgid ""
"The Hammer projection is an equal-area map projection, described by Ernst "
"Hammer in 1892 and directly inspired by the Aitoff projection."
msgstr "함메르 도법은 Ernst Hammer가 1892년에 만든 정적도법으로, 아이토프도법의 직접적인 영향을 받았습니다."

#: src/core/StelProjectorClasses.cpp:316
msgid "Cylinder"
msgstr "원통도법"

#: src/core/StelProjectorClasses.cpp:321
msgid ""
"The full name of this projection mode is <i>cylindrical equidistant "
"projection</i>. With this projection all parallels are equally spaced."
msgstr "이 투영법의 전체 이름은 <i>정거원통도법</i>입니다. 이 투영법을 사용하면 모든 위도선이 동등한 간격을 가집니다.."

#: src/core/StelProjectorClasses.cpp:365
msgid "Mercator"
msgstr "메르카토르 도법"

#: src/core/StelProjectorClasses.cpp:370
msgid ""
"The Mercator projection is one of the most used world map projections. It "
"preserves direction and shapes but distorts size, in an increasing degree "
"away from the equator."
msgstr ""

#: src/core/StelProjectorClasses.cpp:418
msgid "Orthographic"
msgstr "정사도법"

#: src/core/StelProjectorClasses.cpp:423
msgid ""
"Orthographic projection is related to perspective projection, but the point "
"of perspective is set to an infinite distance."
msgstr "정사도법은 투시도법과 비슷하나, 원근점을 무한한 거리에 놓습니다."

#: src/core/StelProjectorClasses.cpp:470
msgid "Sinusoidal"
msgstr "사인곡선"

#: src/core/StelProjectorClasses.cpp:475
msgid ""
"The sinusoidal projection is a <i>pseudocylindrical equal-area map "
"projection</i>, sometimes called the Sanson–Flamsteed or the Mercator equal-"
"area projection."
msgstr ""

#: src/core/StelProjectorClasses.cpp:512
msgid "Miller cylindrical"
msgstr ""

#: src/core/StelProjectorClasses.cpp:517
msgid ""
"The Miller cylindrical projection is a modified Mercator projection, "
"proposed by Osborn Maitland Miller (1897–1979) in 1942. The poles are no "
"longer mapped to infinity."
msgstr ""

#: src/core/StelObject.cpp:163
msgctxt "coordinates for current epoch"
msgid "on date"
msgstr ""

#: src/core/StelObject.cpp:171 src/core/StelObject.cpp:173
#: src/core/StelObject.cpp:181 src/core/StelObject.cpp:183
msgid "RA/Dec"
msgstr "적경/적위"

#: src/core/StelObject.cpp:202 src/core/StelObject.cpp:205
#: src/core/StelObject.cpp:215 src/core/StelObject.cpp:218
#, qt-format
msgid "Hour angle/DE: %1/%2"
msgstr "시간각/적위: %1/%2"

#: src/core/StelObject.cpp:202 src/core/StelObject.cpp:205
#: src/core/StelObject.cpp:236 src/core/StelObject.cpp:238
msgid "(apparent)"
msgstr "(겉보기)"

#: src/core/StelObject.cpp:236 src/core/StelObject.cpp:238
#: src/core/StelObject.cpp:243 src/core/StelObject.cpp:245
#, qt-format
msgid "Az/Alt: %1/%2"
msgstr "방위각/고도: %1/%2"

#: src/core/StelObject.cpp:264 src/core/StelObject.cpp:266
#: src/core/StelObject.cpp:286 src/core/StelObject.cpp:288
msgid "Ecliptic longitude/latitude"
msgstr "황경/황위"

#: src/core/StelObject.cpp:291 src/core/StelObject.cpp:293
msgid "Ecliptic obliquity"
msgstr "황도 경사"

#: src/core/StelObject.cpp:301 src/core/StelObject.cpp:303
#, qt-format
msgid "Galactic longitude/latitude: %1/%2"
msgstr "은경/은위: %1/%2"

#: src/core/StelObject.cpp:311 src/core/StelObject.cpp:313
#, qt-format
msgid "Supergalactic longitude/latitude: %1/%2"
msgstr ""

#: src/core/StelObject.cpp:319
#, qt-format
msgid "IAU Constellation: %1"
msgstr ""

#: src/core/StelObject.cpp:328
#, qt-format
msgid "Mean Sidereal Time: %1"
msgstr "평균항성시: %1"

#: src/core/StelObject.cpp:334
#, qt-format
msgid "Apparent Sidereal Time: %1"
msgstr "시항성시: %1"

#: src/core/StelSkyLayerMgr.cpp:89
msgid "Deep-sky objects background images"
msgstr "딥스카이 천체 배경 이미지"

#: src/core/StelMovementMgr.cpp:195 src/gui/StelGui.cpp:209
#: src/StelMainView.cpp:763 src/StelMainView.cpp:764
msgid "Miscellaneous"
msgstr "기타"

#: src/core/StelMovementMgr.cpp:195
msgid "Switch between equatorial and azimuthal mount"
msgstr "적도의/경위대 전환"

#: src/core/StelMovementMgr.cpp:196
msgid "Center on selected object"
msgstr "선택한 천체로 이동"

#: src/core/StelMovementMgr.cpp:197
msgid "Zoom in on selected object"
msgstr "선택한 천체 확대"

#: src/core/StelMovementMgr.cpp:198
msgid "Zoom out"
msgstr "축소"

#: src/core/StelMovementMgr.cpp:199
msgid "Track object"
msgstr "천체 추적"

#: src/core/StelMovementMgr.cpp:201
msgid "Look towards East"
msgstr ""

#: src/core/StelMovementMgr.cpp:202
msgid "Look towards West"
msgstr ""

#: src/core/StelMovementMgr.cpp:203
msgid "Look towards North"
msgstr ""

#: src/core/StelMovementMgr.cpp:204
msgid "Look towards South"
msgstr ""

#: src/core/StelMovementMgr.cpp:205
msgid "Look towards Zenith"
msgstr ""

#: src/core/StelMovementMgr.cpp:207
msgid "Look towards North Celestial pole"
msgstr ""

#: src/core/StelMovementMgr.cpp:208
msgid "Look towards South Celestial pole"
msgstr ""

#: src/core/StelMovementMgr.cpp:225
msgctxt "mount mode"
msgid "Equatorial mount"
msgstr ""

#: src/core/StelMovementMgr.cpp:227
msgctxt "mount mode"
msgid "Alt-azimuth mount"
msgstr ""

#: src/core/SimbadSearcher.cpp:78
msgid "Network error"
msgstr "네트워크 오류"

#: src/core/SimbadSearcher.cpp:115 src/core/SimbadSearcher.cpp:127
msgid "Error parsing position"
msgstr "분석 위치 오류"

#: src/core/SimbadSearcher.cpp:153
msgid "Querying"
msgstr "요청 중"

#: src/core/SimbadSearcher.cpp:157
msgid "Not found"
msgstr "찾지 못함"

#: src/core/SimbadSearcher.cpp:157
msgid "Found"
msgstr "찾아냄"

#. TRANSLATORS: Local Mean Solar Time. Please use abbreviation.
#: src/core/StelLocaleMgr.cpp:273
msgctxt "solar time"
msgid "LMST"
msgstr ""

#. TRANSLATORS: Local True Solar Time. Please use abbreviation.
#: src/core/StelLocaleMgr.cpp:279
msgctxt "solar time"
msgid "LTST"
msgstr ""

#: src/gui/ConfigurationDialog.cpp:567
msgid "Select screenshot directory"
msgstr "스크린샷 경로 지정"

#: src/gui/ConfigurationDialog.cpp:920
#, qt-format
msgid "Startup FOV: %1%2"
msgstr "초기 시야각: %1%2"

#: src/gui/ConfigurationDialog.cpp:928
#, qt-format
msgid "Startup direction of view Az/Alt: %1/%2"
msgstr "초기 시야 방향 방위각/고도: %1/%2"

#: src/gui/ConfigurationDialog.cpp:990
#: plugins/Satellites/src/gui/SatellitesDialog.cpp:411
#: plugins/TelescopeControl/src/gui/TelescopeDialog.cpp:256
msgid "Authors"
msgstr "저자"

#: src/gui/ConfigurationDialog.cpp:991 src/gui/ViewDialog.cpp:1345
msgid "Contact"
msgstr "연락처"

#: src/gui/ConfigurationDialog.cpp:993 src/scripting/StelScriptMgr.cpp:243
#: plugins/AngleMeasure/src/gui/AngleMeasureDialog.cpp:90
#: plugins/Oculars/src/gui/OcularDialog.cpp:509
#: plugins/Satellites/src/gui/SatellitesDialog.cpp:410
#: plugins/TelescopeControl/src/gui/TelescopeDialog.cpp:255
#: plugins/Supernovae/src/gui/SupernovaeDialog.cpp:120
#: plugins/NavStars/src/gui/NavStarsWindow.cpp:88
#: plugins/Novae/src/gui/NovaeDialog.cpp:119
#: plugins/Quasars/src/gui/QuasarsDialog.cpp:119
#: plugins/Pulsars/src/gui/PulsarsDialog.cpp:128
#: plugins/RemoteControl/src/gui/RemoteControlDialog.cpp:107
#: plugins/RemoteSync/src/gui/RemoteSyncDialog.cpp:191
#: plugins/Exoplanets/src/gui/ExoplanetsDialog.cpp:146
#: plugins/Observability/src/gui/ObservabilityDialog.cpp:134
#: plugins/MeteorShowers/src/gui/MSConfigDialog.cpp:207
#: plugins/PointerCoordinates/src/gui/PointerCoordinatesWindow.cpp:121
#: plugins/ArchaeoLines/src/gui/ArchaeoLinesDialog.cpp:249
msgid "Version"
msgstr "버전"

#: src/gui/ConfigurationDialog.cpp:1090
msgid "Running script: "
msgstr "실행 중인 스크립트: "

#: src/gui/ConfigurationDialog.cpp:1097
msgid "Running script: [none]"
msgstr "실행 중인 스크립트: [없음]"

#: src/gui/ConfigurationDialog.cpp:1162
msgid ""
"Finished downloading new star catalogs!\n"
"Restart Stellarium to display them."
msgstr ""
"새 별 목록을 모두 내려받았습니다!\n"
"새 별을 보려면 스텔라리움을 재시작하세요."

#: src/gui/ConfigurationDialog.cpp:1166
msgid "All available star catalogs have been installed."
msgstr "모든 별 목록이 설치되었습니다."

#: src/gui/ConfigurationDialog.cpp:1171
#, qt-format
msgid "Get catalog %1 of %2"
msgstr "%2개 중 %1번째 목록 받기"

#: src/gui/ConfigurationDialog.cpp:1178
#, qt-format
msgid ""
"Downloading %1...\n"
"(You can close this window.)"
msgstr ""
"%1 내려받는 중... \n"
"(이 창을 닫아도 됩니다.)"

#: src/gui/ConfigurationDialog.cpp:1185
#, qt-format
msgid ""
"Download size: %1MB\n"
"Star count: %2 Million\n"
"Magnitude range: %3 - %4"
msgstr ""
"다운로드 용량: %1MB\n"
"별 갯수: %2 백만\n"
"등급 범위: %3 - %4"

#: src/gui/ConfigurationDialog.cpp:1228 src/gui/ConfigurationDialog.cpp:1264
#, qt-format
msgid ""
"Error downloading %1:\n"
"%2"
msgstr ""
"%1을 내려받는 중 오류 발생:\n"
"%2"

#: src/gui/ConfigurationDialog.cpp:1317
msgid "Verifying file integrity..."
msgstr "파일 무결성 검사 중..."

#: src/gui/ConfigurationDialog.cpp:1321
#, qt-format
msgid ""
"Error downloading %1:\n"
"File is corrupted."
msgstr ""
"%1을 내려받는 중 오류 발생:\n"
"파일이 손상되었습니다."

#: src/gui/ConfigurationDialog.cpp:1367 src/gui/ConfigurationDialog.cpp:1376
msgid "Available"
msgstr ""

#: src/gui/ConfigurationDialog.cpp:1369 src/gui/ConfigurationDialog.cpp:1378
msgid "Not Available"
msgstr ""

#. TRANSLATORS: Full phrase is "Algorithm of DeltaT"
#: src/gui/ConfigurationDialog.cpp:1445
msgid "Algorithm of"
msgstr "알고리즘"

#: src/gui/ConfigurationDialog.cpp:1458
msgid "Without correction"
msgstr "보정 없음"

#: src/gui/ConfigurationDialog.cpp:1459
msgid "Schoch (1931)"
msgstr "Schoch (1931)"

#: src/gui/ConfigurationDialog.cpp:1460
msgid "Clemence (1948)"
msgstr "Clemence (1948)"

#: src/gui/ConfigurationDialog.cpp:1461
msgid "IAU (1952)"
msgstr "IAU (1952)"

#: src/gui/ConfigurationDialog.cpp:1462
msgid "Astronomical Ephemeris (1960)"
msgstr "Astronomical Ephemeris (1960)"

#: src/gui/ConfigurationDialog.cpp:1463
msgid "Tuckerman (1962, 1964) & Goldstine (1973)"
msgstr "Tuckerman (1962, 1964) & Goldstine (1973)"

#: src/gui/ConfigurationDialog.cpp:1464
msgid "Muller & Stephenson (1975)"
msgstr "Muller & Stephenson (1975)"

#: src/gui/ConfigurationDialog.cpp:1465
msgid "Stephenson (1978)"
msgstr "Stephenson (1978)"

#: src/gui/ConfigurationDialog.cpp:1466
msgid "Schmadel & Zech (1979)"
msgstr "Schmadel & Zech (1979)"

#: src/gui/ConfigurationDialog.cpp:1467
msgid "Schmadel & Zech (1988)"
msgstr "Schmadel & Zech (1988)"

#: src/gui/ConfigurationDialog.cpp:1468
msgid "Morrison & Stephenson (1982)"
msgstr "Morrison & Stephenson (1982)"

#: src/gui/ConfigurationDialog.cpp:1469
msgid "Stephenson & Morrison (1984)"
msgstr "Stephenson & Morrison (1984)"

#: src/gui/ConfigurationDialog.cpp:1470
msgid "Stephenson & Houlden (1986)"
msgstr "Stephenson & Houlden (1986)"

#: src/gui/ConfigurationDialog.cpp:1471
msgid "Espenak (1987, 1989)"
msgstr "Espenak (1987, 1989)"

#: src/gui/ConfigurationDialog.cpp:1472
msgid "Borkowski (1988)"
msgstr "Borkowski (1988)"

#: src/gui/ConfigurationDialog.cpp:1473
msgid "Chapront-Touze & Chapront (1991)"
msgstr "Chapront-Touze & Chapront (1991)"

#: src/gui/ConfigurationDialog.cpp:1474
msgid "Stephenson & Morrison (1995)"
msgstr "Stephenson & Morrison (1995)"

#: src/gui/ConfigurationDialog.cpp:1475
msgid "Stephenson (1997)"
msgstr "Stephenson (1997)"

#: src/gui/ConfigurationDialog.cpp:1477
msgid "Meeus (1998) (with Chapront, Chapront-Touze & Francou (1997))"
msgstr "Meeus (1998) (with Chapront, Chapront-Touze & Francou (1997))"

#: src/gui/ConfigurationDialog.cpp:1478
msgid "JPL Horizons"
msgstr "JPL Horizons"

#: src/gui/ConfigurationDialog.cpp:1479
msgid "Meeus & Simons (2000)"
msgstr "Meeus & Simons (2000)"

#: src/gui/ConfigurationDialog.cpp:1480
msgid "Morrison & Stephenson (2004, 2005)"
msgstr "Morrison & Stephenson (2004, 2005)"

#: src/gui/ConfigurationDialog.cpp:1481
msgid "Stephenson, Morrison & Hohenkerk (2016)"
msgstr ""

#: src/gui/ConfigurationDialog.cpp:1483
msgid "Espenak & Meeus (2006)"
msgstr "Espenak & Meeus (2006)"

#: src/gui/ConfigurationDialog.cpp:1486
msgid "Espenak & Meeus (2006) no extra moon acceleration"
msgstr ""

#: src/gui/ConfigurationDialog.cpp:1488
msgid "Reijs (2006)"
msgstr "Reijs (2006)"

#: src/gui/ConfigurationDialog.cpp:1489
msgid "Banjevic (2006)"
msgstr "Banjevic (2006)"

#: src/gui/ConfigurationDialog.cpp:1490
msgid "Montenbruck & Pfleger (2000)"
msgstr "Montenbruck & Pfleger (2000)"

#: src/gui/ConfigurationDialog.cpp:1491
msgid "Reingold & Dershowitz (2002, 2007)"
msgstr "Reingold & Dershowitz (2002, 2007)"

#: src/gui/ConfigurationDialog.cpp:1492
msgid "Islam, Sadiq & Qureshi (2008, 2013)"
msgstr "Islam, Sadiq & Qureshi (2008, 2013)"

#: src/gui/ConfigurationDialog.cpp:1493
msgid "Khalid, Sultana & Zaidi (2014)"
msgstr "Khalid, Sultana & Zaidi (2014)"

#: src/gui/ConfigurationDialog.cpp:1494
#, qt-format
msgid "Custom equation of %1T"
msgstr "사용자 정의 %1T 공식"

#: src/gui/ConfigurationDialog.cpp:1543 src/gui/ConfigurationDialog.cpp:1578
#: src/gui/StelGuiItems.cpp:633 src/gui/LocationDialog.cpp:426
msgid "System default"
msgstr "시스템 기본 설정"

#: src/gui/ConfigurationDialog.cpp:1544
msgid "yyyy-mm-dd (ISO 8601)"
msgstr "년-월-일 (ISO 8601)"

#: src/gui/ConfigurationDialog.cpp:1545
msgid "dd-mm-yyyy"
msgstr "일-월-년"

#: src/gui/ConfigurationDialog.cpp:1546
msgid "mm-dd-yyyy"
msgstr "월-일-년"

#: src/gui/ConfigurationDialog.cpp:1579
msgid "12-hour format"
msgstr "12시간제"

#: src/gui/ConfigurationDialog.cpp:1580
msgid "24-hour format"
msgstr "24시간제"

#: src/gui/HelpDialog.cpp:137
msgid "Stellarium Help"
msgstr "스텔라리움 도움말"

#: src/gui/HelpDialog.cpp:142 src/gui/HelpDialog.cpp:147
msgid "Keys"
msgstr "조작키"

#: src/gui/HelpDialog.cpp:144 src/gui/HelpDialog.cpp:233
msgid "Further Reading"
msgstr "참고 목록"

#: src/gui/HelpDialog.cpp:151
msgid "Pan view around the sky"
msgstr "회전하며 하늘 보기"

#: src/gui/HelpDialog.cpp:152
msgid "Arrow keys & left mouse drag"
msgstr "방향키 & 마우스 왼쪽 드래그"

#: src/gui/HelpDialog.cpp:154
msgid "Zoom in/out"
msgstr "확대/축소"

#: src/gui/HelpDialog.cpp:156
msgid "Page Up/Down"
msgstr "Page Up/Down"

#: src/gui/HelpDialog.cpp:158
msgid "Ctrl+Up/Down"
msgstr ""

#: src/gui/HelpDialog.cpp:161
msgid "Time dragging"
msgstr ""

#: src/gui/HelpDialog.cpp:162
msgid "Ctrl & left mouse drag"
msgstr ""

#: src/gui/HelpDialog.cpp:163
msgid "Time scrolling: minutes"
msgstr ""

#: src/gui/HelpDialog.cpp:164
msgid "Ctrl & mouse wheel"
msgstr ""

#: src/gui/HelpDialog.cpp:165
msgid "Time scrolling: hours"
msgstr ""

#: src/gui/HelpDialog.cpp:166
msgid "Ctrl+Shift & mouse wheel"
msgstr ""

#: src/gui/HelpDialog.cpp:167
msgid "Time scrolling: days"
msgstr ""

#: src/gui/HelpDialog.cpp:168
msgid "Ctrl+Alt & mouse wheel"
msgstr ""

#: src/gui/HelpDialog.cpp:169
msgid "Time scrolling: years"
msgstr ""

#: src/gui/HelpDialog.cpp:170
msgid "Ctrl+Alt+Shift & mouse wheel"
msgstr ""

#: src/gui/HelpDialog.cpp:173
msgid "Select object"
msgstr "천체 선택"

#: src/gui/HelpDialog.cpp:174
msgid "Left click"
msgstr "마우스 왼쪽 클릭"

#: src/gui/HelpDialog.cpp:177
msgid "Clear selection"
msgstr "선택 해제"

#: src/gui/HelpDialog.cpp:179
msgid "Ctrl & left click"
msgstr ""

#: src/gui/HelpDialog.cpp:181
msgid "Right click"
msgstr "마우스 오른쪽 클릭"

#: src/gui/HelpDialog.cpp:184
msgid "Add custom marker"
msgstr ""

#: src/gui/HelpDialog.cpp:185
msgid "Shift & left click"
msgstr ""

#: src/gui/HelpDialog.cpp:187
msgid "Delete marker closest to mouse cursor"
msgstr ""

#: src/gui/HelpDialog.cpp:188
msgid "Shift & right click"
msgstr ""

#: src/gui/HelpDialog.cpp:190
msgid "Delete all custom markers"
msgstr ""

#: src/gui/HelpDialog.cpp:191
msgid "Shift & Alt & right click"
msgstr ""

#: src/gui/HelpDialog.cpp:194
#, qt-format
msgid ""
"Below are listed only the actions with assigned keys. Further actions may be "
"available via the \"%1\" button."
msgstr "이 아래는 조작키가 지정된 동작들만 표시됩니다. 더 많은 동작들은 \"%1\" 버튼을 눌러 사용할 수 있습니다."

#: src/gui/HelpDialog.cpp:223
msgid "Text User Interface (TUI)"
msgstr ""

#: src/gui/HelpDialog.cpp:225
msgid "Activate TUI"
msgstr ""

#: src/gui/HelpDialog.cpp:234
msgid ""
"The following links are external web links, and will launch your web "
"browser:\n"
msgstr "다음 링크들은 외부 웹 링크이며, 당신의 웹 브라우저를 실행할 것입니다:\n"

#: src/gui/HelpDialog.cpp:235
msgid "The Stellarium User Guide"
msgstr "스텔라리움 사용자 안내서"

#. TRANSLATORS: The text between braces is the text of an HTML link.
#: src/gui/HelpDialog.cpp:239
msgid "{Frequently Asked Questions} about Stellarium.  Answers too."
msgstr "{자주 묻는 질문들} - 스텔라리움에 관련된 질문과 답변이 있습니다."

#. TRANSLATORS: The text between braces is the text of an HTML link.
#: src/gui/HelpDialog.cpp:244
msgid ""
"{The Stellarium Wiki} - General information.  You can also find user-"
"contributed landscapes and scripts here."
msgstr "{스텔라리움 위키} - 종합적인 정보가 있습니다. 다른 사용자가 올린 풍경과 스크립트도 찾아볼 수 있습니다."

#. TRANSLATORS: The text between braces is the text of an HTML link.
#: src/gui/HelpDialog.cpp:249
msgid ""
"{Support ticket system} - if you need help using Stellarium, post a support "
"request here and we'll try to help."
msgstr "{질문 문의하기} - 만약 스텔라리움을 사용하면서 도움이 필요할 때, 여기에 지원 요청을 하시면 도와드리겠습니다."

#. TRANSLATORS: The text between braces is the text of an HTML link.
#: src/gui/HelpDialog.cpp:254
msgid ""
"{Bug reporting and feature request system} - if something doesn't work "
"properly or is missing and is not listed in the tracker, you can open bug "
"reports here."
msgstr ""
"{버그 제보, 기능 요청 시스템} - 만약 프로그램이 제대로 작동하지 않고 트래커에도 기록되지 않는다면, 이 곳에서 버그 제보를 할 수 "
"있습니다."

#. TRANSLATORS: The text between braces is the text of an HTML link.
#: src/gui/HelpDialog.cpp:259
msgid "{Forums} - discuss Stellarium with other users."
msgstr "{포럼} - 다른 사용자와 스텔라리움에 대해 이야기하세요."

#: src/gui/HelpDialog.cpp:316
msgid "Developers"
msgstr "만든 사람들"

#: src/gui/HelpDialog.cpp:317
#, qt-format
msgid "Project coordinator & lead developer: %1"
msgstr "프로젝트 책임자 & 핵심 개발자: %1"

#: src/gui/HelpDialog.cpp:318
#, qt-format
msgid "Graphic/other designer: %1"
msgstr "그래픽/기타 디자이너: %1"

#: src/gui/HelpDialog.cpp:319 src/gui/HelpDialog.cpp:320
#: src/gui/HelpDialog.cpp:321 src/gui/HelpDialog.cpp:322
#: src/gui/HelpDialog.cpp:323 src/gui/HelpDialog.cpp:329
#: src/gui/HelpDialog.cpp:330 src/gui/HelpDialog.cpp:331
#: src/gui/HelpDialog.cpp:332 src/gui/HelpDialog.cpp:333
#: src/gui/HelpDialog.cpp:334 src/gui/HelpDialog.cpp:335
#: src/gui/HelpDialog.cpp:336
#, qt-format
msgid "Developer: %1"
msgstr "개발자: %1"

#: src/gui/HelpDialog.cpp:324
#, qt-format
msgid "Continuous Integration: %1"
msgstr "지속적인 통합: %1"

#: src/gui/HelpDialog.cpp:325
#, qt-format
msgid "Tester: %1"
msgstr "테스터: %1"

#: src/gui/HelpDialog.cpp:326
msgid "Former Developers"
msgstr "과거 개발자"

#: src/gui/HelpDialog.cpp:327
msgid ""
"Several people have made significant contributions, but are no longer "
"active. Their work has made a big difference to the project:"
msgstr "여러 사람들이 상당한 기여를 했지만, 더 이상 참여하지 않습니다. 그들은 프로젝트에 큰 변화를 만들어냈습니다:"

#: src/gui/HelpDialog.cpp:328
#, qt-format
msgid "Doc author/developer: %1"
msgstr "문서 저자/개발자: %1"

#: src/gui/HelpDialog.cpp:337 src/gui/HelpDialog.cpp:338
#, qt-format
msgid "OSX Developer: %1"
msgstr "OSX 개발자: %1"

#: src/gui/HelpDialog.cpp:339
#: plugins/AngleMeasure/src/gui/AngleMeasureDialog.cpp:92
#: plugins/Oculars/src/gui/OcularDialog.cpp:511
#: plugins/RemoteControl/src/gui/RemoteControlDialog.cpp:109
#: plugins/RemoteSync/src/gui/RemoteSyncDialog.cpp:193
msgid "Contributors"
msgstr "도움을 주신 분"

#: src/gui/HelpDialog.cpp:340
#, qt-format
msgid ""
"Several people have made contributions to the project and their work has "
"made Stellarium better (sorted alphabetically): %1."
msgstr ""

#: src/gui/StelGui.cpp:208
msgid "Windows"
msgstr "창"

#: src/gui/StelGui.cpp:210 plugins/RemoteSync/src/ui_remoteSyncDialog.h:476
msgid "Quit"
msgstr "종료"

#: src/gui/StelGui.cpp:211
msgid "Speed up the script execution rate"
msgstr "스크립트 실행 속도 증가"

#: src/gui/StelGui.cpp:212
msgid "Slow down the script execution rate"
msgstr "스크립트 실행 속도 감소"

#: src/gui/StelGui.cpp:213
msgid "Set the normal script execution rate"
msgstr "스크립트 실행 속도를 보통으로"

#: src/gui/StelGui.cpp:214
msgid "Stop script execution"
msgstr "스크립트 정지"

#: src/gui/StelGui.cpp:215
msgid "Pause script execution"
msgstr "스크립트 일시정지"

#: src/gui/StelGui.cpp:216
msgid "Resume script execution"
msgstr "스크립트 다시 시작"

#: src/gui/StelGui.cpp:219
msgid "Script console window"
msgstr "스크립트 콘솔 창"

#: src/gui/StelGui.cpp:222
msgid "Help window"
msgstr "도움말"

#: src/gui/StelGui.cpp:223
msgid "Configuration window"
msgstr "설정"

#: src/gui/StelGui.cpp:224 src/ui_searchDialogGui.h:613
msgid "Search window"
msgstr "검색"

#: src/gui/StelGui.cpp:225
msgid "Sky and viewing options window"
msgstr "하늘 및 보기 설정"

#: src/gui/StelGui.cpp:226
msgid "Date/time window"
msgstr "날짜/시간"

#: src/gui/StelGui.cpp:227
msgid "Location window"
msgstr "위치"

#: src/gui/StelGui.cpp:228
msgid "Shortcuts window"
msgstr "단축키 창"

#: src/gui/StelGui.cpp:229
msgid "Astronomical calculations window"
msgstr ""

#: src/gui/StelGui.cpp:230 src/ui_bookmarksDialog.h:193
msgid "Bookmarks"
msgstr ""

#: src/gui/StelGui.cpp:231
msgid "Copy selected object information to clipboard"
msgstr "선택한 천체 정보를 클립보드로 복사"

#: src/gui/StelGui.cpp:237
msgid "Auto hide horizontal button bar"
msgstr "수평 버튼 바 자동 숨기기"

#: src/gui/StelGui.cpp:238
msgid "Auto hide vertical button bar"
msgstr "수직 버튼 바 자동 숨기기"

#: src/gui/StelGui.cpp:241
msgid "Toggle visibility of GUI"
msgstr "GUI 켜기/끄기"

#: src/gui/StelGuiItems.cpp:323 src/gui/StelGuiItems.cpp:894
msgid "Space"
msgstr "Space"

#: src/gui/StelGuiItems.cpp:635
msgid "Time zone"
msgstr "시간대"

#: src/gui/StelGuiItems.cpp:638 src/gui/LocationDialog.cpp:424
msgid "Local Mean Solar Time"
msgstr ""

#: src/gui/StelGuiItems.cpp:641 src/gui/LocationDialog.cpp:425
msgid "Local True Solar Time"
msgstr ""

#. TRANSLATORS: unit of measurement: minutes per second
#: src/gui/StelGuiItems.cpp:644
msgctxt "unit of measurement"
msgid "min/s"
msgstr ""

#. TRANSLATORS: unit of measurement: hours per second
#: src/gui/StelGuiItems.cpp:652
msgctxt "unit of measurement"
msgid "hr/s"
msgstr ""

#. TRANSLATORS: unit of measurement: days per second
#: src/gui/StelGuiItems.cpp:658
msgctxt "unit of measurement"
msgid "d/s"
msgstr ""

#. TRANSLATORS: unit of measurement: years per second
#: src/gui/StelGuiItems.cpp:664
msgctxt "unit of measurement"
msgid "yr/s"
msgstr ""

#: src/gui/StelGuiItems.cpp:666 src/gui/StelGuiItems.cpp:668
msgid "Simulation speed"
msgstr ""

#: src/gui/StelGuiItems.cpp:705
#, c-format, qt-format
msgid "%1m"
msgstr "%1m"

#: src/gui/StelGuiItems.cpp:737
#, qt-format
msgid "planetocentric distance %1 km"
msgstr ""

#: src/gui/StelGuiItems.cpp:739
msgid "planetocentric observer"
msgstr ""

#. TRANSLATORS: Field of view. Please use abbreviation.
#: src/gui/StelGuiItems.cpp:754
msgctxt "abbreviation"
msgid "FOV"
msgstr ""

#: src/gui/StelGuiItems.cpp:770
#: plugins/RemoteSync/src/ui_remoteSyncDialog.h:487
msgid "Field of view"
msgstr "시야각"

#. TRANSLATORS: Frames per second. Please use abbreviation.
#: src/gui/StelGuiItems.cpp:789
msgctxt "abbreviation"
msgid "FPS"
msgstr ""

#: src/gui/StelGuiItems.cpp:797
msgid "Frames per second"
msgstr "초당 프레임 수"

#. TRANSLATORS: Short description for Class 1 of the Bortle scale
#: src/gui/ViewDialog.cpp:1209
msgid "Excellent dark-sky site"
msgstr "매우 어두운 밤하늘"

#. TRANSLATORS: Short description for Class 2 of the Bortle scale
#: src/gui/ViewDialog.cpp:1211
msgid "Typical truly dark site"
msgstr "일반적인 어두운 밤하늘"

#. TRANSLATORS: Short description for Class 3 of the Bortle scale
#: src/gui/ViewDialog.cpp:1213
msgid "Rural sky"
msgstr "시골의 하늘"

#. TRANSLATORS: Short description for Class 4 of the Bortle scale
#: src/gui/ViewDialog.cpp:1215
msgid "Rural/suburban transition"
msgstr "시골과 교외 중간 지역의 하늘"

#. TRANSLATORS: Short description for Class 5 of the Bortle scale
#: src/gui/ViewDialog.cpp:1217
msgid "Suburban sky"
msgstr "교외의 하늘"

#. TRANSLATORS: Short description for Class 6 of the Bortle scale
#: src/gui/ViewDialog.cpp:1219
msgid "Bright suburban sky"
msgstr "밝은 교외의 하늘"

#. TRANSLATORS: Short description for Class 7 of the Bortle scale
#: src/gui/ViewDialog.cpp:1221
msgid "Suburban/urban transition"
msgstr "교외와 도시 중간 지역의 하늘"

#. TRANSLATORS: Short description for Class 8 of the Bortle scale
#: src/gui/ViewDialog.cpp:1223
msgid "City sky"
msgstr "도시의 하늘"

#. TRANSLATORS: Short description for Class 9 of the Bortle scale
#: src/gui/ViewDialog.cpp:1225
msgid "Inner-city sky"
msgstr "도심부의 하늘"

#: src/gui/ViewDialog.cpp:1239
msgid "The naked-eye limiting magnitude is"
msgstr "육안 한계등급은"

#: src/gui/ViewDialog.cpp:1247
msgid ""
"Uses a polygonal 3D model for some selected subplanetary objects (small "
"moons, asteroids, comets) instead of a spherical approximation"
msgstr ""

#: src/gui/ViewDialog.cpp:1248
msgid ""
"Use a &quot;shadow map&quot; to simulate self-shadows of non-convex solar "
"system objects. May reduce shadow penumbra quality on some objects."
msgstr ""

#: src/gui/ViewDialog.cpp:1269
msgid "Abbreviated"
msgstr "생략됨"

#: src/gui/ViewDialog.cpp:1270
msgid "Native"
msgstr ""

#: src/gui/ViewDialog.cpp:1271
msgid "Translated"
msgstr "변역됨"

#: src/gui/ViewDialog.cpp:1466
msgid "No shooting stars"
msgstr "유성 없음"

#: src/gui/ViewDialog.cpp:1468
msgid "Normal rate"
msgstr "정상 비율"

#: src/gui/ViewDialog.cpp:1470
msgid "Standard Orionids rate"
msgstr "표준 오리온자리 유성우 비율"

#: src/gui/ViewDialog.cpp:1472
msgid "Standard Perseids rate"
msgstr "표준 페르세우스 유성우 비율"

#: src/gui/ViewDialog.cpp:1474
msgid "Standard Geminids rate"
msgstr "표준 쌍둥이자리 유성우 비율"

#: src/gui/ViewDialog.cpp:1476
msgid "Exceptional Perseid rate"
msgstr "예외적인 페르세우스 유성우 비율"

#: src/gui/ViewDialog.cpp:1478
msgid "Meteor storm rate"
msgstr "유성폭풍 비율"

#: src/gui/ViewDialog.cpp:1480
msgid "Exceptional Draconid rate"
msgstr "예외적인 용자리 유성우 비율"

#: src/gui/ViewDialog.cpp:1482
msgid "Exceptional Leonid rate"
msgstr "예외적인 사자자리 유성우 빈도수 비율"

#: src/gui/ViewDialog.cpp:1484
msgid "Very high rate (1966 Leonids)"
msgstr "매우 높은 비율(1966년 사자자리 유성우)"

#: src/gui/ViewDialog.cpp:1486
msgid "Highest rate ever (1833 Leonids)"
msgstr "역대 최고 비율(1833년 사자자리 유성우)"

#: src/gui/ViewDialog.cpp:1539
msgctxt "magnitude algorithm"
msgid "G. Mueller (1893)"
msgstr ""

#: src/gui/ViewDialog.cpp:1540
msgctxt "magnitude algorithm"
msgid "Astronomical Almanach (1984)"
msgstr ""

#: src/gui/ViewDialog.cpp:1541
msgctxt "magnitude algorithm"
msgid "Explanatory Supplement (1992)"
msgstr ""

#: src/gui/ViewDialog.cpp:1542
msgctxt "magnitude algorithm"
msgid "Explanatory Supplement (2013)"
msgstr ""

#: src/gui/ViewDialog.cpp:1543
msgctxt "magnitude algorithm"
msgid "Generic"
msgstr ""

#: src/gui/ViewDialog.cpp:1569
msgid ""
"The algorithm was used in the <em>Astronomical Almanac</em> (1984 and later) "
"and gives V (instrumental) magnitudes (allegedly from D.L. Harris)."
msgstr ""

#: src/gui/ViewDialog.cpp:1572
msgid ""
"The algorithm is based on visual observations 1877-1891 by G. Mueller and "
"was published in <em>Explanatory Supplement to the Astronomical "
"Ephemeris</em> (1961)."
msgstr ""

#: src/gui/ViewDialog.cpp:1575
msgid ""
"The algorithm was published in the <em>Explanatory Supplement to the "
"Astronomical Almanac</em> (1992)."
msgstr ""

#: src/gui/ViewDialog.cpp:1578
msgid ""
"The algorithm was published in the 3rd edition of the <em>Explanatory "
"Supplement to the Astronomical Almanac</em> (2013)."
msgstr ""

#: src/gui/ViewDialog.cpp:1581
msgid "Visual magnitude based on phase angle and albedo."
msgstr ""

#: src/gui/LocationDialog.cpp:715
msgid "GPS..."
msgstr ""

#: src/gui/LocationDialog.cpp:727
msgid "GPS:SUCCESS"
msgstr ""

#: src/gui/LocationDialog.cpp:738
msgid "GPS:FAILED"
msgstr ""

#: src/gui/LocationDialog.cpp:749 src/ui_locationDialogGui.h:492
msgid "Get location from GPS"
msgstr ""

#: src/gui/AddRemoveLandscapesDialog.cpp:114
msgid "Select a ZIP archive that contains a Stellarium landscape"
msgstr "스텔라리움 풍경 자료를 담은 ZIP 압축 파일을 선택하세요"

#. TRANSLATORS: This string is displayed in the "Files of type:" drop-down list in the standard file selection dialog.
#: src/gui/AddRemoveLandscapesDialog.cpp:116
msgid "ZIP archives"
msgstr "ZIP 압축 파일"

#: src/gui/AddRemoveLandscapesDialog.cpp:129
#, qt-format
msgid "Landscape \"%1\" has been installed successfully."
msgstr "\"%1\" 풍경을 성공적으로 설치하였습니다."

#: src/gui/AddRemoveLandscapesDialog.cpp:130
#: src/gui/AddRemoveLandscapesDialog.cpp:164
msgid "Success"
msgstr "성공"

#: src/gui/AddRemoveLandscapesDialog.cpp:143
#: src/gui/AddRemoveLandscapesDialog.cpp:220
#: src/gui/AddRemoveLandscapesDialog.cpp:229
#: src/gui/AddRemoveLandscapesDialog.cpp:237
msgid "No landscape was installed."
msgstr "풍경을 설치하지 못했습니다."

#: src/gui/AddRemoveLandscapesDialog.cpp:144
#: src/gui/AddRemoveLandscapesDialog.cpp:175
#: src/gui/AddRemoveLandscapesDialog.cpp:224
#: src/gui/AddRemoveLandscapesDialog.cpp:230
#: src/gui/AddRemoveLandscapesDialog.cpp:238
#: src/gui/AddRemoveLandscapesDialog.cpp:248
msgid "Error!"
msgstr "오류!"

#: src/gui/AddRemoveLandscapesDialog.cpp:153
#: src/ui_addRemoveLandscapesDialog.h:272
msgid "Remove an installed landscape"
msgstr "설치한 풍경 제거"

#: src/gui/AddRemoveLandscapesDialog.cpp:154
msgid "Do you really want to remove this landscape?"
msgstr ""

#: src/gui/AddRemoveLandscapesDialog.cpp:163
#, qt-format
msgid "Landscape \"%1\" has been removed successfully."
msgstr "\"%1\" 풍경을 성공적으로 제거하였습니다."

#: src/gui/AddRemoveLandscapesDialog.cpp:174
#: src/gui/AddRemoveLandscapesDialog.cpp:244
msgid "The selected landscape could not be (completely) removed."
msgstr "선택한 풍경은 (완전히) 제거될 수 없습니다."

#. TRANSLATORS: MiB = mebibytes (IEC 60027-2 standard for 2^20 bytes)
#: src/gui/AddRemoveLandscapesDialog.cpp:197
#, qt-format
msgid "Size on disk: %1 MiB"
msgstr "디스크 상의 용량: %1 MiB"

#. TRANSLATORS: The parameter is a file/directory path that may be quite long.
#: src/gui/AddRemoveLandscapesDialog.cpp:223
#, qt-format
msgid "Stellarium cannot open for reading or writing %1"
msgstr "스텔라리움이 %1을(를) 열어 읽거나 쓸 수 없습니다."

#: src/gui/AddRemoveLandscapesDialog.cpp:229
msgid ""
"The selected file is not a ZIP archive or does not contain a Stellarium "
"landscape."
msgstr "선택한 파일은 ZIP 압축 파일이 아니거나 Stellarium 풍경을 담고 있지 않습니다."

#. TRANSLATORS: The parameter is the duplicate name or identifier.
#: src/gui/AddRemoveLandscapesDialog.cpp:236
#, qt-format
msgid "A landscape with the same name or identifier (%1) already exists."
msgstr "같은 이름 또는 식별자(%1)를 가진 풍경이 이미 존재합니다."

#. TRANSLATORS: The parameter is a file/directory path that may be quite long. "It" refers to a landscape that can't be removed.
#: src/gui/AddRemoveLandscapesDialog.cpp:247
#, qt-format
msgid "You can remove it manually by deleting the following directory: %1"
msgstr "다음 디렉토리를 삭제하여 수동으로 제거할 수 있습니다.: %1"

#: src/gui/ScriptConsole.cpp:76
msgid "quickrun..."
msgstr "빠른 실행..."

#: src/gui/ScriptConsole.cpp:77
msgid "selected text"
msgstr "선택한 텍스트"

#: src/gui/ScriptConsole.cpp:78
msgid "clear text"
msgstr "텍스트 지우기"

#: src/gui/ScriptConsole.cpp:79
msgid "clear images"
msgstr "이미지 지우기"

#: src/gui/ScriptConsole.cpp:80
msgid "natural"
msgstr "원래대로"

#: src/gui/ScriptConsole.cpp:81
msgid "starchart"
msgstr "성도"

#: src/gui/SearchDialog.cpp:210
msgctxt "coordinate system"
msgid "Equatorial (J2000.0)"
msgstr "적도좌표계 (J2000.0)"

#: src/gui/SearchDialog.cpp:211
msgctxt "coordinate system"
msgid "Equatorial"
msgstr "적도좌표계"

#: src/gui/SearchDialog.cpp:212
msgctxt "coordinate system"
msgid "Horizontal"
msgstr "지평좌표계"

#: src/gui/SearchDialog.cpp:213
msgctxt "coordinate system"
msgid "Galactic"
msgstr "은하좌표계"

#: src/gui/SearchDialog.cpp:214
msgctxt "coordinate system"
msgid "Supergalactic"
msgstr ""

#: src/gui/SearchDialog.cpp:215
msgctxt "coordinate system"
msgid "Ecliptic"
msgstr "황도"

#: src/gui/SearchDialog.cpp:216
msgctxt "coordinate system"
msgid "Ecliptic (J2000.0)"
msgstr ""

#: src/gui/SearchDialog.cpp:244
msgid "Right ascension"
msgstr "적경"

#: src/gui/SearchDialog.cpp:247
msgid "Declination"
msgstr "적위"

#. TRANSLATORS: azimuth
#: src/gui/SearchDialog.cpp:255 src/gui/AstroCalcDialog.cpp:274
#: src/gui/AstroCalcDialog.cpp:718
#: plugins/Satellites/src/gui/SatellitesDialog.cpp:947
msgid "Azimuth"
msgstr "방위각"

#. TRANSLATORS: altitude
#: src/gui/SearchDialog.cpp:258 src/gui/AstroCalcDialog.cpp:276
#: src/gui/AstroCalcDialog.cpp:720 src/gui/AstroCalcDialog.cpp:1300
#: src/gui/AstroCalcDialog.cpp:1703 src/gui/AstroCalcDialog.cpp:1705
#: plugins/Satellites/src/gui/SatellitesDialog.cpp:946
msgid "Altitude"
msgstr "고도"

#: src/gui/SearchDialog.cpp:269
#: plugins/ArchaeoLines/src/ui_archaeoLinesDialog.h:531
#: plugins/ArchaeoLines/src/ui_archaeoLinesDialog.h:539
msgid "Longitude"
msgstr "경도"

#: src/gui/SearchDialog.cpp:272
#: plugins/ArchaeoLines/src/ui_archaeoLinesDialog.h:532
#: plugins/ArchaeoLines/src/ui_archaeoLinesDialog.h:540
msgid "Latitude"
msgstr "위도"

#: src/gui/SearchDialog.cpp:610
msgid "Simbad Lookup Error"
msgstr "Simbad 검색 오류"

#: src/gui/SearchDialog.cpp:618
msgid "Simbad Lookup"
msgstr "Simbad 검색"

#: src/gui/SearchDialog.cpp:829
msgid "University of Strasbourg (France)"
msgstr "스트라스부르 대학교 (프랑스)"

#: src/gui/SearchDialog.cpp:830
msgid "Harvard University (USA)"
msgstr "하버드 대학교 (미국)"

#: src/gui/SearchDialog.cpp:903
msgid "Paste and Search"
msgstr "붙여넣고 검색"

#: src/gui/ShortcutsDialog.cpp:497
msgid "Action"
msgstr "동작"

#: src/gui/ShortcutsDialog.cpp:498 src/ui_shortcutsDialog.h:197
msgid "Primary shortcut"
msgstr "기본 단축키"

#: src/gui/ShortcutsDialog.cpp:499 src/ui_shortcutsDialog.h:198
msgid "Alternative shortcut"
msgstr "대체 단축키"

#: src/gui/CustomDeltaTEquationDialog.cpp:133
#, qt-format
msgid "Custom equation for %1T"
msgstr "사용자 정의 %1T 공식"

#: src/gui/CustomDeltaTEquationDialog.cpp:134
#, qt-format
msgid "A typical equation for calculation of %1T looks like:"
msgstr "%1T의 계산을 위한 일반적인 방정식은 다음과 같습니다"

#: src/gui/CustomDeltaTEquationDialog.cpp:136
msgid "where"
msgstr "이 때"

#: src/gui/CustomDeltaTEquationDialog.cpp:136
msgid "year"
msgstr "연도"

#: src/gui/CustomDeltaTEquationDialog.cpp:137
msgid "Secular acceleration of the Moon"
msgstr ""

#. TRANSLATORS: name of object
#: src/gui/AstroCalcDialog.cpp:270 src/ui_configurationDialog.h:1350
#: plugins/TelescopeControl/src/gui/TelescopeDialog.cpp:454
#: plugins/TelescopeControl/src/gui/StoredPointsDialog.cpp:95
#: plugins/Exoplanets/src/Exoplanet.cpp:347
#: plugins/MeteorShowers/src/gui/MSSearchDialog.cpp:181
msgid "Name"
msgstr "이름"

#. TRANSLATORS: right ascension
#: src/gui/AstroCalcDialog.cpp:281 src/gui/AstroCalcDialog.cpp:725
msgid "RA (J2000)"
msgstr ""

#. TRANSLATORS: declination
#: src/gui/AstroCalcDialog.cpp:283 src/gui/AstroCalcDialog.cpp:727
msgid "Dec (J2000)"
msgstr ""

#. TRANSLATORS: opacity
#: src/gui/AstroCalcDialog.cpp:288
msgid "opacity"
msgstr ""

#. TRANSLATORS: magnitude
#: src/gui/AstroCalcDialog.cpp:293 src/gui/AstroCalcDialog.cpp:730
msgid "mag"
msgstr "등급"

#. TRANSLATORS: separation, arcseconds
#: src/gui/AstroCalcDialog.cpp:298
msgid "sep."
msgstr ""

#. TRANSLATORS: period, days
#: src/gui/AstroCalcDialog.cpp:303
msgid "per."
msgstr ""

#: src/gui/AstroCalcDialog.cpp:303
msgctxt "days"
msgid "d"
msgstr ""

#. TRANSLATORS: distance, AU
#: src/gui/AstroCalcDialog.cpp:308 src/gui/AstroCalcDialog.cpp:734
msgid "dist."
msgstr ""

#: src/gui/AstroCalcDialog.cpp:308 src/gui/AstroCalcDialog.cpp:523
#: src/gui/AstroCalcDialog.cpp:734 src/gui/AstroCalcDialog.cpp:770
#: src/gui/AstroCalcDialog.cpp:1538
msgctxt "astronomical unit"
msgid "AU"
msgstr ""

#. TRANSLATORS: proper motion, arcsecond per year
#: src/gui/AstroCalcDialog.cpp:313
msgid "P.M."
msgstr ""

#: src/gui/AstroCalcDialog.cpp:313
msgctxt "arcsecond per year"
msgid "\"/yr"
msgstr ""

#. TRANSLATORS: surface brightness
#: src/gui/AstroCalcDialog.cpp:319
msgid "S.B."
msgstr ""

#. TRANSLATORS: type of object
#: src/gui/AstroCalcDialog.cpp:322 src/ui_configurationDialog.h:1329
#: plugins/TelescopeControl/src/gui/TelescopeDialog.cpp:453
msgid "Type"
msgstr "종류"

#: src/gui/AstroCalcDialog.cpp:350 src/gui/AstroCalcDialog.cpp:2606
#: src/ui_viewDialog.h:2255 src/ui_dsoColorsDialog.h:542
msgid "Galaxies"
msgstr "은하"

#. TRANSLATORS: Type of objects (for "Lists" in the search tool)
#: src/gui/AstroCalcDialog.cpp:351 src/translations.h:115
#: src/ui_viewDialog.h:2256 src/ui_dsoColorsDialog.h:507
msgid "Active galaxies"
msgstr "활성은하"

#. TRANSLATORS: Type of objects (for "Lists" in the search tool)
#: src/gui/AstroCalcDialog.cpp:352 src/translations.h:117
#: src/ui_dsoColorsDialog.h:533
msgid "Radio galaxies"
msgstr ""

#. TRANSLATORS: Type of objects (for "Lists" in the search tool)
#: src/gui/AstroCalcDialog.cpp:353 src/translations.h:119
#: src/ui_viewDialog.h:2250 src/ui_dsoColorsDialog.h:514
msgid "Interacting galaxies"
msgstr "상호작용은하"

#. TRANSLATORS: Type of objects (for "Lists" in the search tool)
#: src/gui/AstroCalcDialog.cpp:354 src/translations.h:121
msgid "Bright quasars"
msgstr ""

#. TRANSLATORS: Type of objects (for "Lists" in the search tool)
#: src/gui/AstroCalcDialog.cpp:355 src/gui/AstroCalcDialog.cpp:2607
#: src/translations.h:123 src/ui_viewDialog.h:2253 src/ui_dsoColorsDialog.h:534
msgid "Star clusters"
msgstr "성단"

#. TRANSLATORS: Type of objects (for "Lists" in the search tool)
#: src/gui/AstroCalcDialog.cpp:356 src/translations.h:99
#: src/ui_dsoColorsDialog.h:500
msgid "Open star clusters"
msgstr "산개성단"

#. TRANSLATORS: Type of objects (for "Lists" in the search tool)
#: src/gui/AstroCalcDialog.cpp:357 src/translations.h:101
#: src/ui_dsoColorsDialog.h:536
msgid "Globular star clusters"
msgstr "구상성단"

#. TRANSLATORS: Type of objects (for "Lists" in the search tool)
#: src/gui/AstroCalcDialog.cpp:358 src/translations.h:125
#: src/ui_dsoColorsDialog.h:485
msgid "Stellar associations"
msgstr ""

#. TRANSLATORS: Type of objects (for "Lists" in the search tool)
#: src/gui/AstroCalcDialog.cpp:359 src/translations.h:127
#: src/ui_dsoColorsDialog.h:519
msgid "Star clouds"
msgstr ""

#. TRANSLATORS: Type of objects (for "Lists" in the search tool)
#: src/gui/AstroCalcDialog.cpp:360 src/translations.h:103
#: src/ui_dsoColorsDialog.h:550
msgid "Nebulae"
msgstr "성운"

#. TRANSLATORS: Type of objects (for "Lists" in the search tool)
#: src/gui/AstroCalcDialog.cpp:361 src/gui/AstroCalcDialog.cpp:1140
#: src/gui/AstroCalcDialog.cpp:2616 src/translations.h:105
#: src/ui_viewDialog.h:2254 src/ui_dsoColorsDialog.h:580
msgid "Planetary nebulae"
msgstr "행성상성운"

#. TRANSLATORS: Type of objects (for "Lists" in the search tool)
#: src/gui/AstroCalcDialog.cpp:362 src/gui/AstroCalcDialog.cpp:1142
#: src/gui/AstroCalcDialog.cpp:2605 src/translations.h:107
#: src/ui_viewDialog.h:2257 src/ui_dsoColorsDialog.h:540
msgid "Dark nebulae"
msgstr "암흑성운"

#. TRANSLATORS: Type of objects (for "Lists" in the search tool)
#: src/gui/AstroCalcDialog.cpp:363 src/translations.h:113
#: src/ui_dsoColorsDialog.h:572
msgid "Reflection nebulae"
msgstr ""

#. TRANSLATORS: Type of objects (for "Lists" in the search tool)
#: src/gui/AstroCalcDialog.cpp:364 src/translations.h:129
#: src/ui_dsoColorsDialog.h:571
msgid "Bipolar nebulae"
msgstr ""

#. TRANSLATORS: Type of objects (for "Lists" in the search tool)
#: src/gui/AstroCalcDialog.cpp:365 src/translations.h:131
#: src/ui_dsoColorsDialog.h:595
msgid "Emission nebulae"
msgstr ""

#. TRANSLATORS: Type of objects (for "Lists" in the search tool)
#: src/gui/AstroCalcDialog.cpp:366 src/translations.h:109
#: src/ui_dsoColorsDialog.h:497
msgid "Clusters associated with nebulosity"
msgstr "nebulosity 연동 성운"

#. TRANSLATORS: Type of objects (for "Lists" in the search tool)
#: src/gui/AstroCalcDialog.cpp:367 src/translations.h:111
msgid "HII regions"
msgstr ""

#. TRANSLATORS: Type of objects (for "Lists" in the search tool)
#: src/gui/AstroCalcDialog.cpp:368 src/translations.h:133
#: src/ui_viewDialog.h:2249 src/ui_dsoColorsDialog.h:614
msgid "Supernova remnants"
msgstr "초신성잔해"

#. TRANSLATORS: Type of objects (for "Lists" in the search tool)
#: src/gui/AstroCalcDialog.cpp:369 src/translations.h:135
#: src/ui_dsoColorsDialog.h:564
msgid "Interstellar matter"
msgstr ""

#. TRANSLATORS: Type of objects (for "Lists" in the search tool)
#: src/gui/AstroCalcDialog.cpp:370 src/translations.h:137
#: src/ui_dsoColorsDialog.h:489
msgid "Emission objects"
msgstr ""

#. TRANSLATORS: Type of objects (for "Lists" in the search tool)
#: src/gui/AstroCalcDialog.cpp:371 src/translations.h:139
#: src/ui_dsoColorsDialog.h:576
msgid "BL Lac objects"
msgstr ""

#. TRANSLATORS: Type of objects (for "Lists" in the search tool)
#: src/gui/AstroCalcDialog.cpp:372 src/translations.h:141
#: src/ui_dsoColorsDialog.h:535
msgid "Blazars"
msgstr ""

#. TRANSLATORS: Type of objects (for "Lists" in the search tool)
#: src/gui/AstroCalcDialog.cpp:373 src/translations.h:143
msgid "Molecular Clouds"
msgstr ""

#. TRANSLATORS: Type of objects (for "Lists" in the search tool)
#: src/gui/AstroCalcDialog.cpp:374 src/translations.h:145
msgid "Young Stellar Objects"
msgstr ""

#. TRANSLATORS: Type of objects (for "Lists" in the search tool)
#: src/gui/AstroCalcDialog.cpp:375 src/translations.h:147
msgid "Possible Quasars"
msgstr ""

#. TRANSLATORS: Type of objects (for "Lists" in the search tool)
#: src/gui/AstroCalcDialog.cpp:376 src/translations.h:149
msgid "Possible Planetary Nebulae"
msgstr ""

#. TRANSLATORS: Type of objects (for "Lists" in the search tool)
#: src/gui/AstroCalcDialog.cpp:377 src/translations.h:151
msgid "Protoplanetary Nebulae"
msgstr ""

#. TRANSLATORS: Catalogue of objects (for "Lists" in the search tool)
#: src/gui/AstroCalcDialog.cpp:378 src/translations.h:153
#: src/ui_viewDialog.h:2204
msgid "Messier Catalogue"
msgstr "메시에 목록"

#. TRANSLATORS: Catalogue of objects (for "Lists" in the search tool)
#: src/gui/AstroCalcDialog.cpp:379 src/translations.h:155
#: src/ui_viewDialog.h:2207
msgid "Caldwell Catalogue"
msgstr "콜드웰 목록"

#. TRANSLATORS: Catalogue of objects (for "Lists" in the search tool)
#: src/gui/AstroCalcDialog.cpp:380 src/translations.h:157
msgid "Barnard Catalogue"
msgstr ""

#. TRANSLATORS: Catalogue of objects (for "Lists" in the search tool)
#: src/gui/AstroCalcDialog.cpp:381 src/translations.h:159
msgid "Sharpless Catalogue"
msgstr ""

#. TRANSLATORS: Catalogue of objects (for "Lists" in the search tool)
#: src/gui/AstroCalcDialog.cpp:382 src/translations.h:161
msgid "Van den Bergh Catalogue"
msgstr ""

#. TRANSLATORS: Catalogue of objects (for "Lists" in the search tool)
#: src/gui/AstroCalcDialog.cpp:383 src/translations.h:163
msgid "The Catalogue of Rodgers, Campbell, and Whiteoak"
msgstr ""

#. TRANSLATORS: Catalogue of objects (for "Lists" in the search tool)
#: src/gui/AstroCalcDialog.cpp:384 src/translations.h:165
msgid "Collinder Catalogue"
msgstr ""

#. TRANSLATORS: Catalogue of objects (for "Lists" in the search tool)
#: src/gui/AstroCalcDialog.cpp:385 src/translations.h:167
msgid "Melotte Catalogue"
msgstr ""

#. TRANSLATORS: Catalogue of objects (for "Lists" in the search tool)
#: src/gui/AstroCalcDialog.cpp:386 src/translations.h:169
msgid "New General Catalogue"
msgstr ""

#. TRANSLATORS: Catalogue of objects (for "Lists" in the search tool)
#: src/gui/AstroCalcDialog.cpp:387 src/translations.h:171
msgid "Index Catalogue"
msgstr ""

#. TRANSLATORS: Catalogue of objects (for "Lists" in the search tool)
#: src/gui/AstroCalcDialog.cpp:388 src/translations.h:173
msgid "Lynds' Catalogue of Bright Nebulae"
msgstr ""

#. TRANSLATORS: Catalogue of objects (for "Lists" in the search tool)
#: src/gui/AstroCalcDialog.cpp:389 src/translations.h:175
msgid "Lynds' Catalogue of Dark Nebulae"
msgstr ""

#: src/gui/AstroCalcDialog.cpp:390 src/ui_viewDialog.h:2231
msgid "Principal Galaxy Catalog"
msgstr ""

#: src/gui/AstroCalcDialog.cpp:391 src/ui_viewDialog.h:2234
msgid "The Uppsala General Catalogue of Galaxies"
msgstr ""

#. TRANSLATORS: Catalogue of objects (for "Lists" in the search tool)
#: src/gui/AstroCalcDialog.cpp:392 src/translations.h:177
msgid "Cederblad Catalog"
msgstr ""

#. TRANSLATORS: Catalogue of objects (for "Lists" in the search tool)
#: src/gui/AstroCalcDialog.cpp:393 src/translations.h:179
msgid "The Catalogue of Peculiar Galaxies"
msgstr ""

#. TRANSLATORS: Catalogue of objects (for "Lists" in the search tool)
#: src/gui/AstroCalcDialog.cpp:394 src/translations.h:181
msgid "The Catalogue of Interacting Galaxies"
msgstr ""

#. TRANSLATORS: Catalogue of objects (for "Lists" in the search tool)
#: src/gui/AstroCalcDialog.cpp:395 src/translations.h:183
msgid "The Catalogue of Galactic Planetary Nebulae"
msgstr ""

#. TRANSLATORS: Type of objects (for "Lists" in the search tool)
#: src/gui/AstroCalcDialog.cpp:396 src/translations.h:185
msgid "Dwarf galaxies"
msgstr ""

#. TRANSLATORS: Catalogue of objects (for "Lists" in the search tool)
#: src/gui/AstroCalcDialog.cpp:397 src/translations.h:187
msgid "Herschel 400 Catalogue"
msgstr ""

#. TRANSLATORS: Type of stars (for "Lists" in the search tool)
#: src/gui/AstroCalcDialog.cpp:398 src/gui/AstroCalcDialog.cpp:2617
#: src/translations.h:196
msgid "Bright double stars"
msgstr ""

#. TRANSLATORS: Type of stars (for "Lists" in the search tool)
#: src/gui/AstroCalcDialog.cpp:399 src/gui/AstroCalcDialog.cpp:2618
#: src/translations.h:198
msgid "Bright variable stars"
msgstr ""

#. TRANSLATORS: Type of stars (for "Lists" in the search tool)
#: src/gui/AstroCalcDialog.cpp:400 src/gui/AstroCalcDialog.cpp:2619
#: src/translations.h:200
msgid "Bright stars with high proper motion"
msgstr ""

#: src/gui/AstroCalcDialog.cpp:401
msgid "Solar system objects"
msgstr ""

#: src/gui/AstroCalcDialog.cpp:450
#, qt-format
msgid "Positions on %1"
msgstr ""

#: src/gui/AstroCalcDialog.cpp:520 src/gui/AstroCalcDialog.cpp:767
msgid "Planetocentric distance"
msgstr ""

#: src/gui/AstroCalcDialog.cpp:522 src/gui/AstroCalcDialog.cpp:769
msgid "Topocentric distance"
msgstr ""

#: src/gui/AstroCalcDialog.cpp:589
msgid "star with high proper motion"
msgstr ""

#: src/gui/AstroCalcDialog.cpp:714 src/ui_dateTimeDialogGui.h:382
#: src/ui_dateTimeDialogGui.h:387
msgid "Julian Day"
msgstr "줄리안력"

#. TRANSLATORS: phase
#: src/gui/AstroCalcDialog.cpp:732
msgid "phase"
msgstr ""

#. TRANSLATORS: elongation
#: src/gui/AstroCalcDialog.cpp:736
msgid "elong."
msgstr ""

#: src/gui/AstroCalcDialog.cpp:920 src/gui/AstroCalcDialog.cpp:1994
msgid "CSV (Comma delimited)"
msgstr ""

#: src/gui/AstroCalcDialog.cpp:922
msgid "Save calculated ephemerides as..."
msgstr ""

#: src/gui/AstroCalcDialog.cpp:1044
msgid "10 minutes"
msgstr "10분"

#: src/gui/AstroCalcDialog.cpp:1045
msgid "30 minutes"
msgstr "30분"

#: src/gui/AstroCalcDialog.cpp:1046
msgid "1 hour"
msgstr "1시간"

#: src/gui/AstroCalcDialog.cpp:1047
msgid "6 hours"
msgstr "6시간"

#: src/gui/AstroCalcDialog.cpp:1048
msgid "12 hours"
msgstr "12시간"

#: src/gui/AstroCalcDialog.cpp:1049
msgid "1 day"
msgstr "1일"

#: src/gui/AstroCalcDialog.cpp:1050
msgid "5 days"
msgstr "5일"

#: src/gui/AstroCalcDialog.cpp:1051
msgid "10 days"
msgstr "10일"

#: src/gui/AstroCalcDialog.cpp:1052
msgid "15 days"
msgstr "15일"

#: src/gui/AstroCalcDialog.cpp:1053
msgid "30 days"
msgstr "30일"

#: src/gui/AstroCalcDialog.cpp:1054
msgid "60 days"
msgstr "60일"

#: src/gui/AstroCalcDialog.cpp:1126
msgid "Solar system"
msgstr "태양계"

#. TRANSLATORS: Type of objects (for "Lists" in the search tool)
#: src/gui/AstroCalcDialog.cpp:1128 src/gui/AstroCalcDialog.cpp:2608
#: src/translations.h:72 plugins/SolarSystemEditor/src/ui_mpcImportWindow.h:514
msgid "Asteroids"
msgstr "소행성"

#. TRANSLATORS: Type of objects (for "Lists" in the search tool)
#: src/gui/AstroCalcDialog.cpp:1129 src/gui/AstroCalcDialog.cpp:2610
#: src/translations.h:76
msgid "Plutinos"
msgstr ""

#. TRANSLATORS: Type of objects (for "Lists" in the search tool)
#: src/gui/AstroCalcDialog.cpp:1130 src/gui/AstroCalcDialog.cpp:2609
#: src/translations.h:70 plugins/SolarSystemEditor/src/ui_mpcImportWindow.h:515
msgid "Comets"
msgstr "혜성"

#. TRANSLATORS: Type of objects (for "Lists" in the search tool)
#: src/gui/AstroCalcDialog.cpp:1131 src/gui/AstroCalcDialog.cpp:2611
#: src/translations.h:78
msgid "Dwarf planets"
msgstr ""

#. TRANSLATORS: Type of objects (for "Lists" in the search tool)
#: src/gui/AstroCalcDialog.cpp:1132 src/gui/AstroCalcDialog.cpp:2612
#: src/translations.h:80
msgid "Cubewanos"
msgstr ""

#. TRANSLATORS: Type of objects (for "Lists" in the search tool)
#: src/gui/AstroCalcDialog.cpp:1133 src/gui/AstroCalcDialog.cpp:2613
#: src/translations.h:82
msgid "Scattered disc objects"
msgstr ""

#. TRANSLATORS: Type of objects (for "Lists" in the search tool)
#: src/gui/AstroCalcDialog.cpp:1134 src/gui/AstroCalcDialog.cpp:2614
#: src/translations.h:84
msgid "Oort cloud objects"
msgstr ""

#. TRANSLATORS: Type of objects (for "Lists" in the search tool)
#: src/gui/AstroCalcDialog.cpp:1135 src/gui/AstroCalcDialog.cpp:2615
#: src/translations.h:86
msgid "Sednoids"
msgstr ""

#: src/gui/AstroCalcDialog.cpp:1136
#, qt-format
msgid "Bright stars (<%1 mag)"
msgstr ""

#: src/gui/AstroCalcDialog.cpp:1137
#, qt-format
msgid "Bright double stars (<%1 mag)"
msgstr ""

#: src/gui/AstroCalcDialog.cpp:1138
#, qt-format
msgid "Bright variable stars (<%1 mag)"
msgstr ""

#: src/gui/AstroCalcDialog.cpp:1139
#, qt-format
msgid "Bright star clusters (<%1 mag)"
msgstr ""

#: src/gui/AstroCalcDialog.cpp:1141
#, qt-format
msgid "Bright nebulae (<%1 mag)"
msgstr ""

#: src/gui/AstroCalcDialog.cpp:1143
#, qt-format
msgid "Bright galaxies (<%1 mag)"
msgstr ""

#: src/gui/AstroCalcDialog.cpp:1299 src/gui/AstroCalcDialog.cpp:1703
#: src/gui/AstroCalcDialog.cpp:1705
msgid "Local Time"
msgstr "지방시"

#: src/gui/AstroCalcDialog.cpp:1484
msgid "Magnitude vs. Time"
msgstr ""

#: src/gui/AstroCalcDialog.cpp:1487
msgid "Phase vs. Time"
msgstr ""

#: src/gui/AstroCalcDialog.cpp:1490
msgid "Distance vs. Time"
msgstr ""

#: src/gui/AstroCalcDialog.cpp:1493
msgid "Elongation vs. Time"
msgstr ""

#: src/gui/AstroCalcDialog.cpp:1496
msgid "Angular size vs. Time"
msgstr ""

#: src/gui/AstroCalcDialog.cpp:1499
msgid "Phase angle vs. Time"
msgstr ""

#: src/gui/AstroCalcDialog.cpp:1537
msgid "Date"
msgstr ""

#. TRANSLATORS: Megameter (SI symbol: Mm; Megameter is a unit of length in the metric system, equal to one million metres)
#: src/gui/AstroCalcDialog.cpp:1547
msgid "Mm"
msgstr ""

#: src/gui/AstroCalcDialog.cpp:1559 src/gui/AstroCalcDialog.cpp:1594
msgid "Magnitude"
msgstr "등급"

#: src/gui/AstroCalcDialog.cpp:1565 src/gui/AstroCalcDialog.cpp:1600
msgid "Phase"
msgstr ""

#: src/gui/AstroCalcDialog.cpp:1570 src/gui/AstroCalcDialog.cpp:1605
#: src/ui_configurationDialog.h:1344
msgid "Distance"
msgstr "거리"

#: src/gui/AstroCalcDialog.cpp:1575 src/gui/AstroCalcDialog.cpp:1610
msgid "Elongation"
msgstr ""

#: src/gui/AstroCalcDialog.cpp:1580 src/gui/AstroCalcDialog.cpp:1615
msgid "Angular size"
msgstr ""

#: src/gui/AstroCalcDialog.cpp:1585 src/gui/AstroCalcDialog.cpp:1620
msgid "Phase angle"
msgstr ""

#: src/gui/AstroCalcDialog.cpp:1697
#, qt-format
msgid "Now about %1"
msgstr ""

#: src/gui/AstroCalcDialog.cpp:1699
#, qt-format
msgid "Passage of meridian at approximately %1"
msgstr ""

#: src/gui/AstroCalcDialog.cpp:1722
msgid "Phenomenon"
msgstr ""

#: src/gui/AstroCalcDialog.cpp:1724
msgid "Object 1"
msgstr ""

#: src/gui/AstroCalcDialog.cpp:1725
msgid "Object 2"
msgstr ""

#: src/gui/AstroCalcDialog.cpp:1996
msgid "Save calculated phenomena as..."
msgstr ""

#: src/gui/AstroCalcDialog.cpp:2035 src/gui/AstroCalcDialog.cpp:2210
#: src/gui/AstroCalcDialog.cpp:2368
msgid "Conjunction"
msgstr "합"

#: src/gui/AstroCalcDialog.cpp:2042
msgid "Opposition"
msgstr "충"

#: src/gui/AstroCalcDialog.cpp:2050
msgid "Transit"
msgstr ""

#: src/gui/AstroCalcDialog.cpp:2052 src/gui/AstroCalcDialog.cpp:2215
#: src/gui/AstroCalcDialog.cpp:2373
msgid "Occultation"
msgstr ""

#: src/gui/AstroCalcDialog.cpp:2056
msgid "Eclipse"
msgstr ""

#: src/gui/AstroCalcDialog.cpp:2581
msgctxt "Celestial object is observed..."
msgid "In the Evening"
msgstr ""

#: src/gui/AstroCalcDialog.cpp:2582
msgctxt "Celestial object is observed..."
msgid "In the Morning"
msgstr ""

#: src/gui/AstroCalcDialog.cpp:2583
msgctxt "Celestial object is observed..."
msgid "Around Midnight"
msgstr ""

#: src/gui/AstroCalcDialog.cpp:2584
msgctxt "Celestial object is observed..."
msgid "In Any Time of the Night"
msgstr ""

#: src/gui/AstroCalcDialog.cpp:2603
msgid "Bright stars"
msgstr ""

#: src/gui/AstroCalcDialog.cpp:2604 src/ui_viewDialog.h:2258
msgid "Bright nebulae"
msgstr ""

#: src/gui/BookmarksDialog.cpp:106 src/ui_searchDialogGui.h:697
msgid "Object"
msgstr "천체"

#: src/gui/BookmarksDialog.cpp:107
msgid "Localized name"
msgstr ""

#: src/gui/BookmarksDialog.cpp:109
msgid "Location of observer"
msgstr ""

#: src/gui/BookmarksDialog.cpp:161
msgid "Unnamed object"
msgstr ""

#: src/gui/BookmarksDialog.cpp:341 src/ui_bookmarksDialog.h:204
msgid "Import bookmarks"
msgstr ""

#: src/gui/BookmarksDialog.cpp:354
msgid "Export bookmarks as..."
msgstr ""

#: src/scripting/StelScriptMgr.cpp:142 src/ui_configurationDialog.h:1541
#: plugins/TextUserInterface/src/TextUserInterface.cpp:495
msgid "Scripts"
msgstr "스크립트"

#: src/scripting/StelScriptMgr.cpp:233
#: plugins/AngleMeasure/src/gui/AngleMeasureDialog.cpp:91
#: plugins/Oculars/src/gui/OcularDialog.cpp:510
#: plugins/Supernovae/src/gui/SupernovaeDialog.cpp:121
#: plugins/NavStars/src/gui/NavStarsWindow.cpp:89
#: plugins/Novae/src/gui/NovaeDialog.cpp:120
#: plugins/Quasars/src/gui/QuasarsDialog.cpp:120
#: plugins/Pulsars/src/gui/PulsarsDialog.cpp:129
#: plugins/RemoteControl/src/gui/RemoteControlDialog.cpp:108
#: plugins/RemoteSync/src/gui/RemoteSyncDialog.cpp:192
#: plugins/Exoplanets/src/gui/ExoplanetsDialog.cpp:147
#: plugins/Observability/src/gui/ObservabilityDialog.cpp:135
#: plugins/MeteorShowers/src/gui/MSConfigDialog.cpp:211
#: plugins/PointerCoordinates/src/gui/PointerCoordinatesWindow.cpp:122
#: plugins/ArchaeoLines/src/gui/ArchaeoLinesDialog.cpp:250
msgid "Author"
msgstr "저자"

#: src/scripting/StelScriptMgr.cpp:238
msgid "License"
msgstr "라이선스"

#: src/scripting/StelScriptMgr.cpp:248
msgid "Shortcut"
msgstr "단축키"

#: src/StelMainView.cpp:763
msgid "Save screenshot"
msgstr "스크린샷 저장"

#: src/StelMainView.cpp:764
msgid "Reload shaders (for development)"
msgstr ""

#: src/StelMainView.cpp:765
msgid "Full-screen mode"
msgstr "전체 화면 모드"

#: src/StelMainView.cpp:921
msgid ""
"Insufficient OpenGL version. Please update drivers, graphics hardware, or "
"use --angle-mode (or --mesa-mode) option."
msgstr ""

#: src/StelMainView.cpp:924
msgid ""
"Insufficient OpenGL version. Please update drivers, or graphics hardware."
msgstr "OpenGL 버전이 낮습니다. 드라이브나 그래픽 하드웨어를 업데이트해주세요."

#: src/StelMainView.cpp:966
msgid ""
"Your DirectX/OpenGL ES subsystem has problems. See log for details.\n"
"Ignore and suppress this notice in the future and try to continue in "
"degraded mode anyway?"
msgstr ""
"DirectX/OpenGL ES 의 하위 시스템이 오류를 일으켰습니다. 자세한 상황을 보려면 로그를 보십시오. \n"
"이 요소에 대한 알림을 다음에 표시하고 문제가 있는 채로 어떻게든 계속하시겠습니까?"

#: src/StelMainView.cpp:1017
msgid ""
"Your OpenGL/Mesa subsystem has problems. See log for details.\n"
"Ignore and suppress this notice in the future and try to continue in "
"degraded mode anyway?"
msgstr ""
"OpenGL/Mesa 의 하위 시스템이 오류를 일으켰습니다. 자세한 상황을 보려면 로그를 보십시오. \n"
"이 요소에 대한 알림을 다음에 표시하고 문제가 있는 채로 어떻게든 계속하시겠습니까?"

#: src/StelMainView.cpp:1073
msgid ""
"Your OpenGL subsystem has problems. See log for details.\n"
"Ignore and suppress this notice in the future and try to continue in "
"degraded mode anyway?"
msgstr ""
"OpenGL의 하위 시스템이 오류를 일으켰습니다. 자세한 상황을 보려면 로그를 보십시오. \n"
"이 요소에 대한 알림을 다음에 표시하고 문제가 있는 채로 어떻게든 계속하시겠습니까?"

#: src/StelMainView.cpp:1114
msgid ""
"Your OpenGL ES subsystem has problems. See log for details.\n"
"Ignore and suppress this notice in the future and try to continue in "
"degraded mode anyway?"
msgstr ""
"OpenGL ES의 하위 시스템이 오류를 일으켰습니다. 자세한 상황을 보려면 로그를 보십시오. \n"
"이 요소에 대한 알림을 다음에 표시하고 문제가 있는 채로 어떻게든 계속하시겠습니까?"

#: src/StelMainView.cpp:1226
#, qt-format
msgid "Stellarium %1"
msgstr "스텔라리움 %1"

#. TRANSLATORS: Cardinals names: North
#: src/translations.h:35
msgid "N"
msgstr "북"

#. TRANSLATORS: Cardinals names: South
#: src/translations.h:37
msgid "S"
msgstr "남"

#. TRANSLATORS: Cardinals names: East
#: src/translations.h:39
msgid "E"
msgstr "동"

#. TRANSLATORS: Cardinals names: West
#: src/translations.h:41
msgid "W"
msgstr "서"

#. TRANSLATORS: Type of object
#: src/translations.h:48
msgid "planet"
msgstr "행성"

#. TRANSLATORS: Type of object
#: src/translations.h:50
msgid "comet"
msgstr "혜성"

#. TRANSLATORS: Type of object
#: src/translations.h:52
msgid "asteroid"
msgstr "소행성"

#. TRANSLATORS: Type of object
#: src/translations.h:54
msgid "moon"
msgstr "달"

#. TRANSLATORS: Type of object
#: src/translations.h:56
msgid "plutino"
msgstr ""

#. TRANSLATORS: Type of object
#: src/translations.h:58
msgid "dwarf planet"
msgstr ""

#. TRANSLATORS: Type of object
#: src/translations.h:60
msgid "cubewano"
msgstr ""

#. TRANSLATORS: Type of object
#: src/translations.h:62
msgid "scattered disc object"
msgstr ""

#. TRANSLATORS: Type of object
#: src/translations.h:64
msgid "Oort cloud object"
msgstr ""

#. TRANSLATORS: Type of object
#: src/translations.h:66
msgid "sednoid"
msgstr ""

#. TRANSLATORS: Type of objects (for "Lists" in the search tool)
#: src/translations.h:74
msgid "Moons"
msgstr "위성"

#. TRANSLATORS: Type of objects (for "Lists" in the search tool)
#: src/translations.h:88
msgid "Constellations"
msgstr "별자리"

#. TRANSLATORS: Type of objects (for "Lists" in the search tool)
#: src/translations.h:90
msgid "Custom Objects"
msgstr ""

#. TRANSLATORS: Type of objects (for "Lists" in the search tool)
#: src/translations.h:92
msgid "Asterisms"
msgstr ""

#. TRANSLATORS: Type of objects (for "Lists" in the search tool)
#: src/translations.h:97
msgid "Bright galaxies"
msgstr "발광은하"

#. TRANSLATORS: Type of stars (for "Lists" in the search tool)
#: src/translations.h:192
msgid "Interesting double stars"
msgstr ""

#. TRANSLATORS: Type of stars (for "Lists" in the search tool)
#: src/translations.h:194
msgid "Interesting variable stars"
msgstr ""

#. TRANSLATORS: Name of the sky culture
#: src/translations.h:205
msgid "Arabic"
msgstr "아랍"

#. TRANSLATORS: Name of the sky culture
#: src/translations.h:207
msgid "Arabic Moon Stations"
msgstr ""

#. TRANSLATORS: Name of the sky culture
#: src/translations.h:209
msgid "Aztec"
msgstr "아즈텍"

#. TRANSLATORS: Name of the sky culture
#: src/translations.h:211
msgid "Belarusian"
msgstr ""

#. TRANSLATORS: Name of the sky culture
#: src/translations.h:213
msgid "Boorong"
msgstr "부롱"

#. TRANSLATORS: Name of the sky culture
#: src/translations.h:215
msgid "Chinese"
msgstr "중국"

#. TRANSLATORS: Name of the sky culture
#: src/translations.h:217
msgid "Egyptian"
msgstr "이집트"

#. TRANSLATORS: Name of the sky culture
#: src/translations.h:219
msgid "Hawaiian Starlines"
msgstr ""

#. TRANSLATORS: Name of the sky culture
#: src/translations.h:221
msgid "Inuit"
msgstr "이뉴잇"

#. TRANSLATORS: Name of the sky culture
#: src/translations.h:223
msgid "Indian Vedic"
msgstr "인도 베다"

#. TRANSLATORS: Name of the sky culture
#: src/translations.h:225
msgid "Japanese Moon Stations"
msgstr ""

#. TRANSLATORS: Name of the sky culture
#: src/translations.h:227
msgid "Kamilaroi/Euahlayi"
msgstr ""

#. TRANSLATORS: Name of the sky culture
#: src/translations.h:229
msgid "Korean"
msgstr "한국"

#. TRANSLATORS: Name of the sky culture
#: src/translations.h:231
msgid "Dakota/Lakota/Nakota"
msgstr ""

#. TRANSLATORS: Name of the sky culture
#: src/translations.h:233
msgid "Macedonian"
msgstr ""

#. TRANSLATORS: Name of the sky culture
#: src/translations.h:235
msgid "Maori"
msgstr "마오리"

#. TRANSLATORS: Name of the sky culture
#: src/translations.h:237
msgid "Mongolian"
msgstr "몽골"

#. TRANSLATORS: Name of the sky culture
#: src/translations.h:239
msgid "Navajo"
msgstr "나바호"

#. TRANSLATORS: Name of the sky culture
#: src/translations.h:241
msgid "Norse"
msgstr "고대 스칸디나비아"

#. TRANSLATORS: Name of the sky culture
#: src/translations.h:243
msgid "Ojibwe"
msgstr ""

#. TRANSLATORS: Name of the sky culture
#: src/translations.h:245
<<<<<<< HEAD
msgid "Polynesian"
msgstr "폴리네시아"

#. TRANSLATORS: Name of the sky culture
#: src/translations.h:247
=======
>>>>>>> be714f29
msgid "Romanian"
msgstr "로마"

#. TRANSLATORS: Name of the sky culture
#: src/translations.h:249
msgid "Sami"
msgstr "스칸디나비아"

#. TRANSLATORS: Name of the sky culture
#: src/translations.h:251
msgid "Sardinian"
msgstr ""

#. TRANSLATORS: Name of the sky culture
#: src/translations.h:253
msgid "Siberian"
msgstr "시베리아"

#. TRANSLATORS: Name of the sky culture
#: src/translations.h:255
msgid "Tukano"
msgstr "투카노"

#. TRANSLATORS: Name of the sky culture
#: src/translations.h:257
msgid "Tupi-Guarani"
msgstr "투피-과라니"

#. TRANSLATORS: Name of the sky culture
#: src/translations.h:259
msgid "Tongan"
msgstr "통가"

#. TRANSLATORS: Name of the sky culture
#: src/translations.h:261
msgid "Western"
msgstr "서양"

#. TRANSLATORS: Name of the sky culture
#: src/translations.h:263
msgid "Western (H.A.Rey)"
msgstr "서양 (H.A.Rey)"

#. TRANSLATORS: Name of landscape
#: src/translations.h:269
msgid "Guereins"
msgstr "Guereins"

#. TRANSLATORS: Name of landscape
#: src/translations.h:271
msgid "Trees"
msgstr "나무"

#. TRANSLATORS: Name of landscape
#: src/translations.h:273 plugins/ArchaeoLines/src/ArchaeoLines.cpp:1289
msgid "Moon"
msgstr "달"

#. TRANSLATORS: Landscape name: Hurricane Ridge
#: src/translations.h:275
msgid "Hurricane"
msgstr "Hurricane"

#. TRANSLATORS: Name of landscape
#: src/translations.h:277
msgid "Ocean"
msgstr "바다"

#. TRANSLATORS: Landscape name: Garching bei Munchen
#: src/translations.h:279
msgid "Garching"
msgstr "Garching"

#. TRANSLATORS: Name of landscape
#: src/translations.h:281 plugins/ArchaeoLines/src/ArchaeoLines.cpp:1301
msgid "Mars"
msgstr "화성"

#. TRANSLATORS: Name of landscape
#: src/translations.h:283 plugins/ArchaeoLines/src/ArchaeoLines.cpp:1304
msgid "Jupiter"
msgstr "목성"

#. TRANSLATORS: Name of landscape
#: src/translations.h:285 plugins/ArchaeoLines/src/ArchaeoLines.cpp:1307
msgid "Saturn"
msgstr "토성"

#. TRANSLATORS: Name of landscape
#: src/translations.h:287
msgid "Uranus"
msgstr "천왕성"

#. TRANSLATORS: Name of landscape
#: src/translations.h:289
msgid "Neptune"
msgstr "해왕성"

#. TRANSLATORS: Name of landscape
#: src/translations.h:291
msgid "Geneva"
msgstr "Geneva"

#. TRANSLATORS: Name of landscape
#: src/translations.h:293
msgid "Grossmugl"
msgstr "Grossmugl"

#. TRANSLATORS: Name of landscape
#: src/translations.h:295
msgid "Zero Horizon"
msgstr ""

#. TRANSLATORS: Name of 3D scene ("Sterngarten" is proper name)
#: src/translations.h:300
msgid "Vienna Sterngarten"
msgstr ""

#. TRANSLATORS: Name of 3D scene
#: src/translations.h:302
msgid "Testscene"
msgstr ""

#. TRANSLATORS: Name of script
#: src/translations.h:307
msgid "Landscape Tour"
msgstr "풍경 둘러보기"

#. TRANSLATORS: Name of script
#: src/translations.h:309
msgid "Partial Lunar Eclipse"
msgstr "부분월식"

#. TRANSLATORS: Name of script
#: src/translations.h:311
msgid "Total Lunar Eclipse"
msgstr "개기월식"

#. TRANSLATORS: Name of script
#: src/translations.h:313
msgid "Screensaver"
msgstr "화면 보호기"

#. TRANSLATORS: Name of script
#: src/translations.h:315
msgid "Solar Eclipse 2009"
msgstr "2009년 일식"

#. TRANSLATORS: Name of script
#: src/translations.h:317
msgid "Startup Script"
msgstr "시작 스크립트"

#. TRANSLATORS: Name of script
#: src/translations.h:319
msgid "Zodiac"
msgstr "황도 12궁"

#. TRANSLATORS: Name of script
#: src/translations.h:321
msgid "Mercury Triple Sunrise and Sunset"
msgstr "수성에서 보는 3번의 일출과 일몰"

#. TRANSLATORS: Name of script
#: src/translations.h:323
msgid "Double eclipse from Deimos in 2017"
msgstr "2017년 데이모스에서 보는 2번의 식"

#. TRANSLATORS: Name of script
#: src/translations.h:325
msgid "Double eclipse from Deimos in 2031"
msgstr "2031년 데이모스에서 보는 2번의 식"

#. TRANSLATORS: Name of script
#: src/translations.h:327
msgid "Eclipse from Olympus Mons Jan 10 2068"
msgstr "2068년 1월 10일 올림푸스 산에서 보는 식"

#. TRANSLATORS: Name of script
#: src/translations.h:329
msgid "Occultation of Earth and Jupiter 2048"
msgstr "2048년 지구와 목성의 엄폐"

#. TRANSLATORS: Name of script
#: src/translations.h:331
msgid "3 Transits and 2 Eclipses from Deimos 2027"
msgstr "데이모스 2027에서 보는 3번의 통과와 2번의 식"

#. TRANSLATORS: Name of script
#: src/translations.h:333
msgid "Solar System Screensaver"
msgstr "태양계 화면 보호기"

#. TRANSLATORS: Name of script
#: src/translations.h:335
msgid "Constellations Tour"
msgstr "별자리 둘러보기"

#. TRANSLATORS: Name of script
#: src/translations.h:337
msgid "Sun from different planets"
msgstr "다른 행성들에서 보이는 태양"

#. TRANSLATORS: Name of script
#: src/translations.h:339
msgid "Earth best views from other bodies"
msgstr "다른 천체에서 바라본 지구의 가장 좋은 모습"

#. TRANSLATORS: Name of script
#: src/translations.h:341
msgid "Transit of Venus"
msgstr "금성의 통과"

#. TRANSLATORS: Name of script
#: src/translations.h:343
msgid "Sky Culture Tour"
msgstr "하늘 문화 둘러보기"

#. TRANSLATORS: Name and description of script
#: src/translations.h:345
msgid "Earth Events from Mercury"
msgstr "수성에서 보는 지구 이벤트들"

#. TRANSLATORS: Name and description of script
#: src/translations.h:347
msgid "Earth Events from a floating city on Venus"
msgstr "금성의 공중부양 도시에서 보는 지구 이벤트들"

#. TRANSLATORS: Name and description of script
#: src/translations.h:349
msgid "Earth Events from Mars"
msgstr "화성에서 보는 지구 이벤트들"

#. TRANSLATORS: Name of script
#: src/translations.h:351
msgid ""
"Earth and other planet's Greatest Elongations and Oppositions from Mars"
msgstr ""

#. TRANSLATORS: Name of script
#: src/translations.h:353
msgid "Earth and Mars Greatest Elongations and Transits from Callisto"
msgstr "칼리스토에서 보는 지구와 화성의 최대 이각과 통과"

#. TRANSLATORS: Name of script
#: src/translations.h:355
msgid "Tycho's Supernova"
msgstr "티코의 초신성"

#. TRANSLATORS: Name of script
#: src/translations.h:357
msgid "Earth and other Planets from Ceres"
msgstr ""

#. TRANSLATORS: Name of script
#: src/translations.h:359
msgid "Messier Objects Tour"
msgstr ""

#. TRANSLATORS: Name of script
#: src/translations.h:361
msgid "Binocular Highlights"
msgstr ""

#. TRANSLATORS: Name of script
#: src/translations.h:363
msgid "20 Fun Naked-Eye Double Stars"
msgstr ""

#. TRANSLATORS: Name of script
#: src/translations.h:365
msgid "List of largest known stars"
msgstr ""

#. TRANSLATORS: Name of script
#: src/translations.h:367
msgid "Herschel 400 Tour"
msgstr ""

#. TRANSLATORS: Name of script
#: src/translations.h:369
msgid "Binosky: Deep Sky Objects for Binoculars"
msgstr ""

#. TRANSLATORS: Name of script
#: src/translations.h:371
msgid "The Jack Bennett Catalog"
msgstr ""

#. TRANSLATORS: Name of script
#: src/translations.h:373
msgid "Best objects in the New General Catalog"
msgstr ""

#. TRANSLATORS: Description of the landscape tour script.
#: src/translations.h:379
msgid "Look around each installed landscape."
msgstr "설치된 풍경들을 둘러봅니다."

#. TRANSLATORS: Description of the sky culture tour script.
#: src/translations.h:381
msgid "Look at each installed sky culture."
msgstr "설치된 하늘 문화들을 둘러봅니다."

#: src/translations.h:382
msgid "Script to demonstrate a partial lunar eclipse."
msgstr "부분월식을 보여주는 스크립트"

#: src/translations.h:383
msgid "Script to demonstrate a total lunar eclipse."
msgstr "개기월식을 보여주는 스크립트"

#: src/translations.h:384
msgid "A slow, infinite tour of the sky, looking at random objects."
msgstr "임의의 천체를 둘러보며 하늘을 느리고 무한하게 여행합니다."

#: src/translations.h:385
msgid ""
"Script to demonstrate a total solar eclipse which has happened in 2009 "
"(location=Rangpur, Bangladesh)."
msgstr "2009년에 일어난 개기일식을 보여주는 스크립트 (위치=Rangpur, 방글라데시)"

#: src/translations.h:386
msgid "Script which runs automatically at startup"
msgstr "프로그램을 시작할 때 자동으로 실행하는 스크립트"

#: src/translations.h:387
msgid ""
"This script displays the constellations of the Zodiac. That means the "
"constellations which lie along the line which the Sun traces across the "
"celestial sphere over the course of a year."
msgstr ""
"이 스크립트는 황도 12궁의 별자리들을 표시합니다. 이 별자리들은 1년 동안 천구에서 태양이 가로지르는 가상의 길 주위의 별자리들입니다."

#: src/translations.h:388
msgid ""
"Due to the quirks in Mercury's orbit and rotation at certain spots the sun "
"will rise & set 3 different times in one Mercury day."
msgstr "특정 지점에서 수성의 궤도와 공전이 교묘하게 맞물리면서 태양이 수성의 하루 동안 3번 뜨고 지게 됩니다."

#: src/translations.h:389
msgid ""
"Just before Mars eclipses the sun, Phobos pops out from behind and eclipses "
"it first. Takes place between Scorpio and Sagittarius on April 26, 2017."
msgstr ""
"화성이 태양을 가리기 직전에 포보스가 화성 뒤에서 튀어나와 먼저 식을 이룹니다. 이 현상은 2017년 4월 26일에 전갈자리와 궁수자리 "
"사이에서 일어납니다."

#: src/translations.h:390
msgid ""
"Just before Mars eclipses the sun, Phobos pops out from behind and eclipses "
"it first. Takes place between Taurus and Gemini on July 23, 2031."
msgstr ""
"화성이 태양을 가리기 직전에 포보스가 화성 뒤에서 튀어나와 먼저 식을 이룹니다. 이 현상은 2031년 7월 23일에 황소자리와 쌍둥이자리 "
"사이에서 일어납니다."

#: src/translations.h:391
msgid "Phobos eclipsing the Sun as seen from Olympus Mons on Jan 10, 2068."
msgstr "2068년 1월 10일에 화성의 올림푸스 산에서 포보스와 태양의 식 현상을 볼 수 있습니다."

#: src/translations.h:392
msgid ""
"Phobos occultations of Earth are common, as are occultations of Jupiter. But "
"occultations of both on the same day are very rare. Here's one that takes "
"place 1/23/2048. In real speed."
msgstr ""
"포보스가 지구를 엄폐하는 것은 흔한 일입니다. 그리고 목성를 엄폐하는 것도 흔한 일입니다. 그러나 같은 날에 두 엄폐가 모두 일어나는 "
"것은 매우 드문 일입니다. 이 스크립트는 2048년 1월 23일에 이런 일이 발생하는 것을 보여줍니다. 속도는 실제 속도입니다."

#: src/translations.h:393
msgid ""
"Phobos races ahead of Mars and transits the sun, passes through it and then "
"retrogrades back towards the sun and just partially transits it again (only "
"seen in the southern hemisphere of Deimos), then Mars totally eclipses the "
"sun while Phobos transits in darkness between Mars and Deimos. When Phobos "
"emerges from Mars it is still eclipsed and dimmed in Mars' shadow, only to "
"light up later."
msgstr ""
"포보스가 화성 앞에서 지나가면서 태양을 통과하고, 다시 역행하면서 부분적으로 태양을 또 통과하고(데이모스의 남반구에서만 관측됩니다), 그 "
"뒤 화성이 태양을 가리며 식을 이루고, 포보스는 그 때 화성과 데이모스 사이에서 다시 통과합니다. 포보스가 화성에서 빠져나올 때 포보스는 "
"아직 식 중이기 때문에 화성의 그림자에서 흐릿하게 빛나고, 잠시 후 밝아집니다."

#: src/translations.h:394
msgid ""
"Screensaver of various happenings in the Solar System. 287 events in all!"
msgstr ""

#: src/translations.h:395
msgid "A tour of the western constellations."
msgstr "서양 별자리 둘러보기"

#: src/translations.h:396
msgid "Look at the Sun from big planets of Solar System and Pluto."
msgstr "태양계의 거대 행성들과 명왕성에서 태양을 바라보세요."

#: src/translations.h:397
msgid ""
"Best views of Earth from other Solar System bodies in the 21st Century."
msgstr "21세기에 다른 태양계 천체에서 바라본 지구의 가장 좋은 모습을 제공합니다."

#: src/translations.h:398
msgid "Transit of Venus as seen from Sydney Australia, 6th June 2012."
msgstr "호주의 시드니에서 2012년 6월 6일에 관측된 금성의 통과입니다."

#: src/translations.h:399
msgid ""
"Flash of the supernova observed by Tycho Brahe in 1572. The Supernovae "
"plugin has to be enabled."
msgstr "1572년 티코 브라헤가 관측한 초신성 폭발입니다. 초신성 플러그인을 활성화해야 합니다."

#: src/translations.h:400
msgid ""
"Earth and other planet's Greatest Elongations and Oppositions from Mars 2000-"
"3000"
msgstr ""

#: src/translations.h:401
msgid ""
"Earth Greatest Elongations and Transits from Callisto 2000-3000. Why "
"Callisto? Well of the 4 Galilean Moons, Callisto is the only one outside of "
"Jupiter's radiation belt. Therefore, if humans ever colonize Jupiter's "
"moons, Callisto will be the one."
msgstr ""
"2000년부터 3000년까지 칼리스토에서 보는 지구와 화성의 최대 이각과 통과. 왜 칼리스토냐고요? 갈릴레이 위성 4개 중 칼리스토는 "
"목성의 자기장대에서 벗어난 유일한 위성입니다. 그러므로 만약 인류가 목성의 위성을 식민지로 삼는다면, 칼리스토가 그 대상이 되겠죠."

#: src/translations.h:402
msgid ""
"Earth the other visible Planet's Greatest Elongations and Oppositions from "
"Ceres 2000-3000"
msgstr ""

#: src/translations.h:403
msgid "A tour of Messier Objects"
msgstr ""

#: src/translations.h:404
msgid ""
"Tours around interesting objects, which accessible to observation with "
"binoculars. The data for the script are taken from the eponymous book by "
"Gary Seronik."
msgstr ""

#: src/translations.h:405
msgid ""
"This script helps you make an excursion around 20 fun double stars. The list "
"has been collected by Jerry Lodriguss and published in Sky & Telescope "
"09/2014. Data taken from his website, http://www.astropix.com/doubles/"
msgstr ""

#: src/translations.h:406
msgid "This script helps you make an excursion around largest known stars."
msgstr ""

#: src/translations.h:407
msgid "A tour around objects from the Herschel 400 Catalogue"
msgstr ""

#: src/translations.h:408
msgid ""
"Ben Crowell has created Binosky, an observing list of Deep Sky Objects for "
"Binoculars. In the script we give a list of these 31 objects, ordered by "
"Right Ascension (2000.0)."
msgstr ""

#: src/translations.h:409
msgid ""
"The Jack Bennett Catalog of Southern Deep-Sky Objects (152 objects in all). "
"The Bennett catalog was contributed by Auke Slotegraaf."
msgstr ""

#: src/translations.h:410
msgid ""
"This list of 111 objects by A.J. Crayon and Steve Coe is used by members of "
"the Saguaro Astronomy Club of Phoenix, AZ, for the Best of the NGC "
"achievement award."
msgstr ""

#: src/translations.h:414
msgid "&Undo"
msgstr "실행 취소(&U)"

#: src/translations.h:415
msgid "&Redo"
msgstr "다시 실행(&R)"

#: src/translations.h:416
msgid "Cu&t"
msgstr "잘라내기(&t)"

#: src/translations.h:417
msgid "&Copy"
msgstr "복사(&C)"

#: src/translations.h:418
msgid "&Paste"
msgstr "붙여넣기(&P)"

#: src/translations.h:419 plugins/Oculars/src/ui_ocularDialog.h:1164
#: plugins/Oculars/src/ui_ocularDialog.h:1173
#: plugins/Oculars/src/ui_ocularDialog.h:1179
#: plugins/Oculars/src/ui_ocularDialog.h:1197
msgid "Delete"
msgstr "삭제"

#: src/translations.h:420
msgid "Select All"
msgstr "모두 선택"

#: src/translations.h:421
msgid "Look in:"
msgstr "보기:"

#: src/translations.h:422
msgid "Directory:"
msgstr "디렉토리:"

#: src/translations.h:423
msgid "Folder"
msgstr "폴더"

#: src/translations.h:424
msgid "&Choose"
msgstr "선택(&C)"

#: src/translations.h:425 src/ui_configurationDialog.h:1511
#: plugins/TelescopeControl/src/ui_telescopeConfigurationDialog.h:586
msgid "Cancel"
msgstr "취소"

#: src/translations.h:426
msgid "&Cancel"
msgstr ""

#: src/translations.h:427
msgid "Files of type:"
msgstr "파일 유형:"

#: src/translations.h:428
msgid "Date Modified"
msgstr "수정한 날짜"

#: src/translations.h:429
msgid "Directories"
msgstr "디렉토리"

#: src/translations.h:430
msgid "Computer"
msgstr "컴퓨터"

#: src/translations.h:431
msgid "&Open"
msgstr "열기(&O)"

#: src/translations.h:432
msgid "File &name:"
msgstr "파일 이름(&n):"

#: src/translations.h:433
msgid "Copy &Link Location"
msgstr "링크 주소 복사(&L)"

#: src/translations.h:434
msgid "Abort"
msgstr ""

#: src/translations.h:435
msgid "Ignore"
msgstr ""

#: src/translations.h:436
msgid "&Basic colors"
msgstr ""

#: src/translations.h:437
msgid "&Pick Screen Color"
msgstr ""

#: src/translations.h:438
msgid "&Custom colors"
msgstr ""

#: src/translations.h:439
msgid "&Add to Custom Colors"
msgstr ""

#: src/translations.h:440
msgid "Hu&e:"
msgstr ""

#: src/translations.h:441
msgid "&Sat:"
msgstr ""

#: src/translations.h:442
msgid "&Val:"
msgstr ""

#: src/translations.h:443
msgid "&Red:"
msgstr ""

#: src/translations.h:444
msgid "&Green:"
msgstr ""

#: src/translations.h:445
msgid "Bl&ue:"
msgstr ""

#: src/translations.h:446
msgid "Select Color"
msgstr ""

#: src/translations.h:447
#, qt-format
msgid "Cursor at %1, %2 Press ESC to cancel"
msgstr ""

#: src/translations_countries.h:31
msgid "Andorra"
msgstr "안도라"

#: src/translations_countries.h:32
msgid "United Arab Emirates"
msgstr "아랍에미리트"

#: src/translations_countries.h:33
msgid "Afghanistan"
msgstr "아프카니스탄"

#: src/translations_countries.h:34
msgid "Antigua and Barbuda"
msgstr "앤티가바부다"

#: src/translations_countries.h:35
msgid "Anguilla"
msgstr "앙골라"

#: src/translations_countries.h:36
msgid "Albania"
msgstr "알바니아"

#: src/translations_countries.h:37
msgid "Armenia"
msgstr "아르메니아"

#: src/translations_countries.h:38
msgid "Angola"
msgstr "앙골라"

#: src/translations_countries.h:39
msgid "Antarctica"
msgstr "남극 대륙"

#: src/translations_countries.h:40
msgid "Argentina"
msgstr "아르헨티나"

#: src/translations_countries.h:41
msgid "Samoa (American)"
msgstr ""

#: src/translations_countries.h:42
msgid "Austria"
msgstr "오스트리아"

#: src/translations_countries.h:43
msgid "Australia"
msgstr "오스트레일리아"

#: src/translations_countries.h:44
msgid "Aruba"
msgstr "아루바"

#: src/translations_countries.h:45
msgid "Åland Islands"
msgstr ""

#: src/translations_countries.h:46
msgid "Azerbaijan"
msgstr "아제르바이잔"

#: src/translations_countries.h:47
msgid "Bosnia and Herzegovina"
msgstr "보스니아와 헤르체고비나"

#: src/translations_countries.h:48
msgid "Barbados"
msgstr "바베이도스"

#: src/translations_countries.h:49
msgid "Bangladesh"
msgstr "방글라데시"

#: src/translations_countries.h:50
msgid "Belgium"
msgstr "벨기에"

#: src/translations_countries.h:51
msgid "Burkina Faso"
msgstr "부르키나파소"

#: src/translations_countries.h:52
msgid "Bulgaria"
msgstr "불가리아"

#: src/translations_countries.h:53
msgid "Bahrain"
msgstr "바레인"

#: src/translations_countries.h:54
msgid "Burundi"
msgstr "부룬디"

#: src/translations_countries.h:55
msgid "Benin"
msgstr "베냉"

#: src/translations_countries.h:56
msgid "St Barthelemy"
msgstr ""

#: src/translations_countries.h:57
msgid "Bermuda"
msgstr "버뮤다 제도"

#: src/translations_countries.h:58
msgid "Brunei"
msgstr "브루나이"

#: src/translations_countries.h:59
msgid "Bolivia"
msgstr "볼리비아"

#: src/translations_countries.h:60
msgid "Caribbean NL"
msgstr ""

#: src/translations_countries.h:61
msgid "Brazil"
msgstr "브라질"

#: src/translations_countries.h:62
msgid "Bahamas"
msgstr "바하마 제도"

#: src/translations_countries.h:63
msgid "Bhutan"
msgstr "부탄"

#: src/translations_countries.h:64
msgid "Bouvet Island"
msgstr "부베 섬"

#: src/translations_countries.h:65
msgid "Botswana"
msgstr "보츠와나"

#: src/translations_countries.h:66
msgid "Belarus"
msgstr "벨라루스"

#: src/translations_countries.h:67
msgid "Belize"
msgstr "벨리즈"

#: src/translations_countries.h:68
msgid "Canada"
msgstr "캐나다"

#: src/translations_countries.h:69
msgid "Cocos (Keeling) Islands"
msgstr ""

#: src/translations_countries.h:70
msgid "Congo (Dem. Rep.)"
msgstr ""

#: src/translations_countries.h:71
msgid "Central African Rep."
msgstr ""

#: src/translations_countries.h:72
msgid "Congo (Rep.)"
msgstr ""

#: src/translations_countries.h:73
msgid "Switzerland"
msgstr "스위스"

#: src/translations_countries.h:74
msgid "Côte d'Ivoire"
msgstr ""

#: src/translations_countries.h:75
msgid "Cook Islands"
msgstr "쿡 제도"

#: src/translations_countries.h:76
msgid "Chile"
msgstr "칠레"

#: src/translations_countries.h:77
msgid "Cameroon"
msgstr "카메룬"

#: src/translations_countries.h:78
msgid "China"
msgstr "중국"

#: src/translations_countries.h:79
msgid "Colombia"
msgstr "콜롬비아"

#: src/translations_countries.h:80
msgid "Costa Rica"
msgstr "코스타리카"

#: src/translations_countries.h:81
msgid "Cuba"
msgstr "쿠바"

#: src/translations_countries.h:82
msgid "Cape Verde"
msgstr "카보베르데"

#: src/translations_countries.h:83
msgid "Curacao"
msgstr ""

#: src/translations_countries.h:84
msgid "Christmas Island"
msgstr "크리스마스 섬"

#: src/translations_countries.h:85
msgid "Cyprus"
msgstr "키프로스"

#: src/translations_countries.h:86
msgid "Czech Republic"
msgstr "체코"

#: src/translations_countries.h:87
msgid "Germany"
msgstr "독일"

#: src/translations_countries.h:88
msgid "Djibouti"
msgstr "지부티"

#: src/translations_countries.h:89
msgid "Denmark"
msgstr "덴마크"

#: src/translations_countries.h:90
msgid "Dominica"
msgstr "도미니카연방"

#: src/translations_countries.h:91
msgid "Dominican Republic"
msgstr "도미니카공화국"

#: src/translations_countries.h:92
msgid "Algeria"
msgstr "알제리"

#: src/translations_countries.h:93
msgid "Ecuador"
msgstr "에콰도르"

#: src/translations_countries.h:94
msgid "Estonia"
msgstr "에스토니아"

#: src/translations_countries.h:95
msgid "Egypt"
msgstr "이집트"

#: src/translations_countries.h:96
msgid "Western Sahara"
msgstr "서사하라"

#: src/translations_countries.h:97
msgid "Eritrea"
msgstr "에리트레아"

#: src/translations_countries.h:98
msgid "Spain"
msgstr "스페인"

#: src/translations_countries.h:99
msgid "Ethiopia"
msgstr "에티오피아"

#: src/translations_countries.h:100
msgid "Finland"
msgstr "핀란드"

#: src/translations_countries.h:101
msgid "Fiji"
msgstr "피지"

#: src/translations_countries.h:102
msgid "Falkland Islands"
msgstr "포클랜드 제도"

#: src/translations_countries.h:103
msgid "Micronesia"
msgstr "미크로네시아"

#: src/translations_countries.h:104
msgid "Faroe Islands"
msgstr "페로 제도"

#: src/translations_countries.h:105
msgid "France"
msgstr "프랑스"

#: src/translations_countries.h:106
msgid "Gabon"
msgstr "가봉"

#: src/translations_countries.h:107
msgid "Britain (UK)"
msgstr ""

#: src/translations_countries.h:108
msgid "Grenada"
msgstr "그레나다"

#: src/translations_countries.h:109
msgid "Georgia"
msgstr "조지아"

#: src/translations_countries.h:110
msgid "French Guiana"
msgstr "프랑스령 기아나"

#: src/translations_countries.h:111
msgid "Guernsey"
msgstr ""

#: src/translations_countries.h:112
msgid "Ghana"
msgstr "가나"

#: src/translations_countries.h:113
msgid "Gibraltar"
msgstr "지브롤터"

#: src/translations_countries.h:114
msgid "Greenland"
msgstr "그린란드"

#: src/translations_countries.h:115
msgid "Gambia"
msgstr "감비아"

#: src/translations_countries.h:116
msgid "Guinea"
msgstr "기니"

#: src/translations_countries.h:117
msgid "Guadeloupe"
msgstr "과들루프"

#: src/translations_countries.h:118
msgid "Equatorial Guinea"
msgstr "적도 기니"

#: src/translations_countries.h:119
msgid "Greece"
msgstr "그리스"

#: src/translations_countries.h:120
msgid "South Georgia and the South Sandwich Islands"
msgstr "사우스조지아 사우스샌드위치 제도"

#: src/translations_countries.h:121
msgid "Guatemala"
msgstr "과테말라"

#: src/translations_countries.h:122
msgid "Guam"
msgstr "괌"

#: src/translations_countries.h:123
msgid "Guinea-Bissau"
msgstr "기니비사우"

#: src/translations_countries.h:124
msgid "Guyana"
msgstr "가이아나"

#: src/translations_countries.h:125
msgid "Hong Kong"
msgstr "홍콩"

#: src/translations_countries.h:126
msgid "Heard Island and McDonald Islands"
msgstr "허드 맥도널드 제도"

#: src/translations_countries.h:127
msgid "Honduras"
msgstr "온두라스"

#: src/translations_countries.h:128
msgid "Croatia"
msgstr "크로아티아"

#: src/translations_countries.h:129
msgid "Haiti"
msgstr "아이티"

#: src/translations_countries.h:130
msgid "Hungary"
msgstr "헝가리"

#: src/translations_countries.h:131
msgid "Indonesia"
msgstr "인도네시아"

#: src/translations_countries.h:132
msgid "Ireland"
msgstr "아일랜드"

#: src/translations_countries.h:133
msgid "Israel"
msgstr "이스라엘"

#: src/translations_countries.h:134
msgid "Isle of Man"
msgstr ""

#: src/translations_countries.h:135
msgid "India"
msgstr "인도"

#: src/translations_countries.h:136
msgid "British Indian Ocean Territory"
msgstr "영국령 인도양 식민지"

#: src/translations_countries.h:137
msgid "Iraq"
msgstr "이라크"

#: src/translations_countries.h:138
msgid "Iran"
msgstr "이란"

#: src/translations_countries.h:139
msgid "Iceland"
msgstr "아이슬란드"

#: src/translations_countries.h:140
msgid "Italy"
msgstr "이탈리아"

#: src/translations_countries.h:141
msgid "Jersey"
msgstr ""

#: src/translations_countries.h:142
msgid "Jamaica"
msgstr "자메이카"

#: src/translations_countries.h:143
msgid "Jordan"
msgstr "요르단"

#: src/translations_countries.h:144
msgid "Japan"
msgstr "일본"

#: src/translations_countries.h:145
msgid "Kenya"
msgstr "케냐"

#: src/translations_countries.h:146
msgid "Kyrgyzstan"
msgstr "키르기스스탄"

#: src/translations_countries.h:147
msgid "Cambodia"
msgstr "캄보디아"

#: src/translations_countries.h:148
msgid "Kiribati"
msgstr "키리바시"

#: src/translations_countries.h:149
msgid "Comoros"
msgstr "코모로"

#: src/translations_countries.h:150
msgid "St Kitts and Nevis"
msgstr ""

#: src/translations_countries.h:151
msgid "Korea (North)"
msgstr ""

#: src/translations_countries.h:152
msgid "Korea (South)"
msgstr ""

#: src/translations_countries.h:153
msgid "Kuwait"
msgstr "쿠웨이트"

#: src/translations_countries.h:154
msgid "Cayman Islands"
msgstr "케이맨 제도"

#: src/translations_countries.h:155
msgid "Kazakhstan"
msgstr "카자흐스탄"

#: src/translations_countries.h:156
msgid "Laos"
msgstr ""

#: src/translations_countries.h:157
msgid "Lebanon"
msgstr "레바논"

#: src/translations_countries.h:158
msgid "St Lucia"
msgstr ""

#: src/translations_countries.h:159
msgid "Liechtenstein"
msgstr "리히텐슈타인"

#: src/translations_countries.h:160
msgid "Sri Lanka"
msgstr "스리랑카"

#: src/translations_countries.h:161
msgid "Liberia"
msgstr "라이베리아"

#: src/translations_countries.h:162
msgid "Lesotho"
msgstr "레소토"

#: src/translations_countries.h:163
msgid "Lithuania"
msgstr "리투아니아"

#: src/translations_countries.h:164
msgid "Luxembourg"
msgstr "룩셈부르크"

#: src/translations_countries.h:165
msgid "Latvia"
msgstr "라트비아"

#: src/translations_countries.h:166
msgid "Libya"
msgstr ""

#: src/translations_countries.h:167
msgid "Morocco"
msgstr "모로코"

#: src/translations_countries.h:168
msgid "Monaco"
msgstr "모나코"

#: src/translations_countries.h:169
msgid "Moldova"
msgstr "몰도바"

#: src/translations_countries.h:170
msgid "Montenegro"
msgstr ""

#: src/translations_countries.h:171
msgid "St Martin (French)"
msgstr ""

#: src/translations_countries.h:172
msgid "Madagascar"
msgstr "마다가스카르"

#: src/translations_countries.h:173
msgid "Marshall Islands"
msgstr "마셜 제도"

#: src/translations_countries.h:174
msgid "Macedonia"
msgstr "마케도니아"

#: src/translations_countries.h:175
msgid "Mali"
msgstr "말리"

#: src/translations_countries.h:176
msgid "Myanmar (Burma)"
msgstr ""

#: src/translations_countries.h:177
msgid "Mongolia"
msgstr "몽골"

#: src/translations_countries.h:178
msgid "Macau"
msgstr "마카오"

#: src/translations_countries.h:179
msgid "Northern Mariana Islands"
msgstr "북마리아나 제도"

#: src/translations_countries.h:180
msgid "Martinique"
msgstr "마르티니크"

#: src/translations_countries.h:181
msgid "Mauritania"
msgstr "모리타니"

#: src/translations_countries.h:182
msgid "Montserrat"
msgstr "몬세라트"

#: src/translations_countries.h:183
msgid "Malta"
msgstr "몰타"

#: src/translations_countries.h:184
msgid "Mauritius"
msgstr "모리셔스"

#: src/translations_countries.h:185
msgid "Maldives"
msgstr "몰디브"

#: src/translations_countries.h:186
msgid "Malawi"
msgstr "말라위"

#: src/translations_countries.h:187
msgid "Mexico"
msgstr "멕시코"

#: src/translations_countries.h:188
msgid "Malaysia"
msgstr "말레이시아"

#: src/translations_countries.h:189
msgid "Mozambique"
msgstr "모잠비크"

#: src/translations_countries.h:190
msgid "Namibia"
msgstr "나미비아"

#: src/translations_countries.h:191
msgid "New Caledonia"
msgstr "뉴칼레도니아"

#: src/translations_countries.h:192
msgid "Niger"
msgstr "니제르"

#: src/translations_countries.h:193
msgid "Norfolk Island"
msgstr "노퍽 섬"

#: src/translations_countries.h:194
msgid "Nigeria"
msgstr "나이지리아"

#: src/translations_countries.h:195
msgid "Nicaragua"
msgstr "니카라과"

#: src/translations_countries.h:196
msgid "Netherlands"
msgstr "네덜란드"

#: src/translations_countries.h:197
msgid "Norway"
msgstr "노르웨이"

#: src/translations_countries.h:198
msgid "Nepal"
msgstr "네팔"

#: src/translations_countries.h:199
msgid "Nauru"
msgstr "나우루"

#: src/translations_countries.h:200
msgid "Niue"
msgstr "니우에"

#: src/translations_countries.h:201
msgid "New Zealand"
msgstr "뉴질랜드"

#: src/translations_countries.h:202
msgid "Oman"
msgstr "오만"

#: src/translations_countries.h:203
msgid "Panama"
msgstr "파나마"

#: src/translations_countries.h:204
msgid "Peru"
msgstr "페루"

#: src/translations_countries.h:205
msgid "French Polynesia"
msgstr "프랑스령 폴리네시아"

#: src/translations_countries.h:206
msgid "Papua New Guinea"
msgstr "파푸아뉴기니"

#: src/translations_countries.h:207
msgid "Philippines"
msgstr "필리핀"

#: src/translations_countries.h:208
msgid "Pakistan"
msgstr "파키스탄"

#: src/translations_countries.h:209
msgid "Poland"
msgstr "폴란드"

#: src/translations_countries.h:210
msgid "St Pierre and Miquelon"
msgstr ""

#: src/translations_countries.h:211
msgid "Pitcairn"
msgstr "핏케언 제도"

#: src/translations_countries.h:212
msgid "Puerto Rico"
msgstr "푸에르토리코"

#: src/translations_countries.h:213
msgid "Palestine"
msgstr ""

#: src/translations_countries.h:214
msgid "Portugal"
msgstr "포르투갈"

#: src/translations_countries.h:215
msgid "Palau"
msgstr "팔라우"

#: src/translations_countries.h:216
msgid "Paraguay"
msgstr "파라과이"

#: src/translations_countries.h:217
msgid "Qatar"
msgstr "카타르"

#: src/translations_countries.h:218
msgid "Réunion"
msgstr "레위니옹"

#: src/translations_countries.h:219
msgid "Romania"
msgstr "루마니아"

#: src/translations_countries.h:220
msgid "Serbia"
msgstr "세르비아"

#: src/translations_countries.h:221
msgid "Russia"
msgstr "러시아"

#: src/translations_countries.h:222
msgid "Rwanda"
msgstr "르완다"

#: src/translations_countries.h:223
msgid "Saudi Arabia"
msgstr "사우디아라비아"

#: src/translations_countries.h:224
msgid "Solomon Islands"
msgstr "솔로몬 제도"

#: src/translations_countries.h:225
msgid "Seychelles"
msgstr "세이셸"

#: src/translations_countries.h:226
msgid "Sudan"
msgstr "수단"

#: src/translations_countries.h:227
msgid "Sweden"
msgstr "스웨덴"

#: src/translations_countries.h:228
msgid "Singapore"
msgstr "싱가포르"

#: src/translations_countries.h:229
msgid "St Helena"
msgstr ""

#: src/translations_countries.h:230
msgid "Slovenia"
msgstr "슬로베니아"

#: src/translations_countries.h:231
msgid "Svalbard and Jan Mayen"
msgstr "스발바르 얀마옌 제도"

#: src/translations_countries.h:232
msgid "Slovakia"
msgstr "슬로바키아"

#: src/translations_countries.h:233
msgid "Sierra Leone"
msgstr "시에라리온"

#: src/translations_countries.h:234
msgid "San Marino"
msgstr "산마리노"

#: src/translations_countries.h:235
msgid "Senegal"
msgstr "세네갈"

#: src/translations_countries.h:236
msgid "Somalia"
msgstr "소말리아"

#: src/translations_countries.h:237
msgid "Suriname"
msgstr "수리남"

#: src/translations_countries.h:238
msgid "South Sudan"
msgstr ""

#: src/translations_countries.h:239
msgid "Sao Tome and Principe"
msgstr "상투메 프린시페"

#: src/translations_countries.h:240
msgid "El Salvador"
msgstr "엘살바도르"

#: src/translations_countries.h:241
msgid "St Maarten (Dutch)"
msgstr ""

#: src/translations_countries.h:242
msgid "Syria"
msgstr ""

#: src/translations_countries.h:243
msgid "Swaziland"
msgstr "스와질란드"

#: src/translations_countries.h:244
msgid "Turks and Caicos Is"
msgstr ""

#: src/translations_countries.h:245
msgid "Chad"
msgstr "차드"

#: src/translations_countries.h:246
msgid "French Southern and Antarctic Lands"
msgstr ""

#: src/translations_countries.h:247
msgid "Togo"
msgstr "토고"

#: src/translations_countries.h:248
msgid "Thailand"
msgstr "태국"

#: src/translations_countries.h:249
msgid "Tajikistan"
msgstr "타지키스탄"

#: src/translations_countries.h:250
msgid "Tokelau"
msgstr "토켈라우 제도"

#: src/translations_countries.h:251
msgid "East Timor"
msgstr "동티모르"

#: src/translations_countries.h:252
msgid "Turkmenistan"
msgstr "투르크메니스탄"

#: src/translations_countries.h:253
msgid "Tunisia"
msgstr "튀니지"

#: src/translations_countries.h:254
msgid "Tonga"
msgstr "통가"

#: src/translations_countries.h:255
msgid "Turkey"
msgstr "터키"

#: src/translations_countries.h:256
msgid "Trinidad and Tobago"
msgstr "트리니다드토바고"

#: src/translations_countries.h:257
msgid "Tuvalu"
msgstr "투발루"

#: src/translations_countries.h:258
msgid "Taiwan"
msgstr "대만"

#: src/translations_countries.h:259
msgid "Tanzania"
msgstr "탄자니아"

#: src/translations_countries.h:260
msgid "Ukraine"
msgstr "우크라이나"

#: src/translations_countries.h:261
msgid "Uganda"
msgstr "우간다"

#: src/translations_countries.h:262
msgid "US minor outlying islands"
msgstr ""

#: src/translations_countries.h:263
msgid "United States"
msgstr "미국"

#: src/translations_countries.h:264
msgid "Uruguay"
msgstr "우루과이"

#: src/translations_countries.h:265
msgid "Uzbekistan"
msgstr "우즈베키스탄"

#: src/translations_countries.h:266
msgid "Vatican City"
msgstr ""

#: src/translations_countries.h:267
msgid "St Vincent"
msgstr ""

#: src/translations_countries.h:268
msgid "Venezuela"
msgstr "베네수엘라"

#: src/translations_countries.h:269
msgid "Virgin Islands (UK)"
msgstr ""

#: src/translations_countries.h:270
msgid "Virgin Islands (US)"
msgstr ""

#: src/translations_countries.h:271
msgid "Vietnam"
msgstr ""

#: src/translations_countries.h:272
msgid "Vanuatu"
msgstr "바누아투"

#: src/translations_countries.h:273
msgid "Wallis and Futuna"
msgstr "월리스 푸투나 제도"

#: src/translations_countries.h:274
msgid "Samoa (western)"
msgstr ""

#: src/translations_countries.h:275
msgid "Yemen"
msgstr "예멘"

#: src/translations_countries.h:276
msgid "Mayotte"
msgstr "마요트"

#: src/translations_countries.h:277
msgid "South Africa"
msgstr "남아프리카공화국"

#: src/translations_countries.h:278
msgid "Zambia"
msgstr "잠비아"

#: src/translations_countries.h:279
msgid "Zimbabwe"
msgstr "짐바브웨"

#: src/ui_dateTimeDialogGui.h:380
msgid "Date and Time in Gregorian calendar"
msgstr ""

#: src/ui_dateTimeDialogGui.h:385
msgid "Modified Julian Day"
msgstr "수정된 줄리안력"

#: src/ui_helpDialogGui.h:277 src/ui_helpDialogGui.h:283
#: plugins/TelescopeControl/src/ui_telescopeDialog.h:418
msgid "Help"
msgstr "도움말"

#: src/ui_helpDialogGui.h:285
msgid "About"
msgstr "프로그램 정보"

#: src/ui_helpDialogGui.h:287 src/ui_scriptConsole.h:374
msgid "Log"
msgstr "로그"

#: src/ui_helpDialogGui.h:290 src/ui_configurationDialog.h:1376
msgid "Edit keyboard shortcuts..."
msgstr "키보드 단축키 편집..."

#: src/ui_helpDialogGui.h:291
msgid "Refresh"
msgstr "새로 고침"

#: src/ui_locationDialogGui.h:456
#: plugins/TextUserInterface/src/TextUserInterface.cpp:144
#: plugins/RemoteSync/src/ui_remoteSyncDialog.h:484
msgid "Location"
msgstr "위치"

#: src/ui_locationDialogGui.h:460 src/ui_locationDialogGui.h:463
msgid ""
"Standard list of locations contains only English names (without diacritics!)"
msgstr "기본 위치 목록은 (발음 기호 없이) 영어 이름만을 포함하고 있습니다."

#: src/ui_locationDialogGui.h:467
msgid "Reset location list to show all known locations"
msgstr "알려진 모든 위치가 보이게 위치 목록 초기화"

#: src/ui_locationDialogGui.h:469
msgid "Reset Location List"
msgstr "위치 목록 초기화"

#: src/ui_locationDialogGui.h:470
msgid "Current location information"
msgstr "현재 위치 정보"

#: src/ui_locationDialogGui.h:471
msgid "Add to list"
msgstr "목록에 추가"

#: src/ui_locationDialogGui.h:472
msgid "Delete from list"
msgstr ""

#: src/ui_locationDialogGui.h:473
msgid "Return to default location"
msgstr "기본 위치로 돌아가기"

#: src/ui_locationDialogGui.h:474
#: plugins/TextUserInterface/src/TextUserInterface.cpp:149
msgid "Longitude:"
msgstr "경도:"

#: src/ui_locationDialogGui.h:475
#: plugins/TextUserInterface/src/TextUserInterface.cpp:146
msgid "Latitude:"
msgstr "위도:"

#: src/ui_locationDialogGui.h:476
msgid "Use current location as default"
msgstr "현재 위치를 기본으로 설정"

#: src/ui_locationDialogGui.h:477
msgid "Get location from Network"
msgstr "네트워크에서 위치 받아오기"

#: src/ui_locationDialogGui.h:478
#: plugins/TextUserInterface/src/TextUserInterface.cpp:152
msgid "Altitude:"
msgstr "고도:"

#: src/ui_locationDialogGui.h:480 src/ui_locationDialogGui.h:483
msgid ""
"You can enter values in decimal degrees, or using dms format, for example: "
"+1d 12m 8s"
msgstr "각도를 입력할 때 십진 표기법이나 도-분-초 형식(예: +1d 12m 8s)을 사용할 수 있습니다."

#: src/ui_locationDialogGui.h:486
msgid "Enter the altitude in meter"
msgstr "고도를 입력하세요. (단위: m)"

#: src/ui_locationDialogGui.h:488
msgid " m"
msgstr " m"

#: src/ui_locationDialogGui.h:490
msgid "Retrieve current coordinates from GPS. Does not set timezone!"
msgstr ""

#: src/ui_locationDialogGui.h:493
msgid "New Location"
msgstr "새 위치"

#: src/ui_locationDialogGui.h:494
msgid "Planet:"
msgstr "행성:"

#: src/ui_locationDialogGui.h:495
msgid "Use custom time zone"
msgstr ""

#: src/ui_locationDialogGui.h:496
msgid "Time zone:"
msgstr ""

#: src/ui_locationDialogGui.h:497
msgid "Name/City:"
msgstr "이름/도시:"

#: src/ui_locationDialogGui.h:498
msgid "Country:"
msgstr "나라:"

#: src/ui_locationDialogGui.h:502
msgid "Enable daylight saving time"
msgstr ""

#: src/ui_searchDialogGui.h:612
msgid "Find Object"
msgstr "천체 찾기"

#: src/ui_searchDialogGui.h:616 src/ui_searchDialogGui.h:620
msgid "Use tab key for select of found items"
msgstr "Tab 키로 천체를 선택하세요"

#: src/ui_searchDialogGui.h:625
msgid "iota"
msgstr "이오타"

#: src/ui_searchDialogGui.h:628
msgid "alpha"
msgstr "알파"

#: src/ui_searchDialogGui.h:631
msgid "beta"
msgstr "베타"

#: src/ui_searchDialogGui.h:634
msgid "gamma"
msgstr "감마"

#: src/ui_searchDialogGui.h:637
msgid "delta"
msgstr "델타"

#: src/ui_searchDialogGui.h:640
msgid "epsilon"
msgstr "엡실론"

#: src/ui_searchDialogGui.h:643
msgid "zeta"
msgstr "제타"

#: src/ui_searchDialogGui.h:646
msgid "eta"
msgstr "에타"

#: src/ui_searchDialogGui.h:649
msgid "theta"
msgstr "세타"

#: src/ui_searchDialogGui.h:652
msgid "kappa"
msgstr "카파"

#: src/ui_searchDialogGui.h:655
msgid "lambda"
msgstr "람다"

#: src/ui_searchDialogGui.h:658
msgid "mu"
msgstr "뮤"

#: src/ui_searchDialogGui.h:661
msgid "nu"
msgstr "누"

#: src/ui_searchDialogGui.h:664
msgid "xi"
msgstr "크사이"

#: src/ui_searchDialogGui.h:667
msgid "omicron"
msgstr "오미크론"

#: src/ui_searchDialogGui.h:670
msgid "pi"
msgstr "파이"

#: src/ui_searchDialogGui.h:673
msgid "rho"
msgstr "로"

#: src/ui_searchDialogGui.h:676
msgid "sigma"
msgstr "시그마"

#: src/ui_searchDialogGui.h:679
msgid "tau"
msgstr "타우"

#: src/ui_searchDialogGui.h:682
msgid "upsilon"
msgstr "입실론"

#: src/ui_searchDialogGui.h:685
msgid "phi"
msgstr "파이"

#: src/ui_searchDialogGui.h:688
msgid "chi"
msgstr "카이"

#: src/ui_searchDialogGui.h:691
msgid "psi"
msgstr "프사이"

#: src/ui_searchDialogGui.h:694
msgid "omega"
msgstr "오메가"

#: src/ui_searchDialogGui.h:696
msgid "Greek letters for Bayer designations"
msgstr "바이어 명명법을 위한 그리스 문자"

#: src/ui_searchDialogGui.h:698
msgid ""
"Note: this tool doesn't apply the refraction correction for coordinates."
msgstr "주: 이 도구는 좌표의 굴절 보정을 지원하지 않습니다."

#: src/ui_searchDialogGui.h:700
#: plugins/TelescopeControl/src/ui_telescopeConfigurationDialog.h:546
msgid "Coordinate system:"
msgstr "좌표계:"

#: src/ui_searchDialogGui.h:702
msgid "Position"
msgstr "위치"

#: src/ui_searchDialogGui.h:704
msgid "Some objects may be found after activation respective plug-ins"
msgstr "일부 천체들은 필요한 플러그인을 활성화한 뒤에 찾을 수 있습니다."

#: src/ui_searchDialogGui.h:706
msgid "names in English"
msgstr "영어 이름"

#: src/ui_searchDialogGui.h:707
msgid "Search in list..."
msgstr "목록 검색하기..."

#: src/ui_searchDialogGui.h:708
#: plugins/SolarSystemEditor/src/ui_mpcImportWindow.h:525
msgid "Lists"
msgstr "목록"

#: src/ui_searchDialogGui.h:710
msgid "Use on-line astronomical database SIMBAD"
msgstr ""

#: src/ui_searchDialogGui.h:712
msgid "Use SIMBAD"
msgstr ""

#: src/ui_searchDialogGui.h:713
msgid "Server:"
msgstr "서버:"

#: src/ui_searchDialogGui.h:714
msgid "Search options"
msgstr "검색 옵션"

#: src/ui_searchDialogGui.h:715
msgid "Use autofill only from the beginning of words"
msgstr "단어의 처음 부분에서만 자동 완성 사용"

#: src/ui_searchDialogGui.h:716
msgid "Lock position when coordinates are used"
msgstr ""

#: src/ui_searchDialogGui.h:717 src/ui_viewDialog.h:2487
#: src/ui_viewDialog.h:2509 src/ui_viewDialog.h:2543
#: src/ui_configurationDialog.h:1512 src/ui_configurationDialog.h:1523
#: plugins/TelescopeControl/src/ui_telescopeDialog.h:417
msgid "Options"
msgstr "설정"

#: src/ui_viewDialog.h:2114
msgid "View"
msgstr "보기"

#: src/ui_viewDialog.h:2117
#: plugins/TextUserInterface/src/TextUserInterface.cpp:274
msgid "Twinkle:"
msgstr "깜박임:"

#: src/ui_viewDialog.h:2119
msgid "Limit the magnitude of stars"
msgstr "별의 한계등급"

#: src/ui_viewDialog.h:2121 src/ui_viewDialog.h:2160 src/ui_viewDialog.h:2271
msgid "Limit magnitude:"
msgstr "한계등급:"

#: src/ui_viewDialog.h:2122 src/ui_viewDialog.h:2166 src/ui_viewDialog.h:2259
msgid "Labels and Markers"
msgstr "이름표와 강조 표시"

#: src/ui_viewDialog.h:2123
#: plugins/TextUserInterface/src/TextUserInterface.cpp:268
msgid "Absolute scale:"
msgstr "절대 크기:"

#: src/ui_viewDialog.h:2124
#: plugins/TextUserInterface/src/TextUserInterface.cpp:262
msgid "Relative scale:"
msgstr "상대 크기:"

#: src/ui_viewDialog.h:2125 src/ui_viewDialog.h:2549
msgid "Sky"
msgstr "하늘"

#: src/ui_viewDialog.h:2126
#: plugins/TextUserInterface/src/TextUserInterface.cpp:444
msgid "Light pollution:"
msgstr "광공해:"

#: src/ui_viewDialog.h:2127
msgid "Milky Way brightness:"
msgstr "은하수 밝기:"

#: src/ui_viewDialog.h:2129
msgid "Dim faint stars when a very bright object is visible"
msgstr "매우 밝은 천체가 보일 때 어두운 별을 희미하게 합니다"

#: src/ui_viewDialog.h:2131
msgid "Dynamic eye adaptation"
msgstr "명암순응"

#: src/ui_viewDialog.h:2132
msgid "Zodiacal Light brightness:"
msgstr "황도광 밝기:"

#: src/ui_viewDialog.h:2134
msgid ""
"Use light pollution data from locations database and ignore settings for "
"light pollution below"
msgstr "아래 설정을 무시하고 위치 정보에 따른 광공해 자료 사용"

#: src/ui_viewDialog.h:2138
msgid "pressure, temperature, extinction coefficient"
msgstr "대기압, 온도, 소광계수"

#: src/ui_viewDialog.h:2140
msgid "Refraction/Extinction settings..."
msgstr "굴절/소광 설정..."

#: src/ui_viewDialog.h:2141
msgid "Atmosphere visualization"
msgstr ""

#: src/ui_viewDialog.h:2142
msgid "Solar System objects"
msgstr "태양계 천체"

#: src/ui_viewDialog.h:2144
msgid ""
"Activate this option to simulate the effect of real speed of light "
"(recommended)."
msgstr ""

#: src/ui_viewDialog.h:2146
msgid "Simulate light speed"
msgstr "광속 시뮬레이션"

#: src/ui_viewDialog.h:2147
msgid "Use custom settings of GRS:"
msgstr ""

#: src/ui_viewDialog.h:2148
msgid "GRS details..."
msgstr ""

#: src/ui_viewDialog.h:2152
msgid "Simulate self-shadowing"
msgstr ""

#: src/ui_viewDialog.h:2153
msgid "Scale Moon:"
msgstr ""

#: src/ui_viewDialog.h:2155
msgid "Scale factor"
msgstr "배율"

#: src/ui_viewDialog.h:2158
msgid "Limit the magnitude of solar system objects"
msgstr "태양계 천체의 한계등급"

#: src/ui_viewDialog.h:2164
msgid "Use more accurate 3D models (where available)"
msgstr ""

#: src/ui_viewDialog.h:2165
msgid "Show planet markers"
msgstr "행성 강조 하기"

#: src/ui_viewDialog.h:2168
msgid ""
"Deactivate this option if you want to see orbit for selected planet and its "
"moons."
msgstr ""

#: src/ui_viewDialog.h:2170
msgid "Show orbit for selected planet"
msgstr "선택한 행성 궤도만 보기"

#: src/ui_viewDialog.h:2172
msgid "Settings for sporadic meteors"
msgstr "산발적인 유성 설정"

#: src/ui_viewDialog.h:2174
msgctxt "Zenithal Hourly Rate"
msgid "Shooting stars:"
msgstr ""

#: src/ui_viewDialog.h:2176 src/ui_viewDialog.h:2179
msgid "The zenithal hourly rate for the sporadic meteors"
msgstr ""

#: src/ui_viewDialog.h:2182
msgid "Show planet orbits"
msgstr "행성 궤도 보기"

#: src/ui_viewDialog.h:2184
msgid "Configure colors of orbit lines"
msgstr ""

#: src/ui_viewDialog.h:2186
msgid "Colors..."
msgstr ""

#: src/ui_viewDialog.h:2187
msgid "Scale minor bodies:"
msgstr ""

#: src/ui_viewDialog.h:2188
msgid "Planets magnitude algorithm:"
msgstr ""

#: src/ui_viewDialog.h:2190
msgid ""
"Deactivate this option if you want to see the trails for all Solar system "
"bodies."
msgstr ""

#: src/ui_viewDialog.h:2192
msgid "Show trail only for selected planet"
msgstr ""

#: src/ui_viewDialog.h:2193
msgid "Display objects from catalogs"
msgstr "표시할 딥스카이 목록"

#: src/ui_viewDialog.h:2195
msgid "Index Catalogue of Nebulae and Clusters of Stars"
msgstr "IC 목록의 성운과 성단"

#: src/ui_viewDialog.h:2198
msgid "New General Catalogue of Nebulae and Clusters of Stars"
msgstr "NGC 목록의 성운과 성단"

#: src/ui_viewDialog.h:2201
msgid "Lynds' Catalogue of Bright Nebulae (Lynds, 1965)"
msgstr ""

#: src/ui_viewDialog.h:2210
msgid "Barnard's Catalogue of 349 Dark Objects in the Sky (Barnard, 1927)"
msgstr ""

#: src/ui_viewDialog.h:2213
msgid "Catalogue of HII Regions (Sharpless, 1959)"
msgstr ""

#: src/ui_viewDialog.h:2216
msgid "Catalogue of Reflection Nebulae (Van den Bergh, 1966)"
msgstr ""

#: src/ui_viewDialog.h:2219
msgid ""
"A catalogue of Hα-emission regions in the southern Milky Way (Rodgers+, 1960)"
msgstr ""

#: src/ui_viewDialog.h:2222
msgid "Lynds' Catalogue of Dark Nebulae (Lynds, 1962)"
msgstr ""

#: src/ui_viewDialog.h:2225
msgid "Catalog of Open Galactic Clusters (Collinder, 1931)"
msgstr ""

#: src/ui_viewDialog.h:2228
msgid ""
"A Catalogue of Star Clusters shown on Franklin-Adams Chart Plates (Melotte, "
"1915)"
msgstr ""

#: src/ui_viewDialog.h:2237
msgid "Catalog of bright diffuse Galactic nebulae (Cederblad, 1946)"
msgstr ""

#: src/ui_viewDialog.h:2240
msgid "Atlas of Peculiar Galaxies (Arp, 1966)"
msgstr ""

#: src/ui_viewDialog.h:2243
msgid "The Catalogue of Interacting Galaxies (Vorontsov-Velyaminov+, 2001)"
msgstr ""

#: src/ui_viewDialog.h:2246
msgid "The Catalogue of Galactic Planetary Nebulae (Kohoutek, 2001)"
msgstr ""

#: src/ui_viewDialog.h:2248
msgid "Filter by type"
msgstr "종류별 분류"

#: src/ui_viewDialog.h:2251 src/ui_dsoColorsDialog.h:599
msgid "Hydrogen regions"
msgstr "수소영역"

#: src/ui_viewDialog.h:2252
msgid "Other"
msgstr "기타"

#: src/ui_viewDialog.h:2261
msgid "Use hints proportional to angular size of deep-sky objects"
msgstr ""

#: src/ui_viewDialog.h:2263
msgid "Use proportional hints"
msgstr "비례 강조 사용"

#: src/ui_viewDialog.h:2265
msgid ""
"Use surface brightness of deep-sky objects for scale of the visibility of "
"their markers and labels."
msgstr "딥스카이 천체의 이름표와 표식 표시에 표면광도 사용"

#: src/ui_viewDialog.h:2267
msgid "Use surface brightness"
msgstr "표면광도 사용"

#: src/ui_viewDialog.h:2269
msgid ""
"Limit magnitude (for unaided/binocular observers) of deep-sky objects."
msgstr "딥스카이 천체의 한계등급(맨눈 또는 쌍안경 관측)"

#: src/ui_viewDialog.h:2273
msgid ""
"Use designations of deep-sky objects instead of their common names for "
"screen labels"
msgstr ""

#: src/ui_viewDialog.h:2275
msgid "Use designations for screen labels"
msgstr ""

#: src/ui_viewDialog.h:2276 plugins/Satellites/src/ui_satellitesDialog.h:747
msgid "Labels"
msgstr "이름표"

#: src/ui_viewDialog.h:2277
msgid "Hints"
msgstr "강조"

#: src/ui_viewDialog.h:2278
msgid "Configure colors of markers"
msgstr ""

#: src/ui_viewDialog.h:2279
msgid "Celestial Sphere"
msgstr "천구"

#: src/ui_viewDialog.h:2281
msgid "Color of the opposition/conjunction longitude line"
msgstr ""

#: src/ui_viewDialog.h:2284
msgid "Color of meridian"
msgstr ""

#: src/ui_viewDialog.h:2287
msgid "Show ecliptic line of J2000.0 (VSOP87A fundamental plane)."
msgstr ""

#: src/ui_viewDialog.h:2289
msgid "Ecliptic (J2000)"
msgstr ""

#: src/ui_viewDialog.h:2291
msgid "Show celestial equator of current planet and date."
msgstr ""

#: src/ui_viewDialog.h:2293
msgid "Equator (of date)"
msgstr ""

#: src/ui_viewDialog.h:2295
msgid "Show celestial equator of J2000.0."
msgstr ""

#: src/ui_viewDialog.h:2297
msgid "Equator (J2000)"
msgstr ""

#: src/ui_viewDialog.h:2299
msgid "Color of equator (J2000.0)"
msgstr ""

#: src/ui_viewDialog.h:2302
msgid "Show ecliptic line of current date."
msgstr ""

#: src/ui_viewDialog.h:2304
msgid "Ecliptic (of date)"
msgstr ""

#: src/ui_viewDialog.h:2306
msgid "Color of equator (of date)"
msgstr ""

#: src/ui_viewDialog.h:2309
msgid "Show Galactic equator line."
msgstr ""

#: src/ui_viewDialog.h:2313
msgid "Color of supergalactic equator"
msgstr ""

#: src/ui_viewDialog.h:2316
msgid "Color of ecliptic (of date)"
msgstr ""

#: src/ui_viewDialog.h:2319
msgid "Color of ecliptic (J2000.0)"
msgstr ""

#: src/ui_viewDialog.h:2322
msgid "Color of galactic equator"
msgstr ""

#: src/ui_viewDialog.h:2325
msgid "Show mathematical horizon line."
msgstr ""

#: src/ui_viewDialog.h:2329
msgid "Color of horizon"
msgstr ""

#: src/ui_viewDialog.h:2332
msgid "Show equator of de Vaucouleurs' Supergalactic coordinates (1976)."
msgstr ""

#: src/ui_viewDialog.h:2336
msgid "Show meridian line."
msgstr ""

#: src/ui_viewDialog.h:2340
msgid ""
"Opposition/conjunction longitude line - the line of ecliptic longitude which "
"passes through both ecliptic poles, the Sun and opposition point."
msgstr ""

#: src/ui_viewDialog.h:2344
msgid "Color of colures"
msgstr ""

#: src/ui_viewDialog.h:2347
msgid "Show colures (great circles through poles and solstices/equinoxes)."
msgstr ""

#: src/ui_viewDialog.h:2349
msgid "Colures"
msgstr ""

#: src/ui_viewDialog.h:2351
msgid "Labels for the Cardinal directions."
msgstr ""

#: src/ui_viewDialog.h:2355
msgid "Color of cardinal points"
msgstr ""

#: src/ui_viewDialog.h:2359
msgid "Color of the ecliptic poles (J2000.0)"
msgstr ""

#: src/ui_viewDialog.h:2362
msgid "Color of Prime Vertical"
msgstr ""

#: src/ui_viewDialog.h:2365
msgid "Show ecliptic poles of J2000.0"
msgstr ""

#: src/ui_viewDialog.h:2367
msgid "Ecliptic poles (J2000)"
msgstr ""

#: src/ui_viewDialog.h:2369
msgid "Color of the celestial poles (J2000.0)"
msgstr ""

#: src/ui_viewDialog.h:2372
msgid "Show celestial poles of current planet and date."
msgstr ""

#: src/ui_viewDialog.h:2374
msgid "Celestial poles (of date)"
msgstr ""

#: src/ui_viewDialog.h:2376
msgid "Color of ecliptic poles (of date)"
msgstr ""

#: src/ui_viewDialog.h:2379
msgid "Color of celestial poles (of date)"
msgstr ""

#: src/ui_viewDialog.h:2382
msgid "Color of supergalactic poles"
msgstr ""

#: src/ui_viewDialog.h:2385
msgid "Show ecliptic poles of current date."
msgstr ""

#: src/ui_viewDialog.h:2387
msgid "Ecliptic poles (of date)"
msgstr ""

#: src/ui_viewDialog.h:2389
msgid "Show Prime (East-West) Vertical."
msgstr ""

#: src/ui_viewDialog.h:2393
msgid "Color of galactic poles"
msgstr ""

#: src/ui_viewDialog.h:2395
msgid "Zenith and Nadir"
msgstr ""

#: src/ui_viewDialog.h:2397
msgid "Color of Zenith and Nadir"
msgstr ""

#: src/ui_viewDialog.h:2401
msgid "Color of circumpolar circles"
msgstr ""

#: src/ui_viewDialog.h:2404
msgid "Show celestial poles of J2000.0."
msgstr ""

#: src/ui_viewDialog.h:2406
msgid "Celestial poles (J2000)"
msgstr ""

#: src/ui_viewDialog.h:2408
msgid ""
"These circles delimit stars which stay always above (respectively below) the "
"mathematical horizon."
msgstr ""

#: src/ui_viewDialog.h:2410
msgid "Circumpolar circles"
msgstr ""

#: src/ui_viewDialog.h:2412
msgid "Color of precession circles"
msgstr ""

#: src/ui_viewDialog.h:2415
msgid ""
"Instantaneous circles of earth's axis on its motion around ecliptical poles. "
"Displayed on Earth only."
msgstr ""

#: src/ui_viewDialog.h:2417
msgid "Precession circles"
msgstr "세차 원"

#: src/ui_viewDialog.h:2419
msgid "Altitudes and azimuth (counted from North towards East)."
msgstr ""

#: src/ui_viewDialog.h:2423
msgid "Ecliptical coordinates for current date. Displayed on Earth only."
msgstr ""

#: src/ui_viewDialog.h:2425
msgid "Ecliptic grid (of date)"
msgstr ""

#: src/ui_viewDialog.h:2427
msgid "Color of the equatorial grid (J2000.0)"
msgstr ""

#: src/ui_viewDialog.h:2430
msgid "Color of the equinox points (J2000.0)"
msgstr ""

#: src/ui_viewDialog.h:2433
msgid "Ecliptical coordinates for J2000.0."
msgstr ""

#: src/ui_viewDialog.h:2435
msgid "Ecliptic grid (J2000)"
msgstr ""

#: src/ui_viewDialog.h:2437
msgid "Color of the supergalactic grid"
msgstr ""

#: src/ui_viewDialog.h:2440
msgid "Color of the galactic grid"
msgstr ""

#: src/ui_viewDialog.h:2443
msgid ""
"Show de Vaucouleurs' Supergalactic coordinates (1976), defined by the "
"distribution of nearby galaxies."
msgstr ""

#: src/ui_viewDialog.h:2447
msgid "Equatorial coordinates of J2000.0."
msgstr ""

#: src/ui_viewDialog.h:2449
msgid "Equatorial grid (J2000)"
msgstr ""

#: src/ui_viewDialog.h:2451
msgid "Color of the ecliptical grid (J2000.0)"
msgstr ""

#: src/ui_viewDialog.h:2454
msgid "Galactic Coordinates, System II (IAU 1958)."
msgstr ""

#: src/ui_viewDialog.h:2458
msgid "Color of the equatorial grid (of date)"
msgstr ""

#: src/ui_viewDialog.h:2460
msgid "Equinoxes (J2000)"
msgstr ""

#: src/ui_viewDialog.h:2462
msgid "Color of the ecliptical grid (of date)"
msgstr ""

#: src/ui_viewDialog.h:2465
msgid "Color of the azimuthal grid"
msgstr ""

#: src/ui_viewDialog.h:2468
msgid "Color of the equinox points (of date)"
msgstr ""

#: src/ui_viewDialog.h:2471
msgid "Equatorial coordinates of current date and planet."
msgstr ""

#: src/ui_viewDialog.h:2473
msgid "Equatorial grid (of date)"
msgstr ""

#: src/ui_viewDialog.h:2474
msgid "Equinoxes (of date)"
msgstr ""

#: src/ui_viewDialog.h:2475
msgid "Solstices (J2000)"
msgstr ""

#: src/ui_viewDialog.h:2477
msgid "Color of the solstice points (J2000.0)"
msgstr ""

#: src/ui_viewDialog.h:2480
msgid "Solstices (of date)"
msgstr ""

#: src/ui_viewDialog.h:2482
msgid "Color of the solstice points (of date)"
msgstr ""

#: src/ui_viewDialog.h:2485
msgid "Projection"
msgstr "도법"

#: src/ui_viewDialog.h:2486
msgid "Vertical viewport offset"
msgstr "수직 뷰포트 상쇄"

#: src/ui_viewDialog.h:2488
msgid "Show fog"
msgstr "안개 보기"

#: src/ui_viewDialog.h:2489
msgid "Use associated planet and position"
msgstr "관련된 행성과 위치로 이동"

#: src/ui_viewDialog.h:2490
msgid "Use this landscape as default"
msgstr "이 풍경을 기본값으로 사용"

#: src/ui_viewDialog.h:2491
msgid "Show ground"
msgstr "지면 보기"

#: src/ui_viewDialog.h:2493
msgid "Use minimal brightness to leave landscape visible also in darkness"
msgstr ""

#: src/ui_viewDialog.h:2495
msgid "Minimal brightness:"
msgstr "최소 밝기:"

#: src/ui_viewDialog.h:2497
msgid ""
"Value range 0..1 (landscape is black at night - landscape is fully bright)"
msgstr ""

#: src/ui_viewDialog.h:2500
msgid "Use minimal brightness as may be specified in landscape.ini"
msgstr ""

#: src/ui_viewDialog.h:2502
msgid "from landscape, if given"
msgstr "풍경에서 가져오기"

#: src/ui_viewDialog.h:2504
msgid "Show illumination layer (bright windows, light pollution, etc.)"
msgstr "조명층 보이기(밝은 창문, 광공해, 기타 등등)"

#: src/ui_viewDialog.h:2506
msgid "Show illumination "
msgstr ""

#: src/ui_viewDialog.h:2507
msgid "Show landscape labels"
msgstr "풍경 이름표 보기"

#: src/ui_viewDialog.h:2508
msgid "Add/remove landscapes..."
msgstr "풍경 추가/삭제..."

#: src/ui_viewDialog.h:2510
msgid "Show art in brightness"
msgstr ""

#: src/ui_viewDialog.h:2511
msgid "Show lines with thickness"
msgstr ""

#: src/ui_viewDialog.h:2513
msgid "Value in pixels"
msgstr ""

#: src/ui_viewDialog.h:2516
msgid "Color of constellation lines"
msgstr ""

#: src/ui_viewDialog.h:2519
msgid "Use native names for planets from current culture"
msgstr ""

#: src/ui_viewDialog.h:2521
msgid "Use native names for planets"
msgstr ""

#: src/ui_viewDialog.h:2522
msgid "Use this sky culture as default"
msgstr "이 하늘 문화를 기본값으로 사용"

#: src/ui_viewDialog.h:2523
msgid "Show labels"
msgstr "별자리 이름표 보기"

#: src/ui_viewDialog.h:2525
msgid "Select if you want names abbreviated, original or translated"
msgstr ""

#: src/ui_viewDialog.h:2529
msgid "Color of constellation names"
msgstr ""

#: src/ui_viewDialog.h:2531
msgid "Show boundaries"
msgstr "별자리 경계선 보기"

#: src/ui_viewDialog.h:2533
msgid "Color of constellation boundaries"
msgstr ""

#: src/ui_viewDialog.h:2535
msgid "Show asterism lines"
msgstr ""

#: src/ui_viewDialog.h:2537
msgid "Color of asterism lines"
msgstr ""

#: src/ui_viewDialog.h:2539
msgid "Show asterism labels"
msgstr ""

#: src/ui_viewDialog.h:2541
msgid "Color of asterism names"
msgstr ""

#: src/ui_viewDialog.h:2544
msgid "Visible"
msgstr "표시하기"

#: src/ui_viewDialog.h:2551
msgctxt "Deep-Sky Objects"
msgid "DSO"
msgstr "딥스카이"

#: src/ui_viewDialog.h:2553
msgid "Deep-Sky Objects"
msgstr ""

#: src/ui_viewDialog.h:2556
msgid "Markings"
msgstr "표시"

#: src/ui_viewDialog.h:2558
#: plugins/TextUserInterface/src/TextUserInterface.cpp:449
msgid "Landscape"
msgstr "풍경"

#: src/ui_viewDialog.h:2560
#: plugins/TextUserInterface/src/TextUserInterface.cpp:230
msgid "Starlore"
msgstr "하늘 문화"

#: src/ui_configurationDialog.h:1263
msgid "Configuration"
msgstr "설정"

#: src/ui_configurationDialog.h:1265
msgid "Language settings"
msgstr "언어 설정"

#: src/ui_configurationDialog.h:1266
msgid "Program Language"
msgstr "프로그램 언어"

#: src/ui_configurationDialog.h:1267
msgid "Sky Culture Language"
msgstr "하늘 문화 언어"

#: src/ui_configurationDialog.h:1269
msgid "This feature has not been thoroughly tested yet!"
msgstr ""

#: src/ui_configurationDialog.h:1271
msgid "Ephemeris settings (experimental)"
msgstr ""

#: src/ui_configurationDialog.h:1272 src/ui_configurationDialog.h:1273
msgid "Not installed"
msgstr ""

#: src/ui_configurationDialog.h:1275
msgid ""
"DE431 provides position data for years -13000...+17000. For special "
"applications only."
msgstr ""

#: src/ui_configurationDialog.h:1277
msgid "Use DE431 (long-time data)"
msgstr ""

#: src/ui_configurationDialog.h:1279
msgid "DE430 provides highest accuracy, only for years 1550...2650."
msgstr ""

#: src/ui_configurationDialog.h:1281
msgid "Use DE430 (high accuracy)"
msgstr ""

#: src/ui_configurationDialog.h:1283
msgid ""
"Using VSOP87 is recommended for years -4000...+8000 only, but delivers "
"useful positions outside this range."
msgstr ""

#: src/ui_configurationDialog.h:1285
msgid ""
"VSOP87/ELP2000-82B is used when these are not installed or not activated."
msgstr ""

#: src/ui_configurationDialog.h:1286
msgid "Default options"
msgstr "기본 설정"

#: src/ui_configurationDialog.h:1287
msgid "Save View"
msgstr ""

#: src/ui_configurationDialog.h:1289
msgid ""
"Save the settings you've changed this session to be the same the next time "
"you start Stellarium"
msgstr "사용 중 변경한 사항을 스텔라리움을 시작할 때에 적용되도록 저장합니다."

#: src/ui_configurationDialog.h:1291
#: plugins/NavStars/src/ui_navStarsWindow.h:211
#: plugins/FOV/src/ui_fovWindow.h:391
#: plugins/EquationOfTime/src/ui_equationOfTimeWindow.h:281
#: plugins/PointerCoordinates/src/ui_pointerCoordinatesWindow.h:309
msgid "Save settings"
msgstr "설정 저장"

#: src/ui_configurationDialog.h:1293
msgid "Restore the default settings that came with Stellarium"
msgstr "스텔라리움의 기본 설정으로 되돌립니다."

#: src/ui_configurationDialog.h:1295
#: plugins/NavStars/src/ui_navStarsWindow.h:212
#: plugins/FOV/src/ui_fovWindow.h:408
#: plugins/EquationOfTime/src/ui_equationOfTimeWindow.h:282
#: plugins/PointerCoordinates/src/ui_pointerCoordinatesWindow.h:310
msgid "Restore defaults"
msgstr "기본값 복원"

#: src/ui_configurationDialog.h:1296
msgid ""
"Save either the current FOV and direction of view or all the current options "
"for use at next startup. Restoring default settings requires a restart of "
"Stellarium. "
msgstr ""

#: src/ui_configurationDialog.h:1298
msgid "The vertical field (height) of your view when Stellarium starts"
msgstr ""

#: src/ui_configurationDialog.h:1301
msgid "The direction you're looking when Stellarium starts"
msgstr "시작시 시야 방향"

#: src/ui_configurationDialog.h:1303 src/ui_configurationDialog.h:1534
msgid "Selected object information"
msgstr "선택한 천체 정보"

#: src/ui_configurationDialog.h:1305
msgid "Display all information available"
msgstr "가능한 모든 정보 보기"

#: src/ui_configurationDialog.h:1307
msgid "All available"
msgstr "모두"

#: src/ui_configurationDialog.h:1309
msgid "Display no information"
msgstr "정보 보이지 않음"

#: src/ui_configurationDialog.h:1311 plugins/Oculars/src/Oculars.cpp:2247
#: plugins/Observability/src/Observability.cpp:205
msgid "None"
msgstr "없음"

#: src/ui_configurationDialog.h:1313
msgid "Display less information"
msgstr "정보 일부만 표시"

#: src/ui_configurationDialog.h:1315
msgid "Short"
msgstr "짧게"

#: src/ui_configurationDialog.h:1317
msgid "Display user settings information"
msgstr "사용자가 설정한 정보 보기"

#: src/ui_configurationDialog.h:1319
msgid "Customized"
msgstr "사용자 정의"

#: src/ui_configurationDialog.h:1320
msgid "Displayed fields"
msgstr "표시 항목"

#: src/ui_configurationDialog.h:1322 src/ui_configurationDialog.h:1356
msgid "Equatorial coordinates, equinox of date"
msgstr ""

#: src/ui_configurationDialog.h:1324
msgid "Right ascension/Declination (of date)"
msgstr "적경/적위(현재)"

#: src/ui_configurationDialog.h:1325
msgid "Supergalactic coordinates"
msgstr ""

#: src/ui_configurationDialog.h:1327
msgid "The type of the object (star, planet, etc.)"
msgstr "천체의 종류(별, 행성, 기타 등등)"

#: src/ui_configurationDialog.h:1330
msgid "Absolute magnitude"
msgstr "절대등급"

#: src/ui_configurationDialog.h:1332
msgid "Ecliptic coordinates, equinox of date (only for Earth)"
msgstr ""

#: src/ui_configurationDialog.h:1334
msgid "Ecliptic coordinates (of date)"
msgstr ""

#: src/ui_configurationDialog.h:1336
msgid "Angular or physical size"
msgstr "각지름 또는 물리적 크기"

#: src/ui_configurationDialog.h:1338
msgid "Size"
msgstr "크기"

#: src/ui_configurationDialog.h:1340
msgid "Horizontal coordinates"
msgstr "지평좌표계"

#: src/ui_configurationDialog.h:1342
#: plugins/PointerCoordinates/src/gui/PointerCoordinatesWindow.cpp:204
msgid "Altitude/Azimuth"
msgstr "고도/방위각"

#: src/ui_configurationDialog.h:1343
msgid "Catalog number(s)"
msgstr "카탈로그 번호"

#: src/ui_configurationDialog.h:1345
msgid "Galactic coordinates"
msgstr "은경/은위"

#: src/ui_configurationDialog.h:1347
msgid "Equatorial coordinates, equinox of J2000.0"
msgstr ""

#: src/ui_configurationDialog.h:1349
msgid "Right ascension/Declination (J2000)"
msgstr "적경/적위(J2000)"

#: src/ui_configurationDialog.h:1352
msgid "Ecliptic coordinates, equinox J2000.0"
msgstr ""

#: src/ui_configurationDialog.h:1354
msgid "Ecliptic coordinates (J2000)"
msgstr ""

#: src/ui_configurationDialog.h:1358
#: plugins/PointerCoordinates/src/gui/PointerCoordinatesWindow.cpp:201
msgid "Hour angle/Declination"
msgstr "시간각/적위"

#: src/ui_configurationDialog.h:1359
msgid "Visual magnitude"
msgstr "겉보기등급"

#: src/ui_configurationDialog.h:1361
#: plugins/PointerCoordinates/src/ui_pointerCoordinatesWindow.h:289
msgid "3-letter IAU constellation abbreviation"
msgstr ""

#: src/ui_configurationDialog.h:1363
msgid "Constellation"
msgstr ""

#: src/ui_configurationDialog.h:1365
msgid "Spectral class, nebula type, etc."
msgstr "분광형, 성운 종류, 기타 등등"

#: src/ui_configurationDialog.h:1367
msgid "Additional information"
msgstr "추가 정보"

#: src/ui_configurationDialog.h:1368
msgid "Sidereal time"
msgstr ""

#: src/ui_configurationDialog.h:1369
msgid "Additional settings"
msgstr ""

#: src/ui_configurationDialog.h:1370
msgid "Use unit of measurement mag/arcsec^2 for surface brightness"
msgstr ""

#: src/ui_configurationDialog.h:1371
msgid "Control"
msgstr "제어"

#: src/ui_configurationDialog.h:1373
msgid "Allow mouse to pan (drag) and zoom (mousewheel)"
msgstr "마우스로 회전(드래그)과 줌(마우스 휠)을 가능하게 합니다"

#: src/ui_configurationDialog.h:1375
msgid "Enable mouse navigation"
msgstr "마우스 탐색 활성화"

#: src/ui_configurationDialog.h:1378
msgid "Allow keyboard to pan and zoom"
msgstr "키보드로 회전과 줌을 가능하게 합니다"

#: src/ui_configurationDialog.h:1380
msgid "Enable keyboard navigation"
msgstr "키보드 탐색 활성화"

#: src/ui_configurationDialog.h:1382
msgid "Hides the mouse cursor when inactive"
msgstr "멈췄을 때 마우스 커서 숨기기"

#: src/ui_configurationDialog.h:1384
msgid "Mouse cursor timeout:"
msgstr "마우스 커서 제한시간:"

#: src/ui_configurationDialog.h:1386
msgid "seconds"
msgstr "초"

#: src/ui_configurationDialog.h:1388
#: plugins/TextUserInterface/src/TextUserInterface.cpp:192
msgid "Startup date and time"
msgstr "시작시 날짜 및 시각"

#: src/ui_configurationDialog.h:1390
msgid "Starts Stellarium at system clock date and time"
msgstr "시스템 날짜 및 시각으로 스텔라리움을 시작합니다."

#: src/ui_configurationDialog.h:1392
msgid "System date and time"
msgstr "시스템 날짜 및 시각"

#: src/ui_configurationDialog.h:1394
msgid ""
"Sets the simulation time to the next instance of this time of day when "
"Stellarium starts"
msgstr "스텔라리움을 시작할 때 시뮬레이션 시각을 다음 시각으로 맞춥니다."

#: src/ui_configurationDialog.h:1396
msgid "System date at:"
msgstr "시각 지정:"

#: src/ui_configurationDialog.h:1398
msgid "Use a specific date and time when Stellarium starts up"
msgstr "스텔라리움을 시작할 때 특정한 날짜 및 시각을 사용합니다."

#: src/ui_configurationDialog.h:1400
msgid "Other:"
msgstr "기타:"

#: src/ui_configurationDialog.h:1402
msgid "Use current local date and time"
msgstr "현재 지방시를 사용합니다"

#: src/ui_configurationDialog.h:1404
msgid "use current"
msgstr "현재 시간 사용"

#: src/ui_configurationDialog.h:1406
msgid ""
"These settings control the way time and date are displayed in the bottom bar."
msgstr "이 설정은 시간과 날짜가 아래 표시줄에 나타내는 형식을 정합니다."

#: src/ui_configurationDialog.h:1408
msgid "Display formats of date and time"
msgstr ""

#: src/ui_configurationDialog.h:1409
#: plugins/MeteorShowers/src/ui_MSConfigDialog.h:457
msgid "Date:"
msgstr "날짜:"

#: src/ui_configurationDialog.h:1410
msgid "and time:"
msgstr ""

#: src/ui_configurationDialog.h:1411
msgid "Time correction"
msgstr "시간 보정"

#: src/ui_configurationDialog.h:1414
msgid "Edit equation"
msgstr "공식 편집"

#: src/ui_configurationDialog.h:1416
msgid "Planetarium options"
msgstr "플라네타리움 설정"

#: src/ui_configurationDialog.h:1418
msgid "Activate this option to calculate azimuth from south towards west."
msgstr ""

#: src/ui_configurationDialog.h:1420
msgid "Azimuth from South"
msgstr "방위각의 기준점을 남쪽으로 설정"

#: src/ui_configurationDialog.h:1422
msgid "Toggle display of the button for Digitized Sky Survey."
msgstr ""

#: src/ui_configurationDialog.h:1424
msgid "Show DSS button"
msgstr ""

#: src/ui_configurationDialog.h:1426
msgid "Mask out everything outside a central circle in the main view"
msgstr "화면 중심의 원 바깥쪽에 있는 모든 것을 표시하지 않습니다"

#: src/ui_configurationDialog.h:1428
msgid "Disc viewport"
msgstr "원형 뷰포트"

#: src/ui_configurationDialog.h:1430
msgid "Align labels with the horizon"
msgstr "수평으로 이름표를 정렬합니다"

#: src/ui_configurationDialog.h:1432
msgid "Gravity labels"
msgstr "중력 이름표"

#: src/ui_configurationDialog.h:1434
msgid "Use decimal degrees for coordinates"
msgstr "좌표에 십진법 각도 사용"

#: src/ui_configurationDialog.h:1436
msgid "Use decimal degrees"
msgstr "십진법 각도 사용"

#: src/ui_configurationDialog.h:1438
msgid ""
"Spheric mirror distortion is used when projecting Stellarium onto a spheric "
"mirror for low-cost planetarium systems."
msgstr "구면경 왜곡은 저가형 플라네타리움 시스템에서 구면경에 스텔라리움을 투영할 때 사용합니다."

#: src/ui_configurationDialog.h:1440
msgid "Spheric mirror distortion"
msgstr "구면경 왜곡"

#: src/ui_configurationDialog.h:1442
msgid ""
"Activate to view as seen from surface of the planet (recommended). If "
"switched off, display planetocentric view."
msgstr ""

#: src/ui_configurationDialog.h:1444
msgid "Topocentric coordinates"
msgstr "지구중심좌표계"

#: src/ui_configurationDialog.h:1446
msgid ""
"Auto-enabling of the atmosphere for bodies with atmosphere in location window"
msgstr "위치 창의 설정에 맞춰 대기를 자동 활성화합니다."

#: src/ui_configurationDialog.h:1448
msgid "Auto-enabling for the atmosphere"
msgstr "대기 자동 활성화"

#: src/ui_configurationDialog.h:1450
msgid "Toggle vertical and horizontal image flip buttons."
msgstr "화면 상하 반전과 좌우 반전 단추를 켜고 끕니다."

#: src/ui_configurationDialog.h:1452
msgid "Show flip buttons"
msgstr "반전 단추 보기"

#: src/ui_configurationDialog.h:1454 src/ui_configurationDialog.h:1457
msgid "Hide other constellations when you click one"
msgstr "별자리를 클릭할 때에 다른 별자리 감추기"

#: src/ui_configurationDialog.h:1461
msgid "Toggle display backgrounds of the nebulae."
msgstr "성운의 화면 배경을 켜고 끕니다."

#: src/ui_configurationDialog.h:1463
msgid "Show nebula background button"
msgstr "성운 배경 버튼 보여주기"

#: src/ui_configurationDialog.h:1465
msgid ""
"Nutation is a small wobble of Earth's axis, amounting to a few arcseconds."
msgstr ""

#: src/ui_configurationDialog.h:1467
msgid "Include nutation"
msgstr "장동(Nutation) 포함"

#: src/ui_configurationDialog.h:1469
msgid "Automatic change of landscape when planet is changed"
msgstr "행성이 변화될 때 자동으로 풍경이 변합니다"

#: src/ui_configurationDialog.h:1471
msgid "Auto select landscapes"
msgstr "풍경 자동 선택"

#: src/ui_configurationDialog.h:1472
msgid "Show bookmarks button"
msgstr ""

#: src/ui_configurationDialog.h:1474
msgid "A button to toggle equatorial J2000 grid"
msgstr ""

#: src/ui_configurationDialog.h:1476
msgid "Show ICRS grid button"
msgstr ""

#: src/ui_configurationDialog.h:1478
msgid "A button to toggle galactic grid"
msgstr ""

#: src/ui_configurationDialog.h:1480
msgid "Show galactic grid button"
msgstr ""

#: src/ui_configurationDialog.h:1482
msgid "A button to toggle ecliptic grid of date"
msgstr ""

#: src/ui_configurationDialog.h:1484
msgid "Show ecliptic grid button"
msgstr ""

#: src/ui_configurationDialog.h:1485
msgid "Show constellation boundaries button"
msgstr ""

#: src/ui_configurationDialog.h:1487
msgid ""
"When enabled, the \"auto zoom out\" key will also set the initial viewing "
"direction"
msgstr "활성화되면 \"자동 축소\" 키를 눌렀을 때 초기 시야 방향으로도 돌아갑니다"

#: src/ui_configurationDialog.h:1489
#: plugins/TextUserInterface/src/TextUserInterface.cpp:461
msgid "Auto zoom out returns to initial direction of view"
msgstr "자동 축소 키로 초기 시야 방향으로 돌아가기"

#: src/ui_configurationDialog.h:1491
msgid "Toggle the usage of background under GUI buttons"
msgstr ""

#: src/ui_configurationDialog.h:1493
msgid "Use buttons background"
msgstr ""

#: src/ui_configurationDialog.h:1494
msgid "Indication for mount mode"
msgstr ""

#: src/ui_configurationDialog.h:1495
msgid "Screenshots"
msgstr "스크린샷"

#: src/ui_configurationDialog.h:1496
msgid "Screenshot Directory"
msgstr "스크린샷 경로"

#: src/ui_configurationDialog.h:1498
msgid "Invert colors"
msgstr "색 반전"

#: src/ui_configurationDialog.h:1499
msgid "Star catalog updates"
msgstr "별 목록 업데이트"

#: src/ui_configurationDialog.h:1501
msgid "Click here to start downloading"
msgstr "내려받으려면 클릭하세요."

#: src/ui_configurationDialog.h:1503
msgid "Download this file to view even more stars"
msgstr "더 많은 별을 볼 수 있게 파일 내려받기"

#: src/ui_configurationDialog.h:1505
msgid "Restart the download"
msgstr "내려받기 다시 시작"

#: src/ui_configurationDialog.h:1507
msgid "Retry"
msgstr "다시 시도"

#: src/ui_configurationDialog.h:1509
msgid "Stop the download. You can always restart it later"
msgstr "내려받기 중단. 이후 언제라도 다시 받을 수 있습니다."

#: src/ui_configurationDialog.h:1514
msgid "Close window when script runs"
msgstr "스크립트 실행 중에 창 닫기"

#: src/ui_configurationDialog.h:1516
msgid "Run the selected script"
msgstr "선택한 스크립트 실행"

#: src/ui_configurationDialog.h:1520
msgid "Stop a running script"
msgstr "실행 중인 스크립트 정지"

#: src/ui_configurationDialog.h:1524
msgid "Load at startup"
msgstr "시작시 불러오기"

#: src/ui_configurationDialog.h:1525
msgid "configure"
msgstr "설정"

#: src/ui_configurationDialog.h:1530
msgid "Main"
msgstr "주 설정"

#: src/ui_configurationDialog.h:1532
msgid "Information"
msgstr "정보"

#: src/ui_configurationDialog.h:1537
msgid "Navigation"
msgstr "탐색"

#: src/ui_configurationDialog.h:1539
msgid "Tools"
msgstr "도구"

#: src/ui_configurationDialog.h:1543
msgid "Plugins"
msgstr "플러그인"

#: src/ui_addRemoveLandscapesDialog.h:265
msgid "Add/Remove Landscapes"
msgstr "풍경 추가/삭제"

#: src/ui_addRemoveLandscapesDialog.h:267
msgid "Add a new landscape"
msgstr "새 풍경 추가"

#: src/ui_addRemoveLandscapesDialog.h:268
msgid "Install a new landscape from a ZIP archive..."
msgstr "ZIP 압축 파일에서 새 풍경 설치..."

#: src/ui_addRemoveLandscapesDialog.h:269
msgid "Switch to the new landscape after installation"
msgstr "설치 후 새 풍경으로 전환"

#: src/ui_addRemoveLandscapesDialog.h:274
#: plugins/TelescopeControl/src/ui_telescopeDialog.h:407
#: plugins/SolarSystemEditor/src/ui_solarSystemManagerWindow.h:311
msgid "Remove"
msgstr "제거"

#: src/ui_addRemoveLandscapesDialog.h:275
msgid ""
"WARNING: Removing the selected landscape means deleting its files. This "
"operation is irreversible."
msgstr "경고: 선택한 풍경을 제거하면 자료 파일을 삭제합니다. 이 과정은 돌이킬 수 없습니다."

#: src/ui_shortcutsDialog.h:195
msgid "Keyboard Shortcuts"
msgstr "키보드 단축키"

#: src/ui_shortcutsDialog.h:199
msgid "Restore Defaults"
msgstr "초기 설정으로 복원"

#: src/ui_shortcutsDialog.h:200
msgid "Apply"
msgstr "적용"

#: src/ui_atmosphereDialog.h:175
msgid "Atmosphere Details"
msgstr "대기 세부정보"

#: src/ui_atmosphereDialog.h:177
msgid "Refraction Settings"
msgstr "굴절 설정"

#: src/ui_atmosphereDialog.h:178
msgid "Pressure (mbar):"
msgstr "대기압 (mbar):"

#: src/ui_atmosphereDialog.h:179
msgid "Temperature (C):"
msgstr "기온 (C):"

#: src/ui_atmosphereDialog.h:184 src/ui_greatRedSpotDialog.h:178
msgid ""
"Extinction is the loss of star brightness due to Earth's atmosphere. It is "
"given in mag/airmass, where airmass is number of atmospheres light has to "
"pass. (zenith: 1; horizon: about 40)"
msgstr ""
"소광은 지구 대기에 의해 별의 밝기가 감소되는 것이다. 단위는 등급/airmass으로 주어진다. airmss은 빛이 통과하는 대기의 "
"양이다.  (천정:1, 지평선:약 40)"

#: src/ui_atmosphereDialog.h:186
msgid "Extinction Coefficient:"
msgstr "소광 계수:"

#: src/ui_atmosphereDialog.h:188
msgid ""
"Use about 0.12 for superb mountaintops, 0.2 for good rural landscape, 0.35 "
"for murky conditions."
msgstr "높은 산꼭대기에서는 약 0.12, 좋은 시골에서는 0.2, 흐린 하늘에서는 0.35를 사용하기"

#: src/ui_greatRedSpotDialog.h:168
msgid "Great Red Spot Details"
msgstr ""

#: src/ui_greatRedSpotDialog.h:170
msgid "Custom settings for position of GRS"
msgstr ""

#: src/ui_greatRedSpotDialog.h:171
msgid "yyyy.MM.dd hh:mm"
msgstr ""

#: src/ui_greatRedSpotDialog.h:172
msgid "Annual drift (degrees):"
msgstr ""

#: src/ui_greatRedSpotDialog.h:173
msgid "Longitude of GRS (degrees):"
msgstr ""

#: src/ui_greatRedSpotDialog.h:180
msgid "Date and Time (UTC):"
msgstr ""

#: src/ui_greatRedSpotDialog.h:184
msgid "Get the recent GRS measurement"
msgstr ""

#: src/ui_scriptConsole.h:345
msgid "Script console"
msgstr "스크립트 콘솔"

#: src/ui_scriptConsole.h:348
msgid "load script from file"
msgstr "파일로부터 스크립트 읽어오기"

#: src/ui_scriptConsole.h:352
msgid "save script to file"
msgstr "파일로 스크립트 저장하기"

#: src/ui_scriptConsole.h:356
msgid "clear"
msgstr "지우기"

#: src/ui_scriptConsole.h:360
msgid "pre-process script using SSC preprocessor"
msgstr "SSC 전처리기를 이용한 스크립트 전처리"

#: src/ui_scriptConsole.h:363
msgid "quickly load and run a utility script"
msgstr "유틸리티 스크립트를 빠르게 읽고 실행하기"

#: src/ui_scriptConsole.h:366
msgid "run script"
msgstr "스크립트 실행"

#: src/ui_scriptConsole.h:370
msgid "stop script"
msgstr "스크립트 멈추기"

#: src/ui_scriptConsole.h:373
msgid "Script"
msgstr "스크립트"

#: src/ui_scriptConsole.h:375
msgid "Output"
msgstr "출력"

#: src/ui_scriptConsole.h:377
msgid "Cursor position"
msgstr "커서 위치"

#: src/ui_scriptConsole.h:379
msgid "Include dir:"
msgstr "스크립트 폴더:"

#: src/ui_scriptConsole.h:380 plugins/TelescopeControl/src/ui_slewDialog.h:329
msgid "..."
msgstr "..."

#: src/ui_astroCalcDialog.h:759
msgid "Astronomical calculations"
msgstr ""

#: src/ui_astroCalcDialog.h:765
msgid "Positions"
msgstr ""

#: src/ui_astroCalcDialog.h:767
msgid "Celestial bodies above horizon"
msgstr ""

#: src/ui_astroCalcDialog.h:770
msgid "Ephemeris"
msgstr ""

#: src/ui_astroCalcDialog.h:772
msgid "Phenomena"
msgstr ""

#: src/ui_astroCalcDialog.h:774
msgid "Alt. vs. Time"
msgstr ""

#: src/ui_astroCalcDialog.h:776
msgid "Altitude vs. Time"
msgstr ""

#: src/ui_astroCalcDialog.h:779
msgid "Graphs"
msgstr ""

#: src/ui_astroCalcDialog.h:781 src/ui_astroCalcDialog.h:841
msgid "Graphs on the current year"
msgstr ""

#: src/ui_astroCalcDialog.h:784
msgctxt "What's Up Tonight"
msgid "WUT"
msgstr ""

#: src/ui_astroCalcDialog.h:786
msgid "What's Up Tonight"
msgstr ""

#: src/ui_astroCalcDialog.h:791
msgid "Update positions"
msgstr ""

#: src/ui_astroCalcDialog.h:792 src/ui_astroCalcDialog.h:842
msgid "Show objects brighter than magnitude:"
msgstr ""

#: src/ui_astroCalcDialog.h:794
msgid "List of objects above horizon"
msgstr ""

#: src/ui_astroCalcDialog.h:796 src/ui_astroCalcDialog.h:820
msgid "Use horizontal coordinates"
msgstr ""

#: src/ui_astroCalcDialog.h:799 src/ui_astroCalcDialog.h:825
#: plugins/MeteorShowers/src/ui_MSSearchDialog.h:196
msgid "To:"
msgstr "까지:"

#: src/ui_astroCalcDialog.h:800 src/ui_astroCalcDialog.h:835
#: plugins/MeteorShowers/src/ui_MSSearchDialog.h:194
msgid "From:"
msgstr "부터:"

#: src/ui_astroCalcDialog.h:801
msgid "Time step:"
msgstr ""

#: src/ui_astroCalcDialog.h:802
msgid "Cleanup ephemerides"
msgstr ""

#: src/ui_astroCalcDialog.h:803
msgid "Save ephemeris"
msgstr ""

#: src/ui_astroCalcDialog.h:805 src/ui_astroCalcDialog.h:832
#: plugins/Satellites/src/ui_satellitesDialog.h:822
msgid "Calculations require time, please be patient"
msgstr ""

#: src/ui_astroCalcDialog.h:807
msgid "Calculate ephemeris"
msgstr ""

#: src/ui_astroCalcDialog.h:809
msgid "Show markers of positions of the current celestial body on the sky"
msgstr ""

#: src/ui_astroCalcDialog.h:811
msgid "Show markers"
msgstr ""

#: src/ui_astroCalcDialog.h:813
msgid "Show dates of positions of current celestial body near markers"
msgstr ""

#: src/ui_astroCalcDialog.h:815
msgid "Show dates"
msgstr ""

#: src/ui_astroCalcDialog.h:817
msgid "Show magnitudes of current celestial body"
msgstr ""

#: src/ui_astroCalcDialog.h:819
msgid "Show magnitudes"
msgstr ""

#: src/ui_astroCalcDialog.h:821
msgid "Maximum allowed separation:"
msgstr "최대 허용 분리:"

#: src/ui_astroCalcDialog.h:823
msgid "Value in decimal degrees"
msgstr ""

#: src/ui_astroCalcDialog.h:826
msgid "Calculate oppositions"
msgstr ""

#: src/ui_astroCalcDialog.h:827
msgid "Between objects:"
msgstr ""

#: src/ui_astroCalcDialog.h:828
msgid "and"
msgstr ""

#: src/ui_astroCalcDialog.h:829
msgid "Cleanup of phenomena"
msgstr ""

#: src/ui_astroCalcDialog.h:830
msgid "Save phenomena"
msgstr ""

#: src/ui_astroCalcDialog.h:834
msgid "Calculate phenomena"
msgstr ""

#: src/ui_astroCalcDialog.h:836
msgid "Please select object to plot its graph 'Altitude vs. Time'."
msgstr ""

#: src/ui_astroCalcDialog.h:837
msgid "Second graph (yellow):"
msgstr ""

#: src/ui_astroCalcDialog.h:838
msgid "First graph (red):"
msgstr ""

#: src/ui_astroCalcDialog.h:840
msgid "Draw graphs"
msgstr ""

#: src/ui_astroCalcDialog.h:843
msgid "Select a category:"
msgstr ""

#: src/ui_astroCalcDialog.h:844
msgid "Matching objects:"
msgstr ""

#: src/ui_astroCalcDialog.h:845
msgid "Show objects which are up:"
msgstr ""

#: src/ui_bookmarksDialog.h:195
msgid "Add date and time"
msgstr ""

#: src/ui_bookmarksDialog.h:196
msgid "Add location"
msgstr ""

#: src/ui_bookmarksDialog.h:198
msgid "Add selected object to bookmarks"
msgstr ""

#: src/ui_bookmarksDialog.h:200
msgid "&Add bookmark"
msgstr ""

#: src/ui_bookmarksDialog.h:201
msgid "&Remove bookmark"
msgstr ""

#: src/ui_bookmarksDialog.h:202
msgid "Clear bookmarks"
msgstr ""

#: src/ui_bookmarksDialog.h:203
msgid "&Go to..."
msgstr ""

#: src/ui_bookmarksDialog.h:205
msgid "Export bookmarks"
msgstr ""

#: src/ui_dsoColorsDialog.h:476 src/ui_orbitColorsDialog.h:378
msgid "Color settings"
msgstr ""

#: src/ui_dsoColorsDialog.h:478
msgid "Colors of labels and markers of deep-sky objects"
msgstr ""

#: src/ui_dsoColorsDialog.h:480
msgid "Color of markers of open star clusters"
msgstr ""

#: src/ui_dsoColorsDialog.h:483
msgid "Color of markers of BL Lac objects"
msgstr ""

#: src/ui_dsoColorsDialog.h:487
msgid "Color of markers of dark nebulae"
msgstr ""

#: src/ui_dsoColorsDialog.h:491
msgid "Color of markers of star clouds"
msgstr ""

#: src/ui_dsoColorsDialog.h:494
msgid "Color of markers of reflection nebulae"
msgstr ""

#: src/ui_dsoColorsDialog.h:499
msgid "Clusters with neb."
msgstr ""

#: src/ui_dsoColorsDialog.h:502
msgid "Color of markers of stars"
msgstr ""

#: src/ui_dsoColorsDialog.h:505
msgid "Color of markers of nebulae"
msgstr ""

#: src/ui_dsoColorsDialog.h:509
msgid "Color of markers of quasars"
msgstr ""

#: src/ui_dsoColorsDialog.h:512
msgid "Color of markers of blazars"
msgstr ""

#: src/ui_dsoColorsDialog.h:515
msgid "Possible quasars"
msgstr ""

#: src/ui_dsoColorsDialog.h:517
msgid "Color of markers of clusters associated with nebulosity"
msgstr ""

#: src/ui_dsoColorsDialog.h:521
msgid "Color of markers of interacting galaxies"
msgstr ""

#: src/ui_dsoColorsDialog.h:524
msgid "Markers of deep-sky objects"
msgstr ""

#: src/ui_dsoColorsDialog.h:526
msgid "Markers of DSOs"
msgstr ""

#: src/ui_dsoColorsDialog.h:528
msgid "Color of markers of possible quasars"
msgstr ""

#: src/ui_dsoColorsDialog.h:531
msgid "Color of markers of active galaxies"
msgstr ""

#: src/ui_dsoColorsDialog.h:538
msgid "Color of markers of globular star clusters"
msgstr ""

#: src/ui_dsoColorsDialog.h:543 plugins/Quasars/src/Quasars.cpp:72
#: plugins/Quasars/src/Quasars.cpp:169 plugins/Quasars/src/Quasars.cpp:170
msgid "Quasars"
msgstr "퀘이사"

#: src/ui_dsoColorsDialog.h:545
msgid "Color of markers of galaxies"
msgstr ""

#: src/ui_dsoColorsDialog.h:548
msgid "Color of markers of bipolar nebulae"
msgstr ""

#: src/ui_dsoColorsDialog.h:552
msgid "Color of markers of emission objects"
msgstr ""

#: src/ui_dsoColorsDialog.h:555
msgid "Color of markers of deep-sky objects"
msgstr ""

#: src/ui_dsoColorsDialog.h:558
msgid "Labels of deep-sky objects"
msgstr ""

#: src/ui_dsoColorsDialog.h:560
msgid "Labels of DSOs"
msgstr ""

#: src/ui_dsoColorsDialog.h:562
msgid "Color of labels of deep-sky objects"
msgstr ""

#: src/ui_dsoColorsDialog.h:566
msgid "Color of markers of interstellar matter"
msgstr ""

#: src/ui_dsoColorsDialog.h:569
msgid "Color of markers of stellar associations"
msgstr ""

#: src/ui_dsoColorsDialog.h:574
msgid "Color of markers of radio galaxies"
msgstr ""

#: src/ui_dsoColorsDialog.h:578
msgid "Color of markers of star clusters"
msgstr ""

#: src/ui_dsoColorsDialog.h:582
msgid "Color of markers of planetary nebulae"
msgstr ""

#: src/ui_dsoColorsDialog.h:585
msgid "Possible planetary nebulae"
msgstr ""

#: src/ui_dsoColorsDialog.h:587
msgid "Possible pl. nebulae"
msgstr ""

#: src/ui_dsoColorsDialog.h:589
msgid "Color of markers of possible planetary nebulae"
msgstr ""

#: src/ui_dsoColorsDialog.h:591
msgid "Protoplanetary nebulae"
msgstr ""

#: src/ui_dsoColorsDialog.h:593
msgid "Color of markers of protoplanetary nebulae"
msgstr ""

#: src/ui_dsoColorsDialog.h:597
msgid "Color of markers of emission nebulae"
msgstr ""

#: src/ui_dsoColorsDialog.h:601
msgid "Color of markers of hydrogen regions"
msgstr ""

#: src/ui_dsoColorsDialog.h:603
msgid "Molecular clouds"
msgstr ""

#: src/ui_dsoColorsDialog.h:605
msgid "Color of markers of molecular clouds"
msgstr ""

#: src/ui_dsoColorsDialog.h:610
msgid "Young stellar objects"
msgstr ""

#: src/ui_dsoColorsDialog.h:612
msgid "Color of markers of young stellar objects"
msgstr ""

#: src/ui_dsoColorsDialog.h:616
msgid "Color of markers of supernova remnants"
msgstr ""

#: src/ui_orbitColorsDialog.h:380
msgid "Style of orbit colors"
msgstr ""

#: src/ui_orbitColorsDialog.h:381
msgid "One color for all orbits"
msgstr ""

#: src/ui_orbitColorsDialog.h:382
msgid "Separate colors for orbits by object type"
msgstr ""

#: src/ui_orbitColorsDialog.h:383
msgid "Separate colors for orbits of major planets only"
msgstr ""

#: src/ui_orbitColorsDialog.h:384
msgid "Colors of orbits of Solar system bodies"
msgstr ""

#: src/ui_orbitColorsDialog.h:386
msgid "Color of comet orbits"
msgstr ""

#: src/ui_orbitColorsDialog.h:388
msgid "Orbit of Uranus"
msgstr ""

#: src/ui_orbitColorsDialog.h:389
msgid "Orbit of Mars"
msgstr ""

#: src/ui_orbitColorsDialog.h:391
msgid "Color of Neptune orbit"
msgstr ""

#: src/ui_orbitColorsDialog.h:394
msgid "Color of planet moon orbits"
msgstr ""

#: src/ui_orbitColorsDialog.h:397
msgid "Color of generic orbit"
msgstr ""

#: src/ui_orbitColorsDialog.h:399
msgid "Orbit of Mercury"
msgstr ""

#: src/ui_orbitColorsDialog.h:401
msgid "Color of major planet orbits"
msgstr ""

#: src/ui_orbitColorsDialog.h:403
msgid "Orbits of major planets"
msgstr ""

#: src/ui_orbitColorsDialog.h:405
msgid "Color of Saturn orbit"
msgstr ""

#: src/ui_orbitColorsDialog.h:407
msgid "Orbit of Jupiter"
msgstr ""

#: src/ui_orbitColorsDialog.h:411
msgid "Orbit of Neptune"
msgstr ""

#: src/ui_orbitColorsDialog.h:412
msgid "Orbits of moons of planets"
msgstr ""

#: src/ui_orbitColorsDialog.h:414
msgid "Color of cubewano orbits"
msgstr ""

#: src/ui_orbitColorsDialog.h:417
msgid "Color of Venus orbit"
msgstr ""

#: src/ui_orbitColorsDialog.h:420
msgid "Color of minor planet orbits"
msgstr ""

#: src/ui_orbitColorsDialog.h:425
msgid "Orbit of Saturn"
msgstr ""

#: src/ui_orbitColorsDialog.h:427
msgid "Color of Uranus orbit"
msgstr ""

#: src/ui_orbitColorsDialog.h:430
msgid "Color of Earth orbit"
msgstr ""

#: src/ui_orbitColorsDialog.h:432
msgid "Orbit of Earth"
msgstr ""

#: src/ui_orbitColorsDialog.h:434
msgid "Color of dwarf planet orbits"
msgstr ""

#: src/ui_orbitColorsDialog.h:436
msgid "Orbits of comets"
msgstr ""

#: src/ui_orbitColorsDialog.h:437
msgid "Orbits of dwarf planets"
msgstr ""

#: src/ui_orbitColorsDialog.h:439
msgid "Color of Mercury orbit"
msgstr ""

#: src/ui_orbitColorsDialog.h:441
msgid "Orbits of plutinos"
msgstr ""

#: src/ui_orbitColorsDialog.h:445
msgid "Generic orbit"
msgstr ""

#: src/ui_orbitColorsDialog.h:446
msgid "Orbits of cubewanos"
msgstr ""

#: src/ui_orbitColorsDialog.h:448
msgid "Color of Mars orbit"
msgstr ""

#: src/ui_orbitColorsDialog.h:451
msgid "Color of Jupiter orbit"
msgstr ""

#: src/ui_orbitColorsDialog.h:453
msgid "Orbit of Venus"
msgstr ""

#: src/ui_orbitColorsDialog.h:455
msgid "Color of plutino orbits"
msgstr ""

#: src/ui_orbitColorsDialog.h:460
msgid "Orbits of minor planets"
msgstr ""

#: src/ui_orbitColorsDialog.h:462
msgid "Color of Oort cloud object orbits"
msgstr ""

#: src/ui_orbitColorsDialog.h:464
msgid "Orbits of Oort cloud objects"
msgstr ""

#: src/ui_orbitColorsDialog.h:465
msgid "Orbits of scattered disk objects"
msgstr ""

#: src/ui_orbitColorsDialog.h:467
msgid "Color of scattered disk object orbits"
msgstr ""

#: src/ui_orbitColorsDialog.h:469
msgid "Orbits of sednoids"
msgstr ""

#: src/ui_orbitColorsDialog.h:471
msgid "Color of sednoid orbits"
msgstr ""

#: plugins/AngleMeasure/src/AngleMeasure.cpp:56
#: plugins/AngleMeasure/src/AngleMeasure.cpp:137
#: plugins/AngleMeasure/src/ui_angleMeasureDialog.h:232
msgid "Angle Measure"
msgstr "각도 측정"

#: plugins/AngleMeasure/src/AngleMeasure.cpp:59
msgid "Provides an angle measurement tool"
msgstr "각도 측정 도구를 제공합니다."

#: plugins/AngleMeasure/src/AngleMeasure.cpp:137
msgid "Angle measure"
msgstr "각도 측정"

#. TRANSLATORS: instructions for using the AngleMeasure plugin.
#: plugins/AngleMeasure/src/AngleMeasure.cpp:523
msgid "The Angle Measure is enabled:"
msgstr "각도 측정이 활성화됩니다:"

#. TRANSLATORS: instructions for using the AngleMeasure plugin.
#: plugins/AngleMeasure/src/AngleMeasure.cpp:525
msgid "Drag with the left button to measure, left-click to clear."
msgstr "마우스 왼쪽 버튼을 드래그해 측정, 왼쪽 클릭으로 지우기"

#. TRANSLATORS: instructions for using the AngleMeasure plugin.
#: plugins/AngleMeasure/src/AngleMeasure.cpp:527
msgid "Right-clicking changes the end point only."
msgstr "마우스 오른쪽 버튼 클릭으로 끝지점을 변경합니다."

#. TRANSLATORS: PA is abbreviation for phrase "Position Angle"
#: plugins/AngleMeasure/src/AngleMeasure.cpp:529
msgid "PA="
msgstr "위치각="

#: plugins/AngleMeasure/src/gui/AngleMeasureDialog.cpp:89
msgid "Angle Measure Plug-in"
msgstr "각도 측정 플러그인"

#: plugins/AngleMeasure/src/gui/AngleMeasureDialog.cpp:95
msgid ""
"The Angle Measure plugin is a small tool which is used to measure the "
"angular distance between two points on the sky (and calculation of position "
"angle between those two points)."
msgstr ""
"각도 측정 플러그인은 하늘의 두 점 사이의 각도를 측정하는 작은 도구입니다(그리고 두 점 사이의 위치각도 계산할 수 있습니다)."

#: plugins/AngleMeasure/src/gui/AngleMeasureDialog.cpp:96
msgid ""
"Start and end points in horizontal mode can be linked to the rotating sky, "
"which may be helpful to keep relations between landscape and some celestial "
"object or (with both linked) for Dobsonian starhopping."
msgstr ""
"지평좌표계 모드에서는 시작점과 끝점을 회전하는 하늘에 연결해 천체와 풍경 사이의 관계를 유지하거나, (둘 다 연결했을 때) 돕소니안 "
"망원경의 스타 호핑에 사용할 수 있습니다."

#: plugins/AngleMeasure/src/gui/AngleMeasureDialog.cpp:97
msgid ""
"*goes misty eyed* I recall measuring the size of the Cassini Division when I "
"was a student. It was not the high academic glamor one might expect... It "
"was cloudy... It was rainy... The observatory lab had some old scopes set up "
"at one end, pointing at a <em>photograph</em> of Saturn at the other end of "
"the lab. We measured. We calculated. We wished we were in Hawaii."
msgstr ""
"*눈이 촉촉해짐* 제가 학생이었을 때 카시니 간극 크기를 측정하던 때가 생각나네요. 생각처럼 화려한 일은 아니었습니다... 구름도 "
"끼고... 비도 오고... 그 때 관측실 한 쪽 끝에 망원경이 설치되어 있었고, 다른 쪽에 토성의 <em>사진</em>을 걸어서 그 쪽을 "
"향하고 있었습니다. 우린 그걸 재서 계산했습니다. 우리가 하와이에 있었으면 했죠."

#: plugins/AngleMeasure/src/gui/AngleMeasureDialog.cpp:99
#: plugins/Satellites/src/gui/SatellitesDialog.cpp:448
#: plugins/TelescopeControl/src/gui/TelescopeDialog.cpp:269
#: plugins/Supernovae/src/gui/SupernovaeDialog.cpp:139
#: plugins/NavStars/src/gui/NavStarsWindow.cpp:95
#: plugins/Novae/src/gui/NovaeDialog.cpp:136
#: plugins/Quasars/src/gui/QuasarsDialog.cpp:129
#: plugins/Pulsars/src/gui/PulsarsDialog.cpp:152
#: plugins/RemoteControl/src/gui/RemoteControlDialog.cpp:125
#: plugins/RemoteSync/src/gui/RemoteSyncDialog.cpp:202
#: plugins/Exoplanets/src/gui/ExoplanetsDialog.cpp:153
#: plugins/MeteorShowers/src/gui/MSConfigDialog.cpp:305
#: plugins/PointerCoordinates/src/gui/PointerCoordinatesWindow.cpp:128
#: plugins/ArchaeoLines/src/gui/ArchaeoLinesDialog.cpp:274
msgid "Links"
msgstr "링크"

#: plugins/AngleMeasure/src/gui/AngleMeasureDialog.cpp:100
#: plugins/Satellites/src/gui/SatellitesDialog.cpp:449
#: plugins/TelescopeControl/src/gui/TelescopeDialog.cpp:270
#: plugins/Supernovae/src/gui/SupernovaeDialog.cpp:140
#: plugins/NavStars/src/gui/NavStarsWindow.cpp:96
#: plugins/Novae/src/gui/NovaeDialog.cpp:137
#: plugins/Quasars/src/gui/QuasarsDialog.cpp:130
#: plugins/Pulsars/src/gui/PulsarsDialog.cpp:153
#: plugins/RemoteControl/src/gui/RemoteControlDialog.cpp:127
#: plugins/RemoteSync/src/gui/RemoteSyncDialog.cpp:203
#: plugins/Exoplanets/src/gui/ExoplanetsDialog.cpp:154
#: plugins/PointerCoordinates/src/gui/PointerCoordinatesWindow.cpp:129
#: plugins/ArchaeoLines/src/gui/ArchaeoLinesDialog.cpp:275
#, qt-format
msgid ""
"Support is provided via the Launchpad website.  Be sure to put \"%1\" in the "
"subject when posting."
msgstr "기술지원은 Launchpad 웹사이트를 통해 제공됩니다. 게시할 때 제목에 \"%1\"을 넣어야합니다."

#. TRANSLATORS: The numbers contain the opening and closing tag of an HTML link
#: plugins/AngleMeasure/src/gui/AngleMeasureDialog.cpp:103
#: plugins/Satellites/src/gui/SatellitesDialog.cpp:452
#: plugins/TelescopeControl/src/gui/TelescopeDialog.cpp:273
#: plugins/Supernovae/src/gui/SupernovaeDialog.cpp:143
#: plugins/NavStars/src/gui/NavStarsWindow.cpp:99
#: plugins/Novae/src/gui/NovaeDialog.cpp:140
#: plugins/Quasars/src/gui/QuasarsDialog.cpp:133
#: plugins/Pulsars/src/gui/PulsarsDialog.cpp:156
#: plugins/RemoteControl/src/gui/RemoteControlDialog.cpp:130
#: plugins/RemoteSync/src/gui/RemoteSyncDialog.cpp:206
#: plugins/Exoplanets/src/gui/ExoplanetsDialog.cpp:157
#: plugins/MeteorShowers/src/gui/MSConfigDialog.cpp:309
#: plugins/PointerCoordinates/src/gui/PointerCoordinatesWindow.cpp:132
#: plugins/ArchaeoLines/src/gui/ArchaeoLinesDialog.cpp:278
#, qt-format
msgid "If you have a question, you can %1get an answer here%2"
msgstr "만일 질문이 있다면, %1이 곳%2에서 답변을 받을 수 있습니다."

#. TRANSLATORS: The numbers contain the opening and closing tag of an HTML link
#: plugins/AngleMeasure/src/gui/AngleMeasureDialog.cpp:105
#: plugins/Satellites/src/gui/SatellitesDialog.cpp:454
#: plugins/TelescopeControl/src/gui/TelescopeDialog.cpp:275
#: plugins/Supernovae/src/gui/SupernovaeDialog.cpp:145
#: plugins/NavStars/src/gui/NavStarsWindow.cpp:101
#: plugins/Novae/src/gui/NovaeDialog.cpp:142
#: plugins/Quasars/src/gui/QuasarsDialog.cpp:135
#: plugins/Pulsars/src/gui/PulsarsDialog.cpp:158
#: plugins/RemoteControl/src/gui/RemoteControlDialog.cpp:132
#: plugins/RemoteSync/src/gui/RemoteSyncDialog.cpp:208
#: plugins/Exoplanets/src/gui/ExoplanetsDialog.cpp:159
#: plugins/MeteorShowers/src/gui/MSConfigDialog.cpp:311
#: plugins/PointerCoordinates/src/gui/PointerCoordinatesWindow.cpp:134
#: plugins/ArchaeoLines/src/gui/ArchaeoLinesDialog.cpp:280
#, qt-format
msgid "Bug reports can be made %1here%2."
msgstr "버그 제보는 %1이 곳%2에서 받고 있습니다."

#. TRANSLATORS: The numbers contain the opening and closing tag of an HTML link
#: plugins/AngleMeasure/src/gui/AngleMeasureDialog.cpp:107
#: plugins/Satellites/src/gui/SatellitesDialog.cpp:456
#: plugins/TelescopeControl/src/gui/TelescopeDialog.cpp:277
#: plugins/Supernovae/src/gui/SupernovaeDialog.cpp:147
#: plugins/NavStars/src/gui/NavStarsWindow.cpp:103
#: plugins/Novae/src/gui/NovaeDialog.cpp:144
#: plugins/Quasars/src/gui/QuasarsDialog.cpp:137
#: plugins/Pulsars/src/gui/PulsarsDialog.cpp:160
#: plugins/RemoteControl/src/gui/RemoteControlDialog.cpp:134
#: plugins/RemoteSync/src/gui/RemoteSyncDialog.cpp:210
#: plugins/Exoplanets/src/gui/ExoplanetsDialog.cpp:161
#: plugins/MeteorShowers/src/gui/MSConfigDialog.cpp:313
#: plugins/PointerCoordinates/src/gui/PointerCoordinatesWindow.cpp:136
#: plugins/ArchaeoLines/src/gui/ArchaeoLinesDialog.cpp:282
msgid ""
"If you would like to make a feature request, you can create a bug report, "
"and set the severity to \"wishlist\"."
msgstr "기능을 제안하고자 한다면, 버그 제보를 한 뒤 심각도를 \"위시리스트\"로 설정하면 됩니다."

#. TRANSLATORS: The numbers contain the opening and closing tag of an HTML link
#: plugins/AngleMeasure/src/gui/AngleMeasureDialog.cpp:109
#: plugins/RemoteControl/src/gui/RemoteControlDialog.cpp:136
#: plugins/RemoteSync/src/gui/RemoteSyncDialog.cpp:212
#, qt-format
msgid ""
"If you want to read full information about this plugin and its history, you "
"can %1get info here%2."
msgstr "더 자세한 설명을 읽고 싶으시다면 %1여기%2에서 정보를 얻으실 수 있습니다."

#: plugins/AngleMeasure/src/ui_angleMeasureDialog.h:217
#: plugins/Pulsars/src/ui_pulsarsDialog.h:263
msgid "Pulsars Configuration"
msgstr "펄사 구성"

#: plugins/AngleMeasure/src/ui_angleMeasureDialog.h:218
msgid "Angle Measure Plug-in Configuration"
msgstr "각도 측정 플러그인 설정"

#: plugins/AngleMeasure/src/ui_angleMeasureDialog.h:220
msgid "Show in Equatorial Coordinates"
msgstr "적도좌표계로 나타내기"

#: plugins/AngleMeasure/src/ui_angleMeasureDialog.h:221
msgid "Display with position angle"
msgstr "위치각 표시하기"

#: plugins/AngleMeasure/src/ui_angleMeasureDialog.h:222
msgid "Show in Horizontal Coordinates"
msgstr "지평좌표계로 나타내기"

#: plugins/AngleMeasure/src/ui_angleMeasureDialog.h:224
msgid "(e.g. for Dobson starhopping)"
msgstr "(예 : 돕소니안 스타 호핑)"

#: plugins/AngleMeasure/src/ui_angleMeasureDialog.h:226
msgid "Display with position angle "
msgstr "위치각 표시하기 "

#: plugins/AngleMeasure/src/ui_angleMeasureDialog.h:227
msgid "Attach start point to rotating sky"
msgstr "시작점을 회전하는 하늘에 연결"

#: plugins/AngleMeasure/src/ui_angleMeasureDialog.h:228
msgid "Attach end point to rotating sky"
msgstr "끝점을 회전하는 하늘에 연결"

#: plugins/AngleMeasure/src/ui_angleMeasureDialog.h:229
msgid "Format"
msgstr "형식"

#: plugins/AngleMeasure/src/ui_angleMeasureDialog.h:230
msgid "Use dms format for angles"
msgstr "각도에 도분초 형식 사용"

#: plugins/AngleMeasure/src/ui_angleMeasureDialog.h:231
#: plugins/Satellites/src/ui_satellitesDialog.h:772
#: plugins/Supernovae/src/ui_supernovaeDialog.h:238
#: plugins/Novae/src/ui_novaeDialog.h:241
#: plugins/Quasars/src/ui_quasarsDialog.h:273
#: plugins/Pulsars/src/ui_pulsarsDialog.h:280
#: plugins/RemoteControl/src/ui_remoteControlDialog.h:250
#: plugins/RemoteSync/src/ui_remoteSyncDialog.h:501
#: plugins/Exoplanets/src/ui_exoplanetsDialog.h:491
#: plugins/Observability/src/ui_ObservabilityDialog.h:357
#: plugins/MeteorShowers/src/ui_MSConfigDialog.h:431
#: plugins/ArchaeoLines/src/ui_archaeoLinesDialog.h:575
msgid "Restore default settings"
msgstr "기본 설정 복원"

#: plugins/AngleMeasure/src/ui_angleMeasureDialog.h:233
#: plugins/Oculars/src/ui_ocularDialog.h:1205
#: plugins/Satellites/src/ui_satellitesDialog.h:826
#: plugins/TelescopeControl/src/ui_telescopeDialog.h:419
#: plugins/SolarSystemEditor/src/ui_solarSystemManagerWindow.h:315
#: plugins/Supernovae/src/ui_supernovaeDialog.h:241
#: plugins/NavStars/src/ui_navStarsWindow.h:214
#: plugins/Novae/src/ui_novaeDialog.h:244
#: plugins/Quasars/src/ui_quasarsDialog.h:276
#: plugins/Pulsars/src/ui_pulsarsDialog.h:283
#: plugins/RemoteControl/src/ui_remoteControlDialog.h:261
#: plugins/RemoteSync/src/ui_remoteSyncDialog.h:500
#: plugins/Exoplanets/src/ui_exoplanetsDialog.h:514
#: plugins/Observability/src/ui_ObservabilityDialog.h:360
#: plugins/FOV/src/ui_fovWindow.h:410
#: plugins/EquationOfTime/src/ui_equationOfTimeWindow.h:284
#: plugins/MeteorShowers/src/ui_MSConfigDialog.h:462
#: plugins/PointerCoordinates/src/ui_pointerCoordinatesWindow.h:312
#: plugins/ArchaeoLines/src/ui_archaeoLinesDialog.h:577
msgctxt "tab in plugin windows"
msgid "About"
msgstr "정보"

#: plugins/CompassMarks/src/CompassMarks.cpp:52
#: plugins/CompassMarks/src/CompassMarks.cpp:95
msgid "Compass Marks"
msgstr "나침반 표시"

#: plugins/CompassMarks/src/CompassMarks.cpp:55
msgid "Displays compass bearing marks along the horizon"
msgstr "지평선을 따라 나침반 방위 표시를 나타냅니다."

#: plugins/CompassMarks/src/CompassMarks.cpp:95
msgid "Compass marks"
msgstr "나침반 표시"

#: plugins/Oculars/src/Oculars.cpp:82 plugins/Oculars/src/Oculars.cpp:1428
#: plugins/Oculars/src/gui/OcularsGuiPanel.cpp:180
#: plugins/Oculars/src/ui_ocularDialog.h:1132
msgid "Oculars"
msgstr "접안렌즈"

#: plugins/Oculars/src/Oculars.cpp:85
msgid ""
"Shows the sky as if looking through a telescope eyepiece. (Only "
"magnification and field of view are simulated.) It can also show a sensor "
"frame and a Telrad sight."
msgstr ""
"망원경 접안렌즈를 통해 보는 것처럼 하늘을 보여줍니다. (배율과 시야각만 재현합니다.) 또 센서 프레임과 텔라드 시야를 표시할 수 "
"있습니다."

#: plugins/Oculars/src/Oculars.cpp:926
msgid "Please select an object before switching to ocular view."
msgstr "접안부 시야로 전환하기 전에 천체를 선택해주세요."

#: plugins/Oculars/src/Oculars.cpp:1022
msgid "&Previous ocular"
msgstr "이전 접안부(&P)"

#: plugins/Oculars/src/Oculars.cpp:1023
msgid "&Next ocular"
msgstr "다음 접안부(&N)"

#: plugins/Oculars/src/Oculars.cpp:1024
msgid "Select &ocular"
msgstr "선택된 접안부(&o)"

#: plugins/Oculars/src/Oculars.cpp:1067
msgid "Toggle &crosshair"
msgstr "십자선 켜기/끄기(&c)"

#: plugins/Oculars/src/Oculars.cpp:1077
msgid "Configure &Oculars"
msgstr "접안부 설정(&O)"

#: plugins/Oculars/src/Oculars.cpp:1086
msgid "Toggle &CCD"
msgstr "CCD 켜기/끄기(&C)"

#: plugins/Oculars/src/Oculars.cpp:1094
msgid "Toggle &Telrad"
msgstr "텔라드 켜기/끄기(&T)"

#: plugins/Oculars/src/Oculars.cpp:1103
msgid "&Previous CCD"
msgstr "이전 CCD(&P)"

#: plugins/Oculars/src/Oculars.cpp:1104
msgid "&Next CCD"
msgstr "다음 CCD(&N)"

#: plugins/Oculars/src/Oculars.cpp:1105
msgid "&Select CCD"
msgstr "CCD 선택(&S)"

#: plugins/Oculars/src/Oculars.cpp:1127
msgid "&Rotate CCD"
msgstr "CCD 회전(&R)"

#: plugins/Oculars/src/Oculars.cpp:1149
msgid "&Reset rotation"
msgstr "회전 초기화(&R)"

#: plugins/Oculars/src/Oculars.cpp:1429
#: plugins/Oculars/src/ui_ocularDialog.h:1144
msgid "Ocular view"
msgstr "접안렌즈 시야"

#: plugins/Oculars/src/Oculars.cpp:1444
msgid "Oculars popup menu"
msgstr "접안렌즈 팝업 메뉴"

#: plugins/Oculars/src/Oculars.cpp:1445
msgid "Show crosshairs"
msgstr "십자선 보이기"

#: plugins/Oculars/src/Oculars.cpp:1446
msgid "Image sensor frame"
msgstr "이미지 센서 프레임"

#: plugins/Oculars/src/Oculars.cpp:1447
msgid "Telrad sight"
msgstr "텔라드 시야"

#: plugins/Oculars/src/Oculars.cpp:1448
msgid "Oculars plugin configuration"
msgstr "접안렌즈 플러그인 설정"

#: plugins/Oculars/src/Oculars.cpp:1450
msgid "Select next telescope"
msgstr "다음 망원경 선택"

#: plugins/Oculars/src/Oculars.cpp:1452
msgid "Select previous telescope"
msgstr "이전 망원경 선택"

#: plugins/Oculars/src/Oculars.cpp:1454
msgid "Select next eyepiece"
msgstr "다음 접안렌즈 선택"

#: plugins/Oculars/src/Oculars.cpp:1456
msgid "Select previous eyepiece"
msgstr "이전 접안렌즈 선택"

#: plugins/Oculars/src/Oculars.cpp:1639
msgctxt "abbreviated in the plugin"
msgid "RA/Dec (J2000.0) of cross"
msgstr ""

#. TRANSLATORS: Unit of measure for scale - arcseconds per pixel
#: plugins/Oculars/src/Oculars.cpp:1647
#: plugins/Oculars/src/gui/OcularsGuiPanel.cpp:710
#: plugins/Oculars/src/gui/OcularsGuiPanel.cpp:817
msgid "\"/px"
msgstr ""

#: plugins/Oculars/src/Oculars.cpp:1838
#: plugins/Oculars/src/gui/OcularsGuiPanel.cpp:517
#, qt-format
msgid "Ocular #%1"
msgstr "접안렌즈 #%1"

#: plugins/Oculars/src/Oculars.cpp:1842
#: plugins/Oculars/src/gui/OcularsGuiPanel.cpp:521
#, qt-format
msgid "Ocular #%1: %2"
msgstr "접안렌즈 #%1: %2"

#. TRANSLATORS: FL = Focal length
#: plugins/Oculars/src/Oculars.cpp:1855
#: plugins/Oculars/src/gui/OcularsGuiPanel.cpp:557
#, qt-format
msgid "Ocular FL: %1 mm"
msgstr "접안렌즈 초점거리: %1 mm"

#. TRANSLATORS: aFOV = apparent field of view
#: plugins/Oculars/src/Oculars.cpp:1862
#: plugins/Oculars/src/gui/OcularsGuiPanel.cpp:566
#, qt-format
msgid "Ocular aFOV: %1"
msgstr "접안부 aFOV(시야각):%1"

#: plugins/Oculars/src/Oculars.cpp:1873
#: plugins/Oculars/src/gui/OcularsGuiPanel.cpp:596
#, qt-format
msgid "Lens #%1"
msgstr "렌즈 #%1"

#: plugins/Oculars/src/Oculars.cpp:1877
#: plugins/Oculars/src/gui/OcularsGuiPanel.cpp:600
#, qt-format
msgid "Lens #%1: %2"
msgstr "렌즈 #%1:%2"

#: plugins/Oculars/src/Oculars.cpp:1882
msgid "Lens: none"
msgstr "렌즈: 없음"

#: plugins/Oculars/src/Oculars.cpp:1897 plugins/Oculars/src/Oculars.cpp:1957
#: plugins/Oculars/src/gui/OcularsGuiPanel.cpp:770
#, qt-format
msgid "Telescope #%1"
msgstr "망원경 #%1"

#: plugins/Oculars/src/Oculars.cpp:1906
#: plugins/Oculars/src/gui/OcularsGuiPanel.cpp:862
#, qt-format
msgid "Magnification: %1"
msgstr "배율: %1"

#: plugins/Oculars/src/Oculars.cpp:1913
#: plugins/Oculars/src/gui/OcularsGuiPanel.cpp:873
#, qt-format
msgid "Exit pupil: %1 mm"
msgstr ""

#: plugins/Oculars/src/Oculars.cpp:1920
#: plugins/Oculars/src/gui/OcularsGuiPanel.cpp:881
#, qt-format
msgid "FOV: %1"
msgstr "시야각: %1"

#: plugins/Oculars/src/Oculars.cpp:1941
#: plugins/Oculars/src/gui/OcularsGuiPanel.cpp:703
#: plugins/Oculars/src/gui/OcularsGuiPanel.cpp:812
#, qt-format
msgid "Dimensions: %1"
msgstr "범위: %1"

#: plugins/Oculars/src/Oculars.cpp:1945
#: plugins/Oculars/src/gui/OcularsGuiPanel.cpp:663
#, qt-format
msgid "Sensor #%1"
msgstr "센서 #%1"

#: plugins/Oculars/src/Oculars.cpp:1949
#: plugins/Oculars/src/gui/OcularsGuiPanel.cpp:667
#, qt-format
msgid "Sensor #%1: %2"
msgstr "센서 #%1: %2"

#: plugins/Oculars/src/Oculars.cpp:1962
#: plugins/Oculars/src/gui/OcularsGuiPanel.cpp:774
#, qt-format
msgid "Telescope #%1: %2"
msgstr "망원경 #%1: %2"

#: plugins/Oculars/src/Oculars.cpp:2243
msgid "&Lens"
msgstr "렌즈(&L)"

#: plugins/Oculars/src/Oculars.cpp:2244
msgid "&Previous lens"
msgstr "이전 렌즈(&P)"

#: plugins/Oculars/src/Oculars.cpp:2245
msgid "&Next lens"
msgstr "다음 렌즈(&N)"

#: plugins/Oculars/src/Oculars.cpp:2275
msgid "&Telescope"
msgstr "망원경(&T)"

#: plugins/Oculars/src/Oculars.cpp:2276
msgid "&Previous telescope"
msgstr "이전 망원경(&P)"

#: plugins/Oculars/src/Oculars.cpp:2277
msgid "&Next telescope"
msgstr "다음 망원경(&N)"

#: plugins/Oculars/src/gui/OcularsGuiPanel.cpp:181
#: plugins/Oculars/src/gui/OcularsGuiPanel.cpp:203
msgid "Previous ocular"
msgstr "이전 접안렌즈"

#: plugins/Oculars/src/gui/OcularsGuiPanel.cpp:182
#: plugins/Oculars/src/gui/OcularsGuiPanel.cpp:209
msgid "Next ocular"
msgstr "다음 접안렌즈"

#: plugins/Oculars/src/gui/OcularsGuiPanel.cpp:183
#: plugins/Oculars/src/gui/OcularsGuiPanel.cpp:215
msgid "Previous lens"
msgstr "이전 렌즈"

#: plugins/Oculars/src/gui/OcularsGuiPanel.cpp:184
#: plugins/Oculars/src/gui/OcularsGuiPanel.cpp:221
msgid "Next lens"
msgstr "다음 렌즈"

#: plugins/Oculars/src/gui/OcularsGuiPanel.cpp:185
#: plugins/Oculars/src/gui/OcularsGuiPanel.cpp:227
msgid "Previous CCD frame"
msgstr "이전 CCD 프레임"

#: plugins/Oculars/src/gui/OcularsGuiPanel.cpp:186
#: plugins/Oculars/src/gui/OcularsGuiPanel.cpp:233
msgid "Next CCD frame"
msgstr "다음 CCD 프레임"

#: plugins/Oculars/src/gui/OcularsGuiPanel.cpp:187
#: plugins/Oculars/src/gui/OcularsGuiPanel.cpp:239
msgid "Previous telescope"
msgstr "이전 망원경"

#: plugins/Oculars/src/gui/OcularsGuiPanel.cpp:188
#: plugins/Oculars/src/gui/OcularsGuiPanel.cpp:245
msgid "Next telescope"
msgstr "다음 망원경"

#: plugins/Oculars/src/gui/OcularsGuiPanel.cpp:190
#: plugins/Oculars/src/gui/OcularsGuiPanel.cpp:317
msgid "Reset the sensor frame rotation"
msgstr "센서 프레임 회전 초기화"

#: plugins/Oculars/src/gui/OcularsGuiPanel.cpp:191
#: plugins/Oculars/src/gui/OcularsGuiPanel.cpp:278
msgid "Rotate the sensor frame 15 degrees counterclockwise"
msgstr "센서 프레임을 반시계방향으로 15도 회전"

#: plugins/Oculars/src/gui/OcularsGuiPanel.cpp:192
#: plugins/Oculars/src/gui/OcularsGuiPanel.cpp:291
msgid "Rotate the sensor frame 5 degrees counterclockwise"
msgstr "센서 프레임을 반시계방향으로 5도 회전"

#: plugins/Oculars/src/gui/OcularsGuiPanel.cpp:193
#: plugins/Oculars/src/gui/OcularsGuiPanel.cpp:304
msgid "Rotate the sensor frame 1 degree counterclockwise"
msgstr "센서 프레임을 반시계방향으로 1도 회전"

#: plugins/Oculars/src/gui/OcularsGuiPanel.cpp:194
#: plugins/Oculars/src/gui/OcularsGuiPanel.cpp:356
msgid "Rotate the sensor frame 15 degrees clockwise"
msgstr "센서프레임을 시계방향으로 15도 회전"

#: plugins/Oculars/src/gui/OcularsGuiPanel.cpp:195
#: plugins/Oculars/src/gui/OcularsGuiPanel.cpp:343
msgid "Rotate the sensor frame 5 degrees clockwise"
msgstr "센서 프레임을 시계방향으로 5도 회전"

#: plugins/Oculars/src/gui/OcularsGuiPanel.cpp:196
#: plugins/Oculars/src/gui/OcularsGuiPanel.cpp:330
msgid "Rotate the sensor frame 1 degree clockwise"
msgstr "센서 프레임을 시계방향으로 1도 회전"

#: plugins/Oculars/src/gui/OcularsGuiPanel.cpp:559
msgid "Effective focal length of the ocular"
msgstr "접안부의 유효 초점길이"

#: plugins/Oculars/src/gui/OcularsGuiPanel.cpp:569
msgid "Apparent field of view of the ocular"
msgstr "접안부의 겉보기 시야각"

#: plugins/Oculars/src/gui/OcularsGuiPanel.cpp:602
#, qt-format
msgid "Multiplicity: %1"
msgstr "배율: %1"

#: plugins/Oculars/src/gui/OcularsGuiPanel.cpp:607
msgid "Lens: None"
msgstr "렌즈: 없음"

#: plugins/Oculars/src/gui/OcularsGuiPanel.cpp:608
msgid "Multiplicity: N/A"
msgstr "배율: 해당 없음"

#: plugins/Oculars/src/gui/OcularsGuiPanel.cpp:612
msgid "Focal length of eyepiece"
msgstr "접안렌즈의 초점거리"

#: plugins/Oculars/src/gui/OcularsGuiPanel.cpp:705
#: plugins/Oculars/src/gui/OcularsGuiPanel.cpp:814
msgid "Dimensions field of view"
msgstr ""

#: plugins/Oculars/src/gui/OcularsGuiPanel.cpp:711
#: plugins/Oculars/src/gui/OcularsGuiPanel.cpp:818
msgid "X scale"
msgstr ""

#: plugins/Oculars/src/gui/OcularsGuiPanel.cpp:712
#: plugins/Oculars/src/gui/OcularsGuiPanel.cpp:819
msgid "Horizontal scale"
msgstr ""

#: plugins/Oculars/src/gui/OcularsGuiPanel.cpp:716
#: plugins/Oculars/src/gui/OcularsGuiPanel.cpp:820
msgid "Y scale"
msgstr ""

#: plugins/Oculars/src/gui/OcularsGuiPanel.cpp:717
#: plugins/Oculars/src/gui/OcularsGuiPanel.cpp:821
msgid "Vertical scale"
msgstr ""

#: plugins/Oculars/src/gui/OcularsGuiPanel.cpp:723
#, qt-format
msgid "Rotation: %1"
msgstr "회전: %1"

#: plugins/Oculars/src/gui/OcularsGuiPanel.cpp:843
msgid "Magnification provided by these binoculars"
msgstr "이 쌍안경이 지원하는 배율"

#: plugins/Oculars/src/gui/OcularsGuiPanel.cpp:844
msgid "Actual field of view provided by these binoculars"
msgstr "이 쌍안경이 지원하는 실제 시야각"

#: plugins/Oculars/src/gui/OcularsGuiPanel.cpp:845
msgid "Exit pupil provided by these binoculars"
msgstr ""

#: plugins/Oculars/src/gui/OcularsGuiPanel.cpp:853
msgid "Magnification provided by this ocular/lens/telescope combination"
msgstr "이 접안부/렌즈/망원경 조합이 지원하는 배율"

#: plugins/Oculars/src/gui/OcularsGuiPanel.cpp:854
msgid ""
"Actual field of view provided by this ocular/lens/telescope combination"
msgstr "이 접안부/렌즈/망원경 조합이 지원하는 실제 시야각"

#: plugins/Oculars/src/gui/OcularsGuiPanel.cpp:855
msgid "Exit pupil provided by this ocular/lens/telescope combination"
msgstr ""

#. TRANSLATORS: tFOV for binoculars (tFOV = True Field of View)
#: plugins/Oculars/src/gui/OcularDialog.cpp:490
msgid "tFOV:"
msgstr ""

#. TRANSLATORS: Magnification factor for binoculars
#: plugins/Oculars/src/gui/OcularDialog.cpp:492
msgid "Magnification factor:"
msgstr ""

#: plugins/Oculars/src/gui/OcularDialog.cpp:493
#: plugins/Oculars/src/ui_ocularDialog.h:1200
msgid "Diameter:"
msgstr "직경:"

#: plugins/Oculars/src/gui/OcularDialog.cpp:497
#: plugins/Oculars/src/ui_ocularDialog.h:1166
msgid "aFOV:"
msgstr "겉보기 시야각:"

#: plugins/Oculars/src/gui/OcularDialog.cpp:498
#: plugins/Oculars/src/ui_ocularDialog.h:1167
#: plugins/Oculars/src/ui_ocularDialog.h:1199
msgid "Focal length:"
msgstr "초점거리:"

#: plugins/Oculars/src/gui/OcularDialog.cpp:499
#: plugins/Oculars/src/ui_ocularDialog.h:1168
msgid "Field stop:"
msgstr "시야 조리개:"

#: plugins/Oculars/src/gui/OcularDialog.cpp:508
msgid "Oculars Plug-in"
msgstr "접안렌즈 플러그인"

#: plugins/Oculars/src/gui/OcularDialog.cpp:511
msgid "Barlow lens feature"
msgstr "바로우 렌즈 부분"

#: plugins/Oculars/src/gui/OcularDialog.cpp:515
msgid "Overview"
msgstr "개요"

#: plugins/Oculars/src/gui/OcularDialog.cpp:517
msgid ""
"This plugin is intended to simulate what you would see through an eyepiece.  "
"This configuration dialog can be used to add, modify, or delete eyepieces "
"and telescopes, as well as CCD Sensors.  Your first time running the app "
"will populate some samples to get your started."
msgstr ""
"이 플러그인은 당신이 접안렌즈를 통해 볼 수 있는 시야를 재현합니다. 설정에서 접안렌즈와 망원경와 CCD 센서를 추가, 수정 또는 삭제할 "
"수 있습니다. 맨 처음 시작할 때 몇몇 샘플이 주어집니다."

#: plugins/Oculars/src/gui/OcularDialog.cpp:518
msgid "You can choose to scale the image you see on the screen."
msgstr ""

#: plugins/Oculars/src/gui/OcularDialog.cpp:519
msgid ""
"This is intended to show you a better comparison of what one "
"eyepiece/telescope combination will be like when compared to another."
msgstr ""

#: plugins/Oculars/src/gui/OcularDialog.cpp:520
msgid ""
"The same eyepiece in two different telescopes of differing focal length will "
"produce two different exit pupils, changing the view somewhat."
msgstr ""

#: plugins/Oculars/src/gui/OcularDialog.cpp:521
msgid ""
"The trade-off of this is that, with the image scaled, a large part of the "
"screen can be wasted."
msgstr ""

#: plugins/Oculars/src/gui/OcularDialog.cpp:522
msgid ""
"Therefore I recommend that you leave it off, unless you feel you have a need "
"of it."
msgstr ""

#: plugins/Oculars/src/gui/OcularDialog.cpp:523
msgid ""
"You can toggle a crosshair in the view.  Ideally, I wanted this to be "
"aligned to North.  I've been unable to do so.  So currently it aligns to the "
"top of the screen."
msgstr ""
"여러분은 시야에서 십자표시를 켜고 끌 수 있습니다. 이상적으론 이 십자표시가 북쪽으로 정렬되어야 하지만 그렇게 할 수 없었습니다.  "
"그래서 지금은 화면의 위에 맞춰 정렬됩니다."

#: plugins/Oculars/src/gui/OcularDialog.cpp:524
#, qt-format
msgid ""
"You can toggle a Telrad finder; this can only be done when you have not "
"turned on the Ocular view.  This feature draws three concentric circles of "
"0.5%1, 2.0%1, and 4.0%1, helping you see what you would expect to see with "
"the naked eye through the Telrad (or similar) finder."
msgstr ""
"여러분은 텔라드 파인더를 켜고 끌 수 있습니다; 이 때 접안렌즈로 보고 있지 않은 상태여야 합니다. 이 기능은 중심이 같은 0.5%1, "
"2.0%1, 4.0%1의 크기의 원을 그려 텔라드(혹은 비슷한) 파인더를 맨눈으로 보았을 때 어떻게 보이는지를 짐작하게 해 줍니다."

#: plugins/Oculars/src/gui/OcularDialog.cpp:525
msgid "If you find any issues, please let me know.  Enjoy!"
msgstr "당신이 어떠한 문제를 발견했다면 즉시 알려주세요."

#: plugins/Oculars/src/gui/OcularDialog.cpp:528
msgid "Hot Keys"
msgstr "단축키"

#: plugins/Oculars/src/gui/OcularDialog.cpp:529
msgid ""
"The plug-in's key bindings can be edited in the Keyboard shortcuts editor "
"(F7)."
msgstr ""

#: plugins/Oculars/src/gui/OcularDialog.cpp:543
#: plugins/Oculars/src/gui/OcularDialog.cpp:548
msgid "[no key defined]"
msgstr "[설정된 키가 없습니다]"

#: plugins/Oculars/src/gui/OcularDialog.cpp:552
msgid "Switches on/off the ocular overlay."
msgstr "접안부 오버레이 켜기/끄기"

#: plugins/Oculars/src/gui/OcularDialog.cpp:556
msgid "Opens the pop-up navigation menu."
msgstr "팝업 탐색 메뉴 열기"

#: plugins/Oculars/src/gui/OcularDialog.cpp:560
msgid "Rotate reticle pattern of the eyepiece clockwise."
msgstr ""

#: plugins/Oculars/src/gui/OcularDialog.cpp:564
msgid "Rotate reticle pattern of the eyepiece сounterclockwise."
msgstr ""

#: plugins/Oculars/src/ui_ocularDialog.h:1134
msgid "Interface"
msgstr "인터페이스"

#: plugins/Oculars/src/ui_ocularDialog.h:1135
msgid "On-screen control panel"
msgstr "화면상의 컨트롤 패널"

#: plugins/Oculars/src/ui_ocularDialog.h:1137
msgid ""
"Mark it if you want the FOV value the same like at the startup of Stellarium."
msgstr "시야각을 스텔라리움 시작 시와 똑같게 하려면 체크"

#: plugins/Oculars/src/ui_ocularDialog.h:1139
msgid "Restore FOV to initial values"
msgstr "시야각을 처음 값으로 복구"

#: plugins/Oculars/src/ui_ocularDialog.h:1141
msgid ""
"Mark it if you want the direction value the same like at the startup of "
"Stellarium."
msgstr ""

#: plugins/Oculars/src/ui_ocularDialog.h:1143
msgid "Restore direction to initial values"
msgstr ""

#: plugins/Oculars/src/ui_ocularDialog.h:1145
msgid "Enable only if an object is selected"
msgstr "천체를 선택한 경우에만 사용"

#: plugins/Oculars/src/ui_ocularDialog.h:1147
msgid "Apply limits stellar magnitude for different apertures of telescopes"
msgstr "망원경의 구경에 따라 볼 수 있는 천체의 한계등급을 다르게 설정합니다."

#: plugins/Oculars/src/ui_ocularDialog.h:1149
msgid "Limit stellar magnitude"
msgstr "별의 한계등급"

#: plugins/Oculars/src/ui_ocularDialog.h:1150
msgid "Scale image circle"
msgstr "이미지 서클 크기 조정"

#: plugins/Oculars/src/ui_ocularDialog.h:1154
msgid "Use semi-transparent mask"
msgstr ""

#: plugins/Oculars/src/ui_ocularDialog.h:1155
msgid "Hide grids and lines when enabled"
msgstr ""

#: plugins/Oculars/src/ui_ocularDialog.h:1156
msgid "Sensor view"
msgstr ""

#: plugins/Oculars/src/ui_ocularDialog.h:1157
msgid "Use degrees and minutes for FOV of CCD"
msgstr "CCD 시야각을 도와 분으로 표시"

#: plugins/Oculars/src/ui_ocularDialog.h:1159
msgid ""
"Enable automatic switch of mount type from the telescope settings for "
"horizontal orientation of CCD frame."
msgstr ""

#: plugins/Oculars/src/ui_ocularDialog.h:1161
msgid "Enable automatic switch of mount type"
msgstr ""

#: plugins/Oculars/src/ui_ocularDialog.h:1162
#: plugins/TextUserInterface/src/TextUserInterface.cpp:226
#: plugins/MeteorShowers/src/ui_MSConfigDialog.h:432
msgid "General"
msgstr "일반"

#: plugins/Oculars/src/ui_ocularDialog.h:1163
#: plugins/Oculars/src/ui_ocularDialog.h:1172
#: plugins/Oculars/src/ui_ocularDialog.h:1178
#: plugins/Oculars/src/ui_ocularDialog.h:1196
#: plugins/Satellites/src/ui_satellitesImportDialog.h:219
#: plugins/TelescopeControl/src/ui_telescopeDialog.h:403
msgid "Add"
msgstr "추가"

#: plugins/Oculars/src/ui_ocularDialog.h:1165
#: plugins/Oculars/src/ui_ocularDialog.h:1174
#: plugins/Oculars/src/ui_ocularDialog.h:1180
#: plugins/Oculars/src/ui_ocularDialog.h:1198
#: plugins/Satellites/src/ui_satellitesDialog.h:789
#: plugins/TelescopeControl/src/ui_telescopeConfigurationDialog.h:540
#: plugins/TelescopeControl/src/ui_storedPointsDialog.h:246
msgid "Name:"
msgstr "이름:"

#: plugins/Oculars/src/ui_ocularDialog.h:1169
msgid "Binoculars"
msgstr "쌍안경"

#: plugins/Oculars/src/ui_ocularDialog.h:1170
msgid "Has permanent cross-hairs"
msgstr ""

#: plugins/Oculars/src/ui_ocularDialog.h:1171
msgid "Eyepieces"
msgstr "접안렌즈"

#: plugins/Oculars/src/ui_ocularDialog.h:1175
msgid "Multiplier:"
msgstr "배율:"

#: plugins/Oculars/src/ui_ocularDialog.h:1176
msgid ""
"Values of multiplicity >1 expand the focal length (Barlow lens). Values of "
"multiplicity <1 reduce the focal length (Shapley lens)."
msgstr "배율이 1 초과면 초점거리 증가 (바로우 렌즈). 배율이 1 미만이면 초점거리 감소(섀플리 렌즈)"

#: plugins/Oculars/src/ui_ocularDialog.h:1177
msgid "Lenses"
msgstr "렌즈"

#: plugins/Oculars/src/ui_ocularDialog.h:1181
msgid "Resolution x (pixels):"
msgstr "가로 해상도 (픽셀):"

#: plugins/Oculars/src/ui_ocularDialog.h:1182
msgid "Resolution y (pixels):"
msgstr "세로 해상도 (픽셀):"

#: plugins/Oculars/src/ui_ocularDialog.h:1183
msgid "Chip height (mm):"
msgstr "칩 높이 (mm):"

#: plugins/Oculars/src/ui_ocularDialog.h:1184
msgid "Chip width (mm):"
msgstr "칩 폭 (mm):"

#: plugins/Oculars/src/ui_ocularDialog.h:1185
msgid "Pixel width (micron):"
msgstr "픽셀 폭 (마이크론):"

#: plugins/Oculars/src/ui_ocularDialog.h:1186
msgid "Pixel height (micron):"
msgstr "픽셀 높이 (마이크론):"

#: plugins/Oculars/src/ui_ocularDialog.h:1187
msgid "Prism/CCD distance (mm):"
msgstr ""

#: plugins/Oculars/src/ui_ocularDialog.h:1188
msgid "Prism/CCD height (mm):"
msgstr ""

#: plugins/Oculars/src/ui_ocularDialog.h:1189
msgid "Prism/CCD width (mm):"
msgstr ""

#: plugins/Oculars/src/ui_ocularDialog.h:1190
msgid "Position angle (degrees):"
msgstr ""

#: plugins/Oculars/src/ui_ocularDialog.h:1191
msgid "Off-Axis guider"
msgstr ""

#: plugins/Oculars/src/ui_ocularDialog.h:1192
msgid "Rotation Angle (degrees):"
msgstr ""

#: plugins/Oculars/src/ui_ocularDialog.h:1193
msgid "Binning x:"
msgstr ""

#: plugins/Oculars/src/ui_ocularDialog.h:1194
msgid "Binning y:"
msgstr ""

#: plugins/Oculars/src/ui_ocularDialog.h:1195
msgid "Sensors"
msgstr "센서"

#: plugins/Oculars/src/ui_ocularDialog.h:1201
msgid "Horizontal flip"
msgstr "좌우 반전"

#: plugins/Oculars/src/ui_ocularDialog.h:1202
msgid "Vertical flip"
msgstr "상하 반전"

#: plugins/Oculars/src/ui_ocularDialog.h:1203
msgid "Equatorial Mount"
msgstr ""

#: plugins/Oculars/src/ui_ocularDialog.h:1204
#: plugins/TelescopeControl/src/ui_telescopeDialog.h:392
#: plugins/TelescopeControl/src/ui_telescopeDialog.h:408
msgid "Telescopes"
msgstr "망원경"

#: plugins/Satellites/src/Satellites.cpp:68
#: plugins/Satellites/src/Satellites.cpp:143
#: plugins/Satellites/src/ui_satellitesDialog.h:806
msgid "Satellites"
msgstr "인공위성"

#: plugins/Satellites/src/Satellites.cpp:71
msgid ""
"Prediction of artificial satellite positions in Earth orbit based on NORAD "
"TLE data"
msgstr "지구상에서 보이는 인공위성의 위치 예측은 NORAD TLE 데이터를 기반으로 합니다."

#: plugins/Satellites/src/Satellites.cpp:144
msgid "Satellite hints"
msgstr "인공위성"

#: plugins/Satellites/src/Satellites.cpp:145
msgid "Satellite labels"
msgstr "인공위성 이름표"

#: plugins/Satellites/src/Satellites.cpp:146
msgid "Satellites configuration window"
msgstr "인공위성 설정창"

#: plugins/Satellites/src/Satellites.cpp:178
msgid ""
"The old satellites.json file is no longer compatible - using default file"
msgstr "예전 satellites.json 파일은 더이상 호환이 되지 않습니다 - 기본 파일 사용중"

#. TRANSLATORS: Satellite group: Bright/naked-eye-visible satellites
#: plugins/Satellites/src/Satellites.cpp:2006
msgid "visual"
msgstr "눈으로 보이는 위성"

#. TRANSLATORS: Satellite group: Scientific satellites
#: plugins/Satellites/src/Satellites.cpp:2008
msgid "scientific"
msgstr "과학위성"

#. TRANSLATORS: Satellite group: Communication satellites
#: plugins/Satellites/src/Satellites.cpp:2010
msgid "communications"
msgstr "통신위성"

#. TRANSLATORS: Satellite group: Navigation satellites
#: plugins/Satellites/src/Satellites.cpp:2012
msgid "navigation"
msgstr "항행위성"

#. TRANSLATORS: Satellite group: Amateur radio (ham) satellites
#: plugins/Satellites/src/Satellites.cpp:2014
msgid "amateur"
msgstr "아마츄어"

#. TRANSLATORS: Satellite group: Weather (meteorological) satellites
#: plugins/Satellites/src/Satellites.cpp:2016
msgid "weather"
msgstr "기상위성"

#. TRANSLATORS: Satellite group: Satellites in geostationary orbit
#: plugins/Satellites/src/Satellites.cpp:2018
msgid "geostationary"
msgstr "정지위성"

#. TRANSLATORS: Satellite group: Satellites that are no longer functioning
#: plugins/Satellites/src/Satellites.cpp:2020
msgid "non-operational"
msgstr "작동 중지"

#. TRANSLATORS: Satellite group: Satellites belonging to the GPS constellation (the Global Positioning System)
#: plugins/Satellites/src/Satellites.cpp:2022
msgid "gps"
msgstr "GPS 위성"

#. TRANSLATORS: Satellite group: Satellites belonging to the GLONASS constellation (GLObal NAvigation Satellite System)
#: plugins/Satellites/src/Satellites.cpp:2024
msgid "glonass"
msgstr ""

#. TRANSLATORS: Satellite group: Satellites belonging to the Galileo constellation (global navigation satellite system by the European Union)
#: plugins/Satellites/src/Satellites.cpp:2026
msgid "galileo"
msgstr ""

#. TRANSLATORS: Satellite group: Satellites belonging to the Iridium constellation (Iridium is a proper name)
#: plugins/Satellites/src/Satellites.cpp:2028
msgid "iridium"
msgstr "이리듐 위성"

#. TRANSLATORS: Satellite group: Space stations
#: plugins/Satellites/src/Satellites.cpp:2030
msgid "stations"
msgstr ""

#. TRANSLATORS: Satellite group: Education satellites
#: plugins/Satellites/src/Satellites.cpp:2032
msgid "education"
msgstr ""

#. TRANSLATORS: Satellite group: Satellites belonging to the space observatories
#: plugins/Satellites/src/Satellites.cpp:2034
msgid "observatory"
msgstr ""

#. TRANSLATORS: Satellite group:
#. N_("");
#. 
#. Satellite descriptions - bright and/or famous objects
#. Just A FEW objects please! (I'm looking at you, Alex!)
#. TRANSLATORS: Satellite description. "Hubble" is a person's name.
#: plugins/Satellites/src/Satellites.cpp:2044
msgid "The Hubble Space Telescope"
msgstr "허블우주망원경"

#. TRANSLATORS: Satellite description.
#: plugins/Satellites/src/Satellites.cpp:2046
msgid "The International Space Station"
msgstr "국제우주정거장"

#. TRANSLATORS: Satellite description.
#: plugins/Satellites/src/Satellites.cpp:2048
msgid "China's first space station"
msgstr ""

#. TRANSLATORS: Satellite description.
#: plugins/Satellites/src/Satellites.cpp:2050
msgid "The russian space radio telescope RadioAstron"
msgstr ""

#. TRANSLATORS: Satellite description.
#: plugins/Satellites/src/Satellites.cpp:2052
msgid "International Gamma-Ray Astrophysics Laboratory"
msgstr ""

#. TRANSLATORS: Satellite description.
#: plugins/Satellites/src/Satellites.cpp:2054
msgid "The Gamma-Ray Observatory"
msgstr ""

#. TRANSLATORS: Satellite name: International Space Station
#: plugins/Satellites/src/Satellites.cpp:2058
msgid "ISS (ZARYA)"
msgstr ""

#. TRANSLATORS: Satellite name: Hubble Space Telescope
#: plugins/Satellites/src/Satellites.cpp:2060
msgid "HST"
msgstr ""

#. TRANSLATORS: Satellite name: Spektr-R Space Observatory (or RadioAstron)
#: plugins/Satellites/src/Satellites.cpp:2062
msgid "SPEKTR-R"
msgstr ""

#. TRANSLATORS: Satellite name: International Gamma-Ray Astrophysics Laboratory (INTEGRAL)
#: plugins/Satellites/src/Satellites.cpp:2064
msgid "INTEGRAL"
msgstr ""

#. TRANSLATORS: China's first space station name
#: plugins/Satellites/src/Satellites.cpp:2066
msgid "TIANGONG 1"
msgstr ""

#: plugins/Satellites/src/Satellite.cpp:268
#: plugins/Satellites/src/Satellite.cpp:272
msgid "Catalog #"
msgstr "카탈로그 번호"

#: plugins/Satellites/src/Satellite.cpp:274
msgid "International Designator"
msgstr "국제식별부호"

#: plugins/Satellites/src/Satellite.cpp:281
msgid "artificial satellite"
msgstr "인공위성"

#: plugins/Satellites/src/Satellite.cpp:288
#, qt-format
msgid "Approx. magnitude: <b>%1</b> (extincted to: <b>%2</b>)"
msgstr ""

#: plugins/Satellites/src/Satellite.cpp:291
#, qt-format
msgid "Approx. magnitude: <b>%1</b>"
msgstr "근사등급: <b>%1</b>"

#. TRANSLATORS: Slant range: distance between the satellite and the observer
#: plugins/Satellites/src/Satellite.cpp:304
#, qt-format
msgid "Range (km): %1"
msgstr "관측자와의 거리 (km):%1"

#. TRANSLATORS: Rate at which the distance changes
#: plugins/Satellites/src/Satellite.cpp:307
#, qt-format
msgid "Range rate (km/s): %1"
msgstr "관측자와의 거리 변화 (km/s):%1"

#. TRANSLATORS: Satellite altitude
#: plugins/Satellites/src/Satellite.cpp:310
#, qt-format
msgid "Altitude (km): %1"
msgstr "고도 (km):%1"

#. TRANSLATORS: %1 and %3 are numbers, %2 and %4 - degree signs.
#: plugins/Satellites/src/Satellite.cpp:313
#, qt-format
msgid "SubPoint (Lat./Long.): %1%2/%3%4"
msgstr "서브포인트(위도/경도):%1%2/%3%4"

#. TRANSLATORS: TEME is an Earth-centered inertial coordinate system
#: plugins/Satellites/src/Satellite.cpp:327
#, qt-format
msgid "TEME coordinates (km): %1"
msgstr "지구중심관성좌표계 좌표 (km):%1"

#. TRANSLATORS: TEME is an Earth-centered inertial coordinate system
#: plugins/Satellites/src/Satellite.cpp:335
#, qt-format
msgid "TEME velocity (km/s): %1"
msgstr "지구중심관성좌표계 속도 (km/s):%1"

#: plugins/Satellites/src/Satellite.cpp:340
#, qt-format
msgid "Sun reflection angle: %1%2"
msgstr ""

#: plugins/Satellites/src/Satellite.cpp:353
msgid "Group"
msgstr ""

#: plugins/Satellites/src/Satellite.cpp:355
msgid "Groups"
msgstr ""

#: plugins/Satellites/src/Satellite.cpp:361
#, qt-format
msgid "Operational status: %1"
msgstr ""

#: plugins/Satellites/src/Satellite.cpp:368
msgid "The satellite and the observer are in sunlight."
msgstr "인공위성과 관측자가 햇빛 속에 있습니다."

#: plugins/Satellites/src/Satellite.cpp:371
msgid "The satellite is visible."
msgstr "인공위성이 관측됩니다."

#: plugins/Satellites/src/Satellite.cpp:374
msgid "The satellite is eclipsed."
msgstr "인공위성이 가려졌습니다."

#: plugins/Satellites/src/Satellite.cpp:377
msgid "The satellite is not visible"
msgstr "인공위성이 보이지 않습니다."

#: plugins/Satellites/src/Satellite.cpp:402
#, qt-format
msgid "%1 MHz (%2%3 kHz)"
msgstr "%1 MHz (%2%3 kHz)"

#: plugins/Satellites/src/Satellite.cpp:706
#: plugins/Satellites/src/Satellite.cpp:731
msgctxt "operational status"
msgid "unknown"
msgstr ""

#: plugins/Satellites/src/Satellite.cpp:710
msgctxt "operational status"
msgid "operational"
msgstr ""

#: plugins/Satellites/src/Satellite.cpp:713
msgctxt "operational status"
msgid "nonoperational"
msgstr ""

#: plugins/Satellites/src/Satellite.cpp:716
msgctxt "operational status"
msgid "partially operational"
msgstr ""

#: plugins/Satellites/src/Satellite.cpp:719
msgctxt "operational status"
msgid "standby"
msgstr ""

#: plugins/Satellites/src/Satellite.cpp:722
msgctxt "operational status"
msgid "spare"
msgstr ""

#: plugins/Satellites/src/Satellite.cpp:725
msgctxt "operational status"
msgid "extended mission"
msgstr ""

#: plugins/Satellites/src/Satellite.cpp:728
msgctxt "operational status"
msgid "decayed"
msgstr ""

#: plugins/Satellites/src/gui/SatellitesDialog.cpp:409
msgid "Stellarium Satellites Plugin"
msgstr "스텔라리움 인공위성 플러그인"

#: plugins/Satellites/src/gui/SatellitesDialog.cpp:414
#: plugins/Satellites/src/ui_satellitesDialog.h:825
msgid "Iridium flares"
msgstr ""

#: plugins/Satellites/src/gui/SatellitesDialog.cpp:416
msgid ""
"The Satellites plugin predicts the positions of artificial satellites in "
"Earth orbit."
msgstr "인공위성 플러그인은 지구를 도는 인공위성의 위치를 예측합니다."

#: plugins/Satellites/src/gui/SatellitesDialog.cpp:418
msgid "Notes for users"
msgstr "사용자를 위한 주의사항"

#: plugins/Satellites/src/gui/SatellitesDialog.cpp:419
msgid ""
"Satellites and their orbits are only shown when the observer is on Earth."
msgstr "인공위성과 인공위성의 궤도는 관측자가 지구에 있을 때만 표시됩니다."

#: plugins/Satellites/src/gui/SatellitesDialog.cpp:420
msgid ""
"Predicted positions are only good for a fairly short time (on the order of "
"days, weeks or perhaps a month into the past and future). Expect high "
"weirdness when looking at dates outside this range."
msgstr ""
"위치 예측은 매우 짧은 시간(앞뒤로 며칠, 몇 주, 어쩌면 한 달 정도)에서만 정확합니다. 이 범위를 벗어나면 위치가 매우 불확실해집니다."

#: plugins/Satellites/src/gui/SatellitesDialog.cpp:421
msgid ""
"Orbital elements go out of date pretty quickly (over mere weeks, sometimes "
"days).  To get useful data out, you need to update the TLE data regularly."
msgstr ""
"궤도 요소들은 유효 기간이 짧습니다(몇 주, 어쩔 때는 며칠 정도). 쓸모있는 데이터를 얻으려면 정기적으로 TLE 데이터를 "
"업데이트해야합니다."

#. TRANSLATORS: The translated names of the button and the tab are filled in automatically. You can check the original names in Stellarium. File names are not translated.
#: plugins/Satellites/src/gui/SatellitesDialog.cpp:423
#, qt-format
msgid ""
"Clicking the \"%1\" button in the \"%2\" tab of this dialog will revert to "
"the default %3 file.  The old file will be backed up as %4.  This can be "
"found in the user data directory, under \"modules/Satellites/\"."
msgstr ""
"\"%2\" 탭의 \"%1\" 버튼을 누르면 기본 %3 파일로 복구됩니다. 예전 파일은 %4로 백업됩니다. 이 파일들은 사용자 자료 "
"디렉토리 \"modules/Satellites/\"에서 찾을 수 있습니다."

#: plugins/Satellites/src/gui/SatellitesDialog.cpp:429
msgid ""
"The Satellites plugin is still under development.  Some features are "
"incomplete, missing or buggy."
msgstr "인공위성 플러그인은 아직 개발중입니다. 일부 기능은 불완전하거나 작동되지 않거나 버그가 발생할 수 있습니다."

#. TRANSLATORS: Title of a section in the About tab of the Satellites window
#: plugins/Satellites/src/gui/SatellitesDialog.cpp:433
msgid "TLE data updates"
msgstr "TLE 데이터 업데이트"

#: plugins/Satellites/src/gui/SatellitesDialog.cpp:434
msgid ""
"The Satellites plugin can automatically download TLE data from Internet "
"sources, and by default the plugin will do this if the existing data is more "
"than 72 hours old. "
msgstr ""
"인공위성 플러그인은 자동으로 인터넷상의 소스에서 TLE 데이터를 다운로드 할 수 있으며, 기본적으로 데이터가 72시간 이상이 지났을 때 "
"플러그인이 데이터를 다운로드합니다. "

#: plugins/Satellites/src/gui/SatellitesDialog.cpp:435
#, qt-format
msgid ""
"If you disable Internet updates, you may update from a file on your "
"computer.  This file must be in the same format as the Celestrak updates "
"(see %1 for an example)."
msgstr ""
"만약 인터넷 업데이트를 사용하지 않도록 설정하면, 컴퓨터에 있는 파일로 업데이트를 할 수 있습니다. 이 파일은 Celestrak "
"업데이트와 같은 형식이어야 합니다(예시는 %1을 참조)."

#: plugins/Satellites/src/gui/SatellitesDialog.cpp:436
msgid ""
"<b>Note:</b> if the name of a satellite in update data has anything in "
"square brackets at the end, it will be removed before the data is used."
msgstr ""
"<b>주:</b> 만약 업데이트한 자료에서 인공위성 이름의 끝에 붙은 중괄호 안에 어떤 내용이 있다면, 데이터가 쓰이기 이전에 제거됩니다."

#: plugins/Satellites/src/gui/SatellitesDialog.cpp:439
msgid "Adding new satellites"
msgstr "새로운 인공위성 추가하기"

#: plugins/Satellites/src/gui/SatellitesDialog.cpp:440
msgid ""
"1. Make sure the satellite(s) you wish to add are included in one of the "
"URLs listed in the Sources tab of the satellites configuration dialog. 2. Go "
"to the Satellites tab, and click the '+' button.  Select the satellite(s) "
"you wish to add and select the \"add\" button."
msgstr ""
"1. 당신이 추가하고자하는 인공위성(들)이 인공위성 설정 창의 소스 탭에 있는 URL 중 하나에 포함되어 있는지 확인합니다. 2. "
"인공위성 탭으로 이동하여 '+' 버튼을 클릭합니다. 추가하려는 인공위성(들)을 선택하고 \"추가\"버튼을 누릅니다."

#: plugins/Satellites/src/gui/SatellitesDialog.cpp:442
msgid "Technical notes"
msgstr "기술 주석"

#: plugins/Satellites/src/gui/SatellitesDialog.cpp:443
msgid ""
"Positions are calculated using the SGP4 & SDP4 methods, using NORAD TLE data "
"as the input. "
msgstr "위치는 NORAD TLE 데이터를 받아 SGP4 & SDP4 방법을 이용하여 계산합니다. "

#: plugins/Satellites/src/gui/SatellitesDialog.cpp:444
msgid ""
"The orbital calculation code is written by Jose Luis Canales according to "
"the revised Spacetrack Report #3 (including Spacetrack Report #6). "
msgstr ""
"궤도 계산 코드는 Jose Luis Canales가 개정된 Spacetrack Report #3(와 Spacetrack Report #6 "
"포함)에 따라 작성했습니다. "

#. TRANSLATORS: The numbers contain the opening and closing tag of an HTML link
#: plugins/Satellites/src/gui/SatellitesDialog.cpp:446
#, qt-format
msgid "See %1this document%2 for details."
msgstr "세부사항은 %1이 문서%2를 참고하세요."

#: plugins/Satellites/src/gui/SatellitesDialog.cpp:478
#: plugins/Supernovae/src/gui/SupernovaeDialog.cpp:169
#: plugins/Novae/src/gui/NovaeDialog.cpp:166
#: plugins/Quasars/src/gui/QuasarsDialog.cpp:159
#: plugins/Pulsars/src/gui/PulsarsDialog.cpp:182
#: plugins/Exoplanets/src/gui/ExoplanetsDialog.cpp:299
msgid "Internet updates disabled"
msgstr "인터넷 업데이트를 할 수 없습니다."

#: plugins/Satellites/src/gui/SatellitesDialog.cpp:480
#: plugins/Satellites/src/gui/SatellitesDialog.cpp:496
#: plugins/Supernovae/src/gui/SupernovaeDialog.cpp:171
#: plugins/Supernovae/src/gui/SupernovaeDialog.cpp:205
#: plugins/Novae/src/gui/NovaeDialog.cpp:168
#: plugins/Novae/src/gui/NovaeDialog.cpp:202
#: plugins/Quasars/src/gui/QuasarsDialog.cpp:161
#: plugins/Quasars/src/gui/QuasarsDialog.cpp:213
#: plugins/Pulsars/src/gui/PulsarsDialog.cpp:184
#: plugins/Pulsars/src/gui/PulsarsDialog.cpp:242
#: plugins/Exoplanets/src/gui/ExoplanetsDialog.cpp:301
#: plugins/Exoplanets/src/gui/ExoplanetsDialog.cpp:369
msgid "Updating now..."
msgstr "지금 업데이트중입니다."

#: plugins/Satellites/src/gui/SatellitesDialog.cpp:485
#: plugins/Supernovae/src/gui/SupernovaeDialog.cpp:173
#: plugins/Novae/src/gui/NovaeDialog.cpp:170
#: plugins/Quasars/src/gui/QuasarsDialog.cpp:163
#: plugins/Pulsars/src/gui/PulsarsDialog.cpp:186
#: plugins/Exoplanets/src/gui/ExoplanetsDialog.cpp:303
msgid "Next update: < 1 minute"
msgstr "다음 업데이트: 1분 미만"

#: plugins/Satellites/src/gui/SatellitesDialog.cpp:487
#: plugins/Supernovae/src/gui/SupernovaeDialog.cpp:175
#: plugins/Novae/src/gui/NovaeDialog.cpp:172
#: plugins/Quasars/src/gui/QuasarsDialog.cpp:165
#: plugins/Pulsars/src/gui/PulsarsDialog.cpp:188
#: plugins/Exoplanets/src/gui/ExoplanetsDialog.cpp:305
#, qt-format
msgid "Next update: %1 minutes"
msgstr "다음 업데이트: %1 분"

#: plugins/Satellites/src/gui/SatellitesDialog.cpp:489
#: plugins/Supernovae/src/gui/SupernovaeDialog.cpp:177
#: plugins/Novae/src/gui/NovaeDialog.cpp:174
#: plugins/Quasars/src/gui/QuasarsDialog.cpp:167
#: plugins/Pulsars/src/gui/PulsarsDialog.cpp:190
#: plugins/Exoplanets/src/gui/ExoplanetsDialog.cpp:307
#, qt-format
msgid "Next update: %1 hours"
msgstr "다음 업데이트 : %1 시간"

#: plugins/Satellites/src/gui/SatellitesDialog.cpp:499
#: plugins/Supernovae/src/gui/SupernovaeDialog.cpp:208
#: plugins/Novae/src/gui/NovaeDialog.cpp:205
#: plugins/Quasars/src/gui/QuasarsDialog.cpp:216
#: plugins/Pulsars/src/gui/PulsarsDialog.cpp:245
#: plugins/Exoplanets/src/gui/ExoplanetsDialog.cpp:372
msgid "Update error"
msgstr "업데이트 오류"

#: plugins/Satellites/src/gui/SatellitesDialog.cpp:512
#, qt-format
msgid "Updated %1/%2 satellite(s); %3 added; %4 removed"
msgstr "%1/%2 인공위성이 업데이트되었습니다; %3 추가됨; %4 제거됨"

#: plugins/Satellites/src/gui/SatellitesDialog.cpp:514
#, qt-format
msgid "Updated %1/%2 satellite(s); %3 added; %4 missing"
msgstr "%1/%2 인공위성이 업데이트되었습니다; %3 추가됨; %4 없어짐"

#: plugins/Satellites/src/gui/SatellitesDialog.cpp:576
msgid "[new source]"
msgstr "[새로운 소스]"

#: plugins/Satellites/src/gui/SatellitesDialog.cpp:628
#: plugins/Satellites/src/ui_satellitesDialog.h:744
#: plugins/Supernovae/src/gui/SupernovaeDialog.cpp:194
#: plugins/Supernovae/src/ui_supernovaeDialog.h:237
#: plugins/Novae/src/gui/NovaeDialog.cpp:191
#: plugins/Novae/src/ui_novaeDialog.h:240
#: plugins/Quasars/src/gui/QuasarsDialog.cpp:184
#: plugins/Quasars/src/ui_quasarsDialog.h:265
#: plugins/Pulsars/src/gui/PulsarsDialog.cpp:207
#: plugins/Pulsars/src/ui_pulsarsDialog.h:271
#: plugins/Exoplanets/src/gui/ExoplanetsDialog.cpp:358
#: plugins/Exoplanets/src/ui_exoplanetsDialog.h:474
#: plugins/MeteorShowers/src/ui_MSConfigDialog.h:460
msgid "Update now"
msgstr "지금 업데이트"

#: plugins/Satellites/src/gui/SatellitesDialog.cpp:630
#: plugins/Supernovae/src/gui/SupernovaeDialog.cpp:196
#: plugins/Novae/src/gui/NovaeDialog.cpp:193
#: plugins/Quasars/src/gui/QuasarsDialog.cpp:186
#: plugins/Pulsars/src/gui/PulsarsDialog.cpp:209
#: plugins/Exoplanets/src/gui/ExoplanetsDialog.cpp:360
msgid "Update from files"
msgstr "파일에서 업데이트"

#: plugins/Satellites/src/gui/SatellitesDialog.cpp:672
msgid "[orbit calculation error]"
msgstr "[궤도 계산 오류]"

#: plugins/Satellites/src/gui/SatellitesDialog.cpp:673
msgid "[all newly added]"
msgstr "[새로 추가된 위성]"

#: plugins/Satellites/src/gui/SatellitesDialog.cpp:674
msgid "[all not displayed]"
msgstr "[모든 표시되지 않은 위성]"

#: plugins/Satellites/src/gui/SatellitesDialog.cpp:675
msgid "[all displayed]"
msgstr "[모든 표시된 위성]"

#: plugins/Satellites/src/gui/SatellitesDialog.cpp:676
msgid "[all]"
msgstr "[전부]"

#. TRANSLATORS: Displayed in the satellite group selection box.
#: plugins/Satellites/src/gui/SatellitesDialog.cpp:720
msgid "New group..."
msgstr "새 그룹..."

#: plugins/Satellites/src/gui/SatellitesDialog.cpp:926
msgid "Select TLE Update File"
msgstr "TLE 업데이트 파일을 선택하세요"

#: plugins/Satellites/src/gui/SatellitesDialog.cpp:944
#: plugins/RemoteSync/src/ui_remoteSyncDialog.h:483
msgid "Time"
msgstr ""

#: plugins/Satellites/src/gui/SatellitesDialog.cpp:945
msgid "Brightness"
msgstr ""

#: plugins/Satellites/src/gui/SatellitesDialog.cpp:948
msgid "Satellite"
msgstr ""

#: plugins/Satellites/src/gui/SatellitesImportDialog.cpp:154
msgid "Downloading data..."
msgstr "데이터를 다운로드중입니다..."

#: plugins/Satellites/src/gui/SatellitesImportDialog.cpp:155
msgid ""
"Stellarium is downloading satellite data from the update sources. Please "
"wait..."
msgstr "Stellarium이 업데이트 소스로부터 인공위성 데이터를 다운로드중입니다. 잠시만 기다려주세요..."

#: plugins/Satellites/src/gui/SatellitesImportDialog.cpp:172
msgid "Select TLE source file(s)..."
msgstr "TLE 소스파일을 선택하세요..."

#: plugins/Satellites/src/gui/SatellitesImportDialog.cpp:187
#: plugins/Satellites/src/gui/SatellitesImportDialog.cpp:188
#: plugins/Satellites/src/gui/SatellitesImportDialog.cpp:247
#: plugins/Satellites/src/gui/SatellitesImportDialog.cpp:248
msgid "Processing data..."
msgstr "데이터 처리..."

#: plugins/Satellites/src/gui/SatellitesImportDialog.cpp:242
msgid "No data could be downloaded. Try again later."
msgstr "데이터를 다운로드할 수 없습니다. 나중에 다시 시도하세요."

#: plugins/Satellites/src/gui/SatellitesImportDialog.cpp:264
msgid "Download aborted."
msgstr ""

#: plugins/Satellites/src/gui/SatellitesImportDialog.cpp:309
msgid "Get data"
msgstr ""

#: plugins/Satellites/src/gui/SatellitesImportDialog.cpp:375
#, qt-format
msgid "Catalog Number: %1"
msgstr "카탈로그 번호: %1"

#: plugins/Satellites/src/ui_satellitesDialog.h:737
#: plugins/Satellites/src/ui_satellitesDialog.h:738
msgid "Satellites Configuration"
msgstr "인공위성 설정"

#: plugins/Satellites/src/ui_satellitesDialog.h:740
msgid "Updates"
msgstr "업데이트"

#: plugins/Satellites/src/ui_satellitesDialog.h:741
msgid "Update satellite data from Internet sources"
msgstr "소스에서 인공위성 데이터를 업데이트"

#: plugins/Satellites/src/ui_satellitesDialog.h:742
#: plugins/Supernovae/src/ui_supernovaeDialog.h:234
#: plugins/Novae/src/ui_novaeDialog.h:237
#: plugins/Quasars/src/ui_quasarsDialog.h:262
#: plugins/Pulsars/src/ui_pulsarsDialog.h:268
#: plugins/Exoplanets/src/ui_exoplanetsDialog.h:471
msgid "Last update:"
msgstr "마지막 업데이트:"

#: plugins/Satellites/src/ui_satellitesDialog.h:743
msgid "On update, add all new satellites from the selected source(s)"
msgstr "업데이트 할 때 선택한 소스의 모든 새 위성 추가"

#: plugins/Satellites/src/ui_satellitesDialog.h:745
msgid ""
"On update, remove the satellites that are no longer listed in the update "
"sources"
msgstr "업데이트 할 때 소스에 더 이상 없는 인공위성 제거"

#: plugins/Satellites/src/ui_satellitesDialog.h:746
#: plugins/Exoplanets/src/ui_exoplanetsDialog.h:472
#: plugins/MeteorShowers/src/ui_MSConfigDialog.h:454
msgid "Update frequency (hours):"
msgstr "업데이트 주기 (시간):"

#: plugins/Satellites/src/ui_satellitesDialog.h:748
msgid "Label font size (pixels):"
msgstr "이름 글씨 크기 (픽셀):"

#: plugins/Satellites/src/ui_satellitesDialog.h:749
msgid "Orbit lines"
msgstr "궤도"

#: plugins/Satellites/src/ui_satellitesDialog.h:751
#: plugins/Satellites/src/ui_satellitesDialog.h:755
msgid "Number of segments used to draw the line"
msgstr "선을 그리는데 사용하는 조각 수"

#: plugins/Satellites/src/ui_satellitesDialog.h:753
msgid "Number of  segments:"
msgstr "조각 수:"

#: plugins/Satellites/src/ui_satellitesDialog.h:758
#: plugins/Satellites/src/ui_satellitesDialog.h:762
msgid "Duration of a single segment in seconds"
msgstr "조각의 초 단위 길이"

#: plugins/Satellites/src/ui_satellitesDialog.h:760
msgid "Segment length (s):"
msgstr "조각 길이(s):"

#: plugins/Satellites/src/ui_satellitesDialog.h:765
#: plugins/Satellites/src/ui_satellitesDialog.h:768
msgid "Number of segments used to draw each end of the line"
msgstr "선 양 끝에서 희미해지며 사라지는 조각 수"

#: plugins/Satellites/src/ui_satellitesDialog.h:770
msgid "Fade length:"
msgstr "페이드 길이:"

#: plugins/Satellites/src/ui_satellitesDialog.h:771
msgid "Realistic mode for the artificial satellites"
msgstr "인공위성 현실성 모드"

#: plugins/Satellites/src/ui_satellitesDialog.h:773
#: plugins/Supernovae/src/ui_supernovaeDialog.h:239
#: plugins/Novae/src/ui_novaeDialog.h:242
#: plugins/Quasars/src/ui_quasarsDialog.h:274
#: plugins/Pulsars/src/ui_pulsarsDialog.h:281
#: plugins/RemoteControl/src/ui_remoteControlDialog.h:251
#: plugins/RemoteSync/src/ui_remoteSyncDialog.h:502
#: plugins/Exoplanets/src/ui_exoplanetsDialog.h:492
#: plugins/Observability/src/ui_ObservabilityDialog.h:358
msgid "Save settings as default"
msgstr "기본값으로 설정 저장"

#: plugins/Satellites/src/ui_satellitesDialog.h:774
#: plugins/Supernovae/src/ui_supernovaeDialog.h:240
#: plugins/Novae/src/ui_novaeDialog.h:243
#: plugins/Quasars/src/ui_quasarsDialog.h:275
#: plugins/Pulsars/src/ui_pulsarsDialog.h:282
#: plugins/Exoplanets/src/ui_exoplanetsDialog.h:493
#: plugins/Observability/src/ui_ObservabilityDialog.h:359
msgid "Settings"
msgstr "설정"

#: plugins/Satellites/src/ui_satellitesDialog.h:776
msgid "Double-click a satellite to start tracking it."
msgstr "인공위성 추적을 시작하려면 더블 클릭"

#: plugins/Satellites/src/ui_satellitesDialog.h:779
msgid "Add more satellites"
msgstr "인공위성 추가"

#: plugins/Satellites/src/ui_satellitesDialog.h:782
msgid "Remove the selected satellites"
msgstr "선택된 위성 제거"

#: plugins/Satellites/src/ui_satellitesDialog.h:786
msgid "Save changes"
msgstr "변경사항 저장"

#: plugins/Satellites/src/ui_satellitesDialog.h:790
msgid "Catalog number:"
msgstr "카탈로그 번호:"

#: plugins/Satellites/src/ui_satellitesDialog.h:792
msgid "Display the selected satellite(s)"
msgstr "선택된 위성(들)을 표시하기"

#: plugins/Satellites/src/ui_satellitesDialog.h:794
msgid "Displayed"
msgstr "표시"

#: plugins/Satellites/src/ui_satellitesDialog.h:796
msgid "Display orbit line(s) for the selected satellite(s)"
msgstr "선택된 위성의 궤도 보기"

#: plugins/Satellites/src/ui_satellitesDialog.h:798
msgid "Orbit"
msgstr "궤도"

#: plugins/Satellites/src/ui_satellitesDialog.h:800
msgid "Do not update (or remove on update) the selected satellite(s)"
msgstr "선택된 인공위성 업데이트(또는 업데이트시 제거) 금지"

#: plugins/Satellites/src/ui_satellitesDialog.h:802
msgid "Do not update"
msgstr "업데이트 금지"

#: plugins/Satellites/src/ui_satellitesDialog.h:803
#: plugins/Scenery3d/src/ui_storedViewDialog.h:219
msgid "Description:"
msgstr "설명:"

#: plugins/Satellites/src/ui_satellitesDialog.h:804
msgid "Groups:"
msgstr "그룹:"

#: plugins/Satellites/src/ui_satellitesDialog.h:805
msgid "TLE set:"
msgstr "TLE 세트:"

#: plugins/Satellites/src/ui_satellitesDialog.h:807
msgid ""
"Satellites in the marked source lists will be automatically added on the "
"next update if they are not already in the collection."
msgstr "선택된 소스 목록의 인공위성들이 목록에 없는 경우 자동으로 다음 업데이트 때 추가 될 것입니다."

#: plugins/Satellites/src/ui_satellitesDialog.h:809
msgid ""
"Enter or edit the URL of the selected source. Changes are saved by pressing "
"Enter."
msgstr "선택한 소스의 URL을 입력하거나 편집 할 수 있습니다. 변경 사항은 Enter 키를 누르면 저장됩니다."

#: plugins/Satellites/src/ui_satellitesDialog.h:812
msgid "Add new source"
msgstr "새로운 소스 추가하기"

#: plugins/Satellites/src/ui_satellitesDialog.h:816
msgid "Remove selected source"
msgstr "선택된 소스 제거하기"

#: plugins/Satellites/src/ui_satellitesDialog.h:819
msgid "Sources"
msgstr "소스"

#: plugins/Satellites/src/ui_satellitesDialog.h:820
msgid "Flare prediction (days):"
msgstr ""

#: plugins/Satellites/src/ui_satellitesDialog.h:824
msgid "Predict Iridium flares"
msgstr ""

#: plugins/Satellites/src/ui_satellitesImportDialog.h:211
msgid "More Satellites"
msgstr "더 많은 위성"

#: plugins/Satellites/src/ui_satellitesImportDialog.h:213
msgid "Get data from update sources"
msgstr "업데이트 소스에서 데이터 받기"

#: plugins/Satellites/src/ui_satellitesImportDialog.h:214
#: plugins/SolarSystemEditor/src/ui_mpcImportWindow.h:524
msgid "Abort download"
msgstr "다운로드 취소"

#: plugins/Satellites/src/ui_satellitesImportDialog.h:215
msgid "New satellites"
msgstr "새로운 인공위성"

#: plugins/Satellites/src/ui_satellitesImportDialog.h:216
#: plugins/SolarSystemEditor/src/ui_mpcImportWindow.h:533
msgid "Mark all"
msgstr "모두 표시"

#: plugins/Satellites/src/ui_satellitesImportDialog.h:217
#: plugins/SolarSystemEditor/src/ui_mpcImportWindow.h:534
msgid "Mark none"
msgstr "모두 표시하지 않기"

#: plugins/Satellites/src/ui_satellitesImportDialog.h:218
#: plugins/SolarSystemEditor/src/ui_mpcImportWindow.h:535
msgid "Discard"
msgstr "무시"

#: plugins/TelescopeControl/src/TelescopeControl.cpp:78
#: plugins/TelescopeControl/src/TelescopeControl.cpp:160
#: plugins/TelescopeControl/src/TelescopeControl.cpp:187
msgid "Telescope Control"
msgstr "망원경 제어"

#: plugins/TelescopeControl/src/TelescopeControl.cpp:81
msgid ""
"This plug-in allows Stellarium to send \"slew\" commands to a telescope on a "
"computerized mount (a \"GoTo telescope\")."
msgstr ""
"이 플러그인은 스텔라리움이 컴퓨터로 움직이는 망원경 가대(\"GoTo 망원경\")에 \"이동\" 명령을 보내기 위해 Stellarium을 "
"승인합니다."

#: plugins/TelescopeControl/src/TelescopeControl.cpp:167
#: plugins/TelescopeControl/src/TelescopeControl.cpp:220
#, qt-format
msgid "Move telescope #%1 to selected object"
msgstr "선택된 천체로 망원경 #%1 이동하기"

#: plugins/TelescopeControl/src/TelescopeControl.cpp:174
#: plugins/TelescopeControl/src/TelescopeControl.cpp:224
#, qt-format
msgid "Move telescope #%1 to the point currently in the center of the screen"
msgstr "현재 화면의 중앙 부분으로 망원경 #%1 이동하기"

#: plugins/TelescopeControl/src/TelescopeControl.cpp:187
msgid "Move a telescope to a given set of coordinates"
msgstr "주어진 좌표로 망원경 이동하기"

#. TRANSLATORS: Description for Meade AutoStar compatible mounts
#: plugins/TelescopeControl/src/TelescopeControl.cpp:1649
msgid ""
"Any telescope or telescope mount compatible with Meade's AutoStar controller."
msgstr ""

#. TRANSLATORS: Description for Meade LX200 (compatible) mounts
#: plugins/TelescopeControl/src/TelescopeControl.cpp:1651
msgid "Any telescope or telescope mount compatible with Meade LX200."
msgstr ""

#. TRANSLATORS: Description for Meade ETX70 (#494 Autostar, #506 CCS) mounts
#: plugins/TelescopeControl/src/TelescopeControl.cpp:1653
msgid ""
"Meade's ETX70 with the #494 Autostar controller and the #506 Connector Cable "
"Set."
msgstr ""

#. TRANSLATORS: Description for Losmandy G-11 mounts
#: plugins/TelescopeControl/src/TelescopeControl.cpp:1655
msgid "Losmandy's G-11 telescope mount."
msgstr ""

#. TRANSLATORS: Description for Wildcard Innovations Argo Navis (Meade mode) mounts
#: plugins/TelescopeControl/src/TelescopeControl.cpp:1657
msgid "Wildcard Innovations' Argo Navis DTC in Meade LX200 emulation mode."
msgstr ""

#. TRANSLATORS: Description for Celestron NexStar (compatible) mounts
#: plugins/TelescopeControl/src/TelescopeControl.cpp:1659
msgid "Any telescope or telescope mount compatible with Celestron NexStar."
msgstr ""

#. TRANSLATORS: Description for Sky-Watcher SynScan (version 3 or later) mounts
#: plugins/TelescopeControl/src/TelescopeControl.cpp:1661
msgid ""
"Any Sky-Watcher mount that uses version 3 or later of the SynScan hand "
"controller."
msgstr ""

#. TRANSLATORS: Description for Sky-Watcher SynScan AZ GOTO mounts
#: plugins/TelescopeControl/src/TelescopeControl.cpp:1663
msgid ""
"The Sky-Watcher SynScan AZ GOTO mount used in a number of telescope models."
msgstr ""

#: plugins/TelescopeControl/src/clients/TelescopeClientJsonRts2.cpp:241
msgid "Read-only telescope"
msgstr ""

#: plugins/TelescopeControl/src/clients/TelescopeClientJsonRts2.cpp:244
msgid "Telescope position: "
msgstr ""

#: plugins/TelescopeControl/src/clients/TelescopeClientJsonRts2.cpp:246
msgid "Distance to target position: "
msgstr ""

#: plugins/TelescopeControl/src/gui/TelescopeConfigurationDialog.cpp:210
msgid "Add New Telescope"
msgstr "새로운 망원경 추가하기"

#: plugins/TelescopeControl/src/gui/TelescopeConfigurationDialog.cpp:220
msgid "Configure Telescope"
msgstr "천체망원경 구성"

#: plugins/TelescopeControl/src/gui/TelescopeDialog.cpp:63
msgid "N/A"
msgstr "해당없음"

#: plugins/TelescopeControl/src/gui/TelescopeDialog.cpp:64
msgid "Starting"
msgstr "시작중"

#: plugins/TelescopeControl/src/gui/TelescopeDialog.cpp:65
msgid "Connecting"
msgstr "연결중"

#: plugins/TelescopeControl/src/gui/TelescopeDialog.cpp:66
msgid "Connected"
msgstr "연결됨"

#: plugins/TelescopeControl/src/gui/TelescopeDialog.cpp:67
msgid "Disconnected"
msgstr "연결 끊김"

#: plugins/TelescopeControl/src/gui/TelescopeDialog.cpp:68
msgid "Stopped"
msgstr "멈춤"

#: plugins/TelescopeControl/src/gui/TelescopeDialog.cpp:254
msgid "Telescope Control plug-in"
msgstr "망원경 제어 플러그인"

#: plugins/TelescopeControl/src/gui/TelescopeDialog.cpp:258
msgid "Plug-in and GUI programming"
msgstr ""

#: plugins/TelescopeControl/src/gui/TelescopeDialog.cpp:259
msgid "RTS2 support"
msgstr ""

#: plugins/TelescopeControl/src/gui/TelescopeDialog.cpp:262
msgid ""
"This plug-in is based on and reuses a lot of code under the GNU General "
"Public License:"
msgstr ""

#: plugins/TelescopeControl/src/gui/TelescopeDialog.cpp:263
msgid ""
"the Telescope, TelescopeDummy, TelescopeTcp and TelescopeMgr classes in "
"Stellarium's code (the client side of Stellarium's original telescope "
"control feature);"
msgstr ""

#: plugins/TelescopeControl/src/gui/TelescopeDialog.cpp:264
msgid "the telescope server core code (licensed under the LGPL)"
msgstr ""

#: plugins/TelescopeControl/src/gui/TelescopeDialog.cpp:265
msgid ""
"the TelescopeServerLx200 telescope server core code (originally licensed "
"under the LGPL)"
msgstr ""

#: plugins/TelescopeControl/src/gui/TelescopeDialog.cpp:266
msgid ""
"Author of all of the above - the client, the server core, and the LX200 "
"server, along with the Stellarium telescope control network protocol (over "
"TCP/IP), is <b>Johannes Gajdosik</b>."
msgstr ""

#: plugins/TelescopeControl/src/gui/TelescopeDialog.cpp:267
msgid ""
"the TelescopeServerNexStar telescope server core code (originally licensed "
"under the LGPL, based on TelescopeServerLx200) by <b>Michael Heinz</b>."
msgstr ""

#. TRANSLATORS: The numbers contain the opening and closing tag of an HTML link
#: plugins/TelescopeControl/src/gui/TelescopeDialog.cpp:279
#: plugins/Supernovae/src/gui/SupernovaeDialog.cpp:149
#: plugins/Pulsars/src/gui/PulsarsDialog.cpp:162
#, qt-format
msgid ""
"If you want to read full information about this plugin, its history and "
"format of catalog, you can %1get info here%2."
msgstr "이 플러그인에 대한 모든 정보와 역사, 카탈로그 형식을 읽고 싶으시다면, %1이 곳%2에서 정보를 얻을 수 있습니다."

#: plugins/TelescopeControl/src/gui/TelescopeDialog.cpp:283
#, qt-format
msgid ""
"A more complete and up-to-date documentation for this plug-in can be found "
"on the %1Telescope Control%2 page in the Stellarium Wiki."
msgstr ""

#: plugins/TelescopeControl/src/gui/TelescopeDialog.cpp:284
msgid "Contents"
msgstr ""

#: plugins/TelescopeControl/src/gui/TelescopeDialog.cpp:285
#: plugins/TelescopeControl/src/gui/TelescopeDialog.cpp:300
msgid "Abilities and limitations"
msgstr ""

#: plugins/TelescopeControl/src/gui/TelescopeDialog.cpp:286
#: plugins/TelescopeControl/src/gui/TelescopeDialog.cpp:308
msgid "The original telescope control feature"
msgstr ""

#: plugins/TelescopeControl/src/gui/TelescopeDialog.cpp:287
#: plugins/TelescopeControl/src/gui/TelescopeDialog.cpp:312
msgid "Using this plug-in"
msgstr ""

#: plugins/TelescopeControl/src/gui/TelescopeDialog.cpp:288
#: plugins/TelescopeControl/src/gui/TelescopeDialog.cpp:325
msgid "Main window ('Telescopes')"
msgstr ""

#: plugins/TelescopeControl/src/gui/TelescopeDialog.cpp:289
#: plugins/TelescopeControl/src/gui/TelescopeDialog.cpp:340
msgid "Telescope configuration window"
msgstr ""

#: plugins/TelescopeControl/src/gui/TelescopeDialog.cpp:290
#: plugins/TelescopeControl/src/gui/TelescopeDialog.cpp:342
msgid "Connection type"
msgstr ""

#: plugins/TelescopeControl/src/gui/TelescopeDialog.cpp:291
#: plugins/TelescopeControl/src/gui/TelescopeDialog.cpp:350
#: plugins/TelescopeControl/src/ui_telescopeConfigurationDialog.h:539
msgid "Telescope properties"
msgstr "천체망원경 등록"

#: plugins/TelescopeControl/src/gui/TelescopeDialog.cpp:292
#: plugins/TelescopeControl/src/gui/TelescopeDialog.cpp:358
#: plugins/TelescopeControl/src/ui_telescopeConfigurationDialog.h:553
msgid "Device settings"
msgstr "장치 설정"

#: plugins/TelescopeControl/src/gui/TelescopeDialog.cpp:293
#: plugins/TelescopeControl/src/gui/TelescopeDialog.cpp:371
#: plugins/TelescopeControl/src/ui_telescopeConfigurationDialog.h:556
msgid "Connection settings"
msgstr "접속 설정"

#: plugins/TelescopeControl/src/gui/TelescopeDialog.cpp:294
#: plugins/TelescopeControl/src/gui/TelescopeDialog.cpp:381
msgid "Field of view indicators"
msgstr ""

#: plugins/TelescopeControl/src/gui/TelescopeDialog.cpp:295
#: plugins/TelescopeControl/src/gui/TelescopeDialog.cpp:389
msgid "'Slew telescope to' window"
msgstr ""

#: plugins/TelescopeControl/src/gui/TelescopeDialog.cpp:296
msgid "Telescope commands"
msgstr ""

#: plugins/TelescopeControl/src/gui/TelescopeDialog.cpp:297
#: plugins/TelescopeControl/src/gui/TelescopeDialog.cpp:414
msgid "Supported devices"
msgstr ""

#: plugins/TelescopeControl/src/gui/TelescopeDialog.cpp:298
#: plugins/TelescopeControl/src/gui/TelescopeDialog.cpp:430
msgid "Virtual telescope"
msgstr ""

#: plugins/TelescopeControl/src/gui/TelescopeDialog.cpp:301
msgid ""
"This plug-in allows Stellarium to send only '<b>slew</b>' ('go to') commands "
"to the device and to receive its current position. It cannot issue any other "
"commands, so users should be aware of the possibility for mount collisions "
"and similar situations. (To abort a slew, you can start another one to a "
"safe position.)"
msgstr ""

#: plugins/TelescopeControl/src/gui/TelescopeDialog.cpp:302
msgid ""
"As of the current version, this plug-in doesn't allow satellite tracking, "
"and is not very suitable for lunar or planetary observations."
msgstr ""

#: plugins/TelescopeControl/src/gui/TelescopeDialog.cpp:303
msgid ""
"WARNING: Stellarium CANNOT prevent your telescope from being pointed at the "
"Sun."
msgstr ""

#: plugins/TelescopeControl/src/gui/TelescopeDialog.cpp:304
msgid ""
"Never point your telescope at the Sun without a proper solar filter "
"installed. The powerful light amplified by the telescope WILL cause "
"irreversible damage to your eyes and/or your equipment."
msgstr ""

#: plugins/TelescopeControl/src/gui/TelescopeDialog.cpp:305
msgid ""
"Even if you don't do it deliberately, a slew during daylight hours may cause "
"your telescope to point at the sun on its way to the given destination, so "
"it is strongly recommended to avoid using the telescope control feature "
"before sunset without appropriate protection."
msgstr ""

#: plugins/TelescopeControl/src/gui/TelescopeDialog.cpp:306
#: plugins/TelescopeControl/src/gui/TelescopeDialog.cpp:310
#: plugins/TelescopeControl/src/gui/TelescopeDialog.cpp:323
#: plugins/TelescopeControl/src/gui/TelescopeDialog.cpp:338
#: plugins/TelescopeControl/src/gui/TelescopeDialog.cpp:348
#: plugins/TelescopeControl/src/gui/TelescopeDialog.cpp:356
#: plugins/TelescopeControl/src/gui/TelescopeDialog.cpp:369
#: plugins/TelescopeControl/src/gui/TelescopeDialog.cpp:379
#: plugins/TelescopeControl/src/gui/TelescopeDialog.cpp:387
#: plugins/TelescopeControl/src/gui/TelescopeDialog.cpp:399
#: plugins/TelescopeControl/src/gui/TelescopeDialog.cpp:412
#: plugins/TelescopeControl/src/gui/TelescopeDialog.cpp:428
#: plugins/TelescopeControl/src/gui/TelescopeDialog.cpp:434
msgid "Back to top"
msgstr ""

#: plugins/TelescopeControl/src/gui/TelescopeDialog.cpp:309
msgid ""
"As of Stellarium 0.10.5, the original telescope control feature has been "
"removed. There is no longer a way to control a telescope with Stellarium "
"without this plug-in."
msgstr ""

#: plugins/TelescopeControl/src/gui/TelescopeDialog.cpp:313
msgid ""
"Here are two general ways to control a device with this plug-in, depending "
"on the situation:"
msgstr ""

#: plugins/TelescopeControl/src/gui/TelescopeDialog.cpp:314
msgid "DIRECT CONNECTION"
msgstr ""

#: plugins/TelescopeControl/src/gui/TelescopeDialog.cpp:314
#, qt-format
msgid ""
"A %1device supported by the plug-in%2 is connected with a cable to the "
"computer running Stellarium;"
msgstr ""

#: plugins/TelescopeControl/src/gui/TelescopeDialog.cpp:315
msgid "INDIRECT CONNECTION"
msgstr ""

#: plugins/TelescopeControl/src/gui/TelescopeDialog.cpp:316
#, qt-format
msgid ""
"A device is connected to the same computer but it is driven by a %1stand-"
"alone telescope server program%2 or a %3third-party application%4 <b>that "
"can 'talk' to Stellarium</b>;"
msgstr ""

#: plugins/TelescopeControl/src/gui/TelescopeDialog.cpp:317
msgid ""
"A device is connected to a remote computer and the software that drives it "
"can 'talk' to Stellarium <i>over the network</i>; this software can be "
"either one of Stellarium's stand-alone telescope servers, or a third party "
"application."
msgstr ""

#: plugins/TelescopeControl/src/gui/TelescopeDialog.cpp:318
#, qt-format
msgid ""
"Most older telescopes use cables that connect to a %1serial port%2 (RS-232), "
"the newer ones use %3USB%4 (Universal Serial Bus)."
msgstr ""

#: plugins/TelescopeControl/src/gui/TelescopeDialog.cpp:319
msgid ""
"On Linux and Mac OS X both cases are handled identically by the plug-in. On "
"Windows, a USB connection may require a 'virtual serial port' software, if "
"it is not supplied with the cable or the telescope."
msgstr ""

#: plugins/TelescopeControl/src/gui/TelescopeDialog.cpp:320
msgid ""
"Such a software creates a virtual ('fake') COM port that corresponds to the "
"real USB port so it can be used by the plug-in."
msgstr ""

#: plugins/TelescopeControl/src/gui/TelescopeDialog.cpp:321
msgid ""
"On all three platforms, if the computer has no 'classic' serial ports and "
"the telescope can connect only to a serial port, a serial-to-USB (RS-232-to-"
"USB) adapter may be necessary."
msgstr ""

#: plugins/TelescopeControl/src/gui/TelescopeDialog.cpp:322
msgid ""
"Telescope set-up (setting geographical coordinates, performing alignment, "
"etc.) should be done before connecting the telescope to Stellarium."
msgstr ""

#: plugins/TelescopeControl/src/gui/TelescopeDialog.cpp:326
msgid "The plug-in's main window can be opened:"
msgstr ""

#: plugins/TelescopeControl/src/gui/TelescopeDialog.cpp:327
msgid ""
"By pressing the 'configure' button for the plug-in in the 'Plugins' tab of "
"Stellarium's Configuration window (opened by pressing <b>F2</b> or the "
"respective button in the left toolbar)."
msgstr ""

#: plugins/TelescopeControl/src/gui/TelescopeDialog.cpp:328
#, qt-format
msgid ""
"By pressing the 'Configure telescopes...' button in the %1'Slew to' window%2 "
"(opened by pressing <b>Ctrl+0</b> or the respective button on the bottom "
"toolbar)."
msgstr ""

#: plugins/TelescopeControl/src/gui/TelescopeDialog.cpp:329
msgid ""
"The <b>Telescopes</b> tab displays a list of the telescope connections that "
"have been set up:"
msgstr ""

#: plugins/TelescopeControl/src/gui/TelescopeDialog.cpp:330
msgid ""
"The number (<b>#</b>) column shows the number used to control this "
"telescope. For example, for telescope #2, the shortcut is Ctrl+2."
msgstr ""

#: plugins/TelescopeControl/src/gui/TelescopeDialog.cpp:331
msgid ""
"The <b>Status</b> column indicates if this connection is currently active or "
"not. Unfortunately, there are some cases in which 'Connected' is displayed "
"when no working connection exists."
msgstr ""

#: plugins/TelescopeControl/src/gui/TelescopeDialog.cpp:332
msgid "The <b>Type</b> field indicates what kind of connection is this:"
msgstr ""

#: plugins/TelescopeControl/src/gui/TelescopeDialog.cpp:333
#, qt-format
msgid "<b>virtual</b> means a %1virtual telescope%2;"
msgstr ""

#: plugins/TelescopeControl/src/gui/TelescopeDialog.cpp:334
#, qt-format
msgid ""
"<b>local, Stellarium</b> means a DIRECT connection to the telescope (see "
"%1above%2);"
msgstr ""

#: plugins/TelescopeControl/src/gui/TelescopeDialog.cpp:335
msgid ""
"<b>local, external</b> means an INDIRECT connection to a program running on "
"the same computer;"
msgstr ""

#: plugins/TelescopeControl/src/gui/TelescopeDialog.cpp:336
msgid ""
"<b>remote, unknown</b> means an INDIRECT connection over a network to a "
"remote machine."
msgstr ""

#: plugins/TelescopeControl/src/gui/TelescopeDialog.cpp:337
msgid ""
"To set up a new telescope connection, press the <b>Add</b> button. To modify "
"the configuration of an existing connection, select it in the list and press "
"the <b>Configure</b> button. In both cases, a telescope connection "
"configuration window will open."
msgstr ""

#: plugins/TelescopeControl/src/gui/TelescopeDialog.cpp:343
#, qt-format
msgid ""
"The topmost field represents the choice between the two types of connections "
"(see %1above%2):"
msgstr ""

#: plugins/TelescopeControl/src/gui/TelescopeDialog.cpp:344
#: plugins/TelescopeControl/src/ui_telescopeConfigurationDialog.h:525
msgid "Telescope controlled by:"
msgstr "망원경 제어:"

#: plugins/TelescopeControl/src/gui/TelescopeDialog.cpp:345
msgid "<b>Stellarium, directly through a serial port</b> is the DIRECT case"
msgstr ""

#: plugins/TelescopeControl/src/gui/TelescopeDialog.cpp:346
msgid "<b>External software or a remote computer</b> is the INDIRECT case"
msgstr ""

#: plugins/TelescopeControl/src/gui/TelescopeDialog.cpp:347
#, qt-format
msgid ""
"<b>Nothing, just simulate one (a moving reticle)</b> is a %1virtual "
"telescope%2 (no connection)"
msgstr ""

#: plugins/TelescopeControl/src/gui/TelescopeDialog.cpp:351
msgid ""
"<b>Name</b> is the label that will be displayed on the screen next to the "
"telescope reticle."
msgstr ""

#: plugins/TelescopeControl/src/gui/TelescopeDialog.cpp:352
msgid ""
"<b>Connection delay</b>: If the movement of the telescope reticle on the "
"screen is uneven, you can try increasing or decreasing this value."
msgstr ""

#: plugins/TelescopeControl/src/gui/TelescopeDialog.cpp:353
msgid ""
"<b>Coordinate system</b>: Some Celestron telescopes have had their firmware "
"updated and now interpret the coordinates they receive as coordinates that "
"use the equinox of the date (EOD, also known as JNow), making necessary this "
"override."
msgstr ""

#: plugins/TelescopeControl/src/gui/TelescopeDialog.cpp:354
msgid ""
"<b>Start/connect at startup</b>: Check this option if you want Stellarium to "
"attempt to connect to the telescope immediately after it starts."
msgstr ""

#: plugins/TelescopeControl/src/gui/TelescopeDialog.cpp:355
msgid ""
"Otherwise, to start the telescope, you need to open the main window, select "
"that telescope and press the 'Start/Connect' button."
msgstr ""

#: plugins/TelescopeControl/src/gui/TelescopeDialog.cpp:359
#, qt-format
msgid "This section is active only for DIRECT connections (see %1above%2)."
msgstr ""

#: plugins/TelescopeControl/src/gui/TelescopeDialog.cpp:360
msgid "<b>Serial port</b> sets the serial port used by the telescope."
msgstr ""

#: plugins/TelescopeControl/src/gui/TelescopeDialog.cpp:361
msgid "There is a pop-up box that suggests some default values:"
msgstr ""

#: plugins/TelescopeControl/src/gui/TelescopeDialog.cpp:362
msgid "On Windows, serial ports COM1 to COM10;"
msgstr ""

#: plugins/TelescopeControl/src/gui/TelescopeDialog.cpp:363
msgid ""
"On Linux, serial ports /dev/ttyS0 to /dev/ttyS3 and USB ports /dev/ttyUSB0 "
"to /dev/ttyUSB3;"
msgstr ""

#: plugins/TelescopeControl/src/gui/TelescopeDialog.cpp:364
msgid ""
"On Mac OS X, the list is empty as it names its ports in a peculiar way."
msgstr ""

#: plugins/TelescopeControl/src/gui/TelescopeDialog.cpp:365
msgid ""
"If you are using an USB cable, the default serial port of your telescope "
"most probably is not in the list of suggestions."
msgstr ""

#: plugins/TelescopeControl/src/gui/TelescopeDialog.cpp:366
msgid ""
"To list all valid serial port names in Mac OS X, open a terminal and type:"
msgstr ""

#: plugins/TelescopeControl/src/gui/TelescopeDialog.cpp:367
msgid ""
"This will list all devices, the full name of your serial port should be "
"somewhere in the list (for example, '/dev/cu.usbserial-FTDFZVMK')."
msgstr ""

#: plugins/TelescopeControl/src/gui/TelescopeDialog.cpp:368
#, qt-format
msgid "<b>Device model</b>: see %1Supported devices%2 below."
msgstr ""

#: plugins/TelescopeControl/src/gui/TelescopeDialog.cpp:372
#, qt-format
msgid "Both fields here refer to communication over a network (%1TCP/IP%2)."
msgstr ""

#: plugins/TelescopeControl/src/gui/TelescopeDialog.cpp:373
#, qt-format
msgid ""
"Doing something with them is necessary only for INDIRECT connections  (see "
"%1above%2)."
msgstr ""

#: plugins/TelescopeControl/src/gui/TelescopeDialog.cpp:374
#, qt-format
msgid ""
"<b>Host</b> can be either a host name or an %1IPv4%2 address such as "
"'127.0.0.1'. The default value of 'localhost' means 'this computer'."
msgstr ""

#: plugins/TelescopeControl/src/gui/TelescopeDialog.cpp:375
msgid ""
"<b>Port</b> refers to the TCP port used for communication. The default value "
"depends on the telescope number and ranges between 10001 and 10009."
msgstr ""

#: plugins/TelescopeControl/src/gui/TelescopeDialog.cpp:376
msgid "Both values are ignored for DIRECT connections."
msgstr ""

#: plugins/TelescopeControl/src/gui/TelescopeDialog.cpp:377
msgid ""
"For INDIRECT connections, modifying the default host name value makes sense "
"only if you are attempting a remote connection over a network."
msgstr ""

#: plugins/TelescopeControl/src/gui/TelescopeDialog.cpp:378
msgid ""
"In this case, it should be the name or IP address of the computer that runs "
"a program that runs the telescope."
msgstr ""

#: plugins/TelescopeControl/src/gui/TelescopeDialog.cpp:382
msgid ""
"A series of circles representing different fields of view can be added "
"around the telescope marker. This is a relic from the times before the "
"<strong>Oculars</strong> plug-in existed."
msgstr ""

#: plugins/TelescopeControl/src/gui/TelescopeDialog.cpp:383
msgid ""
"In the telescope configuration window, click on 'User Interface Settings'."
msgstr ""

#: plugins/TelescopeControl/src/gui/TelescopeDialog.cpp:384
msgid ""
"Mark the 'Use field of view indicators' option, then enter a list of values "
"separated with commas in the field below."
msgstr ""

#: plugins/TelescopeControl/src/gui/TelescopeDialog.cpp:385
msgid "The values are interpreted as degrees of arc."
msgstr ""

#: plugins/TelescopeControl/src/gui/TelescopeDialog.cpp:386
#, qt-format
msgid ""
"This can be used in combination with a %1virtual telescope%2 to display a "
"moving reticle with the Telrad circles."
msgstr ""

#: plugins/TelescopeControl/src/gui/TelescopeDialog.cpp:390
msgid ""
"The 'Slew telescope to' window can be opened by pressing <b>Ctrl+0</b> or "
"the respective button in the bottom toolbar."
msgstr ""

#: plugins/TelescopeControl/src/gui/TelescopeDialog.cpp:391
msgid ""
"It contains two fields for entering celestial coordinates, selectors for the "
"preferred format (Hours-Minutes-Seconds, Degrees-Minutes-Seconds, or Decimal "
"degrees), a drop-down list and two buttons."
msgstr ""

#: plugins/TelescopeControl/src/gui/TelescopeDialog.cpp:392
msgid ""
"The drop-down list contains the names of the currently connected devices."
msgstr ""

#: plugins/TelescopeControl/src/gui/TelescopeDialog.cpp:393
msgid ""
"If no devices are connected, it will remain empty, and the 'Slew' button "
"will be disabled."
msgstr ""

#: plugins/TelescopeControl/src/gui/TelescopeDialog.cpp:394
msgid ""
"Pressing the <b>Slew</b> button slews the selected device to the selected "
"set of coordinates."
msgstr ""

#: plugins/TelescopeControl/src/gui/TelescopeDialog.cpp:395
#, qt-format
msgid ""
"See the section about %1keyboard commands%2 below for other ways of "
"controlling the device."
msgstr ""

#: plugins/TelescopeControl/src/gui/TelescopeDialog.cpp:396
#, qt-format
msgid ""
"Pressing the <b>Configure telescopes...</b> button opens the %1main window%2 "
"of the plug-in."
msgstr ""

#: plugins/TelescopeControl/src/gui/TelescopeDialog.cpp:397
msgid ""
"<b>TIP:</b> Inside the 'Slew' window, underlined letters indicate that "
"pressing 'Alt + underlined letter' can be used instead of clicking."
msgstr ""

#: plugins/TelescopeControl/src/gui/TelescopeDialog.cpp:398
msgid ""
"For example, pressing <b>Alt+S</b> is equivalent to clicking the 'Slew' "
"button, pressing <b>Alt+E</b> switches to decimal degree format, etc."
msgstr ""

#: plugins/TelescopeControl/src/gui/TelescopeDialog.cpp:401
msgid "Sending commands"
msgstr ""

#: plugins/TelescopeControl/src/gui/TelescopeDialog.cpp:402
msgid ""
"Once a telescope is successfully started/connected, Stellarium displays a "
"telescope reticle labelled with the telescope's name on its current position "
"in the sky."
msgstr ""

#: plugins/TelescopeControl/src/gui/TelescopeDialog.cpp:403
msgid ""
"The reticle is an object like every other in Stellarium - it can be selected "
"with the mouse, it can be tracked and it appears as an object in the "
"'Search' window."
msgstr ""

#: plugins/TelescopeControl/src/gui/TelescopeDialog.cpp:404
msgid ""
"<b>To point a device to an object:</b> Select an object (e.g. a star) and "
"press the number of the device while holding down the <b>Ctrl</b> key."
msgstr ""

#: plugins/TelescopeControl/src/gui/TelescopeDialog.cpp:405
msgid "For example, Ctrl+1 for telescope #1."
msgstr ""

#: plugins/TelescopeControl/src/gui/TelescopeDialog.cpp:406
msgid "This will move the telescope to the selected object."
msgstr ""

#: plugins/TelescopeControl/src/gui/TelescopeDialog.cpp:407
msgid ""
"<b>To point a device to the center of the view:</b> Press the number of the "
"device while holding down the <b>Alt</b> key."
msgstr ""

#: plugins/TelescopeControl/src/gui/TelescopeDialog.cpp:408
msgid "For example, Alt+1 for telescope #1."
msgstr ""

#: plugins/TelescopeControl/src/gui/TelescopeDialog.cpp:409
msgid ""
"This will slew the device to the point in the center of the current view."
msgstr ""

#: plugins/TelescopeControl/src/gui/TelescopeDialog.cpp:410
msgid ""
"If you move the view after issuing the command, the target won't change "
"unless you issue another command."
msgstr ""

#: plugins/TelescopeControl/src/gui/TelescopeDialog.cpp:411
#, qt-format
msgid ""
"<b>To point a device to a given set of coordinates:</b> Use the %1'Slew to' "
"window%2 (press <b>Ctrl+0</b>)."
msgstr ""

#: plugins/TelescopeControl/src/gui/TelescopeDialog.cpp:415
#, qt-format
msgid ""
"All devices listed in the %1'Device model' list%2 are convenience "
"definitions using one of the two built-in interfaces: the Meade LX200 (the "
"Meade Autostar controller) interface and the Celestron NexStar interface."
msgstr ""

#: plugins/TelescopeControl/src/gui/TelescopeDialog.cpp:416
msgid "The device list contains the following:"
msgstr ""

#: plugins/TelescopeControl/src/gui/TelescopeDialog.cpp:417
msgid "Any device using the NexStar interface."
msgstr ""

#: plugins/TelescopeControl/src/gui/TelescopeDialog.cpp:418
msgid ""
"A computerized telescope mount made by Losmandy (Meade LX-200/Autostar "
"interface)."
msgstr ""

#: plugins/TelescopeControl/src/gui/TelescopeDialog.cpp:419
#: plugins/TelescopeControl/src/gui/TelescopeDialog.cpp:422
msgid "Any device using the LX-200/Autostar interface."
msgstr ""

#: plugins/TelescopeControl/src/gui/TelescopeDialog.cpp:420
msgid ""
"The Meade ETX-70 telescope with the #494 Autostar controller and the #506 "
"Connector Cable Set."
msgstr ""

#: plugins/TelescopeControl/src/gui/TelescopeDialog.cpp:421
#, qt-format
msgid ""
"According to the tester, it is a bit slow, so its default setting of "
"%1'Connection delay'%2 is 1.5 seconds instead of 0.5 seconds."
msgstr ""

#: plugins/TelescopeControl/src/gui/TelescopeDialog.cpp:423
msgid ""
"The Sky-Watcher SynScan AZ GoTo mount is used in a number of telescopes."
msgstr ""

#: plugins/TelescopeControl/src/gui/TelescopeDialog.cpp:424
msgid ""
"<b>SynScan</b> is also the name of the hand controller used in other Sky-"
"Watcher GoTo mounts, and it seems that any mount that uses a SynScan "
"controller version 3.0 or greater is supported by the plug-in, as it uses "
"the NexStar protocol."
msgstr ""

#: plugins/TelescopeControl/src/gui/TelescopeDialog.cpp:425
msgid "Argo Navis is a 'Digital Telescope Computer' by Wildcard Innovations."
msgstr ""

#: plugins/TelescopeControl/src/gui/TelescopeDialog.cpp:426
msgid ""
"It is an advanced digital setting circle that turns an ordinary telescope "
"(for example, a dobsonian) into a 'Push To' telescope (a telescope that uses "
"a computer to find targets and human power to move the telescope itself)."
msgstr ""

#: plugins/TelescopeControl/src/gui/TelescopeDialog.cpp:427
#, qt-format
msgid ""
"Just don't forget to set it to Meade compatibility mode and set the baud "
"rate to 9600B%1."
msgstr ""

#: plugins/TelescopeControl/src/gui/TelescopeDialog.cpp:431
msgid ""
"If you want to test this plug-in without an actual device connected to the "
"computer, choose <b>Nothing, just simulate one (a moving reticle)</b> in the "
"<b>Telescope controlled by:</b> field. It will show a telescope reticle that "
"will react in the same way as the reticle of a real telescope controlled by "
"the plug-in."
msgstr ""

#: plugins/TelescopeControl/src/gui/TelescopeDialog.cpp:432
#, qt-format
msgid ""
"See the section above about %1field of view indicators%2 for a possible "
"practical application (emulating 'Telrad' circles)."
msgstr ""

#: plugins/TelescopeControl/src/gui/TelescopeDialog.cpp:433
#, qt-format
msgid ""
"This feature is equivalent to the 'Dummy' type of telescope supported by "
"%1Stellarium's original telescope control feature%2."
msgstr ""

#. TRANSLATORS: Symbol for "number"
#: plugins/TelescopeControl/src/gui/TelescopeDialog.cpp:450
#: plugins/TelescopeControl/src/gui/StoredPointsDialog.cpp:94
msgid "#"
msgstr "#"

#: plugins/TelescopeControl/src/gui/TelescopeDialog.cpp:452
msgid "Status"
msgstr "상태"

#: plugins/TelescopeControl/src/gui/TelescopeDialog.cpp:469
#, qt-format
msgid ""
"To slew a connected telescope to an object (for example, a star), select "
"that object, then hold down the %1 key and press the key with that "
"telescope's number. To slew it to the center of the current view, hold down "
"the Alt key and press the key with that telescope's number."
msgstr ""
"연결된 망원경을 천체로 이동시키려면(예를 들어 별로 이동한다면), 천체를 선택하고 %1 키를 누른 상태에서 망원경의 번호를 누르세요. "
"현재 화면 중앙으로 이동하려면, Alt 키를 누른 상태에서 망원경의 번호를 누르세요."

#. TRANSLATORS: Currently, it is very unlikely if not impossible to actually see this text. :)
#: plugins/TelescopeControl/src/gui/TelescopeDialog.cpp:476
msgid ""
"No device model descriptions are available. Stellarium will not be able to "
"control a telescope on its own, but it is still possible to do it through an "
"external application or to connect to a remote host."
msgstr ""
"기기 모델 설명이 없습니다. 스텔라리움은 스스로 망원경을 제어할 수 없습니다. 그러나 외부 응용 프로그램으로 제어하거나 원격 호스트에 "
"연결할 수는 있습니다."

#. TRANSLATORS: The translated name of the Add button is automatically inserted.
#: plugins/TelescopeControl/src/gui/TelescopeDialog.cpp:481
#, qt-format
msgid "Press the \"%1\" button to set up a new telescope connection."
msgstr "새로운 망원경 연결을 설정하려면 \"%1\" 버튼을 누르세요."

#. TRANSLATORS: Telescope connection type
#: plugins/TelescopeControl/src/gui/TelescopeDialog.cpp:495
msgid "local, Stellarium"
msgstr "로컬, 스텔라리움"

#. TRANSLATORS: Telescope connection type
#: plugins/TelescopeControl/src/gui/TelescopeDialog.cpp:499
msgid "local, external"
msgstr "로컬, 외부"

#. TRANSLATORS: Telescope connection type
#: plugins/TelescopeControl/src/gui/TelescopeDialog.cpp:503
msgid "remote, unknown"
msgstr "원격, 알려지지 않음"

#. TRANSLATORS: Telescope connection type
#: plugins/TelescopeControl/src/gui/TelescopeDialog.cpp:507
msgid "virtual"
msgstr "가상"

#. TRANSLATORS: Telescope connection type
#: plugins/TelescopeControl/src/gui/TelescopeDialog.cpp:511
msgid "RTS2"
msgstr ""

#: plugins/TelescopeControl/src/gui/TelescopeDialog.cpp:933
#: plugins/TelescopeControl/src/ui_telescopeDialog.h:395
msgid "Start"
msgstr "시작"

#: plugins/TelescopeControl/src/gui/TelescopeDialog.cpp:934
msgid "Start the selected local telescope"
msgstr "선택된 로컬 망원경을 시작하세요."

#: plugins/TelescopeControl/src/gui/TelescopeDialog.cpp:939
msgid "Stop"
msgstr "멈춤"

#: plugins/TelescopeControl/src/gui/TelescopeDialog.cpp:940
msgid "Stop the selected local telescope"
msgstr "선택된 로컬 망원경을 정지하세요."

#: plugins/TelescopeControl/src/gui/TelescopeDialog.cpp:945
msgid "Connect"
msgstr "연결"

#: plugins/TelescopeControl/src/gui/TelescopeDialog.cpp:946
msgid "Connect to the selected telescope"
msgstr "선택된 망원경을 연결하세요."

#: plugins/TelescopeControl/src/gui/TelescopeDialog.cpp:951
msgid "Disconnect"
msgstr "연결 해제"

#: plugins/TelescopeControl/src/gui/TelescopeDialog.cpp:952
msgid "Disconnect from the selected telescope"
msgstr "선택된 망원경으로부터 접속을 해제하세요."

#: plugins/TelescopeControl/src/gui/TelescopeDialog.cpp:973
msgid "Select a directory"
msgstr "디렉토리 선택"

#: plugins/TelescopeControl/src/gui/StoredPointsDialog.cpp:96
msgid "Right Ascension (J2000)"
msgstr ""

#: plugins/TelescopeControl/src/gui/StoredPointsDialog.cpp:97
msgid "Declination (J2000)"
msgstr ""

#: plugins/TelescopeControl/src/gui/SlewDialog.cpp:262
#: plugins/TelescopeControl/src/gui/SlewDialog.cpp:291
#: plugins/TelescopeControl/src/gui/SlewDialog.cpp:412
msgid "Select one"
msgstr ""

#: plugins/TelescopeControl/src/ui_slewDialog.h:321
msgid "Slew telescope to"
msgstr "망원경 이동"

#: plugins/TelescopeControl/src/ui_slewDialog.h:323
msgid "There are no active devices."
msgstr "활성화된 장치가 없습니다."

#: plugins/TelescopeControl/src/ui_slewDialog.h:324
msgid "Slew telescope to coordinates"
msgstr "좌표로 천체망원경을 이동하세요"

#: plugins/TelescopeControl/src/ui_slewDialog.h:325
#: plugins/TelescopeControl/src/ui_storedPointsDialog.h:247
msgid "&Right Ascension (J2000):"
msgstr "적경(J2000)(&R):"

#: plugins/TelescopeControl/src/ui_slewDialog.h:326
#: plugins/TelescopeControl/src/ui_storedPointsDialog.h:248
msgid "De&clination (J2000):"
msgstr "적위(J2000)(&c):"

#: plugins/TelescopeControl/src/ui_slewDialog.h:327
#: plugins/TelescopeControl/src/ui_storedPointsDialog.h:244
msgid "&Current object"
msgstr "현재 천체(&C)"

#: plugins/TelescopeControl/src/ui_slewDialog.h:328
#: plugins/TelescopeControl/src/ui_storedPointsDialog.h:245
msgid "Center of the screen"
msgstr ""

#: plugins/TelescopeControl/src/ui_slewDialog.h:331
msgid "Hours-minutes-seconds format"
msgstr "시간-분-초 형식"

#: plugins/TelescopeControl/src/ui_slewDialog.h:333
msgid "&HMS"
msgstr "HMS(시간-분-초)(&H)"

#: plugins/TelescopeControl/src/ui_slewDialog.h:335
msgid "Degrees-minutes-seconds format"
msgstr "도-분-초 형태"

#: plugins/TelescopeControl/src/ui_slewDialog.h:337
msgid "&DMS"
msgstr "DMS(도-분-초)(&D)"

#: plugins/TelescopeControl/src/ui_slewDialog.h:339
msgid "Decimal degrees"
msgstr "십진법 각도"

#: plugins/TelescopeControl/src/ui_slewDialog.h:341
msgid "D&ecimal"
msgstr "십진법 각도(&e)"

#: plugins/TelescopeControl/src/ui_slewDialog.h:342
msgid "&Slew"
msgstr "이동(&S)"

#: plugins/TelescopeControl/src/ui_slewDialog.h:343
msgid "Configure &telescopes..."
msgstr "망원경 구성...(&t)"

#: plugins/TelescopeControl/src/ui_telescopeConfigurationDialog.h:523
msgid "Telescope Configuration"
msgstr "망원경 구성"

#: plugins/TelescopeControl/src/ui_telescopeConfigurationDialog.h:527
msgid ""
"A telescope connected to this computer via a serial port and controlled "
"directly by Stellarium."
msgstr "망원경이 시리얼포트로 이 컴퓨터와 연결되었으며 스텔라리움으로 바로 제어됩니다."

#: plugins/TelescopeControl/src/ui_telescopeConfigurationDialog.h:529
msgid "Stellarium, directly through a serial port"
msgstr "스텔라리움, 시리얼포트로"

#: plugins/TelescopeControl/src/ui_telescopeConfigurationDialog.h:531
msgid ""
"A telescope controlled by an external application, either at this computer "
"or at a remote machine."
msgstr "천체망원경이 이 컴퓨터나 원격 장치에 있는 외부 응용 프로그램을 통해 제어됩니다."

#: plugins/TelescopeControl/src/ui_telescopeConfigurationDialog.h:533
msgid "External software or a remote computer"
msgstr "외부 소프트웨어 또는 원격 컴퓨터"

#: plugins/TelescopeControl/src/ui_telescopeConfigurationDialog.h:535
msgid "Telescope which is accessible through RTS2(.org) JSON API"
msgstr ""

#: plugins/TelescopeControl/src/ui_telescopeConfigurationDialog.h:537
msgid "RTS2 telescope"
msgstr ""

#: plugins/TelescopeControl/src/ui_telescopeConfigurationDialog.h:538
msgid "Nothing, just simulate one (a moving reticle)"
msgstr "없음, 재현만 함(움직이는 십자선)."

#: plugins/TelescopeControl/src/ui_telescopeConfigurationDialog.h:541
msgid "Connection delay:"
msgstr "접속 지연:"

#: plugins/TelescopeControl/src/ui_telescopeConfigurationDialog.h:543
msgid ""
"The approximate time it takes for the signals from the telescope to reach "
"Stellarium.\n"
"Increase this value if the reticle is skipping."
msgstr ""
"망원경에서 신호가 스텔라리움까지 가는 데 걸리는 대략적인 시간\n"
"십자선을 건너 뛰는 경우에는 값이 증가시키세요."

#: plugins/TelescopeControl/src/ui_telescopeConfigurationDialog.h:547
msgid "J2000 (default)"
msgstr "J2000 (기본값)"

#: plugins/TelescopeControl/src/ui_telescopeConfigurationDialog.h:548
msgid "Equinox of the date (JNow)"
msgstr "현재 (JNow)"

#: plugins/TelescopeControl/src/ui_telescopeConfigurationDialog.h:550
msgid ""
"Automatically attempt to start the telescope or establish connection when "
"Stellarium starts"
msgstr "자동적으로 망원경을 시작하려고 하거나 또는 스텔라리움을 시작할 때 연결을 설정합니다."

#: plugins/TelescopeControl/src/ui_telescopeConfigurationDialog.h:552
msgid "Start/connect at startup"
msgstr "시작/시작시 연결"

#: plugins/TelescopeControl/src/ui_telescopeConfigurationDialog.h:554
msgid "Serial port:"
msgstr "시리얼 포트:"

#: plugins/TelescopeControl/src/ui_telescopeConfigurationDialog.h:555
msgid "Device model:"
msgstr "기기 모델:"

#: plugins/TelescopeControl/src/ui_telescopeConfigurationDialog.h:557
msgid "Host:"
msgstr "호스트:"

#: plugins/TelescopeControl/src/ui_telescopeConfigurationDialog.h:559
msgid ""
"Host name or IPv4 address of the machine that hosts the telescope server"
msgstr "호스트 이름 또는 망원경 서버를 호스팅하는 컴퓨터의 IPv4 주소"

#: plugins/TelescopeControl/src/ui_telescopeConfigurationDialog.h:561
msgid "TCP port:"
msgstr "TCP 포트:"

#: plugins/TelescopeControl/src/ui_telescopeConfigurationDialog.h:562
msgid "RTS2 telescope settings"
msgstr ""

#: plugins/TelescopeControl/src/ui_telescopeConfigurationDialog.h:563
msgid "URL:"
msgstr ""

#: plugins/TelescopeControl/src/ui_telescopeConfigurationDialog.h:564
msgid "Username:"
msgstr ""

#: plugins/TelescopeControl/src/ui_telescopeConfigurationDialog.h:565
msgid "Password:"
msgstr ""

#: plugins/TelescopeControl/src/ui_telescopeConfigurationDialog.h:567
msgid "RTS2 username"
msgstr ""

#: plugins/TelescopeControl/src/ui_telescopeConfigurationDialog.h:570
msgid "RTS2 password"
msgstr ""

#: plugins/TelescopeControl/src/ui_telescopeConfigurationDialog.h:573
msgid "URL of the machine that hosts the RTS2 JSON (httpd) server"
msgstr ""

#: plugins/TelescopeControl/src/ui_telescopeConfigurationDialog.h:575
msgid "User interface settings"
msgstr "사용자 인터페이스 세팅"

#: plugins/TelescopeControl/src/ui_telescopeConfigurationDialog.h:577
msgid "Show circles with fixed angular size around the telescope reticle"
msgstr "천체 망원경 십자선 주위에 고정 각도 크기의 동그라미 표시"

#: plugins/TelescopeControl/src/ui_telescopeConfigurationDialog.h:579
msgid "Use field of view indicators"
msgstr "시야각(FOV) 지시기를 사용"

#: plugins/TelescopeControl/src/ui_telescopeConfigurationDialog.h:580
msgid "Circle size(s):"
msgstr "원 크기(s):"

#: plugins/TelescopeControl/src/ui_telescopeConfigurationDialog.h:582
msgid "Up to ten decimal values in degrees of arc, separated with commas"
msgstr "호의 각도로 최대 십진법 수 10개까지, 각각 쉼표로 구분"

#: plugins/TelescopeControl/src/ui_telescopeConfigurationDialog.h:585
msgid "OK"
msgstr "선택"

#: plugins/TelescopeControl/src/ui_telescopeDialog.h:394
msgid "Telescopes Controlled"
msgstr "제어하는 망원경"

#: plugins/TelescopeControl/src/ui_telescopeDialog.h:397
msgid "Configure the selected telescope"
msgstr "선택된 망원경 설정"

#: plugins/TelescopeControl/src/ui_telescopeDialog.h:399
msgid "Configure"
msgstr "설정"

#: plugins/TelescopeControl/src/ui_telescopeDialog.h:401
msgid "Add a new telescope"
msgstr "새로운 망원경 추가"

#: plugins/TelescopeControl/src/ui_telescopeDialog.h:405
msgid "Remove the selected telescope"
msgstr "선택된 망원경을 제거"

#: plugins/TelescopeControl/src/ui_telescopeDialog.h:409
msgid "GUI"
msgstr "GUI"

#: plugins/TelescopeControl/src/ui_telescopeDialog.h:410
msgid "Show telescope labels"
msgstr "망원경 라벨 표시"

#: plugins/TelescopeControl/src/ui_telescopeDialog.h:411
msgid "Show telescope reticles"
msgstr "망원경 십자선 표시"

#: plugins/TelescopeControl/src/ui_telescopeDialog.h:412
msgid "Show field of view indicators"
msgstr "시야각(FOV) 표시기 표시"

#: plugins/TelescopeControl/src/ui_telescopeDialog.h:413
msgid "Files"
msgstr "파일"

#: plugins/TelescopeControl/src/ui_telescopeDialog.h:414
msgid "Log telescope driver messages to files"
msgstr "파일에 망원경 드라이버 메세지를 기록"

#: plugins/TelescopeControl/src/ui_telescopeDialog.h:415
msgid "Use telescope server executables (override built-in drivers)"
msgstr "망원경 서버 실행파일을 사용 (내장된 드라이버 무시)"

#: plugins/TelescopeControl/src/ui_telescopeDialog.h:416
msgid "Executables directory:"
msgstr "실행파일 디렉토리:"

#: plugins/TelescopeControl/src/ui_storedPointsDialog.h:242
msgid "Points"
msgstr ""

#: plugins/TelescopeControl/src/ui_storedPointsDialog.h:249
msgid "Add point"
msgstr ""

#: plugins/TelescopeControl/src/ui_storedPointsDialog.h:250
msgid "Remove selected"
msgstr ""

#: plugins/TelescopeControl/src/ui_storedPointsDialog.h:251
msgid "Clear list"
msgstr ""

#: plugins/TextUserInterface/src/TextUserInterface.cpp:88
msgid "Text User Interface"
msgstr "텍스트 유저 인터페이스"

#: plugins/TextUserInterface/src/TextUserInterface.cpp:91
msgid ""
"Plugin implementation of 0.9.x series Text User Interface (TUI), used in "
"planetarium systems"
msgstr "플라네타리움 시스템에서 사용되는 0.9.x 버전의 텍스트 유저 인터페이스(TUI)의 플러그인 구현"

#: plugins/TextUserInterface/src/TextUserInterface.cpp:160
msgid "Solar System body"
msgstr "태양계 천체"

#: plugins/TextUserInterface/src/TextUserInterface.cpp:175
msgid "Current date/time"
msgstr "현재 날짜/시간"

#: plugins/TextUserInterface/src/TextUserInterface.cpp:180
msgid "Set time zone"
msgstr "시간대 설정"

#: plugins/TextUserInterface/src/TextUserInterface.cpp:181
msgid "Day keys"
msgstr "날짜 키"

#: plugins/TextUserInterface/src/TextUserInterface.cpp:182
msgid "Startup date/time preset"
msgstr "시작 날짜/시간 설정"

#. TRANSLATORS: The current system time is used at startup
#: plugins/TextUserInterface/src/TextUserInterface.cpp:189
msgid "system"
msgstr "시스템"

#. TRANSLATORS: A pre-set time is used at startup
#: plugins/TextUserInterface/src/TextUserInterface.cpp:191
msgid "preset"
msgstr "설정"

#: plugins/TextUserInterface/src/TextUserInterface.cpp:199
msgid "mmddyyyy"
msgstr "월일년"

#: plugins/TextUserInterface/src/TextUserInterface.cpp:199
msgid "ddmmyyyy"
msgstr "일월년"

#: plugins/TextUserInterface/src/TextUserInterface.cpp:199
msgid "yyyymmdd"
msgstr "년월일"

#: plugins/TextUserInterface/src/TextUserInterface.cpp:200
msgid "Date display format"
msgstr "날짜 표시 형식"

#. TRANSLATORS: 12-hour time format
#: plugins/TextUserInterface/src/TextUserInterface.cpp:208
msgid "12h"
msgstr "12시간제"

#. TRANSLATORS: 24-hour time format
#: plugins/TextUserInterface/src/TextUserInterface.cpp:210
msgid "24h"
msgstr "24시간제"

#: plugins/TextUserInterface/src/TextUserInterface.cpp:211
msgid "Time display format"
msgstr "시간 표시 형식"

#: plugins/TextUserInterface/src/TextUserInterface.cpp:236
msgid "Sky Language"
msgstr ""

#: plugins/TextUserInterface/src/TextUserInterface.cpp:242
msgid "App Language"
msgstr ""

#: plugins/TextUserInterface/src/TextUserInterface.cpp:258
msgid "Show stars"
msgstr "별 보이기"

#: plugins/TextUserInterface/src/TextUserInterface.cpp:286
msgid "Colors"
msgstr "색상"

#. TRANSLATORS: Refers to constellation art
#: plugins/TextUserInterface/src/TextUserInterface.cpp:302
msgid "Art brightness:"
msgstr "그림 밝기:"

#: plugins/TextUserInterface/src/TextUserInterface.cpp:362
msgid "Ecliptic line (J2000)"
msgstr ""

#: plugins/TextUserInterface/src/TextUserInterface.cpp:369
msgid "Nebula names"
msgstr "성운 이름"

#: plugins/TextUserInterface/src/TextUserInterface.cpp:373
msgid "Nebula hints"
msgstr "성운 힌트"

#: plugins/TextUserInterface/src/TextUserInterface.cpp:377
msgid "Galaxy hints"
msgstr ""

#: plugins/TextUserInterface/src/TextUserInterface.cpp:381
msgid "Bright nebulae hints"
msgstr ""

#: plugins/TextUserInterface/src/TextUserInterface.cpp:385
msgid "Dark nebulae hints"
msgstr ""

#: plugins/TextUserInterface/src/TextUserInterface.cpp:389
msgid "Clusters hints"
msgstr ""

#: plugins/TextUserInterface/src/TextUserInterface.cpp:403
msgid "Galactic equator line"
msgstr "은하적도"

#: plugins/TextUserInterface/src/TextUserInterface.cpp:441
msgid "Effects"
msgstr "효과"

#: plugins/TextUserInterface/src/TextUserInterface.cpp:455
msgid "Setting landscape sets location"
msgstr "풍경 설정 위치를 설정"

#: plugins/TextUserInterface/src/TextUserInterface.cpp:466
msgid "Zoom duration:"
msgstr "줌 시간:"

#: plugins/TextUserInterface/src/TextUserInterface.cpp:472
msgid "Milky Way intensity:"
msgstr "은하수 밝기:"

#: plugins/TextUserInterface/src/TextUserInterface.cpp:478
msgid "Zodiacal light intensity:"
msgstr "황도광 강도:"

#: plugins/TextUserInterface/src/TextUserInterface.cpp:499
msgid "Run local script"
msgstr "로컬 스크립트 실행"

#: plugins/TextUserInterface/src/TextUserInterface.cpp:505
msgid "Stop running script"
msgstr "실행 중인 스크립트 정지"

#: plugins/TextUserInterface/src/TextUserInterface.cpp:516
#: plugins/TextUserInterface/src/TextUserInterface.cpp:520
msgid "Administration"
msgstr "관리"

#: plugins/TextUserInterface/src/TextUserInterface.cpp:526
msgid "Load default configuration"
msgstr "기본 설정 로드"

#: plugins/TextUserInterface/src/TextUserInterface.cpp:527
msgid "Save current configuration"
msgstr "현재 설정 저장"

#: plugins/TextUserInterface/src/TextUserInterface.cpp:530
msgid "Shut down"
msgstr "컴퓨터 끄기"

#: plugins/TextUserInterface/src/TextUserInterface.cpp:606
msgid "[no TUI node]"
msgstr "[TUI 노드 없음]"

#: plugins/TextUserInterface/src/TuiNodeBool.cpp:72
msgid "On"
msgstr "켜짐"

#: plugins/TextUserInterface/src/TuiNodeBool.cpp:73
#: plugins/Scenery3d/src/ui_scenery3dDialog.h:489
msgid "Off"
msgstr "끄기"

#: plugins/TextUserInterface/src/TuiNodeColor.cpp:109
#, qt-format
msgid "error, unknown color part \"%1\""
msgstr "오류, 알려지지 않은 색 부분 \"%1\""

#: plugins/TextUserInterface/src/TuiNodeActivate.cpp:48
msgid " [RETURN to activate]"
msgstr " [돌아가서 활성화]"

#: plugins/SolarSystemEditor/src/SolarSystemEditor.cpp:57
#: plugins/SolarSystemEditor/src/SolarSystemEditor.cpp:134
msgid "Solar System Editor"
msgstr "태양계 편집기"

#: plugins/SolarSystemEditor/src/SolarSystemEditor.cpp:60
msgid ""
"An interface for adding asteroids and comets to Stellarium. It can download "
"object lists from the Minor Planet Center's website and perform searches in "
"its online database."
msgstr ""

#: plugins/SolarSystemEditor/src/SolarSystemEditor.cpp:134
#: plugins/SolarSystemEditor/src/ui_solarSystemManagerWindow.h:313
msgid "Import orbital elements in MPC format..."
msgstr "MPC 포맷 안의 궤도 요소 가져오기"

#. TRANSLATORS: A link showing the text "Minor Planet & Comet Ephemeris Service" is inserted.
#: plugins/SolarSystemEditor/src/gui/MpcImportWindow.cpp:159
#, qt-format
msgid "Query the MPC's %1:"
msgstr "MPC에서 %1 조회:"

#: plugins/SolarSystemEditor/src/gui/MpcImportWindow.cpp:162
msgid "Only one result will be returned if the query is successful."
msgstr "조회가 성공하면 하나의 결과만이 나옵니다."

#: plugins/SolarSystemEditor/src/gui/MpcImportWindow.cpp:163
msgid ""
"Both comets and asteroids can be identified with their number, name (in "
"English) or provisional designation."
msgstr "혜성과 소행성들은 모두 번호, 이름(영어) 또는 임시 명칭으로 식별할 수 있습니다."

#: plugins/SolarSystemEditor/src/gui/MpcImportWindow.cpp:170
#, qt-format
msgid ""
"Comet <i>names</i> need to be prefixed with %1 or %2. If more than one comet "
"matches a name, only the first result will be returned. For example, "
"searching for \"%3\" will return %4, Halley's Comet, but a search for \"%5\" "
"will return the asteroid %6."
msgstr ""
"혜성 <i>이름</i>들은 앞에 %1나 %2이 붙어야 합니다. 하나보다 많은 혜성이 조건을 만족한다면 첫 번째 결과만이 나옵니다. 예를 "
"들어 \"%3\"로 검색하면 %4, 즉 헬리 혜성이 나오지만, \"%5\"로 검색하면 소행성 %6가 나옵니다."

#: plugins/SolarSystemEditor/src/gui/MpcImportWindow.cpp:211
msgid "Select bookmark..."
msgstr ""

#. TRANSLATORS: Appears as the text of hyperlinks linking to websites. :)
#: plugins/SolarSystemEditor/src/gui/SolarSystemManagerWindow.cpp:101
msgid "website"
msgstr "웹사이트"

#. TRANSLATORS: IAU = International Astronomical Union
#: plugins/SolarSystemEditor/src/gui/SolarSystemManagerWindow.cpp:105
#, qt-format
msgid ""
"You can import comet and asteroid data formatted in the export formats of "
"the IAU's Minor Planet Center (%1). You can import files with lists of "
"objects, download such lists from the Internet or search the online Minor "
"Planet and Comet Ephemeris Service (MPES)."
msgstr ""
"혜성과 소행성 자료는 국제천문연맹의 Minor Planet Center(%1)에서 가져올 수 있습니다. 천체 목록이 담긴 파일을 불러올 "
"수도 있고, 인터넷에서 목록을 다운로드할 수도 있고, 온라인으로 Minor Planet and Comet Ephemeris "
"Service(MPES)를 검색할 수도 있습니다."

#: plugins/SolarSystemEditor/src/gui/SolarSystemManagerWindow.cpp:109
msgid "Solar System Editor plug-in"
msgstr "태양계 편집기 플러그인"

#: plugins/SolarSystemEditor/src/gui/SolarSystemManagerWindow.cpp:110
#: plugins/FOV/src/gui/FOVWindow.cpp:81
#: plugins/EquationOfTime/src/gui/EquationOfTimeWindow.cpp:83
#, qt-format
msgid "Version %1"
msgstr "버전 %1"

#: plugins/SolarSystemEditor/src/gui/SolarSystemManagerWindow.cpp:199
msgid "Save the minor Solar System bodies as..."
msgstr ""

#: plugins/SolarSystemEditor/src/gui/SolarSystemManagerWindow.cpp:205
#: plugins/SolarSystemEditor/src/gui/SolarSystemManagerWindow.cpp:213
msgid "Configuration files"
msgstr ""

#: plugins/SolarSystemEditor/src/gui/SolarSystemManagerWindow.cpp:207
msgid "Select a file to replace the Solar System minor bodies"
msgstr ""

#: plugins/SolarSystemEditor/src/gui/SolarSystemManagerWindow.cpp:215
msgid "Select a file to add the Solar System minor bodies"
msgstr ""

#: plugins/SolarSystemEditor/src/ui_mpcImportWindow.h:511
msgid "Import data"
msgstr "자료 가져오기"

#: plugins/SolarSystemEditor/src/ui_mpcImportWindow.h:513
msgid "Select the type"
msgstr "종류 선택"

#: plugins/SolarSystemEditor/src/ui_mpcImportWindow.h:516
msgid "Select the source"
msgstr "소스 선택"

#: plugins/SolarSystemEditor/src/ui_mpcImportWindow.h:517
msgid "Download a list of objects from the Internet"
msgstr "인터넷으로 천체 목록 다운로드"

#: plugins/SolarSystemEditor/src/ui_mpcImportWindow.h:518
msgid "Select a source from the list:"
msgstr "목록에서 소스 선택"

#: plugins/SolarSystemEditor/src/ui_mpcImportWindow.h:519
msgid "Or enter a URL:"
msgstr "또는 URL 입력:"

#: plugins/SolarSystemEditor/src/ui_mpcImportWindow.h:520
msgid "Add this URL to the bookmarks list"
msgstr "북마크 목록에 이 URL 추가"

#: plugins/SolarSystemEditor/src/ui_mpcImportWindow.h:521
msgid "Bookmark title:"
msgstr "북마크 제목:"

#: plugins/SolarSystemEditor/src/ui_mpcImportWindow.h:522
msgid "A file containing a list of objects"
msgstr "천체 목록이 담긴 파일"

#: plugins/SolarSystemEditor/src/ui_mpcImportWindow.h:523
msgid "Get orbital elements"
msgstr "궤도요소 가져오기"

#: plugins/SolarSystemEditor/src/ui_mpcImportWindow.h:526
#: plugins/SolarSystemEditor/src/ui_mpcImportWindow.h:527
msgid "Online search"
msgstr "온라인 검색"

#: plugins/SolarSystemEditor/src/ui_mpcImportWindow.h:528
msgid "Objects found"
msgstr "찾은 천체"

#: plugins/SolarSystemEditor/src/ui_mpcImportWindow.h:529
msgid ""
"Mark the objects you wish to be imported. In <i>italic</i> are listed names "
"that match the names of already loaded objects. In <b>bold</b> are listed "
"names that match the names of objects inherited from Stellarium's default "
"Solar System configuration.<br/>Note that adding a large number of objects "
"may cause Stellarium to run slowly."
msgstr ""
"가져오고 싶은 천체를 표시하세요. <i>기울어진</i> 글자로 쓰인 것들은 이미 불러온 천체들입니다. <b>굵은</b> 글자로 쓰인 "
"것들은 스텔라리움에 기본적으로 있는 천체들입니다.<br/>천체를 많이 가져오면 스텔라리움이 느려질 수도 있습니다."

#: plugins/SolarSystemEditor/src/ui_mpcImportWindow.h:530
msgid "Overwrite existing objects"
msgstr "기존 천체에 덮어쓰기"

#: plugins/SolarSystemEditor/src/ui_mpcImportWindow.h:531
msgid "Update existing objects"
msgstr "기존 천체에 업데이트"

#: plugins/SolarSystemEditor/src/ui_mpcImportWindow.h:532
msgid "Update only the orbital elements"
msgstr "궤도 요소만 업데이트"

#: plugins/SolarSystemEditor/src/ui_mpcImportWindow.h:536
msgid "Add objects"
msgstr "천체 추가"

#: plugins/SolarSystemEditor/src/ui_solarSystemManagerWindow.h:298
#: plugins/SolarSystemEditor/src/ui_solarSystemManagerWindow.h:310
msgid "Minor Solar System objects"
msgstr ""

#: plugins/SolarSystemEditor/src/ui_solarSystemManagerWindow.h:300
#: plugins/Pulsars/src/gui/PulsarsDialog.cpp:138
msgid "Note"
msgstr "참고"

#: plugins/SolarSystemEditor/src/ui_solarSystemManagerWindow.h:301
msgid ""
"This plug-in edits a custom Solar System configuration file for the minor "
"bodies. If something goes wrong and Stellarium crashes and/or doesn't start, "
"you can delete manually that file from:"
msgstr ""

#: plugins/SolarSystemEditor/src/ui_solarSystemManagerWindow.h:302
msgid ""
"You can also reset all changes and return to the default configuration:"
msgstr "모든 변경 사항을 초기화하고 기본 설정으로 복원 할 수 있습니다:"

#: plugins/SolarSystemEditor/src/ui_solarSystemManagerWindow.h:303
msgid "Reset to defaults"
msgstr "기본값 복원"

#: plugins/SolarSystemEditor/src/ui_solarSystemManagerWindow.h:304
msgid "Export/replace the Solar System minor objects file"
msgstr ""

#: plugins/SolarSystemEditor/src/ui_solarSystemManagerWindow.h:305
msgid ""
"You can create a backup copy of your custom Solar System configuration file "
"in a convenient location, or replace it with such a copy."
msgstr ""

#: plugins/SolarSystemEditor/src/ui_solarSystemManagerWindow.h:306
msgid "Export the Solar System minor objects to file..."
msgstr ""

#: plugins/SolarSystemEditor/src/ui_solarSystemManagerWindow.h:307
msgid "Import and replace the Solar System minor objects from file..."
msgstr ""

#: plugins/SolarSystemEditor/src/ui_solarSystemManagerWindow.h:308
msgid "Import and add Solar System minor objects from file..."
msgstr ""

#: plugins/SolarSystemEditor/src/ui_solarSystemManagerWindow.h:309
msgid "Configuration file"
msgstr "설정 파일"

#: plugins/SolarSystemEditor/src/ui_solarSystemManagerWindow.h:312
msgid "Add new Minor Solar System objects"
msgstr ""

#: plugins/SolarSystemEditor/src/ui_solarSystemManagerWindow.h:314
msgid "Solar System"
msgstr "태양계"

#: plugins/Supernovae/src/Supernovae.cpp:71
#: plugins/Supernovae/src/Supernovae.cpp:148
msgid "Historical Supernovae"
msgstr "역사적인 초신성"

#: plugins/Supernovae/src/Supernovae.cpp:74
msgid "This plugin allows you to see some bright historical supernovae."
msgstr "이 플러그인은 몇몇 역사적인 밝은 초신성을 보여줍니다."

#: plugins/Supernovae/src/Supernovae.cpp:148
msgid "Historical Supernovae configuration window"
msgstr "역사적인 초신성 설정 창"

#: plugins/Supernovae/src/Supernovae.cpp:647 plugins/Novae/src/Novae.cpp:669
msgid "January"
msgstr "1월"

#: plugins/Supernovae/src/Supernovae.cpp:647 plugins/Novae/src/Novae.cpp:669
msgid "February"
msgstr "2월"

#: plugins/Supernovae/src/Supernovae.cpp:647 plugins/Novae/src/Novae.cpp:669
msgid "March"
msgstr "3월"

#: plugins/Supernovae/src/Supernovae.cpp:647 plugins/Novae/src/Novae.cpp:669
msgid "April"
msgstr "4월"

#: plugins/Supernovae/src/Supernovae.cpp:647 plugins/Novae/src/Novae.cpp:669
msgid "May"
msgstr "5월"

#: plugins/Supernovae/src/Supernovae.cpp:647 plugins/Novae/src/Novae.cpp:669
msgid "June"
msgstr "6월"

#: plugins/Supernovae/src/Supernovae.cpp:647 plugins/Novae/src/Novae.cpp:669
msgid "July"
msgstr "7월"

#: plugins/Supernovae/src/Supernovae.cpp:647 plugins/Novae/src/Novae.cpp:669
msgid "August"
msgstr "8월"

#: plugins/Supernovae/src/Supernovae.cpp:647 plugins/Novae/src/Novae.cpp:669
msgid "September"
msgstr "9월"

#: plugins/Supernovae/src/Supernovae.cpp:647 plugins/Novae/src/Novae.cpp:669
msgid "October"
msgstr "10월"

#: plugins/Supernovae/src/Supernovae.cpp:647 plugins/Novae/src/Novae.cpp:669
msgid "November"
msgstr "11월"

#: plugins/Supernovae/src/Supernovae.cpp:647 plugins/Novae/src/Novae.cpp:669
msgid "December"
msgstr "12월"

#: plugins/Supernovae/src/Supernova.cpp:132
msgid "supernova"
msgstr "초신성"

#: plugins/Supernovae/src/Supernova.cpp:137 plugins/Novae/src/Nova.cpp:152
#: plugins/Quasars/src/Quasar.cpp:108 plugins/Exoplanets/src/Exoplanet.cpp:302
#, qt-format
msgid "Magnitude: <b>%1</b> (extincted to: <b>%2</b>)"
msgstr "등급: <b>%1</b> (소광 후:  <b>%2</b>)"

#: plugins/Supernovae/src/Supernova.cpp:147
#, qt-format
msgid "Type of supernova: %1"
msgstr "초신성의 종류: %1"

#: plugins/Supernovae/src/Supernova.cpp:148 plugins/Novae/src/Nova.cpp:163
#, qt-format
msgid "Maximum brightness: %1"
msgstr "최대 밝기: %1"

#: plugins/Supernovae/src/gui/SupernovaeDialog.cpp:119
msgid "Historical Supernovae Plug-in"
msgstr "역사적인 초신성 플러그인"

#: plugins/Supernovae/src/gui/SupernovaeDialog.cpp:124
msgid "This plugin allows you to see some bright historical supernovae: "
msgstr "이 플러그인은 몇몇 역사적인 밝은 초신성을 보여줍니다. "

#: plugins/Supernovae/src/gui/SupernovaeDialog.cpp:126
#: plugins/Novae/src/gui/NovaeDialog.cpp:128
#, qt-format
msgid "This list altogether contains %1 stars."
msgstr "이 목록은 총 %1개의 별을 포함합니다."

#: plugins/Supernovae/src/gui/SupernovaeDialog.cpp:127
#, qt-format
msgid "All those supernovae are brighter %1 at peak of brightness."
msgstr "이 초신성들은 모두 최대 밝기일 때 %1보다 밝습니다."

#: plugins/Supernovae/src/gui/SupernovaeDialog.cpp:129
#: plugins/Novae/src/gui/NovaeDialog.cpp:130
msgid "Light curves"
msgstr "광도 곡선"

#: plugins/Supernovae/src/gui/SupernovaeDialog.cpp:130
#, qt-format
msgid ""
"This plugin implements a simple model of light curves for different "
"supernovae. Typical views of light curves for type I and type II supernova "
"can be seen %1here%2 (right scale in days), and this model is used for this "
"plugin."
msgstr ""
"이 플러그인은 초신성의 광도 곡선의 간단한 모델을 포함합니다. I형과 II형 초신성의 일반적인 광도 곡선 모양은 %1여기%2에서 볼 수 "
"있고(가로 단위는 일), 이 모델이 이 플러그인에 사용되었습니다."

#: plugins/Supernovae/src/gui/SupernovaeDialog.cpp:132
msgid "Acknowledgments"
msgstr "감사의 말씀"

#: plugins/Supernovae/src/gui/SupernovaeDialog.cpp:133
#: plugins/Pulsars/src/gui/PulsarsDialog.cpp:141
msgid ""
"We thank the following people for their contribution and valuable comments:"
msgstr "개발에 기여해 주시고 소중한 의견을 주신 아래 분들께 감사의 말씀을 드립니다 :"

#: plugins/Supernovae/src/gui/SupernovaeDialog.cpp:135
msgid "Sergei Blinnikov"
msgstr "Sergei Blinnikov"

#: plugins/Supernovae/src/gui/SupernovaeDialog.cpp:137
msgid "Institute for Theoretical and Experimental Physics"
msgstr "이론 및 실험 물리학 연구소,"

#: plugins/Supernovae/src/gui/SupernovaeDialog.cpp:138
#: plugins/Pulsars/src/gui/PulsarsDialog.cpp:146
msgid "in Russia"
msgstr "러시아"

#: plugins/Supernovae/src/gui/SupernovaeDialog.cpp:179
#: plugins/Novae/src/gui/NovaeDialog.cpp:176
#: plugins/Quasars/src/gui/QuasarsDialog.cpp:169
#: plugins/Pulsars/src/gui/PulsarsDialog.cpp:192
#, qt-format
msgid "Next update: %1 days"
msgstr "다음 업데이트: %1일 후"

#: plugins/Supernovae/src/gui/SupernovaeDialog.cpp:215
msgid "Historical supernovae is updated"
msgstr "역사적인 초신성이 업데이트되었습니다."

#: plugins/Supernovae/src/ui_supernovaeDialog.h:229
msgid "Historical Supernovae Configuration"
msgstr "역사적인 초신성 설정"

#: plugins/Supernovae/src/ui_supernovaeDialog.h:230
msgid "Historical Supernovae Plug-in Configuration"
msgstr "역사적인 초신성 플러그인 설정"

#: plugins/Supernovae/src/ui_supernovaeDialog.h:232
#: plugins/Novae/src/ui_novaeDialog.h:235
#: plugins/Quasars/src/ui_quasarsDialog.h:260
#: plugins/Pulsars/src/ui_pulsarsDialog.h:266
msgid "Update catalog from Internet"
msgstr "인터넷으로 카탈로그 업데이트"

#: plugins/Supernovae/src/ui_supernovaeDialog.h:233
#: plugins/Novae/src/ui_novaeDialog.h:236
#: plugins/Quasars/src/ui_quasarsDialog.h:261
#: plugins/Pulsars/src/ui_pulsarsDialog.h:267
#: plugins/Exoplanets/src/ui_exoplanetsDialog.h:470
msgid "Update from Internet sources"
msgstr "인터넷 소스로부터 업데이트"

#: plugins/Supernovae/src/ui_supernovaeDialog.h:235
#: plugins/Novae/src/ui_novaeDialog.h:238
#: plugins/Quasars/src/ui_quasarsDialog.h:263
#: plugins/Pulsars/src/ui_pulsarsDialog.h:269
msgid "Update frequency (days):"
msgstr "업데이트 주기(일):"

#: plugins/Supernovae/src/ui_supernovaeDialog.h:236
#: plugins/Novae/src/ui_novaeDialog.h:239
#: plugins/Quasars/src/ui_quasarsDialog.h:264
#: plugins/Pulsars/src/ui_pulsarsDialog.h:270
#: plugins/Exoplanets/src/ui_exoplanetsDialog.h:473
msgid "[next update info]"
msgstr "[다음 업데이트 정보]"

#: plugins/NavStars/src/NavStars.cpp:52 plugins/NavStars/src/NavStars.cpp:109
msgid "Navigational Stars"
msgstr "길잡이 별"

#: plugins/NavStars/src/NavStars.cpp:55
#: plugins/NavStars/src/gui/NavStarsWindow.cpp:92
msgid "This plugin marks navigational stars from a selected set."
msgstr ""

#: plugins/NavStars/src/NavStars.cpp:110
msgid "Mark the navigational stars"
msgstr "길잡이 별 표시하기"

#. TRANSLATORS: The emphasis tags mark a title.
#: plugins/NavStars/src/NavStars.cpp:292
msgid ""
"The 57 \"selected stars\" that are listed in <em>The Nautical Almanac</em> "
"jointly published by Her Majesty's Nautical Almanac Office and the US Naval "
"Observatory since 1958; consequently, these stars are also used in "
"navigational aids such as the <em>2102D Star Finder</em> and "
"<em>Identifier</em>."
msgstr ""

#. TRANSLATORS: The emphasis tags mark a book title.
#: plugins/NavStars/src/NavStars.cpp:298
#, qt-format
msgid ""
"The 81 stars that are listed in the <em>%1</em> published by the French "
"Bureau des Longitudes."
msgstr ""

#. TRANSLATORS: The emphasis tags mark a book title.
#: plugins/NavStars/src/NavStars.cpp:304
#, qt-format
msgid ""
"The 160 stars that are listed in the Russian Nautical Almanac (The original "
"Russian title is <em>%1</em>)."
msgstr ""

#: plugins/NavStars/src/gui/NavStarsWindow.cpp:87
msgid "Navigational Stars Plug-in"
msgstr ""

#. TRANSLATORS: The numbers contain the opening and closing tag of an HTML link
#: plugins/NavStars/src/gui/NavStarsWindow.cpp:105
#: plugins/Novae/src/gui/NovaeDialog.cpp:146
#: plugins/PointerCoordinates/src/gui/PointerCoordinatesWindow.cpp:138
#, qt-format
msgid ""
"If you want to read full information about this plugin, its history and "
"catalog format, you can %1get info here%2."
msgstr "이 플러그인에 대한 모든 정보와 역사, 카탈로그 형식을 읽고 싶으시다면, %1이 곳%2에서 정보를 얻을 수 있습니다."

#. TRANSLATORS: Part of full phrase: Anglo-American set of navigational stars
#: plugins/NavStars/src/gui/NavStarsWindow.cpp:141
msgid "Anglo-American"
msgstr ""

#. TRANSLATORS: Part of full phrase: French set of navigational stars
#: plugins/NavStars/src/gui/NavStarsWindow.cpp:143
msgid "French"
msgstr ""

#. TRANSLATORS: Part of full phrase: Russian set of navigational stars
#: plugins/NavStars/src/gui/NavStarsWindow.cpp:145
msgid "Russian"
msgstr ""

#: plugins/NavStars/src/ui_navStarsWindow.h:202
#: plugins/NavStars/src/ui_navStarsWindow.h:213
msgid "Navigational stars"
msgstr ""

#: plugins/NavStars/src/ui_navStarsWindow.h:204
msgid "Set of navigational stars"
msgstr ""

#: plugins/NavStars/src/ui_navStarsWindow.h:206
#: plugins/PointerCoordinates/src/ui_pointerCoordinatesWindow.h:298
msgid "Place of the string with coordinates of the mouse pointer"
msgstr ""

#: plugins/NavStars/src/ui_navStarsWindow.h:208
msgid "Current set:"
msgstr ""

#: plugins/NavStars/src/ui_navStarsWindow.h:209
msgid "Note:"
msgstr ""

#: plugins/Novae/src/Novae.cpp:71 plugins/Novae/src/Novae.cpp:142
msgid "Bright Novae"
msgstr "밝은 신성"

#: plugins/Novae/src/Novae.cpp:74 plugins/Novae/src/gui/NovaeDialog.cpp:123
msgid "A plugin that shows some bright novae in the Milky Way galaxy."
msgstr "우리 은하의 몇몇 밝은 신성을 보여주는 플러그인."

#: plugins/Novae/src/Novae.cpp:142
msgid "Bright Novae configuration window"
msgstr "밝은 신성 설정 창"

#: plugins/Novae/src/Nova.cpp:147
msgid "nova"
msgstr "신성"

#: plugins/Novae/src/gui/NovaeDialog.cpp:118
msgid "Bright Novae Plug-in"
msgstr "밝은 신성 플러그인"

#: plugins/Novae/src/gui/NovaeDialog.cpp:124
msgid ""
"You can find novae via search tool by entering designation of nova or its "
"common name (e.g. 'Nova Cygni 1975' or 'V1500 Cyg')."
msgstr ""
"검색 도구에 신성 이름이나 일반적인 이름(예 : 'Nova Cygni 1975' 또는 'V1500 Cyg')을 입력하여 신성을 찾을 수 "
"있습니다."

#: plugins/Novae/src/gui/NovaeDialog.cpp:126
msgid "This plugin allows you to see recent bright novae: "
msgstr "이 플러그인은 다음과 같은 밝은 신성들을 볼 수 있게 합니다: "

#: plugins/Novae/src/gui/NovaeDialog.cpp:129
#, qt-format
msgid "All those novae are brighter than %1 at peak of brightness."
msgstr "이 신성들은 모두 최대 밝기일 때 %1보다 밝습니다."

#: plugins/Novae/src/gui/NovaeDialog.cpp:131
msgid ""
"This plugin uses a very simple model for calculation of light curves for "
"novae stars."
msgstr "이 플러그인은 신성의 광도 곡선 계산을 위해 매우 간단한 모델을 사용합니다."

#: plugins/Novae/src/gui/NovaeDialog.cpp:132
#, qt-format
msgid ""
"This model is based on time for decay by %1 magnitudes from the maximum "
"value, where %1 is 2, 3, 6 and 9."
msgstr "이 모델은 %1이 2, 3, 6, 9일 때 밝기가 최대 등급에서 %1등급만큼 증가되는 시간을 기초로 합니다."

#: plugins/Novae/src/gui/NovaeDialog.cpp:133
msgid ""
"If a nova has no values for decay of magnitude then this plugin will use "
"generalized values for it."
msgstr "만일 신성의 등급 감소 값이 없는 경우, 플러그인은 일반적인 값을 사용합니다."

#: plugins/Novae/src/gui/NovaeDialog.cpp:212
msgid "Novae is updated"
msgstr "신성이 업데이트되었습니다."

#: plugins/Novae/src/ui_novaeDialog.h:232
msgid "Bright Novae Configuration"
msgstr "밝은 신성 설정"

#: plugins/Novae/src/ui_novaeDialog.h:233
msgid "Bright Novae Plug-in Configuration"
msgstr "밝은 신성 플러그인 설정"

#: plugins/Quasars/src/Quasars.cpp:75
msgid ""
"A plugin that shows some quasars brighter than 16 visual magnitude. A "
"catalogue of quasars compiled from 'Quasars and Active Galactic Nuclei' "
"(13th Ed.) (Veron+ 2010) =2010A&A...518A..10V"
msgstr ""
"안시등급이 16보다 낮은 몇몇 퀘이사를 보여주는 플러그인입니다. 퀘이사의 카탈로그는 'Quasars and Active Galactic "
"Nuclei' (13판) (Veron+ 2010) =2010A&A...518A..10V에서 컴파일되었습니다."

#: plugins/Quasars/src/Quasars.cpp:169
msgid "Show quasars"
msgstr "퀘이사 보기"

#: plugins/Quasars/src/Quasars.cpp:170
msgid "Quasars configuration window"
msgstr "퀘이사 설정 창"

#: plugins/Quasars/src/Quasar.cpp:133
#, qt-format
msgid "Z (redshift): %1"
msgstr "Z(적색편이): %1"

#: plugins/Quasars/src/gui/QuasarsDialog.cpp:118
msgid "Quasars Plug-in"
msgstr "퀘이사 플러그인"

#: plugins/Quasars/src/gui/QuasarsDialog.cpp:124
msgid ""
"The Quasars plugin provides visualization of some quasars brighter than "
"visual magnitude 16. The catalogue of quasars was compiled from \"Quasars "
"and Active Galactic Nuclei\" (13th Ed.)"
msgstr ""
"퀘이사 플러그인은 안시등급이 16보다 낮은 몇몇 퀘이사를 보여줍니다. 퀘이사의 카탈로그는 \"Quasars and Active "
"Galactic Nuclei\" (13판)에서 컴파일되었습니다."

#: plugins/Quasars/src/gui/QuasarsDialog.cpp:126
msgid "Veron+ 2010"
msgstr "Veron+ 2010"

#: plugins/Quasars/src/gui/QuasarsDialog.cpp:128
#, qt-format
msgid "The current catalog contains info about %1 quasars."
msgstr "현재 카탈로그는 %1개의 퀘이사의 정보를 포함하고 있습니다."

#. TRANSLATORS: The numbers contain the opening and closing tag of an HTML link
#: plugins/Quasars/src/gui/QuasarsDialog.cpp:139
#, qt-format
msgid ""
"If you want to read full information about this plugin, its history and "
"format of the catalog, you can %1get info here%2."
msgstr "이 플러그인에 대한 모든 정보와 역사, 카탈로그 형식을 읽고 싶으시다면, %1이 곳%2에서 정보를 얻을 수 있습니다."

#: plugins/Quasars/src/gui/QuasarsDialog.cpp:223
msgid "Quasars is updated"
msgstr "퀘이사가 업데이트되었습니다."

#: plugins/Quasars/src/ui_quasarsDialog.h:257
msgid "Quasars Configuration"
msgstr "퀘이사 설정"

#: plugins/Quasars/src/ui_quasarsDialog.h:258
msgid "Quasars Plug-in Configuration"
msgstr "퀘이사 플러그인 설정"

#: plugins/Quasars/src/ui_quasarsDialog.h:266
msgid "Settings for quasars"
msgstr "퀘이사 설정"

#: plugins/Quasars/src/ui_quasarsDialog.h:268
msgid "Plot all quasars without labels"
msgstr "이름표 없이 모든 퀘이사 표시"

#: plugins/Quasars/src/ui_quasarsDialog.h:270
msgid "Enable display of distribution for quasars"
msgstr "퀘이사 분포 표시하기"

#: plugins/Quasars/src/ui_quasarsDialog.h:271
#: plugins/Pulsars/src/ui_pulsarsDialog.h:277
#: plugins/Exoplanets/src/ui_exoplanetsDialog.h:489
#: plugins/EquationOfTime/src/ui_equationOfTimeWindow.h:276
msgid "Enable display at startup"
msgstr "시작할 때 퀘이사 보이기"

#: plugins/Quasars/src/ui_quasarsDialog.h:272
msgid "Show quasars button on toolbar"
msgstr "툴바에 퀘이사 버튼 표시"

#: plugins/Pulsars/src/Pulsars.cpp:71 plugins/Pulsars/src/Pulsars.cpp:167
#: plugins/Pulsars/src/Pulsars.cpp:168
msgid "Pulsars"
msgstr "펄서"

#: plugins/Pulsars/src/Pulsars.cpp:74
#: plugins/Pulsars/src/gui/PulsarsDialog.cpp:132
msgid ""
"This plugin plots the position of various pulsars, with object information "
"about each one."
msgstr "이 플러그인는 다양한 펄서의 위치와 정보를 나타냅니다."

#: plugins/Pulsars/src/Pulsars.cpp:167
msgid "Show pulsars"
msgstr "펄서 보기"

#: plugins/Pulsars/src/Pulsars.cpp:168
msgid "Pulsars configuration window"
msgstr "펄서 설정 창"

#: plugins/Pulsars/src/Pulsar.cpp:159
msgid "pulsar"
msgstr "펄서"

#: plugins/Pulsars/src/Pulsar.cpp:164
msgid "has one registered glitch"
msgstr "1개의 관측된 글리치"

#. TRANSLATORS: Full phrase is "Has X registered glitches", where X is number
#: plugins/Pulsars/src/Pulsar.cpp:168
#, qt-format
msgid "has %1 registered glitches"
msgstr "%1개의 관측된 글리치"

#: plugins/Pulsars/src/Pulsar.cpp:170
msgid "pulsar with glitches"
msgstr "글리치가 있는 펄서"

#. TRANSLATORS: Unit of measure for period - seconds
#: plugins/Pulsars/src/Pulsar.cpp:182
#, qt-format
msgid "Barycentric period: %1 s"
msgstr "질량중심 공전 주기: %1초"

#: plugins/Pulsars/src/Pulsar.cpp:186
#, qt-format
msgid "Time derivative of barycentric period: %1"
msgstr "질량중심 공전 주기의 시간 변화율: %1"

#: plugins/Pulsars/src/Pulsar.cpp:191
msgid "Dispersion measure:"
msgstr "분산 측정:"

#. TRANSLATORS: Unit of measure for distance - centimeters
#: plugins/Pulsars/src/Pulsar.cpp:194
msgid "cm"
msgstr "cm"

#. TRANSLATORS: Unit of measure for distance - parsecs
#: plugins/Pulsars/src/Pulsar.cpp:197
msgid "pc"
msgstr "pc"

#: plugins/Pulsars/src/Pulsar.cpp:203
#, qt-format
msgid "Spin down energy loss rate: %1 ergs/s"
msgstr "회전 저하에 따른 에너지 손실 비율: %1 ergs/s"

#: plugins/Pulsars/src/Pulsar.cpp:207
#, qt-format
msgid "Binary period of pulsar: %1 days"
msgstr "쌍펄서 공전 주기: %1일"

#: plugins/Pulsars/src/Pulsar.cpp:211
#, qt-format
msgid "Eccentricity: %1"
msgstr "이심률: %1"

#. TRANSLATORS: Unit of measure for annual parallax - milliarcseconds
#: plugins/Pulsars/src/Pulsar.cpp:216
#, qt-format
msgid "Annual parallax: %1 mas"
msgstr "연주시차: %1 mas"

#: plugins/Pulsars/src/Pulsar.cpp:220
#, qt-format
msgid "Distance based on electron density model: %1 kpc (%2 ly)"
msgstr "전자 밀도 모델로 계산한 거리: %1 kpc(%2 광년)"

#: plugins/Pulsars/src/Pulsar.cpp:224
#, qt-format
msgid "Profile width at 50% of peak: %1 ms"
msgstr "최대의 50%의 윤곽폭: %1 ms"

#. TRANSLATORS: Full phrase is "Time averaged flux density at XXXMHz"
#: plugins/Pulsars/src/Pulsar.cpp:230 plugins/Pulsars/src/Pulsar.cpp:242
#: plugins/Pulsars/src/Pulsar.cpp:254
msgid "Time averaged flux density at"
msgstr "시간 평균 플럭스 밀도"

#. TRANSLATORS: Unit of measurement of frequency
#: plugins/Pulsars/src/Pulsar.cpp:233 plugins/Pulsars/src/Pulsar.cpp:245
#: plugins/Pulsars/src/Pulsar.cpp:257
msgid "MHz"
msgstr "MHz"

#. TRANSLATORS: mJy is milliJansky(10-26W/m2/Hz)
#: plugins/Pulsars/src/Pulsar.cpp:236 plugins/Pulsars/src/Pulsar.cpp:248
#: plugins/Pulsars/src/Pulsar.cpp:260
msgid "mJy"
msgstr "mJy"

#: plugins/Pulsars/src/Pulsar.cpp:264
#, qt-format
msgid "Notes: %1"
msgstr "주: %1"

#: plugins/Pulsars/src/Pulsar.cpp:353
msgid ""
"anomalous X-ray pulsar or soft gamma-ray repeater with detected pulsations"
msgstr "비정상적인 엑스선 펄사 또는 발견된 맥동을 가진 연감마선 연속 방출원"

#: plugins/Pulsars/src/Pulsar.cpp:358
msgid "has one or more binary companions"
msgstr "하나 혹은 그 이상의 동반성을 가짐"

#: plugins/Pulsars/src/Pulsar.cpp:363
msgid "with pulsed emission from radio to infrared or higher frequencies"
msgstr "전파에서 적외선 또는 더 높은 주파수로 펄스 방출"

#: plugins/Pulsars/src/Pulsar.cpp:368
msgid "with pulsed emission only at infrared or higher frequencies"
msgstr "적외선 또는 더 높은 주파수로만 펄스 방출"

#: plugins/Pulsars/src/Pulsar.cpp:373
msgid "with pulsed emission in the radio band"
msgstr "전파 영역에서 펄스 방출"

#: plugins/Pulsars/src/Pulsar.cpp:378
msgid "with intermittently pulsed radio emission"
msgstr "간헐적 전파 펄스 방출"

#: plugins/Pulsars/src/Pulsar.cpp:383
msgid ""
"isolated neutron star with pulsed thermal X-ray emission but no detectable "
"radio emission"
msgstr "엑스선 열복사 펄스를 내보내지만 전파 방출은 감지되지 않는 독립된 중성자별"

#: plugins/Pulsars/src/gui/PulsarsDialog.cpp:127
msgid "Pulsars Plug-in"
msgstr "펄서 플러그인"

#: plugins/Pulsars/src/gui/PulsarsDialog.cpp:133
#, qt-format
msgid ""
"Pulsar data is derived from 'The ATNF Pulsar Catalogue'  (Manchester, R. N., "
"Hobbs, G. B., Teoh, A. & Hobbs, M., Astron. J., 129, 1993-2006 (2005) "
"(%1astro-ph/0412641%2))."
msgstr ""
"펄서 자료는 'The ATNF Pulsar Catalogue'  (Manchester, R. N., Hobbs, G. B., Teoh, "
"A. & Hobbs, M., Astron. J., 129, 1993-2006 (2005) (%1astro-ph/0412641%2))에서 "
"얻었습니다."

#: plugins/Pulsars/src/gui/PulsarsDialog.cpp:136
#, qt-format
msgid "Current catalog contains info about %1 pulsars."
msgstr "현재 카탈로그는 %1개의 펄서를 포함하고 있습니다."

#: plugins/Pulsars/src/gui/PulsarsDialog.cpp:139
msgid "pulsar identifiers have the prefix 'PSR'"
msgstr "펄서 식별자는 접두어로 'PSR'을 가지고 있습니다."

#: plugins/Pulsars/src/gui/PulsarsDialog.cpp:140
msgid "Acknowledgment"
msgstr "감사의 말씀"

#: plugins/Pulsars/src/gui/PulsarsDialog.cpp:143
msgid "Vladimir Samodourov"
msgstr "Vladimir Samodourov"

#: plugins/Pulsars/src/gui/PulsarsDialog.cpp:145
msgid "Pushchino Radio Astronomy Observatory"
msgstr "Pushchino 전파천문대,"

#: plugins/Pulsars/src/gui/PulsarsDialog.cpp:148
msgid "Maciej Serylak"
msgstr "Maciej Serylak"

#: plugins/Pulsars/src/gui/PulsarsDialog.cpp:150
msgid "Nancay Radioastronomical Observatory"
msgstr "Nançay 전파천문대,"

#: plugins/Pulsars/src/gui/PulsarsDialog.cpp:151
msgid "in France"
msgstr "프랑스"

#: plugins/Pulsars/src/gui/PulsarsDialog.cpp:252
msgid "Pulsars is updated"
msgstr "펄서가 업데이트되었습니다."

#: plugins/Pulsars/src/ui_pulsarsDialog.h:264
msgid "Pulsars Plug-in Configuration"
msgstr "펄서 플러그인 설정"

#: plugins/Pulsars/src/ui_pulsarsDialog.h:272
msgid "Settings for pulsars"
msgstr "펄서 설정"

#: plugins/Pulsars/src/ui_pulsarsDialog.h:274
msgid "Plot all pulsars without labels"
msgstr "이름표 없이 모든 펄서 표시"

#: plugins/Pulsars/src/ui_pulsarsDialog.h:276
msgid "Enable display of distribution for pulsars"
msgstr "펄서 분포 표시하기"

#: plugins/Pulsars/src/ui_pulsarsDialog.h:278
msgid "Show pulsars button on toolbar"
msgstr "툴바에 펄서 버튼 표시"

#: plugins/Pulsars/src/ui_pulsarsDialog.h:279
msgid "Use separate color for pulsars with glitches"
msgstr "글리치가 있는 펄서에 다른 색깔 사용"

#: plugins/RemoteControl/src/RemoteControl.cpp:58
#: plugins/RemoteControl/src/RemoteControl.cpp:148
#: plugins/RemoteControl/src/ui_remoteControlDialog.h:260
msgid "Remote Control"
msgstr ""

#: plugins/RemoteControl/src/RemoteControl.cpp:61
msgid ""
"Provides remote control functionality using a webserver interface. See "
"manual for detailed description."
msgstr ""

#: plugins/RemoteControl/src/RemoteControl.cpp:148
msgid "Remote control"
msgstr ""

#: plugins/RemoteControl/src/gui/RemoteControlDialog.cpp:106
msgid "Remote Control Plug-in"
msgstr ""

#: plugins/RemoteControl/src/gui/RemoteControlDialog.cpp:112
msgid ""
"The Remote Control plugin provides a web interface to allow state changes "
"and triggering scripts using a connected webbrowser."
msgstr ""

#: plugins/RemoteControl/src/gui/RemoteControlDialog.cpp:115
msgid "It is also possible to send commands via command line, e.g.."
msgstr ""

#: plugins/RemoteControl/src/gui/RemoteControlDialog.cpp:121
msgid "This allows triggering automatic show setups for museums etc."
msgstr ""

#: plugins/RemoteControl/src/gui/RemoteControlDialog.cpp:122
msgid "This plugin was developed during ESA SoCiS 2015."
msgstr ""

#: plugins/RemoteControl/src/gui/RemoteControlDialog.cpp:123
#, qt-format
msgid "This plugin uses the %1QtWebApp HTTP server%2 by Stefan Frings."
msgstr ""

#: plugins/RemoteControl/src/gui/RemoteControlDialog.cpp:126
#, qt-format
msgid "Further information can be found in the %1developer documentation%2."
msgstr ""

#: plugins/RemoteControl/src/gui/RemoteControlDialog.cpp:175
#, qt-format
msgid "Listening on %1, IP: "
msgstr ""

#: plugins/RemoteControl/src/gui/RemoteControlDialog.cpp:180
msgid "Not active."
msgstr ""

#: plugins/RemoteControl/src/ui_remoteControlDialog.h:246
#: plugins/RemoteSync/src/ui_remoteSyncDialog.h:458
msgid "Remote Control Configuration"
msgstr ""

#: plugins/RemoteControl/src/ui_remoteControlDialog.h:247
msgid "Remote Control Plug-in Configuration"
msgstr ""

#: plugins/RemoteControl/src/ui_remoteControlDialog.h:249
msgid "Port Number:"
msgstr ""

#: plugins/RemoteControl/src/ui_remoteControlDialog.h:252
msgid "Access requires authentication"
msgstr ""

#: plugins/RemoteControl/src/ui_remoteControlDialog.h:253
msgid "Password"
msgstr ""

#: plugins/RemoteControl/src/ui_remoteControlDialog.h:254
msgid ""
"<html><head/><body><p>Note: The user name field in the browser must be left "
"empty. </p><p>The password is transmitted over an insecure "
"channel.</p></body></html>"
msgstr ""

#: plugins/RemoteControl/src/ui_remoteControlDialog.h:255
msgid "Your changes require a restart of the server."
msgstr ""

#: plugins/RemoteControl/src/ui_remoteControlDialog.h:256
msgid "Restart server"
msgstr ""

#: plugins/RemoteControl/src/ui_remoteControlDialog.h:257
msgid "Server enabled"
msgstr ""

#: plugins/RemoteControl/src/ui_remoteControlDialog.h:258
msgid "Enable automatically on startup"
msgstr ""

#: plugins/RemoteControl/src/ui_remoteControlDialog.h:259
msgid "Server disabled - or Server listening on IP: aaa.bbb.ccc.ddd"
msgstr ""

#: plugins/RemoteSync/src/RemoteSync.cpp:51
#: plugins/RemoteSync/src/ui_remoteSyncDialog.h:479
msgid "Remote Sync"
msgstr ""

#: plugins/RemoteSync/src/RemoteSync.cpp:54
msgid ""
"Provides state synchronization for multiple Stellarium instances running in "
"a network. See manual for detailed description."
msgstr ""

#: plugins/RemoteSync/src/gui/RemoteSyncDialog.cpp:115
#, qt-format
msgid "ERROR: %1"
msgstr ""

#: plugins/RemoteSync/src/gui/RemoteSyncDialog.cpp:132
#: plugins/RemoteSync/src/ui_remoteSyncDialog.h:464
msgid "Start server"
msgstr ""

#: plugins/RemoteSync/src/gui/RemoteSyncDialog.cpp:137
#: plugins/RemoteSync/src/ui_remoteSyncDialog.h:467
msgid "Connect to server"
msgstr ""

#: plugins/RemoteSync/src/gui/RemoteSyncDialog.cpp:140
msgid "Not running"
msgstr ""

#: plugins/RemoteSync/src/gui/RemoteSyncDialog.cpp:150
#, qt-format
msgid "Running as server on port %1"
msgstr ""

#: plugins/RemoteSync/src/gui/RemoteSyncDialog.cpp:164
#: plugins/RemoteSync/src/gui/RemoteSyncDialog.cpp:169
msgid "Cancel connecting"
msgstr ""

#: plugins/RemoteSync/src/gui/RemoteSyncDialog.cpp:165
#, qt-format
msgid "Connecting to %1: %2..."
msgstr ""

#: plugins/RemoteSync/src/gui/RemoteSyncDialog.cpp:170
#, qt-format
msgid "Retrying connection to %1: %2..."
msgstr ""

#: plugins/RemoteSync/src/gui/RemoteSyncDialog.cpp:176
#: plugins/RemoteSync/src/gui/RemoteSyncDialog.cpp:177
msgid "Disconnecting..."
msgstr ""

#: plugins/RemoteSync/src/gui/RemoteSyncDialog.cpp:181
msgid "Disconnect from server"
msgstr ""

#: plugins/RemoteSync/src/gui/RemoteSyncDialog.cpp:182
#, qt-format
msgid "Connected to %1: %2"
msgstr ""

#: plugins/RemoteSync/src/gui/RemoteSyncDialog.cpp:190
msgid "Remote Sync Plug-in"
msgstr ""

#: plugins/RemoteSync/src/gui/RemoteSyncDialog.cpp:196
msgid ""
"The Remote Sync plugin provides state synchronization for multiple "
"Stellarium instances running in a network."
msgstr ""

#: plugins/RemoteSync/src/gui/RemoteSyncDialog.cpp:197
msgid ""
"This can be used, for example, to create multi-screen setups using multiple "
"physical PCs."
msgstr ""

#: plugins/RemoteSync/src/gui/RemoteSyncDialog.cpp:198
msgid ""
"Partial synchronization allows parallel setups of e.g. overview and detail "
"views."
msgstr ""

#: plugins/RemoteSync/src/gui/RemoteSyncDialog.cpp:199
msgid "See manual for detailed description."
msgstr ""

#: plugins/RemoteSync/src/gui/RemoteSyncDialog.cpp:200
msgid "This plugin was developed during ESA SoCiS 2015&amp;2016."
msgstr ""

#: plugins/RemoteSync/src/gui/RemoteSyncDialog.cpp:239
msgid "Server Name"
msgstr ""

#: plugins/RemoteSync/src/gui/RemoteSyncDialog.cpp:247
msgid "Server not active."
msgstr ""

#: plugins/RemoteSync/src/ui_remoteSyncDialog.h:459
msgid "Remote Sync Plug-in Configuration"
msgstr ""

#: plugins/RemoteSync/src/ui_remoteSyncDialog.h:461
#: plugins/MeteorShowers/src/ui_MSConfigDialog.h:458
msgid "Status:"
msgstr "상태:"

#: plugins/RemoteSync/src/ui_remoteSyncDialog.h:463
msgid "Server mode"
msgstr ""

#: plugins/RemoteSync/src/ui_remoteSyncDialog.h:465
#: plugins/RemoteSync/src/ui_remoteSyncDialog.h:470
msgid "Server port"
msgstr ""

#: plugins/RemoteSync/src/ui_remoteSyncDialog.h:466
msgid "Client mode"
msgstr ""

#: plugins/RemoteSync/src/ui_remoteSyncDialog.h:468
msgid "Server host address/name"
msgstr ""

#: plugins/RemoteSync/src/ui_remoteSyncDialog.h:469
msgid "127.0.0.1"
msgstr ""

#: plugins/RemoteSync/src/ui_remoteSyncDialog.h:471
msgid "When connection is lost"
msgstr ""

#: plugins/RemoteSync/src/ui_remoteSyncDialog.h:474
msgid "Do nothing"
msgstr ""

#: plugins/RemoteSync/src/ui_remoteSyncDialog.h:475
msgid "Try reconnecting"
msgstr ""

#: plugins/RemoteSync/src/ui_remoteSyncDialog.h:478
msgid "When server quits"
msgstr ""

#: plugins/RemoteSync/src/ui_remoteSyncDialog.h:480
msgid "Changes on this page require a re-connection to the server"
msgstr ""

#: plugins/RemoteSync/src/ui_remoteSyncDialog.h:481
msgid "Settings applied on this client"
msgstr ""

#: plugins/RemoteSync/src/ui_remoteSyncDialog.h:482
msgid "Selection"
msgstr ""

#: plugins/RemoteSync/src/ui_remoteSyncDialog.h:485
msgid "StelProperty"
msgstr ""

#: plugins/RemoteSync/src/ui_remoteSyncDialog.h:486
msgid "View direction"
msgstr ""

#: plugins/RemoteSync/src/ui_remoteSyncDialog.h:488
msgid "Property filters"
msgstr ""

#: plugins/RemoteSync/src/ui_remoteSyncDialog.h:489
msgid "Exclude GUI-related properties"
msgstr ""

#: plugins/RemoteSync/src/ui_remoteSyncDialog.h:491
msgid "These are all available properties."
msgstr ""

#: plugins/RemoteSync/src/ui_remoteSyncDialog.h:494
msgid "These are the properties currently excluded from synchronisation."
msgstr ""

#: plugins/RemoteSync/src/ui_remoteSyncDialog.h:496
msgid "Excluded Properties"
msgstr ""

#: plugins/RemoteSync/src/ui_remoteSyncDialog.h:497
msgid "Synchronized Properties"
msgstr ""

#: plugins/RemoteSync/src/ui_remoteSyncDialog.h:498
msgid "Additional excluded properties:"
msgstr ""

#: plugins/RemoteSync/src/ui_remoteSyncDialog.h:499
msgid "Client settings"
msgstr ""

#: plugins/Exoplanets/src/Exoplanets.cpp:75
#: plugins/Exoplanets/src/Exoplanets.cpp:170
#: plugins/Exoplanets/src/Exoplanets.cpp:171
msgid "Exoplanets"
msgstr "외계 행성"

#: plugins/Exoplanets/src/Exoplanets.cpp:78
msgid ""
"This plugin plots the position of stars with exoplanets. Exoplanets data is "
"derived from the 'Extrasolar Planets Encyclopaedia' at exoplanet.eu"
msgstr ""
"이 플러그인은 외계 행성이 있는 별의 위치를 표시합니다. 외계 행성 자료는 exoplanet.eu의 'Extrasolar Planets "
"Encyclopaedia'에서 얻었습니다."

#: plugins/Exoplanets/src/Exoplanets.cpp:170
msgid "Show exoplanets"
msgstr "외계 행성 보기"

#: plugins/Exoplanets/src/Exoplanets.cpp:171
msgid "Exoplanets configuration window"
msgstr "외계 행성 설정 창"

#. TRANSLATORS: Habitable zone
#: plugins/Exoplanets/src/Exoplanets.cpp:929
msgid "Hot"
msgstr ""

#. TRANSLATORS: Habitable zone
#: plugins/Exoplanets/src/Exoplanets.cpp:931
msgid "Warm"
msgstr ""

#. TRANSLATORS: Habitable zone
#: plugins/Exoplanets/src/Exoplanets.cpp:933
msgid "Cold"
msgstr ""

#. TRANSLATORS: Planet size
#: plugins/Exoplanets/src/Exoplanets.cpp:936
msgid "Miniterran"
msgstr ""

#. TRANSLATORS: Planet size
#: plugins/Exoplanets/src/Exoplanets.cpp:938
msgid "Subterran"
msgstr ""

#. TRANSLATORS: Planet size
#: plugins/Exoplanets/src/Exoplanets.cpp:940
msgid "Terran"
msgstr ""

#. TRANSLATORS: Planet size
#: plugins/Exoplanets/src/Exoplanets.cpp:942
msgid "Superterran"
msgstr ""

#. TRANSLATORS: Planet size
#: plugins/Exoplanets/src/Exoplanets.cpp:944
msgid "Jovian"
msgstr ""

#. TRANSLATORS: Planet size
#: plugins/Exoplanets/src/Exoplanets.cpp:946
msgid "Neptunian"
msgstr ""

#: plugins/Exoplanets/src/Exoplanet.cpp:293
msgid "planetary system"
msgstr "행성계"

#: plugins/Exoplanets/src/Exoplanet.cpp:330
msgid "Metallicity"
msgstr "중원소 함량"

#: plugins/Exoplanets/src/Exoplanet.cpp:334
#: plugins/Exoplanets/src/Exoplanet.cpp:349
msgid "Mass"
msgstr "질량"

#: plugins/Exoplanets/src/Exoplanet.cpp:334
#: plugins/Exoplanets/src/Exoplanet.cpp:338
#: plugins/ArchaeoLines/src/ArchaeoLines.cpp:1286
msgid "Sun"
msgstr "태양"

#: plugins/Exoplanets/src/Exoplanet.cpp:338
#: plugins/Exoplanets/src/Exoplanet.cpp:350
msgid "Radius"
msgstr "반지름"

#: plugins/Exoplanets/src/Exoplanet.cpp:342
#, qt-format
msgid "Effective temperature: %1 K"
msgstr "유효온도: %1K"

#: plugins/Exoplanets/src/Exoplanet.cpp:346
msgid "Exoplanet"
msgstr "외계 행성"

#: plugins/Exoplanets/src/Exoplanet.cpp:348
msgid "Period"
msgstr "공전 주기"

#: plugins/Exoplanets/src/Exoplanet.cpp:348
msgid "days"
msgstr "일"

#: plugins/Exoplanets/src/Exoplanet.cpp:349
#: plugins/Exoplanets/src/Exoplanet.cpp:350
msgid "Jup"
msgstr "목성"

#: plugins/Exoplanets/src/Exoplanet.cpp:351
msgid "Semi-Major Axis"
msgstr "장축"

#: plugins/Exoplanets/src/Exoplanet.cpp:351
msgid "AU"
msgstr "AU"

#: plugins/Exoplanets/src/Exoplanet.cpp:352
msgid "Eccentricity"
msgstr "이심률"

#: plugins/Exoplanets/src/Exoplanet.cpp:353
msgid "Inclination"
msgstr "궤도 경사각"

#: plugins/Exoplanets/src/Exoplanet.cpp:354
msgid "Angle Distance"
msgstr "각거리"

#: plugins/Exoplanets/src/Exoplanet.cpp:355
msgid "Discovered year"
msgstr "발견된 년도"

#: plugins/Exoplanets/src/Exoplanet.cpp:356
msgid "Planetary class"
msgstr ""

#. TRANSLATORS: Full phrase is "Equilibrium Temperature"
#: plugins/Exoplanets/src/Exoplanet.cpp:358
msgid "Equilibrium temp."
msgstr ""

#. TRANSLATORS: ESI = Earth Similarity Index
#: plugins/Exoplanets/src/Exoplanet.cpp:360
msgid "ESI"
msgstr "지구유사성지수(ESI)"

#: plugins/Exoplanets/src/gui/ExoplanetsDialog.cpp:145
msgid "Exoplanets Plug-in"
msgstr "외계 행성 플러그인"

#: plugins/Exoplanets/src/gui/ExoplanetsDialog.cpp:149
#, qt-format
msgid ""
"This plugin plots the position of stars with exoplanets. Exoplanets data is "
"derived from \"%1The Extrasolar Planets Encyclopaedia%2\""
msgstr ""
"이 플러그인은 외계 행성이 있는 별들의 위치를 표시합니다. 외계 행성 자료는 \"%1The Extrasolar Planets "
"Encyclopaedia%2\"에서 얻었습니다."

#: plugins/Exoplanets/src/gui/ExoplanetsDialog.cpp:150
#, qt-format
msgid ""
"The list of potential habitable exoplanets and data about them were taken "
"from \"%1The Habitable Exoplanets Catalog%3\" by %2Planetary Habitability "
"Laboratory%3."
msgstr ""
"잠재적 생명체 거주 가능한 외계 행성들 목록과 데이터는 %2Planetary Habitability Laboratory%3의 "
"\"%1The Habitable Exoplanets Catalog%3\"에서 얻었습니다."

#: plugins/Exoplanets/src/gui/ExoplanetsDialog.cpp:152
#, qt-format
msgid ""
"The current catalog contains info about %1 planetary systems, which "
"altogether have %2 exoplanets (including %3 potentially habitable "
"exoplanets)."
msgstr "현재 카탈로그는 %1개 행성계와 %2개 외계 행성(%3개의 잠재적 생명체 거주 가능 행성) 정보를 포함하고 있습니다."

#. TRANSLATORS: The numbers contain the opening and closing tag of an HTML link
#: plugins/Exoplanets/src/gui/ExoplanetsDialog.cpp:163
#: plugins/MeteorShowers/src/gui/MSConfigDialog.cpp:315
#, qt-format
msgid ""
"If you want to read full information about the plugin, its history and "
"format of the catalog you can %1get info here%2."
msgstr "이 플러그인에 대한 모든 정보와 역사, 카탈로그 형식을 읽고 싶으시다면, %1이 곳%2에서 정보를 얻을 수 있습니다."

#: plugins/Exoplanets/src/gui/ExoplanetsDialog.cpp:180
msgid "Potential habitable exoplanets"
msgstr "잠재적 생명체 거주 가능한 외계 행성들"

#: plugins/Exoplanets/src/gui/ExoplanetsDialog.cpp:181
msgid ""
"This plugin can display potential habitable exoplanets (orange marker) and "
"some information about those planets."
msgstr ""

#: plugins/Exoplanets/src/gui/ExoplanetsDialog.cpp:182
msgid "Planetary Class"
msgstr ""

#: plugins/Exoplanets/src/gui/ExoplanetsDialog.cpp:182
msgid ""
"Planet classification from host star spectral type (F, G, K, M), habitable "
"zone (hot, warm, cold) and size (miniterran, subterran, terran, superterran, "
"jovian, neptunian) (Earth = G-Warm Terran)."
msgstr ""

#: plugins/Exoplanets/src/gui/ExoplanetsDialog.cpp:183
msgid "Equilibrium Temperature"
msgstr ""

#: plugins/Exoplanets/src/gui/ExoplanetsDialog.cpp:183
msgid ""
"The planetary equilibrium temperature is a theoretical temperature in (°C) "
"that the planet would be at when considered simply as if it were a black "
"body being heated only by its parent star (assuming a 0.3 bond albedo). As "
"example the planetary equilibrium temperature of Earth is -18.15°C (255 K)."
msgstr ""

#: plugins/Exoplanets/src/gui/ExoplanetsDialog.cpp:184
msgid "Earth Similarity Index (ESI)"
msgstr "지구 유사성 지수(ESI)"

#: plugins/Exoplanets/src/gui/ExoplanetsDialog.cpp:184
msgid ""
"Similarity to Earth on a scale from 0 to 1, with 1 being the most Earth-"
"like. ESI depends on the planet's radius, density, escape velocity, and "
"surface temperature."
msgstr ""
"지구와의 유사성을 0에서 1 사이로 표현하고 지구와 가장 비슷한 행성을 1로 둔 지수입니다. ESI는 행성의 반지름, 밀도, 탈출 속도, "
"표면 온도에 좌우됩니다."

#: plugins/Exoplanets/src/gui/ExoplanetsDialog.cpp:185
msgid "Proper names"
msgstr ""

#: plugins/Exoplanets/src/gui/ExoplanetsDialog.cpp:186
msgid ""
"In December 2015, the International Astronomical Union (IAU) has officially "
"approved names for several exoplanets after a public vote."
msgstr ""

#: plugins/Exoplanets/src/gui/ExoplanetsDialog.cpp:187
msgid ""
"From the latin <em>Veritas</em>, truth. The ablative form means <em>where "
"there is truth</em>."
msgstr ""

#: plugins/Exoplanets/src/gui/ExoplanetsDialog.cpp:188
msgid ""
"From the latin <em>Spes</em>, hope. The ablative form means <em>where there "
"is hope</em>."
msgstr ""

#: plugins/Exoplanets/src/gui/ExoplanetsDialog.cpp:189
msgid "Musica is Latin for <em>music</em>."
msgstr ""

#: plugins/Exoplanets/src/gui/ExoplanetsDialog.cpp:190
msgid ""
"Arion was a genius of poetry and music in ancient Greece. According to "
"legend, his life was saved at sea by dolphins after attracting their "
"attention by the playing of his kithara."
msgstr ""

#: plugins/Exoplanets/src/gui/ExoplanetsDialog.cpp:191
msgid "Fafnir was a Norse mythological dwarf who turned into a dragon."
msgstr ""

#: plugins/Exoplanets/src/gui/ExoplanetsDialog.cpp:192
msgid ""
"Orbitar is a contrived word paying homage to the space launch and orbital "
"operations of NASA."
msgstr ""

#: plugins/Exoplanets/src/gui/ExoplanetsDialog.cpp:193
msgid "Chalawan is a mythological crocodile king from a Thai folktale."
msgstr ""

#: plugins/Exoplanets/src/gui/ExoplanetsDialog.cpp:194
msgid ""
"Taphao Thong is one of two sisters associated with the Thai folk tale of "
"Chalawan."
msgstr ""

#: plugins/Exoplanets/src/gui/ExoplanetsDialog.cpp:195
msgid ""
"Taphao Kae is one of two sisters associated with the Thai folk tale of "
"Chalawan."
msgstr ""

#: plugins/Exoplanets/src/gui/ExoplanetsDialog.cpp:196
msgid ""
"Helvetios is Celtic for <em>the Helvetian</em> and refers to the Celtic "
"tribe that lived in Switzerland during antiquity."
msgstr ""

#: plugins/Exoplanets/src/gui/ExoplanetsDialog.cpp:197
msgid ""
"Dimidium is Latin for <em>half</em>, referring to the planet's mass of at "
"least half the mass of Jupiter."
msgstr ""

#: plugins/Exoplanets/src/gui/ExoplanetsDialog.cpp:198
msgid ""
"Nicolaus Copernicus or Mikolaj Kopernik (1473-1543) was a Polish astronomer "
"who proposed the heliocentric model of the solar system in his book <em>De "
"revolutionibus orbium coelestium</em>."
msgstr ""

#: plugins/Exoplanets/src/gui/ExoplanetsDialog.cpp:199
msgid ""
"Galileo Galilei (1564-1642) was an Italian astronomer and physicist often "
"called the <em>father of observational astronomy</em> and the <em>father of "
"modern physics</em>. Using a telescope, he discovered the four largest "
"satellites of Jupiter, and the reported the first telescopic observations of "
"the phases of Venus, among other discoveries."
msgstr ""

#: plugins/Exoplanets/src/gui/ExoplanetsDialog.cpp:200
msgid ""
"Tycho Brahe (1546-1601) was a Danish astronomer and nobleman who recorded "
"accurate astronomical observations of the stars and planets. These "
"observations were critical to Kepler's formulation of his three laws of "
"planetary motion."
msgstr ""

#: plugins/Exoplanets/src/gui/ExoplanetsDialog.cpp:201
msgid ""
"Hans Lipperhey (1570-1619) was a German-Dutch lens grinder and spectacle "
"maker who is often attributed with the invention of the refracting telescope "
"in 1608."
msgstr ""

#: plugins/Exoplanets/src/gui/ExoplanetsDialog.cpp:202
msgid ""
"Jacharias Janssen (1580s-1630s) was a Dutch spectacle maker who is often "
"attributed with invention of the microscope, and more controversially with "
"the invention of the telescope."
msgstr ""

#: plugins/Exoplanets/src/gui/ExoplanetsDialog.cpp:203
msgid ""
"Thomas Harriot (ca. 1560-1621) was an English astronomer, mathematician, "
"ethnographer, and translator, who is attributed with the first drawing of "
"the Moon through telescopic observations."
msgstr ""

#: plugins/Exoplanets/src/gui/ExoplanetsDialog.cpp:204
msgid ""
"<em>Amateru</em> is a common Japanese appellation for shrines when they "
"enshrine Amaterasu, the Shinto goddess of the Sun, born from the left eye of "
"the god Izanagi."
msgstr ""

#: plugins/Exoplanets/src/gui/ExoplanetsDialog.cpp:205
msgid ""
"Hypatia was a famous Greek astronomer, mathematician, and philosopher. She "
"was head of the Neo-Platonic school at Alexandria in the early 5th century, "
"until murdered by a Christian mob in 415."
msgstr ""

#: plugins/Exoplanets/src/gui/ExoplanetsDialog.cpp:206
msgid ""
"Ran is the Norse goddess of the sea, who stirs up the waves and captures "
"sailors with her net."
msgstr ""

#: plugins/Exoplanets/src/gui/ExoplanetsDialog.cpp:207
msgid ""
"AEgir is Ran's husband, the personified god of the ocean. <em>AEgir</em> and "
"<em>Ran</em> both represent the <em>Jotuns</em> who reign in the outer "
"Universe; together they had nine daughters."
msgstr ""

#: plugins/Exoplanets/src/gui/ExoplanetsDialog.cpp:208
msgid ""
"Ancient Semitic name and modern Arabic name for the city of Palmyra, a "
"UNESCO World Heritage Site."
msgstr ""

#: plugins/Exoplanets/src/gui/ExoplanetsDialog.cpp:209
msgid "Dagon was a Semitic deity, often represented as half-man, half-fish."
msgstr ""

#: plugins/Exoplanets/src/gui/ExoplanetsDialog.cpp:210
msgid "Tonatiuh was the Aztec god of the Sun."
msgstr ""

#: plugins/Exoplanets/src/gui/ExoplanetsDialog.cpp:211
msgid "Meztli was the Aztec goddess of the Moon."
msgstr ""

#: plugins/Exoplanets/src/gui/ExoplanetsDialog.cpp:212
msgid ""
"Ogma was a deity of eloquence, writing, and great physical strength in the "
"Celtic mythologies of Ireland and Scotland, and may be related to the Gallo-"
"Roman deity <em>Ogmios</em>."
msgstr ""

#: plugins/Exoplanets/src/gui/ExoplanetsDialog.cpp:213
msgid "Smertrios was a Gallic deity of war."
msgstr ""

#: plugins/Exoplanets/src/gui/ExoplanetsDialog.cpp:214
msgid ""
"Intercrus means <em>between the legs</em> in Latin style, referring to the "
"star's position in the constellation Ursa Major."
msgstr ""

#: plugins/Exoplanets/src/gui/ExoplanetsDialog.cpp:215
msgid "Arkas was the son of Callisto (Ursa Major) in Greek mythology."
msgstr ""

#: plugins/Exoplanets/src/gui/ExoplanetsDialog.cpp:216
msgid ""
"Miguel de Cervantes Saavedra (1547-1616) was a famous Spanish writer and "
"author of <em>El Ingenioso Hidalgo Don Quixote de la Mancha</em>."
msgstr ""

#: plugins/Exoplanets/src/gui/ExoplanetsDialog.cpp:217
msgid ""
"Lead fictional character from Cervantes's <em>El Ingenioso Hidalgo Don "
"Quixote de la Mancha</em>."
msgstr ""

#: plugins/Exoplanets/src/gui/ExoplanetsDialog.cpp:218
msgid ""
"Fictional character and love interest of Don Quijote (or Quixote) in "
"Cervantes's <em>El Ingenioso Hidalgo Don Quixote de la Mancha</em>."
msgstr ""

#: plugins/Exoplanets/src/gui/ExoplanetsDialog.cpp:219
msgid ""
"Fictional horse of Don Quijote in Cervantes's <em>El Ingenioso Hidalgo Don "
"Quixote de la Mancha</em>."
msgstr ""

#: plugins/Exoplanets/src/gui/ExoplanetsDialog.cpp:220
msgid ""
"Fictional squire of Don Quijote in Cervantes's <em>El Ingenioso Hidalgo Don "
"Quixote de la Mancha</em>."
msgstr ""

#: plugins/Exoplanets/src/gui/ExoplanetsDialog.cpp:221
msgid ""
"Thestias is the patronym of Leda and her sister Althaea, the daughters of "
"Thestius. Leda was a Greek queen, mother of Pollux and of his twin Castor, "
"and of Helen and Clytemnestra."
msgstr ""

#: plugins/Exoplanets/src/gui/ExoplanetsDialog.cpp:222
msgid ""
"Lich is a fictional undead creature known for controlling other undead "
"creatures with magic."
msgstr ""

#: plugins/Exoplanets/src/gui/ExoplanetsDialog.cpp:223
msgid "Draugr refers to undead creatures in Norse mythology."
msgstr ""

#: plugins/Exoplanets/src/gui/ExoplanetsDialog.cpp:224
msgid ""
"Poltergeist is a name for supernatural beings that create physical "
"disturbances, from German for <em>noisy ghost</em>."
msgstr ""

#: plugins/Exoplanets/src/gui/ExoplanetsDialog.cpp:225
msgid ""
"Phobetor is a Greek mythological deity of nightmares, the son of Nyx, the "
"primordial deity of night."
msgstr ""

#: plugins/Exoplanets/src/gui/ExoplanetsDialog.cpp:226
msgid ""
"Titawin (also known as Medina of Tetouan) is a settlement in northern "
"Morocco and UNESCO World Heritage Site. Historically it was an important "
"point of contact between two civilizations (Spanish and Arab) and two "
"continents (Europe and Africa) after the 8th century."
msgstr ""

#: plugins/Exoplanets/src/gui/ExoplanetsDialog.cpp:227
msgid ""
"Saffar is named for Abu al-Qasim Ahmed Ibn-Abd Allah Ibn-Omar al Ghafiqi Ibn-"
"al-Saffar, who taught arithmetic, geometry, and astronomy in 11th century "
"Cordova in Andalusia (modern Spain), and wrote an influential treatise on "
"the uses of the astrolabe."
msgstr ""

#: plugins/Exoplanets/src/gui/ExoplanetsDialog.cpp:228
msgid ""
"Samh is named for Abu al-Qasim 'Asbagh ibn Muhammad ibn al-Samh al-Mahri (or "
"<em>Ibn al-Samh</em>), a noted 11th century astronomer and mathematician in "
"the school of al Majriti in Cordova (Andalusia, now modern Spain)."
msgstr ""

#: plugins/Exoplanets/src/gui/ExoplanetsDialog.cpp:229
msgid ""
"Majriti is named for Abu al-Qasim al-Qurtubi al-Majriti, a notable "
"mathematician, astronomer, scholar, and teacher in 10th century and early "
"11th century Andalusia (modern Spain)."
msgstr ""

#: plugins/Exoplanets/src/gui/ExoplanetsDialog.cpp:230
msgid ""
"Libertas is Latin for <em>liberty</em>. Liberty refers to social and "
"political freedoms, and a reminder that there are people deprived of liberty "
"in the world even today. The constellation Aquila represents an eagle - a "
"popular symbol of liberty."
msgstr ""

#: plugins/Exoplanets/src/gui/ExoplanetsDialog.cpp:231
msgid ""
"Fortitudo is Latin for <em>fortitude</em>. Fortitude means emotional and "
"mental strength in the face of adversity, as embodied by the eagle "
"(represented by the constellation Aquila)."
msgstr ""

#: plugins/Exoplanets/src/gui/ExoplanetsDialog.cpp:232
#: plugins/MeteorShowers/src/gui/MSConfigDialog.cpp:295
msgid "Notes"
msgstr "비고"

#: plugins/Exoplanets/src/gui/ExoplanetsDialog.cpp:233
msgid ""
"These names are modified based on the original proposals, to be consistent "
"with the IAU rules."
msgstr ""

#: plugins/Exoplanets/src/gui/ExoplanetsDialog.cpp:234
msgid ""
"The original name proposed, <em>Veritas</em>, is that of an asteroid "
"important for the study of the solar system."
msgstr ""

#: plugins/Exoplanets/src/gui/ExoplanetsDialog.cpp:235
msgid ""
"The name originally proposed, <em>Amaterasu</em>, is already used for an "
"asteroid."
msgstr ""

#: plugins/Exoplanets/src/gui/ExoplanetsDialog.cpp:236
msgid ""
"Note the typographical difference between <em>AEgir</em> and <em>Aegir</em>, "
"the Norwegian transliteration. The same name, with the spelling "
"<em>Aegir</em>, has been attributed to one of Saturn's satellites, "
"discovered in 2004."
msgstr ""

#: plugins/Exoplanets/src/gui/ExoplanetsDialog.cpp:237
msgid "<em>Ogmios</em> is a name already attributed to an asteroid."
msgstr ""

#: plugins/Exoplanets/src/gui/ExoplanetsDialog.cpp:238
msgid ""
"The original proposed name <em>Leda</em> is already attributed to an "
"asteroid and to one of Jupiter's satellites. The name <em>Althaea</em> is "
"also attributed to an asteroid."
msgstr ""

#: plugins/Exoplanets/src/gui/ExoplanetsDialog.cpp:239
msgid ""
"The original spelling of <em>Lippershey</em> was corrected to "
"<em>Lipperhey</em> on 15.01.2016. The commonly seen spelling "
"<em>Lippershey</em> (with an <em>s</em>) results in fact from a "
"typographical error dating back from 1831, thus should be avoided."
msgstr ""

#: plugins/Exoplanets/src/gui/ExoplanetsDialog.cpp:240
msgid "Additional info"
msgstr ""

#: plugins/Exoplanets/src/gui/ExoplanetsDialog.cpp:241
msgid "Circumstellar habitable zone"
msgstr ""

#: plugins/Exoplanets/src/gui/ExoplanetsDialog.cpp:242
msgid "Planetary equilibrium temperature"
msgstr ""

#: plugins/Exoplanets/src/gui/ExoplanetsDialog.cpp:243
msgid "Planetary habitability"
msgstr ""

#: plugins/Exoplanets/src/gui/ExoplanetsDialog.cpp:244
msgid "Earth Similarity Index"
msgstr ""

#: plugins/Exoplanets/src/gui/ExoplanetsDialog.cpp:245
msgid "Final Results of NameExoWorlds Public Vote Released"
msgstr ""

#: plugins/Exoplanets/src/gui/ExoplanetsDialog.cpp:246
msgid "NameExoWorlds website"
msgstr ""

#: plugins/Exoplanets/src/gui/ExoplanetsDialog.cpp:261
msgid "General professional Web sites relevant to extrasolar planets"
msgstr "외계 행성관련 일반적인 전문 웹 사이트"

#: plugins/Exoplanets/src/gui/ExoplanetsDialog.cpp:262
msgid "Exoplanets: an interactive version of XKCD 1071"
msgstr "외계행성: XKCD 1071의 상호작용 버전"

#: plugins/Exoplanets/src/gui/ExoplanetsDialog.cpp:263
msgid "HEK (The Hunt for Exomoons with Kepler)"
msgstr "HEK (The Hunt for Exomoons with Kepler)"

#: plugins/Exoplanets/src/gui/ExoplanetsDialog.cpp:264
msgid "Exoplanets in binaries and multiple systems (Richard Schwarz)"
msgstr "쌍성계 및 다중성계의 외계 행성 (Richard Schwarz)"

#: plugins/Exoplanets/src/gui/ExoplanetsDialog.cpp:265
msgid "Naming exoplanets (IAU)"
msgstr "외계행성 명명법(IAU)"

#: plugins/Exoplanets/src/gui/ExoplanetsDialog.cpp:266
msgid "Some Astronomers and Groups active in extrasolar planets studies"
msgstr "외계 행성을 연구하는 몇몇 천문학자와 그룹들"

#: plugins/Exoplanets/src/gui/ExoplanetsDialog.cpp:266
msgid "update: 16 April 2012"
msgstr "업데이트: 2012년 4월 16일"

#: plugins/Exoplanets/src/gui/ExoplanetsDialog.cpp:267
msgid "The Exoplanet Data Explorer"
msgstr "외계행성 데이터 탐색기"

#: plugins/Exoplanets/src/gui/ExoplanetsDialog.cpp:268
msgid "The Anglo-Australian Planet Search"
msgstr "The Anglo-Australian Planet Search"

#: plugins/Exoplanets/src/gui/ExoplanetsDialog.cpp:269
msgid "Geneva Extrasolar Planet Search Programmes"
msgstr "제네바 외계 행성 탐색 프로그램"

#: plugins/Exoplanets/src/gui/ExoplanetsDialog.cpp:270
msgid "OLBIN (Optical Long-Baseline Interferometry News)"
msgstr "OLBIN (Optical Long-Baseline Interferometry News)"

#: plugins/Exoplanets/src/gui/ExoplanetsDialog.cpp:271
msgid "NASA's Exoplanet Exploration Program"
msgstr "NASA의 외계 행성 탐사 프로그램"

#: plugins/Exoplanets/src/gui/ExoplanetsDialog.cpp:272
msgid "Pulsar planets"
msgstr "펄서 행성들"

#: plugins/Exoplanets/src/gui/ExoplanetsDialog.cpp:273
msgid "The NASA Exoplanet Archive"
msgstr "NASA 외계 행성 목록"

#: plugins/Exoplanets/src/gui/ExoplanetsDialog.cpp:274
msgid "IAU Commission 53: Extrasolar Planets"
msgstr "IAU 위원회 53: 외계 행성"

#: plugins/Exoplanets/src/gui/ExoplanetsDialog.cpp:275
msgid "ExoMol"
msgstr "ExoMol"

#: plugins/Exoplanets/src/gui/ExoplanetsDialog.cpp:276
msgid "The Habitable Zone Gallery"
msgstr "The Habitable Zone Gallery (외계행성에 대한 소개 웹사이트)"

#: plugins/Exoplanets/src/gui/ExoplanetsDialog.cpp:277
msgid "PlanetQuest - The Search for Another Earth"
msgstr "PlanetQuest - 또 다른 지구를 위한 탐사"

#: plugins/Exoplanets/src/gui/ExoplanetsDialog.cpp:278
msgid "Open Exoplanet Catalogue"
msgstr "외계 행성 카탈로그 열기"

#: plugins/Exoplanets/src/gui/ExoplanetsDialog.cpp:279
msgid "The Habitable Exoplanets Catalog"
msgstr "거주 가능한 외계 행성 카탈로그"

#: plugins/Exoplanets/src/gui/ExoplanetsDialog.cpp:380
msgid "Exoplanets is updated"
msgstr "외계 행성이 업데이트되었습니다."

#: plugins/Exoplanets/src/gui/ExoplanetsDialog.cpp:501
msgid "Orbital Eccentricity"
msgstr ""

#: plugins/Exoplanets/src/gui/ExoplanetsDialog.cpp:502
msgid "Orbit Semi-Major Axis, AU"
msgstr ""

#: plugins/Exoplanets/src/gui/ExoplanetsDialog.cpp:503
msgid "Planetary Mass, Mjup"
msgstr ""

#: plugins/Exoplanets/src/gui/ExoplanetsDialog.cpp:504
msgid "Planetary Radius, Rjup"
msgstr ""

#: plugins/Exoplanets/src/gui/ExoplanetsDialog.cpp:505
msgid "Orbital Period, days"
msgstr ""

#: plugins/Exoplanets/src/gui/ExoplanetsDialog.cpp:506
msgid "Angular Distance, arcsec"
msgstr ""

#: plugins/Exoplanets/src/gui/ExoplanetsDialog.cpp:507
msgid "Effective temperature of host star, K"
msgstr ""

#: plugins/Exoplanets/src/gui/ExoplanetsDialog.cpp:508
msgid "Year of Discovery"
msgstr ""

#: plugins/Exoplanets/src/gui/ExoplanetsDialog.cpp:509
msgid "Metallicity of host star"
msgstr ""

#: plugins/Exoplanets/src/gui/ExoplanetsDialog.cpp:510
msgid "V magnitude of host star, mag"
msgstr ""

#: plugins/Exoplanets/src/gui/ExoplanetsDialog.cpp:511
msgid "RA (J2000) of star, deg"
msgstr ""

#: plugins/Exoplanets/src/gui/ExoplanetsDialog.cpp:512
msgid "Dec (J2000) of star, deg"
msgstr ""

#: plugins/Exoplanets/src/gui/ExoplanetsDialog.cpp:513
msgid "Distance to star, pc"
msgstr ""

#: plugins/Exoplanets/src/gui/ExoplanetsDialog.cpp:514
msgid "Mass of host star, Msol"
msgstr ""

#: plugins/Exoplanets/src/gui/ExoplanetsDialog.cpp:515
msgid "Radius of host star, Rsol"
msgstr ""

#: plugins/Exoplanets/src/ui_exoplanetsDialog.h:466
msgid "Exoplanets Configuration"
msgstr "외계행성 설정"

#: plugins/Exoplanets/src/ui_exoplanetsDialog.h:467
msgid "Exoplanets Plug-in Configuration"
msgstr "외계 행성 플러그인 설정"

#: plugins/Exoplanets/src/ui_exoplanetsDialog.h:469
msgid "Update exoplanets data from Internet"
msgstr "인터넷으로 외계 행성 데이터 업데이트"

#: plugins/Exoplanets/src/ui_exoplanetsDialog.h:475
msgid "Settings for exoplanets"
msgstr "외계 행성 설정"

#: plugins/Exoplanets/src/ui_exoplanetsDialog.h:477
msgid "Plot all systems with exoplanets without labels"
msgstr "외계행성을 가진 모든 행성계를 이름표 없이 표시하세요."

#: plugins/Exoplanets/src/ui_exoplanetsDialog.h:479
msgid "Enable display of distribution for exoplanets"
msgstr "외계 행성 분포 표시 활성화"

#: plugins/Exoplanets/src/ui_exoplanetsDialog.h:481
msgid "Display exoplanets since their discovery"
msgstr "외계 행성을 행성이 발견된 날짜 이후부터 표시하세요."

#: plugins/Exoplanets/src/ui_exoplanetsDialog.h:483
msgid "Enable timeline discovery of exoplanets"
msgstr "발견 연도에 따라 외계 행성 표시"

#: plugins/Exoplanets/src/ui_exoplanetsDialog.h:485
msgid ""
"Display of the planetary systems, which contains the potential habitable "
"exoplanets"
msgstr "거주할 수 있는 가능성이 있는 외계 행성을 포함하는 행성계만 표시합니다."

#: plugins/Exoplanets/src/ui_exoplanetsDialog.h:487
msgid "Enable display of the potential habitable exoplanets only"
msgstr "거주 가능한 외계 행성만 표시"

#: plugins/Exoplanets/src/ui_exoplanetsDialog.h:488
msgid "Enable display of designations for exoplanets"
msgstr ""

#: plugins/Exoplanets/src/ui_exoplanetsDialog.h:490
msgid "Show exoplanets button on toolbar"
msgstr "툴바에 외계 행성 버튼 표시"

#: plugins/Exoplanets/src/ui_exoplanetsDialog.h:494
msgid "Diagrams: scatter plot"
msgstr ""

#: plugins/Exoplanets/src/ui_exoplanetsDialog.h:495
msgid "Plot"
msgstr ""

#: plugins/Exoplanets/src/ui_exoplanetsDialog.h:496
msgid "Y axis"
msgstr ""

#: plugins/Exoplanets/src/ui_exoplanetsDialog.h:498
#: plugins/Exoplanets/src/ui_exoplanetsDialog.h:505
msgid "Logarithmic scale"
msgstr ""

#: plugins/Exoplanets/src/ui_exoplanetsDialog.h:500
#: plugins/Exoplanets/src/ui_exoplanetsDialog.h:507
msgid "log scale"
msgstr ""

#: plugins/Exoplanets/src/ui_exoplanetsDialog.h:501
#: plugins/Exoplanets/src/ui_exoplanetsDialog.h:509
msgid "min"
msgstr ""

#: plugins/Exoplanets/src/ui_exoplanetsDialog.h:502
#: plugins/Exoplanets/src/ui_exoplanetsDialog.h:510
msgid "max"
msgstr ""

#: plugins/Exoplanets/src/ui_exoplanetsDialog.h:503
msgid "X axis"
msgstr ""

#: plugins/Exoplanets/src/ui_exoplanetsDialog.h:511
msgctxt "tab in plugin windows"
msgid "Diagram"
msgstr ""

#: plugins/Exoplanets/src/ui_exoplanetsDialog.h:512
msgctxt "tab in plugin windows"
msgid "Info"
msgstr "정보"

#: plugins/Exoplanets/src/ui_exoplanetsDialog.h:513
msgctxt "tab in plugin windows"
msgid "Websites"
msgstr "웹사이트"

#: plugins/Observability/src/Observability.cpp:65
msgid "Observability Analysis"
msgstr "관측 가능성 분석"

#: plugins/Observability/src/Observability.cpp:68
msgid ""
"Displays an analysis of a selected object's observability (rise, set, and "
"transit times) for the current date, as well as when it is observable "
"through the year. An object is assumed to be observable if it is above the "
"horizon during a fraction of the night. Also included are the dates of the "
"largest separation from the Sun and acronychal and cosmical rising and "
"setting. (Explanations are provided in the 'About' tab of the plugin's "
"configuration window.)"
msgstr ""

#: plugins/Observability/src/Observability.cpp:174
msgctxt "short month name"
msgid "Jan"
msgstr "1월"

#: plugins/Observability/src/Observability.cpp:175
msgctxt "short month name"
msgid "Feb"
msgstr "2월"

#: plugins/Observability/src/Observability.cpp:176
msgctxt "short month name"
msgid "Mar"
msgstr "3월"

#: plugins/Observability/src/Observability.cpp:177
msgctxt "short month name"
msgid "Apr"
msgstr "4월"

#: plugins/Observability/src/Observability.cpp:178
msgctxt "short month name"
msgid "May"
msgstr "5월"

#: plugins/Observability/src/Observability.cpp:179
msgctxt "short month name"
msgid "Jun"
msgstr "6월"

#: plugins/Observability/src/Observability.cpp:180
msgctxt "short month name"
msgid "Jul"
msgstr "7월"

#: plugins/Observability/src/Observability.cpp:181
msgctxt "short month name"
msgid "Aug"
msgstr "8월"

#: plugins/Observability/src/Observability.cpp:182
msgctxt "short month name"
msgid "Sep"
msgstr "9월"

#: plugins/Observability/src/Observability.cpp:183
msgctxt "short month name"
msgid "Oct"
msgstr "10월"

#: plugins/Observability/src/Observability.cpp:184
msgctxt "short month name"
msgid "Nov"
msgstr "11월"

#: plugins/Observability/src/Observability.cpp:185
msgctxt "short month name"
msgid "Dec"
msgstr "12월"

#. TRANSLATORS: Short for "hours".
#: plugins/Observability/src/Observability.cpp:188
msgid "h"
msgstr "시간"

#. TRANSLATORS: Short for "minutes".
#: plugins/Observability/src/Observability.cpp:190
msgid "m"
msgstr "M"

#. TRANSLATORS: Short for "seconds".
#: plugins/Observability/src/Observability.cpp:192
msgid "s"
msgstr "초"

#: plugins/Observability/src/Observability.cpp:193
#, qt-format
msgid "Sets at %1 (in %2)"
msgstr "%1에 설정(%2 안에)"

#: plugins/Observability/src/Observability.cpp:194
#, qt-format
msgid "Rose at %1 (%2 ago)"
msgstr "%1에 상승됨(%2 전에)"

#: plugins/Observability/src/Observability.cpp:195
#, qt-format
msgid "Set at %1 (%2 ago)"
msgstr "%1에 설정(%2 전에)"

#: plugins/Observability/src/Observability.cpp:196
#, qt-format
msgid "Rises at %1 (in %2)"
msgstr "%1에 상승(%2 안에)"

#: plugins/Observability/src/Observability.cpp:197
msgid "Circumpolar."
msgstr "극지."

#: plugins/Observability/src/Observability.cpp:198
msgid "No rise."
msgstr "더이상 상승하지 않습니다."

#: plugins/Observability/src/Observability.cpp:199
#, qt-format
msgid "Culminates at %1 (in %2) at %3 deg."
msgstr "%1(%2 안에서)에서 %3도에서 최고치에 도달함"

#: plugins/Observability/src/Observability.cpp:200
#, qt-format
msgid "Culminated at %1 (%2 ago) at %3 deg."
msgstr "%1(%2 전에)에서 %3도에서 최고치에 도달하였음"

#: plugins/Observability/src/Observability.cpp:201
msgid "Source is not observable."
msgstr "광원이 관측되지 않습니다."

#: plugins/Observability/src/Observability.cpp:202
msgid "No Acronychal nor Cosmical rise/set."
msgstr "별의 출몰 또는 우주의 출몰이 일어나지 않습니다."

#: plugins/Observability/src/Observability.cpp:203
#, qt-format
msgid "Greatest elongation: %1 (at %2 deg.)"
msgstr ""

#: plugins/Observability/src/Observability.cpp:204
#, qt-format
msgid "Largest Sun separation: %1 (at %2 deg.)"
msgstr ""

#. TRANSLATORS: The space at the end is significant - another sentence may follow.
#: plugins/Observability/src/Observability.cpp:207
#, qt-format
msgid "Acronycal rise/set: %1/%2. "
msgstr ""

#: plugins/Observability/src/Observability.cpp:208
#, qt-format
msgid "Heliacal rise/set: %1/%2. "
msgstr ""

#: plugins/Observability/src/Observability.cpp:209
msgid "No Heliacal rise/set. "
msgstr ""

#. TRANSLATORS: The space at the end is significant - another sentence may follow.
#: plugins/Observability/src/Observability.cpp:211
msgid "No Acronycal rise/set. "
msgstr ""

#: plugins/Observability/src/Observability.cpp:212
#, qt-format
msgid "Cosmical rise/set: %1/%2."
msgstr ""

#: plugins/Observability/src/Observability.cpp:213
msgid "No Cosmical rise/set."
msgstr "우주 출몰이 없음"

#: plugins/Observability/src/Observability.cpp:214
msgid "Observable during the whole year."
msgstr "1년 동안 관측할 수 있음"

#: plugins/Observability/src/Observability.cpp:215
msgid "Not observable at dark night."
msgstr "어두운 밤하늘에서 관측할 수 없음"

#: plugins/Observability/src/Observability.cpp:216
#, qt-format
msgid "Nights above horizon: %1"
msgstr ""

#: plugins/Observability/src/Observability.cpp:217
msgid "TODAY:"
msgstr "오늘:"

#: plugins/Observability/src/Observability.cpp:218
msgid "THIS YEAR:"
msgstr "금년:"

#. TRANSLATORS: The space at the end is significant - another sentence may follow.
#: plugins/Observability/src/Observability.cpp:220
#, qt-format
msgid "Previous Full Moon: %1 %2 at %3:%4. "
msgstr "이전 보름달: %3:%4에서 %1 %2 "

#: plugins/Observability/src/Observability.cpp:221
#, qt-format
msgid "Next Full Moon: %1 %2 at %3:%4. "
msgstr "다음 보름달: %3:%4에서 %1 %2 "

#: plugins/Observability/src/Observability.cpp:236
#: plugins/Observability/src/Observability.cpp:237
#: plugins/Observability/src/Observability.cpp:241
msgid "Observability"
msgstr "관측"

#: plugins/Observability/src/Observability.cpp:242
msgid "Observability configuration window"
msgstr "관측 구성창"

#: plugins/Observability/src/gui/ObservabilityDialog.cpp:133
msgid "Observability Plug-in"
msgstr "관측 플러그인"

#: plugins/Observability/src/gui/ObservabilityDialog.cpp:137
msgid ""
"Plugin that analyzes the observability of the selected source (or the screen "
"center, if no source is selected). The plugin can show rise, transit, and "
"set times, as well as the best epoch of the year (i.e., largest angular "
"separation from the Sun), the date range when the source is above the "
"horizon at dark night, and the dates of Acronychal and Cosmical "
"rise/set.<br>Ephemeris of the Solar-System objects and parallax effects are "
"taken into account.<br><br> The author thanks Alexander Wolf and Georg Zotti "
"for their advice.<br><br>Ivan Marti-Vidal (Onsala Space Observatory)"
msgstr ""

#: plugins/Observability/src/gui/ObservabilityDialog.cpp:139
msgid "Explanation of some parameters"
msgstr "일부 매개 변수에 대한 설명"

#: plugins/Observability/src/gui/ObservabilityDialog.cpp:140
msgid "Sun altitude at twilight:"
msgstr "박명시 태양고도"

#: plugins/Observability/src/gui/ObservabilityDialog.cpp:140
msgid ""
"Any celestial object will be considered visible when the Sun is below this "
"altitude. The altitude at astronomical twilight ranges usually between -12 "
"and -18 degrees. This parameter is only used for the estimate of the range "
"of observable epochs (see below)."
msgstr ""
"태양이 이 고도 아래에 위치할 때 어떤 천구의 천체는 볼수 있을겁니다. 천문박명의 고도는 약 -12도에서 -18도 범위입니다. 이 값은 "
"관측할 수 있는 Epoch의 범위의 추정에 사용합니다(아래를 보세요)."

#: plugins/Observability/src/gui/ObservabilityDialog.cpp:142
msgid "Horizon altitude:"
msgstr "수평선 고도:"

#: plugins/Observability/src/gui/ObservabilityDialog.cpp:142
msgid ""
"Minimum observable altitude (due to mountains, buildings, or just a limited "
"telescope mount)."
msgstr "관측가능한 가장 낮은 고도 (산과 빌딩 또는 망원경 가대로 인한 제약 설정)"

#: plugins/Observability/src/gui/ObservabilityDialog.cpp:144
msgid "Today ephemeris:"
msgstr "오늘의 천체력:"

#: plugins/Observability/src/gui/ObservabilityDialog.cpp:144
msgid ""
"Self-explanatory. The program will show the rise, set, and culmination "
"(transit) times. The exact times for these ephemeris are given in two ways: "
"as time spans (referred to the current time) and as clock hours (in local "
"time)."
msgstr ""

#: plugins/Observability/src/gui/ObservabilityDialog.cpp:145
msgid "Acronychal/Cosmical/Heliacal rise/set:"
msgstr ""

#: plugins/Observability/src/gui/ObservabilityDialog.cpp:145
msgid ""
"The days of Cosmical rise/set of an object are estimated as the days when "
"the object rises (or sets) together with the rise/set of the Sun. The exact "
"dates of these ephemeris depend on the Observer's location.  On the "
"contrary, the Acronycal rise (or set) happens when the star rises/sets with "
"the setting/rising of the Sun (i.e., opposite to the Sun). On the one hand, "
"it is obvious that the source is hardly observable (or not observable at "
"all) in the dates between Cosmical set and Cosmical rise. On the other hand, "
"the dates around the Acronychal set and rise are those when the altitude of "
"the celestial object uses to be high when the Sun is well below the horizon "
"(hence the object can be well observed). The date of Heliacal rise is the "
"first day of the year when a star becomes visible. It happens when the star "
"is close to the eastern horizon roughly before the end of the astronomical "
"night (i.e., at the astronomical twilight). In the following nights, the "
"star will be visibile during longer periods of time, until it reaches its "
"Heliacal set (i.e., the last night of the year when the star is still "
"visible). At the Heliacal set, the star sets roughly after the beginning of "
"the astronomical night."
msgstr ""

#: plugins/Observability/src/gui/ObservabilityDialog.cpp:146
msgid "Largest Sun separation:"
msgstr "가장 큰 태양 분리:"

#: plugins/Observability/src/gui/ObservabilityDialog.cpp:146
msgid ""
"Happens when the angular separation between the Sun and the celestial object "
"are maximum. In most cases, this is equivalent to say that the Equatorial "
"longitudes of the Sun and the object differ by 180 degrees, so the Sun is in "
"opposition to the object. When an object is at its maximum possible angular "
"separation from the Sun (no matter if it is a planet or a star), it "
"culminates roughly at midnight, and on the darkest possible area of the Sky "
"at that declination. Hence, that is the 'best' night to observe a particular "
"object."
msgstr ""
"태양과 천체 사이의 각도 분리가 최대일 때 발생합니다. 대부분의 경우 이것은 태양과 천체의 적경이 180도 차이가 남을 말합니다. 그래서 "
"태양은 천체에 반대편에 위치합니다. 천체가 태양으로부터 가능한 최대 각도 분리(행성이나 별이면 상관없음)에 있을 때, 그것은 자정에 거의 "
"최고점이고, 그 적경이 하늘의 가장 어두운 영역. 즉, 그 특정 천체를 관측할 수 있는 '최적의' 밤입니다."

#: plugins/Observability/src/gui/ObservabilityDialog.cpp:147
msgid "Nights with source above horizon:"
msgstr "수평선 위 광원을 지닌 밤:"

#: plugins/Observability/src/gui/ObservabilityDialog.cpp:147
msgid ""
"The program computes the range of dates when the celestial object is above "
"the horizon at least during one moment of the night. By 'night', the program "
"considers the time span when the Sun altitude is below that of the twilight "
"(which can be set by the user; see above). When the objects are fixed on the "
"sky (or are exterior planets), the range of observable epochs for the "
"current year can have two possible forms: either a range from one date to "
"another (e.g., 20 Jan to 15 Sep) or in two steps (from 1 Jan to a given date "
"and from another date to 31 Dec). In the first case, the first date (20 Jan "
"in our example) shall be close to the so-called 'Heliacal rise of a star' "
"and the second date (15 Sep in our example) shall be close to the 'Heliacal "
"set'. In the second case (e.g., a range in the form 1 Jan to 20 May and 21 "
"Sep to 31 Dec), the first date (20 May in our example) would be close to the "
"Heliacal set and the second one (21 Sep in our example) to the Heliacal "
"rise. More exact equations to estimate the Heliacal rise/set of stars and "
"planets (which will not depend on the mere input of a twilight Sun elevation "
"by the user) will be implemented in future versions of this plugin."
msgstr ""

#: plugins/Observability/src/gui/ObservabilityDialog.cpp:148
msgid "Full Moon:"
msgstr "보름달:"

#: plugins/Observability/src/gui/ObservabilityDialog.cpp:148
msgid ""
"When the Moon is selected, the program can compute the exact closest dates "
"of the Moon's opposition to the Sun."
msgstr "달이 선택되었을때, 프로그램은 태양에서 달의 반대편의 정확하고 가까운 날짜를 계산할 수 있습니다."

#: plugins/Observability/src/gui/ObservabilityDialog.cpp:201
#, qt-format
msgid "Sun altitude at twilight: %1 deg."
msgstr ""

#: plugins/Observability/src/gui/ObservabilityDialog.cpp:207
#, qt-format
msgid "Horizon altitude: %1 deg."
msgstr "수평 고도:%1 (도)"

#: plugins/Observability/src/ui_ObservabilityDialog.h:342
msgid "Observability Configuration"
msgstr "관측 환경 설정"

#: plugins/Observability/src/ui_ObservabilityDialog.h:343
msgid "Observability Plug-in Configuration"
msgstr "관측 플러그인 환경 설정"

#: plugins/Observability/src/ui_ObservabilityDialog.h:345
msgid "Font color and size"
msgstr "글꼴 색상과 크기"

#: plugins/Observability/src/ui_ObservabilityDialog.h:346
msgid "Red"
msgstr "빨간색"

#: plugins/Observability/src/ui_ObservabilityDialog.h:347
msgid "Green"
msgstr "녹색"

#: plugins/Observability/src/ui_ObservabilityDialog.h:348
msgid "Blue"
msgstr "파란색"

#: plugins/Observability/src/ui_ObservabilityDialog.h:349
msgid "Font Size"
msgstr "글꼴 크기"

#: plugins/Observability/src/ui_ObservabilityDialog.h:350
msgid "Observing conditions"
msgstr "관측상태"

#: plugins/Observability/src/ui_ObservabilityDialog.h:351
msgid "Showing options"
msgstr "선택 사항 보이기"

#: plugins/Observability/src/ui_ObservabilityDialog.h:352
msgid "Today's ephemeris (rise, set, and transit times)"
msgstr "오늘의 천체력(일출, 일몰, 자오선 통과 시간)"

#: plugins/Observability/src/ui_ObservabilityDialog.h:353
msgid "Dates of Acronychal/Cosmical/Heliacal rise/set"
msgstr ""

#: plugins/Observability/src/ui_ObservabilityDialog.h:354
msgid "Date of largest separation to the Sun"
msgstr "태양에서 가장 떨어진 날짜"

#: plugins/Observability/src/ui_ObservabilityDialog.h:355
msgid "Nights with the source above horizon"
msgstr "수평선 위의 광원의 밤"

#: plugins/Observability/src/ui_ObservabilityDialog.h:356
msgid "Dates of previous and next Full Moon"
msgstr "이전과 다음 보름달의 날짜"

#: plugins/FOV/src/FOV.cpp:42 plugins/FOV/src/FOV.cpp:81
#: plugins/FOV/src/ui_fovWindow.h:388 plugins/FOV/src/ui_fovWindow.h:390
#: plugins/FOV/src/ui_fovWindow.h:409
msgid "Field of View"
msgstr "시야각"

#: plugins/FOV/src/FOV.cpp:45
msgid ""
"This plugin allows stepwise zooming via keyboard shortcuts like in the "
"<em>Cartes du Ciel</em> planetarium program."
msgstr ""

#: plugins/FOV/src/FOV.cpp:86
msgid "Set FOV to"
msgstr ""

#: plugins/FOV/src/gui/FOVWindow.cpp:80
msgid "Field of View plug-in"
msgstr "시야각 확장기능"

#: plugins/FOV/src/ui_fovWindow.h:392
msgid ""
"By default Stellarium uses smooth zooming via mouse wheel or keyboard "
"shortcuts. Some users want stepwise zooming to fixed values for field of "
"view like in Cartes du Ciel planetarium, and this plugin provides this "
"feature. You can edit values and use the keyboard for quick-setting of FOV. "
"All values in degrees."
msgstr ""

#: plugins/EquationOfTime/src/EquationOfTime.cpp:53
#: plugins/EquationOfTime/src/EquationOfTime.cpp:94
#: plugins/EquationOfTime/src/EquationOfTime.cpp:217
#: plugins/EquationOfTime/src/ui_equationOfTimeWindow.h:272
#: plugins/EquationOfTime/src/ui_equationOfTimeWindow.h:274
#: plugins/EquationOfTime/src/ui_equationOfTimeWindow.h:283
msgid "Equation of Time"
msgstr ""

#: plugins/EquationOfTime/src/EquationOfTime.cpp:56
msgid "This plugin shows the solution of the equation of time."
msgstr ""

#: plugins/EquationOfTime/src/EquationOfTime.cpp:94
msgid "Show solution for Equation of Time"
msgstr ""

#. TRANSLATORS: minutes.
#: plugins/EquationOfTime/src/EquationOfTime.cpp:219
msgctxt "time"
msgid "m"
msgstr "분"

#. TRANSLATORS: seconds.
#: plugins/EquationOfTime/src/EquationOfTime.cpp:221
msgctxt "time"
msgid "s"
msgstr "초"

#: plugins/EquationOfTime/src/gui/EquationOfTimeWindow.cpp:82
msgid "Equation of Time plug-in"
msgstr ""

#: plugins/EquationOfTime/src/ui_equationOfTimeWindow.h:275
msgid ""
"The equation of time describes the discrepancy between two kinds of solar "
"time. These are apparent solar time, which directly tracks the motion of the "
"sun, and mean solar time, which tracks a fictitious \"mean\" sun with noons "
"24 hours apart. There is no universally accepted definition of the sign of "
"the equation of time. Some publications show it as positive when a sundial "
"is ahead of a clock; others when the clock is ahead of the sundial. In the "
"English-speaking world, the former usage is the more common, but is not "
"always followed. Anyone who makes use of a published table or graph should "
"first check its sign usage."
msgstr ""

#: plugins/EquationOfTime/src/ui_equationOfTimeWindow.h:277
msgid "Show plug-ins button on toolbar"
msgstr "확장 기능들을 도구 막대의 버튼에서 보이기"

#: plugins/EquationOfTime/src/ui_equationOfTimeWindow.h:278
msgid "Use minutes and seconds"
msgstr "분과 초를 사용하기"

#: plugins/EquationOfTime/src/ui_equationOfTimeWindow.h:279
msgid "Change sign of equation"
msgstr ""

#: plugins/EquationOfTime/src/ui_equationOfTimeWindow.h:280
#: plugins/PointerCoordinates/src/ui_pointerCoordinatesWindow.h:296
msgid "Font size:"
msgstr "글꼴 크기:"

#: plugins/MeteorShowers/src/MeteorShowersMgr.cpp:96
msgid "The current catalog of Meteor Showers is invalid!"
msgstr ""

#: plugins/MeteorShowers/src/MeteorShowersMgr.cpp:154
#: plugins/MeteorShowers/src/MeteorShowersMgr.cpp:568
msgid "Meteor Showers"
msgstr "유성우"

#: plugins/MeteorShowers/src/MeteorShowersMgr.cpp:155
msgid "Toggle meteor showers"
msgstr "유성우"

#: plugins/MeteorShowers/src/MeteorShowersMgr.cpp:156
msgid "Toggle radiant labels"
msgstr ""

#: plugins/MeteorShowers/src/MeteorShowersMgr.cpp:157
#: plugins/Scenery3d/src/Scenery3d.cpp:325
#: plugins/ArchaeoLines/src/ArchaeoLines.cpp:224
msgid "Show settings dialog"
msgstr ""

#: plugins/MeteorShowers/src/MeteorShowersMgr.cpp:158
msgid "Show search dialog"
msgstr "유성우 검색"

#: plugins/MeteorShowers/src/MeteorShowersMgr.cpp:264
msgid "Using the default Meteor Showers catalog."
msgstr ""

#: plugins/MeteorShowers/src/MeteorShowersMgr.cpp:572
msgid ""
"<p>This plugin enables you to simulate periodic meteor showers and to "
"display a marker for each active and inactive radiant.</p><p>By a single "
"click on the radiant's marker, you can see all the details about its "
"position and activity. Most data used on this plugin comes from the official "
"<a href=\"http://imo.net\">International Meteor Organization</a> "
"catalog.</p><p>It has three types of markers:<ul><li><b>Confirmed:</b> the "
"radiant is active and its data was confirmed. Thus, this is a historical "
"(really occurred in the past) or predicted meteor "
"shower.</li><li><b>Generic:</b> the radiant is active, but its data was not "
"confirmed. It means that this can occur in real life, but that we do not "
"have proper data about its activity for the current "
"year.</li><li><b>Inactive:</b> the radiant is inactive for the current sky "
"date.</li></ul></p>"
msgstr ""

#: plugins/MeteorShowers/src/MeteorShowers.cpp:127
#: plugins/MeteorShowers/src/ui_MSConfigDialog.h:451
msgid "Confirmed"
msgstr ""

#: plugins/MeteorShowers/src/MeteorShowers.cpp:131
#: plugins/MeteorShowers/src/ui_MSConfigDialog.h:443
msgid "Generic"
msgstr ""

#: plugins/MeteorShowers/src/MeteorShower.cpp:526
msgid "generic data"
msgstr ""

#: plugins/MeteorShowers/src/MeteorShower.cpp:530
msgid "confirmed data"
msgstr ""

#: plugins/MeteorShowers/src/MeteorShower.cpp:534
msgid "inactive"
msgstr ""

#: plugins/MeteorShowers/src/MeteorShower.cpp:552
msgid "meteor shower"
msgstr "유성우"

#: plugins/MeteorShowers/src/MeteorShower.cpp:569
msgid "Radiant drift (per day)"
msgstr "복사점의 움직임(하루당)"

#: plugins/MeteorShowers/src/MeteorShower.cpp:576
#, qt-format
msgid "Geocentric meteoric velocity: %1 km/s"
msgstr "지구 기준 유성 속도: %1 km/s"

#: plugins/MeteorShowers/src/MeteorShower.cpp:581
#, qt-format
msgid "The population index: %1"
msgstr ""

#: plugins/MeteorShowers/src/MeteorShower.cpp:586
#, qt-format
msgid "Parent body: %1"
msgstr "모천체: %1"

#: plugins/MeteorShowers/src/MeteorShower.cpp:595
#: plugins/MeteorShowers/src/MeteorShower.cpp:603
msgid "Activity"
msgstr "활동"

#: plugins/MeteorShowers/src/MeteorShower.cpp:608
#, qt-format
msgid "Maximum: %1"
msgstr "극대기: %1"

#: plugins/MeteorShowers/src/MeteorShower.cpp:611
msgid "Solar longitude"
msgstr "태양 경도"

#: plugins/MeteorShowers/src/MeteorShower.cpp:621
msgid "variable"
msgstr ""

#. TRANSLATORS: Name of meteor shower
#: plugins/MeteorShowers/src/translations.h:33
msgid "Quadrantids"
msgstr "사분의자리 유성우"

#. TRANSLATORS: Name of meteor shower
#: plugins/MeteorShowers/src/translations.h:35
msgid "Lyrids"
msgstr "거문고자리 유성우"

#. TRANSLATORS: Name of meteor shower
#: plugins/MeteorShowers/src/translations.h:37
msgid "α-Centaurids"
msgstr "알파 센타우리 유성우"

#. TRANSLATORS: Name of meteor shower
#: plugins/MeteorShowers/src/translations.h:39
msgid "γ-Normids"
msgstr ""

#. TRANSLATORS: Name of meteor shower
#: plugins/MeteorShowers/src/translations.h:41
msgid "η-Aquariids"
msgstr "물병자리 에타 유성우"

#. TRANSLATORS: Name of meteor shower
#: plugins/MeteorShowers/src/translations.h:43
msgid "June Bootids"
msgstr "6월 목동자리 유성우"

#. TRANSLATORS: Name of meteor shower
#: plugins/MeteorShowers/src/translations.h:45
msgid "Piscis Austrinids"
msgstr "남쪽물고기자리 유성우"

#. TRANSLATORS: Name of meteor shower
#: plugins/MeteorShowers/src/translations.h:47
msgid "Southern δ-Aquariids"
msgstr ""

#. TRANSLATORS: Name of meteor shower
#: plugins/MeteorShowers/src/translations.h:49
msgid "α-Capricornids"
msgstr ""

#. TRANSLATORS: Name of meteor shower
#: plugins/MeteorShowers/src/translations.h:51
msgid "α-Aurigids"
msgstr ""

#. TRANSLATORS: Name of meteor shower
#: plugins/MeteorShowers/src/translations.h:53
msgid "September ε-Perseids"
msgstr ""

#. TRANSLATORS: Name of meteor shower
#: plugins/MeteorShowers/src/translations.h:55
msgid "Draconids"
msgstr "용자리 유성우"

#. TRANSLATORS: Name of meteor shower
#: plugins/MeteorShowers/src/translations.h:57
msgid "Leonids"
msgstr "사자자리 유성우"

#. TRANSLATORS: Name of meteor shower
#: plugins/MeteorShowers/src/translations.h:59
msgid "Phoenicids"
msgstr "불사조자리 유성우"

#. TRANSLATORS: Name of meteor shower
#: plugins/MeteorShowers/src/translations.h:61
msgid "Puppid-Velids"
msgstr ""

#. TRANSLATORS: Name of meteor shower
#: plugins/MeteorShowers/src/translations.h:63
msgid "Ursids"
msgstr "작은곰자리 유성우"

#. TRANSLATORS: Name of meteor shower
#: plugins/MeteorShowers/src/translations.h:65
msgid "Perseids"
msgstr "페르세우스자리 유성우"

#. TRANSLATORS: Name of meteor shower
#: plugins/MeteorShowers/src/translations.h:67
msgid "δ-Leonids"
msgstr ""

#. TRANSLATORS: Name of meteor shower
#: plugins/MeteorShowers/src/translations.h:69
msgid "π-Puppids"
msgstr ""

#. TRANSLATORS: Name of meteor shower
#: plugins/MeteorShowers/src/translations.h:71
msgid "June Lyrids"
msgstr ""

#. TRANSLATORS: Name of meteor shower
#: plugins/MeteorShowers/src/translations.h:73
msgid "κ-Cygnids"
msgstr ""

#. TRANSLATORS: Name of meteor shower
#: plugins/MeteorShowers/src/translations.h:75
msgid "ε-Lyrids"
msgstr ""

#. TRANSLATORS: Name of meteor shower
#: plugins/MeteorShowers/src/translations.h:77
msgid "δ-Aurigids"
msgstr ""

#. TRANSLATORS: Name of meteor shower
#: plugins/MeteorShowers/src/translations.h:79
msgid "ε-Geminids"
msgstr ""

#. TRANSLATORS: Name of meteor shower
#: plugins/MeteorShowers/src/translations.h:81
msgid "Southern Taurids"
msgstr ""

#. TRANSLATORS: Name of meteor shower
#: plugins/MeteorShowers/src/translations.h:83
msgid "Northern Taurids"
msgstr ""

#. TRANSLATORS: Name of meteor shower
#: plugins/MeteorShowers/src/translations.h:85
msgid "Monocerotids"
msgstr ""

#. TRANSLATORS: Name of meteor shower
#: plugins/MeteorShowers/src/translations.h:87
msgid "α-Monocerotids"
msgstr ""

#. TRANSLATORS: Name of meteor shower
#: plugins/MeteorShowers/src/translations.h:89
msgid "σ-Hydrids"
msgstr ""

#. TRANSLATORS: Name of meteor shower
#: plugins/MeteorShowers/src/translations.h:91
msgid "Geminids"
msgstr "쌍둥이자리 유성우"

#. TRANSLATORS: Name of meteor shower
#: plugins/MeteorShowers/src/translations.h:93
msgid "Leonis Minorids"
msgstr ""

#. TRANSLATORS: Name of meteor shower
#: plugins/MeteorShowers/src/translations.h:95
msgid "December Leonis Minorids"
msgstr ""

#. TRANSLATORS: Name of meteor shower
#: plugins/MeteorShowers/src/translations.h:97
msgid "Comae Berenicids"
msgstr ""

#. TRANSLATORS: Name of meteor shower
#: plugins/MeteorShowers/src/translations.h:99
msgid "Orionids"
msgstr "오리온자리 유성우"

#. TRANSLATORS: Name of meteor shower
#: plugins/MeteorShowers/src/translations.h:101
msgid "Andromedids"
msgstr ""

#. TRANSLATORS: Name of meteor shower
#: plugins/MeteorShowers/src/translations.h:103
msgid "η-Lyrids"
msgstr ""

#. TRANSLATORS: Name of meteor shower
#: plugins/MeteorShowers/src/translations.h:105
msgid "α-Scorpiids"
msgstr ""

#. TRANSLATORS: Name of meteor shower
#: plugins/MeteorShowers/src/translations.h:107
msgid "Ophiuchids"
msgstr ""

#. TRANSLATORS: Name of meteor shower
#: plugins/MeteorShowers/src/translations.h:109
msgid "θ-Ophiuchids"
msgstr ""

#. TRANSLATORS: Name of meteor shower
#: plugins/MeteorShowers/src/translations.h:111
msgid "κ-Serpentids"
msgstr ""

#. TRANSLATORS: Name of meteor shower
#: plugins/MeteorShowers/src/translations.h:113
msgid "θ-Centaurids"
msgstr ""

#. TRANSLATORS: Name of meteor shower
#: plugins/MeteorShowers/src/translations.h:115
msgid "ω-Cetids"
msgstr ""

#. TRANSLATORS: Name of meteor shower
#: plugins/MeteorShowers/src/translations.h:117
msgid "Southern ω-Scorpiids"
msgstr ""

#. TRANSLATORS: Name of meteor shower
#: plugins/MeteorShowers/src/translations.h:119
msgid "Northern ω-Scorpiids"
msgstr ""

#. TRANSLATORS: Name of meteor shower
#: plugins/MeteorShowers/src/translations.h:121
msgid "Arietids"
msgstr ""

#. TRANSLATORS: Name of meteor shower
#: plugins/MeteorShowers/src/translations.h:123
msgid "π-Cetids"
msgstr ""

#. TRANSLATORS: Name of meteor shower
#: plugins/MeteorShowers/src/translations.h:125
msgid "δ-Cancrids"
msgstr ""

#. TRANSLATORS: Name of meteor shower
#: plugins/MeteorShowers/src/translations.h:127
msgid "τ-Herculids"
msgstr ""

#. TRANSLATORS: Name of meteor shower
#: plugins/MeteorShowers/src/translations.h:129
msgid "ρ-Geminids"
msgstr ""

#. TRANSLATORS: Name of meteor shower
#: plugins/MeteorShowers/src/translations.h:131
msgid "η-Carinids"
msgstr ""

#. TRANSLATORS: Name of meteor shower
#: plugins/MeteorShowers/src/translations.h:133
msgid "η-Craterids"
msgstr ""

#. TRANSLATORS: Name of meteor shower
#: plugins/MeteorShowers/src/translations.h:135
msgid "π-Virginids"
msgstr ""

#. TRANSLATORS: Name of meteor shower
#: plugins/MeteorShowers/src/translations.h:137
msgid "θ-Virginids"
msgstr ""

#. TRANSLATORS: Name of meteor shower
#: plugins/MeteorShowers/src/translations.h:139
msgid "May Librids"
msgstr ""

#. TRANSLATORS: Name of meteor shower
#: plugins/MeteorShowers/src/translations.h:141
msgid "June Scutids"
msgstr ""

#. TRANSLATORS: Name of meteor shower
#: plugins/MeteorShowers/src/translations.h:143
msgid "α-Pisces Australids"
msgstr ""

#. TRANSLATORS: Name of meteor shower
#: plugins/MeteorShowers/src/translations.h:145
msgid "Southern ι-Aquariids"
msgstr ""

#. TRANSLATORS: Name of meteor shower
#: plugins/MeteorShowers/src/translations.h:147
msgid "Northern ι-Aquariids"
msgstr ""

#. TRANSLATORS: Name of meteor shower
#: plugins/MeteorShowers/src/translations.h:149
msgid "γ-Aquariids"
msgstr ""

#. TRANSLATORS: Name of meteor shower
#: plugins/MeteorShowers/src/translations.h:151
msgid "Autumn Arietids"
msgstr ""

#. TRANSLATORS: Name of meteor shower
#: plugins/MeteorShowers/src/translations.h:153
msgid "χ-Orionids"
msgstr ""

#. TRANSLATORS: Name of meteor shower
#: plugins/MeteorShowers/src/translations.h:155
msgid "Sextantids"
msgstr ""

#. TRANSLATORS: Name of meteor shower
#: plugins/MeteorShowers/src/translations.h:157
msgid "November Orionids"
msgstr ""

#. TRANSLATORS: Name of meteor shower
#: plugins/MeteorShowers/src/translations.h:159
msgid "August Caelids"
msgstr ""

#. TRANSLATORS: Name of meteor shower
#: plugins/MeteorShowers/src/translations.h:161
msgid "ε-Gruids"
msgstr ""

#. TRANSLATORS: Name of parent object for meteor shower
#: plugins/MeteorShowers/src/translations.h:165
msgid "Comet 1P/Halley"
msgstr ""

#. TRANSLATORS: Name of parent object for meteor shower
#: plugins/MeteorShowers/src/translations.h:167
msgid "Comet 7P/Pons-Winnecke"
msgstr ""

#. TRANSLATORS: Name of parent object for meteor shower
#: plugins/MeteorShowers/src/translations.h:169
msgid "Comet 55P/Tempel-Tuttle"
msgstr ""

#. TRANSLATORS: Name of parent object for meteor shower
#: plugins/MeteorShowers/src/translations.h:171
msgid "Comet 96P/Machholz"
msgstr ""

#. TRANSLATORS: Name of parent object for meteor shower
#: plugins/MeteorShowers/src/translations.h:173
msgid "Comet 109P/Swift-Tuttle"
msgstr ""

#. TRANSLATORS: Name of parent object for meteor shower
#: plugins/MeteorShowers/src/translations.h:175
msgid "Comet Thatcher (1861 I)"
msgstr ""

#. TRANSLATORS: Name of parent object for meteor shower
#: plugins/MeteorShowers/src/translations.h:177
msgid "Comet 26P/Grigg-Skjellerup"
msgstr ""

#. TRANSLATORS: Name of parent object for meteor shower
#: plugins/MeteorShowers/src/translations.h:179
msgid "Comet 21P/Giacobini-Zinner"
msgstr ""

#. TRANSLATORS: Name of parent object for meteor shower
#: plugins/MeteorShowers/src/translations.h:181
msgid "Comet 169P/NEAT"
msgstr ""

#. TRANSLATORS: Name of parent object for meteor shower
#: plugins/MeteorShowers/src/translations.h:183
msgid "Comet 289P/Blanpain"
msgstr ""

#. TRANSLATORS: Name of parent object for meteor shower
#: plugins/MeteorShowers/src/translations.h:185
msgid "Comet 8P/Tuttle"
msgstr ""

#. TRANSLATORS: Name of parent object for meteor shower
#: plugins/MeteorShowers/src/translations.h:187
msgid "Comet 3D/Biela"
msgstr ""

#. TRANSLATORS: Name of parent object for meteor shower
#: plugins/MeteorShowers/src/translations.h:189
msgid "Comet C/1917 F1 (Mellish)"
msgstr ""

#. TRANSLATORS: Name of parent object for meteor shower
#: plugins/MeteorShowers/src/translations.h:191
msgid "Comet C/1964 N1 (Ikeya)"
msgstr ""

#. TRANSLATORS: Name of parent object for meteor shower
#: plugins/MeteorShowers/src/translations.h:193
msgid "Comet Schwassmann-Wachmann 3"
msgstr ""

#. TRANSLATORS: Name of parent object for meteor shower
#: plugins/MeteorShowers/src/translations.h:195
msgid "Minor planet 2003 EH1 and Comet C/1490 Y1"
msgstr ""

#. TRANSLATORS: Name of parent object for meteor shower
#: plugins/MeteorShowers/src/translations.h:197
msgid "Minor planet (4450) Pan"
msgstr ""

#. TRANSLATORS: Name of parent object for meteor shower
#: plugins/MeteorShowers/src/translations.h:199
msgid "Minor planet 2008 ED69"
msgstr ""

#. TRANSLATORS: Name of parent object for meteor shower
#: plugins/MeteorShowers/src/translations.h:201
msgid "Comet 2P/Encke"
msgstr ""

#. TRANSLATORS: Name of parent object for meteor shower
#: plugins/MeteorShowers/src/translations.h:203
msgid "Minor planet 2004 TG10"
msgstr ""

#. TRANSLATORS: Name of parent object for meteor shower
#: plugins/MeteorShowers/src/translations.h:205
msgid "Minor planet (3200) Phaethon"
msgstr ""

#: plugins/MeteorShowers/src/gui/MSConfigDialog.cpp:132
msgid "Updating..."
msgstr ""

#: plugins/MeteorShowers/src/gui/MSConfigDialog.cpp:137
msgid "Successfully updated!"
msgstr "성공적으로 업데이트됨."

#: plugins/MeteorShowers/src/gui/MSConfigDialog.cpp:141
msgid "Failed!"
msgstr ""

#: plugins/MeteorShowers/src/gui/MSConfigDialog.cpp:145
msgid "Outdated!"
msgstr ""

#: plugins/MeteorShowers/src/gui/MSConfigDialog.cpp:204
msgid "Meteor Showers Plug-in"
msgstr "유성우 플러그인"

#: plugins/MeteorShowers/src/gui/MSConfigDialog.cpp:217
msgid ""
"This plugin enables you to simulate periodic meteor showers and to display a "
"marker for each active and inactive radiant."
msgstr ""

#: plugins/MeteorShowers/src/gui/MSConfigDialog.cpp:223
msgid ""
"By a single click on the radiant's marker, you can see all the details about "
"its position and activity. Most data used on this plugin comes from the "
"official <a href=\"http://imo.net\">International Meteor Organization</a> "
"catalog."
msgstr ""

#: plugins/MeteorShowers/src/gui/MSConfigDialog.cpp:230
msgid ""
"<p>It has three types of markers:<ul><li><b>Confirmed:</b> the radiant is "
"active and its data was confirmed. Thus, this is a historical (really "
"occurred in the past) or predicted meteor shower.</li><li><b>Generic:</b> "
"the radiant is active, but its data was not confirmed. It means that this "
"can occur in real life, but that we do not have proper data about its "
"activity for the current year.</li><li><b>Inactive:</b> the radiant is "
"inactive for the current sky date.</li></ul></p>"
msgstr ""

#: plugins/MeteorShowers/src/gui/MSConfigDialog.cpp:252
msgid "Terms"
msgstr ""

#: plugins/MeteorShowers/src/gui/MSConfigDialog.cpp:253
msgid "Meteor shower"
msgstr "유성우"

#: plugins/MeteorShowers/src/gui/MSConfigDialog.cpp:255
msgid ""
"A meteor shower is a celestial event in which a number of meteors are "
"observed to radiate, or originate, from one point in the night sky. These "
"meteors are caused by streams of cosmic debris called meteoroids entering "
"Earth's atmosphere at extremely high speeds on parallel trajectories. Most "
"meteors are smaller than a grain of sand, so almost all of them disintegrate "
"and never hit the Earth's surface. Intense or unusual meteor showers are "
"known as meteor outbursts and meteor storms, which may produce greater than "
"1,000 meteors an hour."
msgstr ""

#: plugins/MeteorShowers/src/gui/MSConfigDialog.cpp:263
#: plugins/MeteorShowers/src/ui_MSConfigDialog.h:452
msgid "Radiant"
msgstr ""

#: plugins/MeteorShowers/src/gui/MSConfigDialog.cpp:265
msgid ""
"The radiant or apparent radiant of a meteor shower is the point in the sky, "
"from which (to a planetary observer) meteors appear to originate. The "
"Perseids, for example, are meteors which appear to come from a point within "
"the constellation of Perseus."
msgstr ""

#: plugins/MeteorShowers/src/gui/MSConfigDialog.cpp:271
msgid ""
"An observer might see such a meteor anywhere in the sky but the direction of "
"motion, when traced back, will point to the radiant. A meteor that does not "
"point back to the known radiant for a given shower is known as a sporadic "
"and is not considered part of that shower."
msgstr ""

#: plugins/MeteorShowers/src/gui/MSConfigDialog.cpp:276
msgid ""
"Many showers have a radiant point that changes position during the interval "
"when it appears. For example, the radiant point for the Delta Aurigids "
"drifts by more than a degree per night."
msgstr ""

#: plugins/MeteorShowers/src/gui/MSConfigDialog.cpp:280
msgid "Zenithal Hourly Rate (ZHR)"
msgstr ""

#: plugins/MeteorShowers/src/gui/MSConfigDialog.cpp:282
msgid ""
"In astronomy, the Zenithal Hourly Rate (ZHR) of a meteor shower is the "
"number of meteors a single observer would see in one hour under a clear, "
"dark sky (limiting apparent magnitude of 6.5) if the radiant of the shower "
"were at the zenith. The rate that can effectively be seen is nearly always "
"lower and decreases the closer the radiant is to the horizon."
msgstr ""

#: plugins/MeteorShowers/src/gui/MSConfigDialog.cpp:288
msgid "Population index"
msgstr ""

#: plugins/MeteorShowers/src/gui/MSConfigDialog.cpp:290
msgid ""
"The population index indicates the magnitude distribution of the meteor "
"showers. The values below 2.5 correspond to distributions where bright "
"meteors are more frequent than average, while values above 3.0 mean that the "
"share of faint meteors is larger than usual."
msgstr ""

#: plugins/MeteorShowers/src/gui/MSConfigDialog.cpp:296
msgid ""
"This plugin was initially created as a project of the ESA Summer of Code in "
"Space 2013."
msgstr ""

#: plugins/MeteorShowers/src/gui/MSConfigDialog.cpp:297
msgid "Info"
msgstr "정보"

#: plugins/MeteorShowers/src/gui/MSConfigDialog.cpp:298
msgid "Info about meteor showers you can get here:"
msgstr ""

#. TRANSLATORS: The numbers contain the opening and closing tag of an HTML link
#: plugins/MeteorShowers/src/gui/MSConfigDialog.cpp:301
#, qt-format
msgid "%1Meteor shower%2 - article in Wikipedia"
msgstr ""

#. TRANSLATORS: The numbers contain the opening and closing tag of an HTML link
#: plugins/MeteorShowers/src/gui/MSConfigDialog.cpp:303
#, qt-format
msgid "%1International Meteor Organization%2"
msgstr ""

#: plugins/MeteorShowers/src/gui/MSConfigDialog.cpp:306
#, qt-format
msgid ""
"Support is provided via the Launchpad website. Be sure to put \"%1\" in the "
"subject when posting."
msgstr ""

#: plugins/MeteorShowers/src/gui/MSSearchDialog.cpp:103
msgid "Start date greater than end date!"
msgstr "시작일과 종료일"

#: plugins/MeteorShowers/src/gui/MSSearchDialog.cpp:107
msgid "Time interval must be less than one year!"
msgstr "시간 주기는 1년보다 반드시 짧아야 합니다!"

#: plugins/MeteorShowers/src/gui/MSSearchDialog.cpp:182
msgid "ZHR"
msgstr "ZHR"

#: plugins/MeteorShowers/src/gui/MSSearchDialog.cpp:183
msgid "Data Type"
msgstr "데이터 유형"

#: plugins/MeteorShowers/src/gui/MSSearchDialog.cpp:184
msgid "Peak"
msgstr "극대기"

#: plugins/MeteorShowers/src/ui_MSConfigDialog.h:421
#: plugins/MeteorShowers/src/ui_MSSearchDialog.h:190
msgid "Meteor Showers Configuration"
msgstr ""

#: plugins/MeteorShowers/src/ui_MSConfigDialog.h:422
msgid "Meteor Showers: Settings"
msgstr "유성우: 설정"

#: plugins/MeteorShowers/src/ui_MSConfigDialog.h:427
msgid "General settings"
msgstr "일반 설정"

#: plugins/MeteorShowers/src/ui_MSConfigDialog.h:428
msgid "Enable plugin at startup"
msgstr "시작시 플러그인 활성화"

#: plugins/MeteorShowers/src/ui_MSConfigDialog.h:429
msgid "Show a button to enable/disable the plugin"
msgstr "플러그인 활성화/비활성화 버튼 보이기"

#: plugins/MeteorShowers/src/ui_MSConfigDialog.h:430
msgid "Show a button to open the search panel"
msgstr "검색 창 버튼 보이기"

#: plugins/MeteorShowers/src/ui_MSConfigDialog.h:433
msgid "Show radiant marker"
msgstr ""

#: plugins/MeteorShowers/src/ui_MSConfigDialog.h:434
msgid "Show radiant labels"
msgstr ""

#: plugins/MeteorShowers/src/ui_MSConfigDialog.h:435
msgid "Show active radiants only"
msgstr ""

#: plugins/MeteorShowers/src/ui_MSConfigDialog.h:437
msgid "Label font size (pixels)"
msgstr ""

#: plugins/MeteorShowers/src/ui_MSConfigDialog.h:439
msgid "Set radiant color"
msgstr ""

#: plugins/MeteorShowers/src/ui_MSConfigDialog.h:441
msgid "Active Radiant - Generic Data"
msgstr ""

#: plugins/MeteorShowers/src/ui_MSConfigDialog.h:445
msgid "Inactive Radiant"
msgstr ""

#: plugins/MeteorShowers/src/ui_MSConfigDialog.h:447
msgid "Inactive"
msgstr ""

#: plugins/MeteorShowers/src/ui_MSConfigDialog.h:449
msgid "Active Radiant - Confirmed Data"
msgstr ""

#: plugins/MeteorShowers/src/ui_MSConfigDialog.h:453
msgid "Enable automatic updates"
msgstr "자동 업데이트 활성화"

#: plugins/MeteorShowers/src/ui_MSConfigDialog.h:455
msgid "Next update:"
msgstr "다음 업데이트:"

#: plugins/MeteorShowers/src/ui_MSConfigDialog.h:456
msgid "Last attempt to update"
msgstr "최근 업데이트 날짜"

#: plugins/MeteorShowers/src/ui_MSConfigDialog.h:461
msgid "Update"
msgstr "업데이트"

#: plugins/MeteorShowers/src/ui_MSSearchDialog.h:191
msgid "Meteor Showers: Search"
msgstr "유성우: 검색"

#: plugins/MeteorShowers/src/ui_MSSearchDialog.h:193
#: plugins/MeteorShowers/src/ui_MSSearchDialog.h:198
msgid "Search"
msgstr "검색"

#: plugins/MeteorShowers/src/ui_MSSearchDialog.h:195
#: plugins/MeteorShowers/src/ui_MSSearchDialog.h:197
msgid "dd/MM/yyyy"
msgstr ""

#: plugins/MeteorShowers/src/ui_MSSearchDialog.h:199
msgid "Results"
msgstr "결과"

#: plugins/PointerCoordinates/src/PointerCoordinates.cpp:56
#: plugins/PointerCoordinates/src/PointerCoordinates.cpp:99
#: plugins/PointerCoordinates/src/ui_pointerCoordinatesWindow.h:283
#: plugins/PointerCoordinates/src/ui_pointerCoordinatesWindow.h:285
#: plugins/PointerCoordinates/src/ui_pointerCoordinatesWindow.h:311
msgid "Pointer Coordinates"
msgstr ""

#: plugins/PointerCoordinates/src/PointerCoordinates.cpp:59
msgid "This plugin shows the coordinates of the mouse pointer."
msgstr ""

#: plugins/PointerCoordinates/src/PointerCoordinates.cpp:99
msgid "Show coordinates of the mouse pointer"
msgstr ""

#: plugins/PointerCoordinates/src/PointerCoordinates.cpp:134
msgctxt "abbreviated in the plugin"
msgid "RA/Dec (J2000.0)"
msgstr "적경/적위 (J2000.0)"

#: plugins/PointerCoordinates/src/PointerCoordinates.cpp:150
msgctxt "abbreviated in the plugin"
msgid "RA/Dec"
msgstr "적경/적위"

#: plugins/PointerCoordinates/src/PointerCoordinates.cpp:173
msgctxt "abbreviated in the plugin"
msgid "Az/Alt"
msgstr ""

#: plugins/PointerCoordinates/src/PointerCoordinates.cpp:189
msgctxt "abbreviated in the plugin"
msgid "Gal. Long/Lat"
msgstr "은경/은위"

#: plugins/PointerCoordinates/src/PointerCoordinates.cpp:205
msgctxt "abbreviated in the plugin"
msgid "Supergal. Long/Lat"
msgstr ""

#: plugins/PointerCoordinates/src/PointerCoordinates.cpp:224
msgctxt "abbreviated in the plugin"
msgid "Ecl. Long/Lat"
msgstr ""

#: plugins/PointerCoordinates/src/PointerCoordinates.cpp:243
msgctxt "abbreviated in the plugin"
msgid "Ecl. Long/Lat (J2000.0)"
msgstr ""

#: plugins/PointerCoordinates/src/PointerCoordinates.cpp:261
msgctxt "abbreviated in the plugin"
msgid "HA/Dec"
msgstr ""

#: plugins/PointerCoordinates/src/gui/PointerCoordinatesWindow.cpp:120
msgid "Pointer Coordinates plug-in"
msgstr ""

#: plugins/PointerCoordinates/src/gui/PointerCoordinatesWindow.cpp:125
msgid "Show coordinates of the mouse cursor on the screen."
msgstr ""

#: plugins/PointerCoordinates/src/gui/PointerCoordinatesWindow.cpp:175
msgid "The top center of the screen"
msgstr ""

#: plugins/PointerCoordinates/src/gui/PointerCoordinatesWindow.cpp:176
msgid "In center of the top right half of the screen"
msgstr ""

#: plugins/PointerCoordinates/src/gui/PointerCoordinatesWindow.cpp:177
msgid "The right bottom corner of the screen"
msgstr ""

#: plugins/PointerCoordinates/src/gui/PointerCoordinatesWindow.cpp:178
msgid "Custom position"
msgstr ""

#: plugins/PointerCoordinates/src/gui/PointerCoordinatesWindow.cpp:199
msgid "Right ascension/Declination (J2000.0)"
msgstr ""

#: plugins/PointerCoordinates/src/gui/PointerCoordinatesWindow.cpp:200
msgid "Right ascension/Declination"
msgstr ""

#: plugins/PointerCoordinates/src/gui/PointerCoordinatesWindow.cpp:202
msgid "Ecliptic Longitude/Latitude"
msgstr ""

#: plugins/PointerCoordinates/src/gui/PointerCoordinatesWindow.cpp:203
msgid "Ecliptic Longitude/Latitude (J2000.0)"
msgstr ""

#: plugins/PointerCoordinates/src/gui/PointerCoordinatesWindow.cpp:205
msgid "Galactic Longitude/Latitude"
msgstr ""

#: plugins/PointerCoordinates/src/gui/PointerCoordinatesWindow.cpp:206
msgid "Supergalactic Longitude/Latitude"
msgstr ""

#: plugins/PointerCoordinates/src/gui/PointerCoordinatesWindow.cpp:236
msgid "Coordinates of custom position:"
msgstr ""

#: plugins/PointerCoordinates/src/ui_pointerCoordinatesWindow.h:286
msgid "Enable display of coordinates at startup"
msgstr "시작시 좌표 표시"

#: plugins/PointerCoordinates/src/ui_pointerCoordinatesWindow.h:287
msgid "Show plug-in button on toolbar"
msgstr ""

#: plugins/PointerCoordinates/src/ui_pointerCoordinatesWindow.h:291
msgid "Show IAU constellation code"
msgstr ""

#: plugins/PointerCoordinates/src/ui_pointerCoordinatesWindow.h:293
msgid "Which coordinate system will be used for displaying"
msgstr ""

#: plugins/PointerCoordinates/src/ui_pointerCoordinatesWindow.h:295
msgid "Coordinates:"
msgstr "좌표계:"

#: plugins/PointerCoordinates/src/ui_pointerCoordinatesWindow.h:300
msgid "Place of the string:"
msgstr "시작 위치"

#: plugins/PointerCoordinates/src/ui_pointerCoordinatesWindow.h:302
msgid "Coordinate X"
msgstr "X축 좌표"

#: plugins/PointerCoordinates/src/ui_pointerCoordinatesWindow.h:306
msgid "Coordinate Y"
msgstr "Y축 좌표"

#: plugins/Scenery3d/src/Scenery3d.cpp:267
msgid "Scenery3d plugin loaded!"
msgstr ""

#: plugins/Scenery3d/src/Scenery3d.cpp:321
msgid "Scenery3d: 3D landscapes"
msgstr ""

#: plugins/Scenery3d/src/Scenery3d.cpp:324
msgid "Toggle 3D landscape"
msgstr ""

#: plugins/Scenery3d/src/Scenery3d.cpp:326
msgid "Show viewpoint dialog"
msgstr ""

#: plugins/Scenery3d/src/Scenery3d.cpp:327
msgid "Toggle shadows"
msgstr ""

#: plugins/Scenery3d/src/Scenery3d.cpp:328
msgid "Toggle debug information"
msgstr ""

#: plugins/Scenery3d/src/Scenery3d.cpp:329
msgid "Toggle location text"
msgstr ""

#: plugins/Scenery3d/src/Scenery3d.cpp:330
msgid "Toggle torchlight"
msgstr ""

#: plugins/Scenery3d/src/Scenery3d.cpp:379
msgid "Scenery3d shaders reloaded"
msgstr ""

#: plugins/Scenery3d/src/Scenery3d.cpp:432
msgid "Loading scene. Please be patient!"
msgstr ""

#: plugins/Scenery3d/src/Scenery3d.cpp:434
#, qt-format
msgid "Loading scene '%1'"
msgstr ""

#: plugins/Scenery3d/src/Scenery3d.cpp:452
msgid "Loading model..."
msgstr ""

#: plugins/Scenery3d/src/Scenery3d.cpp:467
msgid "Transforming model..."
msgstr ""

#: plugins/Scenery3d/src/Scenery3d.cpp:475
#: plugins/Scenery3d/src/Scenery3d.cpp:495
msgid "Calculating collision map..."
msgstr ""

#: plugins/Scenery3d/src/Scenery3d.cpp:480
msgid "Loading ground..."
msgstr ""

#: plugins/Scenery3d/src/Scenery3d.cpp:491
msgid "Transforming ground..."
msgstr ""

#: plugins/Scenery3d/src/Scenery3d.cpp:502
msgid "Finalizing load..."
msgstr ""

#: plugins/Scenery3d/src/Scenery3d.cpp:517
msgid "Could not load scene, please check log for error messages!"
msgstr ""

#: plugins/Scenery3d/src/Scenery3d.cpp:521
msgid "Scene successfully loaded."
msgstr ""

#: plugins/Scenery3d/src/Scenery3d.cpp:581
msgid "Could not load scene info, please check log for error messages!"
msgstr ""

#: plugins/Scenery3d/src/Scenery3d.cpp:605
#, qt-format
msgid "Could not find scene ID for %1"
msgstr ""

#: plugins/Scenery3d/src/Scenery3d.cpp:650
msgid "Please load a scene first!"
msgstr ""

#: plugins/Scenery3d/src/Scenery3d.cpp:687
#, qt-format
msgid "Per-Pixel shading %1."
msgstr ""

#: plugins/Scenery3d/src/Scenery3d.cpp:687
#: plugins/Scenery3d/src/Scenery3d.cpp:706
#: plugins/Scenery3d/src/Scenery3d.cpp:742
msgctxt "enable"
msgid "on"
msgstr ""

#: plugins/Scenery3d/src/Scenery3d.cpp:687
#: plugins/Scenery3d/src/Scenery3d.cpp:706
#: plugins/Scenery3d/src/Scenery3d.cpp:742
msgctxt "disable"
msgid "off"
msgstr ""

#: plugins/Scenery3d/src/Scenery3d.cpp:706
#, qt-format
msgid "Shadows %1."
msgstr ""

#: plugins/Scenery3d/src/Scenery3d.cpp:711
msgid "Shadows deactivated or not possible."
msgstr ""

#: plugins/Scenery3d/src/Scenery3d.cpp:742
#, qt-format
msgid "Surface bumps %1."
msgstr ""

#: plugins/Scenery3d/src/Scenery3d.cpp:790
msgid "Selected cubemap mode not supported, falling back to '6 Textures'"
msgstr ""

#: plugins/Scenery3d/src/Scenery3d.cpp:892
#, qt-format
msgid "Lazy cubemapping: %1"
msgstr ""

#: plugins/Scenery3d/src/Scenery3d.cpp:892
msgid "enabled"
msgstr ""

#: plugins/Scenery3d/src/Scenery3d.cpp:892
msgid "disabled"
msgstr ""

#: plugins/Scenery3d/src/Scenery3d.cpp:965
msgid "Cubemap size changed"
msgstr ""

#: plugins/Scenery3d/src/Scenery3d.cpp:967
#, qt-format
msgid "Cubemap size not supported, set to %1"
msgstr ""

#: plugins/Scenery3d/src/Scenery3d.cpp:988
msgid "Shadowmap size changed"
msgstr ""

#: plugins/Scenery3d/src/Scenery3d.cpp:990
#, qt-format
msgid "Shadowmap size not supported, set to %1"
msgstr ""

#: plugins/Scenery3d/src/Scenery3d.cpp:1113
msgid "3D Sceneries"
msgstr ""

#: plugins/Scenery3d/src/Scenery3d.cpp:1116
msgid ""
"<p>3D foreground renderer. Walk around, find and avoid obstructions in your "
"garden, find and demonstrate possible astronomical alignments in temples, "
"see shadows on sundials etc.</p><p>To move around, press Ctrl+cursor keys. "
"To lift eye height, use Ctrl+PgUp/PgDn. Movement speed is linked to field of "
"view (i.e. zoom in for fine adjustments). You can even keep moving by "
"releasing Ctrl before cursor key.</p><p>Development of this plugin was in "
"parts supported by the Austrian Science Fund (FWF) project ASTROSIM (P 21208-"
"G19). More: http://astrosim.univie.ac.at/</p>"
msgstr ""

#: plugins/Scenery3d/src/S3DRenderer.cpp:399
msgid "Scenery3d shader error, can't draw. Check debug output for details."
msgstr ""

#: plugins/Scenery3d/src/S3DRenderer.cpp:1808
msgid ""
"Your hardware does not support cubemapping, please switch to 'Perspective' "
"projection!"
msgstr ""

#: plugins/Scenery3d/src/S3DRenderer.cpp:1817
msgid "Geometry shader is not supported. Falling back to '6 Textures' mode."
msgstr ""

#: plugins/Scenery3d/src/S3DRenderer.cpp:1827
msgid "Falling back to '6 Textures' because of ANGLE bug"
msgstr ""

#: plugins/Scenery3d/src/S3DRenderer.cpp:2352
msgid ""
"Shadow mapping can not be used on your hardware, check logs for details"
msgstr ""

#: plugins/Scenery3d/src/gui/Scenery3dDialog.cpp:245
msgid ""
"Provides more accurate lighting by calculating it per-pixel instead of per-"
"vertex."
msgstr ""

#: plugins/Scenery3d/src/gui/Scenery3dDialog.cpp:246
msgid "Required for bump mapping and shadows!"
msgstr ""

#: plugins/Scenery3d/src/gui/Scenery3dDialog.cpp:248
msgid "Uses only a single shadow cascade instead of up to four."
msgstr ""

#: plugins/Scenery3d/src/gui/Scenery3dDialog.cpp:249
msgid ""
"Provides a speedup in exchange for shadow quality, especially in large "
"scenes."
msgstr ""

#: plugins/Scenery3d/src/gui/Scenery3dDialog.cpp:251
msgid ""
"Determines how the shadows are filtered, in increasing quality from top to "
"bottom."
msgstr ""

#: plugins/Scenery3d/src/gui/Scenery3dDialog.cpp:252
msgid "PCSS requires the quality set to LOW or HIGH."
msgstr ""

#: plugins/Scenery3d/src/gui/Scenery3dDialog.cpp:254
msgid ""
"Approximate calculation of shadow penumbras (sharper shadows near contact "
"points, blurred shadows further away)."
msgstr ""

#: plugins/Scenery3d/src/gui/Scenery3dDialog.cpp:255
msgid ""
"Requires <b>LOW</b> or <b>HIGH</b> shadow filtering (without "
"<b>Hardware</b>)."
msgstr ""

#: plugins/Scenery3d/src/gui/Scenery3dDialog.cpp:256
msgid "Causes a performance hit."
msgstr ""

#: plugins/Scenery3d/src/gui/Scenery3dDialog.cpp:258
msgid ""
"This determines the way the scene is rendered when Stellarium uses a "
"projection other than &quot;Perspective&quot;. The scene is always rendered "
"onto a cube, and this cube is then warped according to the real projection. "
"The cube is described using an image called &quot;cubemap&quot;."
msgstr ""

#: plugins/Scenery3d/src/gui/Scenery3dDialog.cpp:259
msgid ""
"<b>6 Textures</b> uses 6 single textures, one for each cube side. This is "
"the most compatible method, but may be slower than the others."
msgstr ""

#: plugins/Scenery3d/src/gui/Scenery3dDialog.cpp:260
msgid ""
"<b>Cubemap</b> uses a single GL_TEXTURE_CUBEMAP. Recommended for most users."
msgstr ""

#: plugins/Scenery3d/src/gui/Scenery3dDialog.cpp:261
msgid ""
"<b>Geometry shader</b> uses a modern GPU feature to render all 6 sides of "
"the cube at once. It may be the fastest method depending on the scene and "
"your GPU hardware. If not supported, this cannot be selected."
msgstr ""

#: plugins/Scenery3d/src/gui/Scenery3dDialog.cpp:263
msgid "Calculates shadows for each cubemap face separately."
msgstr ""

#: plugins/Scenery3d/src/gui/Scenery3dDialog.cpp:264
msgid ""
"If disabled, the shadowed area is calculated using a perspective projection, "
"which may cause missing shadows with high FOV values, but is quite a bit "
"faster!"
msgstr ""

#: plugins/Scenery3d/src/gui/Scenery3dDialog.cpp:265
msgid ""
"This does not work when using the <b>Geometry shader</b> cubemapping mode!"
msgstr ""

#: plugins/Scenery3d/src/gui/Scenery3dDialog.cpp:267
msgid ""
"When checked, the cubemap is only recreated in specific time intervals, "
"instead of each frame."
msgstr ""

#: plugins/Scenery3d/src/gui/Scenery3dDialog.cpp:268
msgid "Saves energy and may increase subjective application performance."
msgstr ""

#: plugins/Scenery3d/src/gui/Scenery3dDialog.cpp:269
msgid ""
"Note that the cubemap is always re-rendered when the view position changes."
msgstr ""

#: plugins/Scenery3d/src/gui/Scenery3dDialog.cpp:271
msgid ""
"When checked, only the face that corresponds to your viewing direction is "
"updated on movement."
msgstr ""

#: plugins/Scenery3d/src/gui/Scenery3dDialog.cpp:272
msgid ""
"This will speed up rendering, but the appearance will look "
"&quot;broken&quot; until you stop moving."
msgstr ""

#: plugins/Scenery3d/src/gui/Scenery3dDialog.cpp:273
msgid ""
"This does NOT work with the &quot;Geometry-Shader&quot; cubemapping mode!"
msgstr ""

#: plugins/Scenery3d/src/gui/Scenery3dDialog.cpp:275
msgid ""
"This updates a second face, so that the visual appearance seems less "
"&quot;broken&quot;."
msgstr ""

#: plugins/Scenery3d/src/gui/Scenery3dDialog.cpp:284
msgid "The interval (in timeline seconds) in which no redraw is performed"
msgstr ""

#: plugins/Scenery3d/src/gui/Scenery3dDialog_p.hpp:68
msgid "6 Textures"
msgstr ""

#: plugins/Scenery3d/src/gui/Scenery3dDialog_p.hpp:70
msgid "Cubemap"
msgstr ""

#: plugins/Scenery3d/src/gui/Scenery3dDialog_p.hpp:72
msgid "Geometry shader"
msgstr ""

#: plugins/Scenery3d/src/gui/StoredViewDialog.cpp:164
#, qt-format
msgid "Grid coordinates (%1): %2m, %3m, %4m"
msgstr ""

#: plugins/Scenery3d/src/ui_scenery3dDialog.h:471
msgid "3D Scenery"
msgstr ""

#: plugins/Scenery3d/src/ui_scenery3dDialog.h:473
msgid "Set as default scene"
msgstr ""

#: plugins/Scenery3d/src/ui_scenery3dDialog.h:474
msgid "Load/save viewpoints"
msgstr ""

#: plugins/Scenery3d/src/ui_scenery3dDialog.h:475
msgid "Torch strength:"
msgstr ""

#: plugins/Scenery3d/src/ui_scenery3dDialog.h:476
msgid "Torch range:"
msgstr ""

#: plugins/Scenery3d/src/ui_scenery3dDialog.h:477
#, qt-format
msgid "Torchlight (%1)"
msgstr ""

#: plugins/Scenery3d/src/ui_scenery3dDialog.h:478
#, qt-format
msgid "Show grid coordinates (%1)"
msgstr ""

#: plugins/Scenery3d/src/ui_scenery3dDialog.h:479
msgid "Visual options"
msgstr ""

#: plugins/Scenery3d/src/ui_scenery3dDialog.h:480
msgid "Per-Pixel lighting"
msgstr ""

#: plugins/Scenery3d/src/ui_scenery3dDialog.h:481
msgid "Shadows"
msgstr ""

#: plugins/Scenery3d/src/ui_scenery3dDialog.h:482
msgid "Simple shadows"
msgstr ""

#: plugins/Scenery3d/src/ui_scenery3dDialog.h:483
msgid "Bump mapping"
msgstr ""

#: plugins/Scenery3d/src/ui_scenery3dDialog.h:484
msgid "Cubemap size:"
msgstr ""

#: plugins/Scenery3d/src/ui_scenery3dDialog.h:485
msgid "Shadowmap size:"
msgstr ""

#: plugins/Scenery3d/src/ui_scenery3dDialog.h:486
msgid "Filtering Quality:"
msgstr ""

#: plugins/Scenery3d/src/ui_scenery3dDialog.h:490
msgid "Hardware"
msgstr ""

#: plugins/Scenery3d/src/ui_scenery3dDialog.h:491
msgid "Low"
msgstr ""

#: plugins/Scenery3d/src/ui_scenery3dDialog.h:492
msgid "Low + Hardware"
msgstr ""

#: plugins/Scenery3d/src/ui_scenery3dDialog.h:493
msgid "High (slow)"
msgstr ""

#: plugins/Scenery3d/src/ui_scenery3dDialog.h:494
msgid "High + Hardware (slow)"
msgstr ""

#: plugins/Scenery3d/src/ui_scenery3dDialog.h:496
msgid "PCSS"
msgstr ""

#: plugins/Scenery3d/src/ui_scenery3dDialog.h:497
msgid "Cubemapping mode:"
msgstr ""

#: plugins/Scenery3d/src/ui_scenery3dDialog.h:498
msgid "Full cubemap shadows"
msgstr ""

#: plugins/Scenery3d/src/ui_scenery3dDialog.h:499
msgid "Lazy cubemap re-rendering"
msgstr ""

#: plugins/Scenery3d/src/ui_scenery3dDialog.h:500
msgid "Interval:"
msgstr ""

#: plugins/Scenery3d/src/ui_scenery3dDialog.h:501
msgid "Only update dominant face when moving"
msgstr ""

#: plugins/Scenery3d/src/ui_scenery3dDialog.h:502
msgid "Also update second-most dominant face"
msgstr ""

#: plugins/Scenery3d/src/ui_scenery3dDialog.h:503
msgid "Quality/Performance settings"
msgstr ""

#: plugins/Scenery3d/src/ui_storedViewDialog.h:212
msgid "Stored views"
msgstr ""

#: plugins/Scenery3d/src/ui_storedViewDialog.h:214
msgid "Load view"
msgstr ""

#: plugins/Scenery3d/src/ui_storedViewDialog.h:215
msgid "Delete view"
msgstr ""

#: plugins/Scenery3d/src/ui_storedViewDialog.h:216
msgid "Add current view"
msgstr ""

#: plugins/Scenery3d/src/ui_storedViewDialog.h:217
msgid "Load/store with date"
msgstr ""

#: plugins/Scenery3d/src/ui_storedViewDialog.h:218
msgid "Title:"
msgstr ""

#: plugins/ArchaeoLines/src/ArchaeoLines.cpp:58
#: plugins/ArchaeoLines/src/ArchaeoLines.cpp:222
#: plugins/ArchaeoLines/src/ArchaeoLines.cpp:223
#: plugins/ArchaeoLines/src/ui_archaeoLinesDialog.h:576
msgid "ArchaeoLines"
msgstr ""

#: plugins/ArchaeoLines/src/ArchaeoLines.cpp:61
msgid "A tool for archaeo-/ethnoastronomical alignment studies"
msgstr ""

#: plugins/ArchaeoLines/src/ArchaeoLines.cpp:244
msgid "Show Line for Equinox"
msgstr ""

#: plugins/ArchaeoLines/src/ArchaeoLines.cpp:245
msgid "Show Line for Solstices"
msgstr ""

#: plugins/ArchaeoLines/src/ArchaeoLines.cpp:246
msgid "Show Line for Crossquarter"
msgstr ""

#: plugins/ArchaeoLines/src/ArchaeoLines.cpp:247
msgid "Show Line for Major Standstill"
msgstr ""

#: plugins/ArchaeoLines/src/ArchaeoLines.cpp:248
msgid "Show Line for Minor Standstill"
msgstr ""

#: plugins/ArchaeoLines/src/ArchaeoLines.cpp:249
msgid "Show Line for Zenith Passage"
msgstr ""

#: plugins/ArchaeoLines/src/ArchaeoLines.cpp:250
msgid "Show Line for Nadir Passage"
msgstr ""

#: plugins/ArchaeoLines/src/ArchaeoLines.cpp:251
msgid "Show Line for Selected Object"
msgstr ""

#: plugins/ArchaeoLines/src/ArchaeoLines.cpp:252
msgid "Show Line for Current Sun"
msgstr ""

#: plugins/ArchaeoLines/src/ArchaeoLines.cpp:253
msgid "Show Line for Current Moon"
msgstr ""

#: plugins/ArchaeoLines/src/ArchaeoLines.cpp:254
msgid "Show Vertical for Geographic Location 1"
msgstr ""

#: plugins/ArchaeoLines/src/ArchaeoLines.cpp:255
msgid "Show Vertical for Geographic Location 2"
msgstr ""

#: plugins/ArchaeoLines/src/ArchaeoLines.cpp:256
msgid "Show Vertical for Custom Azimuth 1"
msgstr ""

#: plugins/ArchaeoLines/src/ArchaeoLines.cpp:257
msgid "Show Vertical for Custom Azimuth 2"
msgstr ""

#: plugins/ArchaeoLines/src/ArchaeoLines.cpp:258
msgid "Show Line for Custom Declination 1"
msgstr ""

#: plugins/ArchaeoLines/src/ArchaeoLines.cpp:259
msgid "Show Line for Custom Declination 2"
msgstr ""

#: plugins/ArchaeoLines/src/ArchaeoLines.cpp:1262
msgid "Equinox"
msgstr ""

#: plugins/ArchaeoLines/src/ArchaeoLines.cpp:1265
msgid "Solstice"
msgstr ""

#: plugins/ArchaeoLines/src/ArchaeoLines.cpp:1268
msgid "Crossquarter"
msgstr ""

#: plugins/ArchaeoLines/src/ArchaeoLines.cpp:1271
msgid "Major Lunar Standstill"
msgstr ""

#: plugins/ArchaeoLines/src/ArchaeoLines.cpp:1274
msgid "Minor Lunar Standstill"
msgstr ""

#: plugins/ArchaeoLines/src/ArchaeoLines.cpp:1277
msgid "Zenith Passage"
msgstr ""

#: plugins/ArchaeoLines/src/ArchaeoLines.cpp:1280
msgid "Nadir Passage"
msgstr ""

#: plugins/ArchaeoLines/src/ArchaeoLines.cpp:1283
#: plugins/ArchaeoLines/src/ui_archaeoLinesDialog.h:548
msgid "Selected Object"
msgstr ""

#: plugins/ArchaeoLines/src/ArchaeoLines.cpp:1292
msgid "error if you can read this"
msgstr ""

#: plugins/ArchaeoLines/src/ArchaeoLines.cpp:1295
msgid "Mercury"
msgstr "수성"

#: plugins/ArchaeoLines/src/ArchaeoLines.cpp:1298
msgid "Venus"
msgstr "금성"

#: plugins/ArchaeoLines/src/gui/ArchaeoLinesDialog.cpp:248
msgid "ArchaeoLines Plug-in"
msgstr ""

#: plugins/ArchaeoLines/src/gui/ArchaeoLinesDialog.cpp:254
msgid ""
"The ArchaeoLines plugin displays any combination of declination arcs most "
"relevant to archaeo- or ethnoastronomical studies."
msgstr ""

#: plugins/ArchaeoLines/src/gui/ArchaeoLinesDialog.cpp:255
msgid "Declinations of equinoxes (i.e. equator) and the solstices"
msgstr ""

#: plugins/ArchaeoLines/src/gui/ArchaeoLinesDialog.cpp:256
msgid ""
"Declinations of the crossquarter days (days right between solstices and "
"equinoxes)"
msgstr ""

#: plugins/ArchaeoLines/src/gui/ArchaeoLinesDialog.cpp:257
msgid "Declinations of the Major Lunar Standstills"
msgstr ""

#: plugins/ArchaeoLines/src/gui/ArchaeoLinesDialog.cpp:258
msgid "Declinations of the Minor Lunar Standstills"
msgstr ""

#: plugins/ArchaeoLines/src/gui/ArchaeoLinesDialog.cpp:259
msgid "Declination of the Zenith passage"
msgstr ""

#: plugins/ArchaeoLines/src/gui/ArchaeoLinesDialog.cpp:260
msgid "Declination of the Nadir passage"
msgstr ""

#: plugins/ArchaeoLines/src/gui/ArchaeoLinesDialog.cpp:261
msgid "Declination of the currently selected object"
msgstr ""

#: plugins/ArchaeoLines/src/gui/ArchaeoLinesDialog.cpp:262
msgid "Current declination of the sun"
msgstr ""

#: plugins/ArchaeoLines/src/gui/ArchaeoLinesDialog.cpp:263
msgid "Current declination of the moon"
msgstr ""

#: plugins/ArchaeoLines/src/gui/ArchaeoLinesDialog.cpp:264
msgid "Current declination of a naked-eye planet"
msgstr ""

#: plugins/ArchaeoLines/src/gui/ArchaeoLinesDialog.cpp:265
msgid ""
"The lunar lines include horizon parallax effects. There are two lines each "
"drawn, for maximum and minimum distance of the moon. Note that declination "
"of the moon at the major standstill can exceed the indicated limits if it is "
"high in the sky due to parallax effects."
msgstr ""

#: plugins/ArchaeoLines/src/gui/ArchaeoLinesDialog.cpp:269
msgid ""
"Some religions, most notably Islam, adhere to a practice of observing a "
"prayer direction towards a particular location. Azimuth lines for two "
"locations can be shown. Default locations are Mecca (Kaaba) and Jerusalem. "
"The directions are computed based on spherical trigonometry on a spherical "
"Earth."
msgstr ""

#: plugins/ArchaeoLines/src/gui/ArchaeoLinesDialog.cpp:272
msgid ""
"In addition, up to two vertical lines with arbitrary azimuth and declination "
"lines with custom label can be shown."
msgstr ""

#: plugins/ArchaeoLines/src/gui/ArchaeoLinesDialog.cpp:364
msgid "Select color for equinox line"
msgstr ""

#: plugins/ArchaeoLines/src/gui/ArchaeoLinesDialog.cpp:375
msgid "Select color for solstice lines"
msgstr ""

#: plugins/ArchaeoLines/src/gui/ArchaeoLinesDialog.cpp:386
msgid "Select color for crossquarter lines"
msgstr ""

#: plugins/ArchaeoLines/src/gui/ArchaeoLinesDialog.cpp:397
msgid "Select color for major standstill lines"
msgstr ""

#: plugins/ArchaeoLines/src/gui/ArchaeoLinesDialog.cpp:408
msgid "Select color for minor standstill lines"
msgstr ""

#: plugins/ArchaeoLines/src/gui/ArchaeoLinesDialog.cpp:419
msgid "Select color for zenith passage line"
msgstr ""

#: plugins/ArchaeoLines/src/gui/ArchaeoLinesDialog.cpp:430
msgid "Select color for nadir passage line"
msgstr ""

#: plugins/ArchaeoLines/src/gui/ArchaeoLinesDialog.cpp:441
msgid "Select color for selected object line"
msgstr ""

#: plugins/ArchaeoLines/src/gui/ArchaeoLinesDialog.cpp:452
msgid "Select color for current sun line"
msgstr ""

#: plugins/ArchaeoLines/src/gui/ArchaeoLinesDialog.cpp:463
msgid "Select color for current moon line"
msgstr ""

#: plugins/ArchaeoLines/src/gui/ArchaeoLinesDialog.cpp:474
msgid "Select color for current planet line"
msgstr ""

#: plugins/ArchaeoLines/src/gui/ArchaeoLinesDialog.cpp:485
msgid "Select color for Geographic Location 1 line"
msgstr ""

#: plugins/ArchaeoLines/src/gui/ArchaeoLinesDialog.cpp:496
msgid "Select color for Geographic Location 2 line"
msgstr ""

#: plugins/ArchaeoLines/src/gui/ArchaeoLinesDialog.cpp:507
msgid "Select color for Custom Azimuth 1 line"
msgstr ""

#: plugins/ArchaeoLines/src/gui/ArchaeoLinesDialog.cpp:518
msgid "Select color for Custom Azimuth 2 line"
msgstr ""

#: plugins/ArchaeoLines/src/gui/ArchaeoLinesDialog.cpp:529
msgid "Select color for Custom Declination 1 line"
msgstr ""

#: plugins/ArchaeoLines/src/gui/ArchaeoLinesDialog.cpp:540
msgid "Select color for Custom Declination 2 line"
msgstr ""

#: plugins/ArchaeoLines/src/ui_archaeoLinesDialog.h:527
msgid "ArchaeoLines Configuration"
msgstr ""

#: plugins/ArchaeoLines/src/ui_archaeoLinesDialog.h:528
msgid "ArchaeoLines Plug-in Configuration"
msgstr ""

#: plugins/ArchaeoLines/src/ui_archaeoLinesDialog.h:530
msgid "To change colors you may have to leave fullscreen mode!"
msgstr ""

#: plugins/ArchaeoLines/src/ui_archaeoLinesDialog.h:533
msgid "Custom Declination 1"
msgstr ""

#: plugins/ArchaeoLines/src/ui_archaeoLinesDialog.h:534
msgid "Current Sun"
msgstr ""

#: plugins/ArchaeoLines/src/ui_archaeoLinesDialog.h:536
#: plugins/ArchaeoLines/src/ui_archaeoLinesDialog.h:542
msgid "Enter a label (location name) for this line"
msgstr ""

#: plugins/ArchaeoLines/src/ui_archaeoLinesDialog.h:538
msgid "Geographic Location 1"
msgstr ""

#: plugins/ArchaeoLines/src/ui_archaeoLinesDialog.h:544
msgid "Geographic Location 2"
msgstr ""

#: plugins/ArchaeoLines/src/ui_archaeoLinesDialog.h:546
msgid "Change color"
msgstr ""

#: plugins/ArchaeoLines/src/ui_archaeoLinesDialog.h:549
msgid "Minor Lunar Standstill lines"
msgstr ""

#: plugins/ArchaeoLines/src/ui_archaeoLinesDialog.h:552
msgid "Current Planet: None"
msgstr ""

#: plugins/ArchaeoLines/src/ui_archaeoLinesDialog.h:553
msgid "Current Planet: Mercury"
msgstr ""

#: plugins/ArchaeoLines/src/ui_archaeoLinesDialog.h:554
msgid "Current Planet: Venus"
msgstr ""

#: plugins/ArchaeoLines/src/ui_archaeoLinesDialog.h:555
msgid "Current Planet: Mars"
msgstr ""

#: plugins/ArchaeoLines/src/ui_archaeoLinesDialog.h:556
msgid "Current Planet: Jupiter"
msgstr ""

#: plugins/ArchaeoLines/src/ui_archaeoLinesDialog.h:557
msgid "Current Planet: Saturn"
msgstr ""

#: plugins/ArchaeoLines/src/ui_archaeoLinesDialog.h:559
msgid "Declination of Nadir passage"
msgstr ""

#: plugins/ArchaeoLines/src/ui_archaeoLinesDialog.h:560
msgid "Custom Azimuth 1"
msgstr ""

#: plugins/ArchaeoLines/src/ui_archaeoLinesDialog.h:561
msgid "Custom Azimuth 2"
msgstr ""

#: plugins/ArchaeoLines/src/ui_archaeoLinesDialog.h:563
#: plugins/ArchaeoLines/src/ui_archaeoLinesDialog.h:566
msgid "Enter a label for this line"
msgstr ""

#: plugins/ArchaeoLines/src/ui_archaeoLinesDialog.h:568
msgid "Solstice Lines"
msgstr ""

#: plugins/ArchaeoLines/src/ui_archaeoLinesDialog.h:569
msgid "Current Moon"
msgstr ""

#: plugins/ArchaeoLines/src/ui_archaeoLinesDialog.h:570
msgid "Declination of Zenith passage"
msgstr ""

#: plugins/ArchaeoLines/src/ui_archaeoLinesDialog.h:571
msgid "Crossquarter Lines"
msgstr ""

#: plugins/ArchaeoLines/src/ui_archaeoLinesDialog.h:572
msgid "Equinox line (Equator)"
msgstr ""

#: plugins/ArchaeoLines/src/ui_archaeoLinesDialog.h:573
msgid "Major Lunar Standstill lines"
msgstr ""

#: plugins/ArchaeoLines/src/ui_archaeoLinesDialog.h:574
msgid "Custom Declination 2"
<<<<<<< HEAD
msgstr ""
=======
msgstr ""

#~ msgid "Equatorial Grid"
#~ msgstr "적위 격자"

#~ msgid "Azimuthal Grid"
#~ msgstr "방위 격자"

#~ msgid "Equator Line"
#~ msgstr "적도"

#~ msgid "Ecliptic Line"
#~ msgstr "황도"

#~ msgid "Cardinal Points"
#~ msgstr "방위기점"

#~ msgid "Sky Language: "
#~ msgstr "하늘 언어: "

#~ msgid "Sky Culture: "
#~ msgstr "하늘 문화: "

#~ msgid "Language"
#~ msgstr "언어"

#~ msgid "Date & Time"
#~ msgstr "날짜 & 시간"

#~ msgid "Set Location "
#~ msgstr "위치 설정 "

#~ msgid "Set Time "
#~ msgstr "시간 설정 "

#~ msgid "General "
#~ msgstr "일반 "

#~ msgid "Stars "
#~ msgstr "별 "

#~ msgid "Colors "
#~ msgstr "색깔 "

#~ msgid "Effects "
#~ msgstr "효과 "

#~ msgid "Scripts "
#~ msgstr "스크립트 "

#~ msgid "Administration "
#~ msgstr "관리 "

#~ msgid "Altitude (m): "
#~ msgstr "고도 (m): "

#~ msgid "Solar System Body: "
#~ msgstr "태양계 천체: "

#~ msgid "Sky Time: "
#~ msgstr "하늘 시간: "

#~ msgid "Preset Sky Time: "
#~ msgstr "하늘 시간 미리 설정: "

#~ msgid "Sky Time At Start-up: "
#~ msgstr "시작시 하늘 시간 적용: "

#~ msgid "Actual Time"
#~ msgstr "실제 시간"

#~ msgid "Time Display Format: "
#~ msgstr "시간 표시 형식: "

#~ msgid "Date Display Format: "
#~ msgstr "날짜 표시 형식: "

#~ msgid "Show: "
#~ msgstr "보이기: "

#~ msgid "Maximum Magnitude to Label: "
#~ msgstr "이름표가 붙는 최대 등급: "

#~ msgid "Twinkling: "
#~ msgstr "깜박임: "

#~ msgid "Constellation Lines"
#~ msgstr "별자리 선"

#~ msgid "Constellation Names"
#~ msgstr "별자리 이름"

#~ msgid "Constellation Art Intensity"
#~ msgstr "별자리 그림 명암도"

#~ msgid "Planet Names"
#~ msgstr "행성 이름"

#~ msgid "Planet Orbits"
#~ msgstr "행성 궤도"

#~ msgid "Planet Trails"
#~ msgstr "행성 궤적"

#~ msgid "Meridian Line"
#~ msgstr "자오선"

#~ msgid "Nebula Names"
#~ msgstr "성운 이름"

#~ msgid "Manual zoom: "
#~ msgstr "수동 확대: "

#~ msgid "Object Sizing Rule: "
#~ msgstr "천체 크기 자(尺): "

#~ msgid "Milky Way intensity: "
#~ msgstr "은하수 농도: "

#~ msgid "Zoom Duration: "
#~ msgstr "확대 지속: "

#~ msgid "Cursor Timeout: "
#~ msgstr "커서 타임아웃: "

#~ msgid "Local Script: "
#~ msgstr "로컬 스크립트: "

#~ msgid "CD/DVD Script: "
#~ msgstr "CD/DVD 스크립트: "

#~ msgid "Arrow down to load list."
#~ msgstr "아래 화살표로 목록을 부르세요."

#~ msgid "Earth"
#~ msgstr "지구"

#~ msgid "Deimos"
#~ msgstr "데이모스"

#~ msgid "Phobos"
#~ msgstr "포보스"

#~ msgid "Io"
#~ msgstr "이오"

#~ msgid "Europa"
#~ msgstr "유로파"

#~ msgid "Ganymede"
#~ msgstr "가니메데"

#~ msgid "Callisto"
#~ msgstr "칼리스토"

#~ msgid "Mimas"
#~ msgstr "미마스"

#~ msgid "Tethys"
#~ msgstr "테티스"

#~ msgid "Dione"
#~ msgstr "디오네"

#~ msgid "Rhea"
#~ msgstr "레아"

#~ msgid "Titan"
#~ msgstr "타이탄"

#~ msgid "Phoebe"
#~ msgstr "포에베"

#~ msgid "Charon"
#~ msgstr "카론"

#~ msgid "Solar System Observer"
#~ msgstr "태양계 관측자"

#~ msgid "Polynesian"
#~ msgstr "폴리네시아"

#~ msgid "Lakota"
#~ msgstr "라코타 인디언"

#~ msgid "USB Script: "
#~ msgstr "USB 스크립트: "

#~ msgid "Sidereal"
#~ msgstr "항성의"

#~ msgid "Calendar"
#~ msgstr "달력"

#~ msgid "Enceladus"
#~ msgstr "엔켈라두스"

#~ msgid "Hydra"
#~ msgstr "바다뱀"

#~ msgid "Planet: "
#~ msgstr "행성: "

#~ msgid "Day keys: "
#~ msgstr "날짜 키: "

#~ msgid "Light Pollution Luminance: "
#~ msgstr "광공해 밝기: "

#~ msgid "Nebula"
#~ msgstr "성운"

#~ msgid "Nebulas"
#~ msgstr "성운"

#, qt-format
#~ msgid "Magnitude: <b>%1</b> (B-V: %2)"
#~ msgstr "등급: <b>%1</b>(B-V: %2)"

#, no-c-format, qt-format
#~ msgid "Distance: %1AU"
#~ msgstr "거리: %1AU"

#~ msgid "Cluster associated with nebulosity"
#~ msgstr "성운과 관련된 성단"

#~ msgid "Planetary nebula"
#~ msgstr "행성상성운"

#~ msgid "Globular cluster"
#~ msgstr "구상성단"

#~ msgid "Open cluster"
#~ msgstr "산개성단"

#, qt-format
#~ msgid "Distance: %1 Light Years"
#~ msgstr "거리: %1 광년"

#~ msgid "Correct for light travel time: "
#~ msgstr "빛의 여행 시간에 맞게 고치세요: "

#~ msgid "Add 1 solar week"
#~ msgstr "1 태양주 더하기"

#~ msgid "Subtract 1 solar week"
#~ msgstr "1 태양주 빼기"

#~ msgid "No description"
#~ msgstr "설명 없음"

#~ msgid "This system does not support OpenGL."
#~ msgstr "이 시스템은 OpenGL을 지원하지 않습니다."

#~ msgid "Add 1 sidereal week"
#~ msgstr "1 항성주 더하기"

#~ msgid "Subtract 1 sidereal week"
#~ msgstr "1 항성주 빼기"

#~ msgid "10"
#~ msgstr "10"

#~ msgid "80"
#~ msgstr "80"

#~ msgid "Shooting Stars"
#~ msgstr "유성"

#~ msgid "144000"
#~ msgstr "144000"

#~ msgid "Limiting Magnitude: "
#~ msgstr "한계등급 "

#~ msgid "Highest rate ever (1966 Leonids)"
#~ msgstr "사상 최고 빈도수 (1996년 사자자리 유성우)"

#~ msgid "Form"
#~ msgstr "양식"

#~ msgid "10000"
#~ msgstr "10000"

#~ msgid "Show atmosphere"
#~ msgstr "대기 보기"

#~ msgid "Program language"
#~ msgstr "프로그램 언어"

#~ msgid "0"
#~ msgstr "0"

#~ msgid "Mouse cursor timeout (seconds):"
#~ msgstr "마우스 커서 정지 시간 (초):"

#~ msgid "Show planets"
#~ msgstr "행성 보기"

#~ msgid "Planets and satellites"
#~ msgstr "행성과 위성"

#~ msgid ":"
#~ msgstr ":"

#~ msgid "/"
#~ msgstr "/"

#~ msgid "Light pollution: "
#~ msgstr "광공해: "

#~ msgid "Art brightness: "
#~ msgstr "그림 밝기: "

#~ msgid "CTRL + Left click"
#~ msgstr "CTRL + 마우스 왼쪽 클릭"

#~ msgid "CTRL + Up/Down"
#~ msgstr "CTRL + 위/아래"

#, qt-format
#~ msgid "RA/DE (J2000): %1/%2"
#~ msgstr "적경/적위 (J2000): %1/%2"

#~ msgid "Use as default"
#~ msgstr "기본값으로 사용"

#~ msgid "Startup FOV: XX"
#~ msgstr "시작시 화각: XX"

#~ msgid "Startup direction of view: xxxx"
#~ msgstr "시작시 시야 방향: xxxx"

#~ msgid "Galaxy"
#~ msgstr "은하"

#~ msgid "Scale Moon"
#~ msgstr "달 확대"

#~ msgid "Nebulas background images"
#~ msgstr "성운 배경 그림"

#~ msgid "RA/Dec (J2000):"
#~ msgstr "적경/적위 (J2000):"

#~ msgid "Get catalog x of y"
#~ msgstr "y 의 x 목록 가져오기"

#~ msgid "xxx"
#~ msgstr "xxx"

#~ msgid "Hourly zenith rate:"
#~ msgstr "시간당 유성 개수:"

#~ msgid "Planets labels"
#~ msgstr "행성 이름표"

#~ msgid ""
#~ "Perspective projection keeps the horizon a straight line. The mathematical "
#~ "name for this projection method is <i>gnomonic projection</i>."
#~ msgstr "투시도법은 지평선을 직선으로 유지합니다. 이 투영법의 수학적 명칭은 <i>심사도법</i>입니다."

#~ msgid "When a Script is Running"
#~ msgstr "스크립트 실행 중에"

#~ msgid "Finished downloading all star catalogs!"
#~ msgstr "모든 별 목록의 다운로드가 끝났습니다!"

#~ msgid "Latitude: "
#~ msgstr "위도: "

#~ msgid "Longitude: "
#~ msgstr "경도: "

#~ msgid "Set Time Zone: "
#~ msgstr "시간대 설정: "

#~ msgid "Preset Time"
#~ msgstr "미리 설정된 시간"

#~ msgid "Star Value Multiplier: "
#~ msgstr "밝기에 의한 배율: "

#~ msgid "Magnitude Sizing Multiplier: "
#~ msgstr "등급에 의한 배율: "

#~ msgid "Constellation Boundaries"
#~ msgstr "별자리 경계선"

#~ msgid "Nebula Circles"
#~ msgstr "성운 영역"

#~ msgid "Landscape: "
#~ msgstr "풍경: "

#~ msgid "Magnitude Scaling Multiplier: "
#~ msgstr "등급에 비례한 배율: "

#~ msgid "Maximum Nebula Magnitude to Label: "
#~ msgstr "성운에 이름표가 붙는 최대 등급: "

#~ msgid "Select and exit to run."
#~ msgstr "선택-종료하고 실행하세요."

#~ msgid "Load Default Configuration: "
#~ msgstr "설정 기본값 불러오기: "

#~ msgid "Save Current Configuration as Default: "
#~ msgstr "현재 설정을 기본값으로 저장: "

#~ msgid "Shut Down: "
#~ msgstr "종료: "

#~ msgid "Update me via Internet: "
#~ msgstr "인터넷으로 프로그램 업데이트: "

#~ msgid "Set UI Locale: "
#~ msgstr "인터페이스 지역 설정: "

#~ msgid "Pluto"
#~ msgstr "명왕성(134340 플루토)"

#~ msgid "(geometric)"
#~ msgstr "(기하학적)"

#~ msgid "SpaceShip"
#~ msgstr "우주선"

#~ msgid "Vesta"
#~ msgstr "베스타"

#~ msgid "Ceres"
#~ msgstr "세레스"

#~ msgid "Pallas"
#~ msgstr "팔라스"

#~ msgid "Miranda"
#~ msgstr "미란다"

#~ msgid "Eris"
#~ msgstr "에리스"

#~ msgid "Triton"
#~ msgstr "트리톤"

#~ msgid "Kepler's Supernova"
#~ msgstr "케플러의 초신성"

#~ msgid "Eros"
#~ msgstr "에로스"

#~ msgid "Ecliptic"
#~ msgstr "황도"

#~ msgid "Galactic Plane"
#~ msgstr "은하면"

#~ msgid "Return to default"
#~ msgstr "기본값으로 이동"

#~ msgid "Galactic plane"
#~ msgstr "은하면"

#~ msgid "Show meridian line"
#~ msgstr "자오선 보기"

#~ msgid "Show ecliptic line"
#~ msgstr "황도 보기"

#~ msgid "Show horizon line"
#~ msgstr "지평선 보기"

#~ msgid "Show Galactic plane line"
#~ msgstr "은하면 보기"

#~ msgid "Galactic plane line"
#~ msgstr "은하면"

#~ msgid "Dark Nebula"
#~ msgstr "암흑성운"

#, qt-format
#~ msgid "Obliquity (of date, for Earth): %1"
#~ msgstr "황도 경사: %1"

#, qt-format
#~ msgid "Ecliptic Topocentric (of date): %1/%2"
#~ msgstr "황도지점: %1/%2"

#, qt-format
#~ msgid "Apparent Magnitude: <b>%1</b> (by extinction)"
#~ msgstr "절대 등급: <b>%1</b> (by extinction)"

#, qt-format
#~ msgid "Magnitude: <b>%1</b> (extincted to: <b>%2</b>. B-V: <b>%3</b>)"
#~ msgstr "등급: <b>%1</b> (extincted to: <b>%2</b>. B-V: <b>%3</b>)"

#, qt-format
#~ msgid "Magnitude: <b>%1</b> (B-V: <b>%2</b>)"
#~ msgstr "등급: <b>%1</b> (B-V: <b>%2</b>)"

#~ msgid "Past Developers"
#~ msgstr "과거 개발자들"

#~ msgid "Leda"
#~ msgstr "레다"

#~ msgid "Ananke"
#~ msgstr "아난케"

#~ msgid "Sinope"
#~ msgstr "시노페"

#~ msgid "Pasiphae"
#~ msgstr "파시파에"

#~ msgid "Himalia"
#~ msgstr "히말리아"

#~ msgid "Elara"
#~ msgstr "엘라라"

#~ msgid "Umbriel"
#~ msgstr "움브리엘"

#~ msgid "Ariel"
#~ msgstr "아리엘"

#~ msgid "Nix"
#~ msgstr "닉스"

#~ msgid "Oberon"
#~ msgstr "오베론"

#~ msgid "Metis"
#~ msgstr "메티스"

#~ msgid "Thalassa"
#~ msgstr "탈라사"

#~ msgid "Nereid"
#~ msgstr "네레이드"

#~ msgid "Sao"
#~ msgstr "사오"

#~ msgid "Laomedeia"
#~ msgstr "라오메데이아"

#~ msgid "Neso"
#~ msgstr "네소"

#~ msgid "Larissa"
#~ msgstr "라리사"

#~ msgid "Halimede"
#~ msgstr "할리메데"

#~ msgid "Psamathe"
#~ msgstr "프사마테"

#~ msgid "Sedna"
#~ msgstr "세드나"

#~ msgid "Despina"
#~ msgstr "데스피나"

#~ msgid "Orcus"
#~ msgstr "오르쿠스"

#~ msgid "Apophis"
#~ msgstr "아포피스"

#~ msgid "Amor"
#~ msgstr "아모르"

#~ msgid "Haumea"
#~ msgstr "하우메아"

#~ msgid "Flora"
#~ msgstr "플로라"

#~ msgid "Astraea"
#~ msgstr "아스트라이아"

#~ msgid "Hebe"
#~ msgstr "헤베"

#~ msgid "Makemake"
#~ msgstr "마케마케"

#~ msgid "Varuna"
#~ msgstr "바루나"

#~ msgid "Hektor"
#~ msgstr "헥토르"

#~ msgid "Chiron"
#~ msgstr "키론"

#~ msgid "Earth and Mars Greatest Elongations from Jupiter"
#~ msgstr "목성에서 지구와 화성의 최대이각"

#~ msgid "Earth Events from Venus"
#~ msgstr "금성으로부터 지구 이벤트(현상)"

#~ msgid "Earth Greatest Elongations and Brilliancies from Mars"
#~ msgstr "지구 최대이각과 화성의 광휘(환하고 아름답게 빛남)"

#~ msgid "Analemma"
#~ msgstr "아날렘마"

#~ msgid "Earth Greatest Elongations from Jupiter 2000-3000"
#~ msgstr "목성 2000-3000에서의 지구최대이각"

#~ msgid "Earth Greatest Elongations and Brilliancies from Mars 2000-3000"
#~ msgstr "화성 2000-3000에서의 지구최대이각과 광휘"

#~ msgid "Netherlands Antilles"
#~ msgstr "네덜란드령 안틸 제도"

#~ msgid "American Samoa"
#~ msgstr "미국령 사모아"

#~ msgid "Central African Republic"
#~ msgstr "중앙아프리카공화국"

#~ msgid "Cote d'Ivoire"
#~ msgstr "코트디부아르"

#~ msgid "United Kingdom"
#~ msgstr "영국"

#~ msgid "Democratic People's Republic of Korea"
#~ msgstr "북한"

#~ msgid "Republic of Korea"
#~ msgstr "대한민국"

#~ msgid "Saint Lucia"
#~ msgstr "세인트루시아"

#~ msgid "Lao"
#~ msgstr "라오스"

#~ msgid "Libyan Arab Jamahiriya"
#~ msgstr "리비아"

#~ msgid "Myanmar"
#~ msgstr "미얀마"

#~ msgid "Russian Federation"
#~ msgstr "러시아 연방"

#~ msgid "Saint Helena"
#~ msgstr "세인트 헬레나"

#~ msgid "French Southern Territories"
#~ msgstr "프랑스령 남부 영토"

#~ msgid "Syrian Arab Republic"
#~ msgstr "시리아"

#~ msgid "Saint Vincent and the Grenadines"
#~ msgstr "세인트 빈센트 그레나딘"

#~ msgid "Vatican City State"
#~ msgstr "바티칸 시국"

#~ msgid "Viet Nam"
#~ msgstr "베트남"

#~ msgid "Yugoslavia"
#~ msgstr "유고슬라비아"

#~ msgid "Subtract 1 sidereal month"
#~ msgstr "1 항성월 빼기"

#~ msgid "Subtract 1 sidereal century"
#~ msgstr "1 항성세기 빼기"

#~ msgid "Show and zoom Moon"
#~ msgstr "보여주고 달 확대하기"

#~ msgid "Run landscapes script from file"
#~ msgstr "화일로부터 풍경 스크립트 실행하기"

#~ msgid "Find Object or Position"
#~ msgstr "천체 또는 위치 찾기"

#~ msgctxt "Deep-sky objects"
#~ msgid "DSOs"
#~ msgstr "딥스카이 천체"

#~ msgid "1000"
#~ msgstr "1000"

#~ msgid "Limit Magnitudes"
#~ msgstr "한계등급"

#~ msgid "Hourly zenith rate"
#~ msgstr "천정에서의 시간당 평균 유성 낙하개수"

#~ msgid "Galactic coordinates, equinox of J2000.0"
#~ msgstr "은하좌표계, J2000.0 분점"

#~ msgid "Longitude/Latitude (J2000)"
#~ msgstr "경도/위도(J2000)"

#~ msgid "Additional information 3"
#~ msgstr "추가 정보 3"

#~ msgid "Additional information 2"
#~ msgstr "추가 정보 2"

#~ msgid "Additional information 1"
#~ msgstr "추가 정보 1"

#~ msgid "Render Solar Shadows"
#~ msgstr "태양그림자 표현하기"

#~ msgid "clear script"
#~ msgstr "스크립트 지우기"

#~ msgid "Open pop-up navigation menu:"
#~ msgstr "팝업 탐색 메뉴 열기:"

#~ msgid "Sun altitude at twilight: 0 deg."
#~ msgstr "박명에서 태양고도: 0도."

#~ msgid "Horizon altitude: 0 deg."
#~ msgstr "수평선 고도: 0도."

#~ msgid "Showing Options"
#~ msgstr "옵션 보이기"

#~ msgid "deg."
#~ msgstr "도."

#~ msgid "Acronychal/Cosmical rise/set:"
#~ msgstr "저녁의/우주적인 일출/일몰:"

#~ msgid "Time Zone"
#~ msgstr "시간대"

#~ msgid "Tuesday"
#~ msgstr "화요일"

#~ msgid "Wednesday"
#~ msgstr "수요일"

#~ msgid "Sunday"
#~ msgstr "일요일"

#~ msgid "Monday"
#~ msgstr "월요일"

#~ msgid "First week"
#~ msgstr "첫째 주"

#~ msgid "Last week"
#~ msgstr "마지막 주"

#~ msgid "Second week"
#~ msgstr "둘째 주"

#~ msgid "Fourth week"
#~ msgstr "넷째 주"

#~ msgid "Third week"
#~ msgstr "셋째 주"

#~ msgid "Timezone name:"
#~ msgstr "시간대 이름:"

#~ msgid "Thursday"
#~ msgstr "목요일"

#~ msgid "Saturday"
#~ msgstr "토요일"

#~ msgid "Define a time zone"
#~ msgstr "시간대 정의"

#~ msgid "Friday"
#~ msgstr "금요일"

#~ msgid "Time of change:"
#~ msgstr "변경시간:"

#~ msgid "Day:"
#~ msgstr "일:"

#~ msgid "Daylight saving time end"
#~ msgstr "일광절약시간 종료"

#~ msgid "Use this definition"
#~ msgstr "이 정의를 사용"

#~ msgid "Use system settings (default)"
#~ msgstr "시스템 설정 사용 (기본값)"

#~ msgid "User-defined:"
#~ msgstr "사용자 정의"

#~ msgid "Magnitude scaling multiplier"
#~ msgstr "등급 조정 배율"

#~ msgid "Manual zoom"
#~ msgstr "수동 확대/축소"

#~ msgid "Cursor timeout:"
#~ msgstr "커서 제한시간:"

#~ msgid "CD/DVD script"
#~ msgstr "CD/DVD 스크립트"

#~ msgid "Warning"
#~ msgstr "경고"

#~ msgid "Add new Solar System objects"
#~ msgstr "새로운 태양계 천체 추가"

#~ msgid "Copy/replace the Solar System file"
#~ msgstr "태양계 파일 복사/대체"

#~ msgid "Use brightness settings for landscapes"
#~ msgstr "풍경 밝기 설정을 사용"

#~ msgid ""
#~ "Screensaver of various happenings in the Solar System. 187 events in all!"
#~ msgstr "태양계에서 일어나는 여러개의 스크린세이버, 187개 전부!"

#~ msgid "IAU Comission 53: Extrasolar Planets"
#~ msgstr "국제천문연맹(IAU) 위원회 53 : 외계태양계 행성들"

#~ msgid "Observability analysis"
#~ msgstr "관측분석"

#~ msgid "Greatest elongation: "
#~ msgstr "최대이각: "

#~ msgid "Cosmical rise/set"
#~ msgstr "우주 출몰"

#~ msgid "No Acronychal rise/set."
#~ msgstr "별의 출몰이 없음"

#~ msgid "Largest Sun separation: "
#~ msgstr "태양과 가장 큰 간격: "

#~ msgid "Acronychal rise/set"
#~ msgstr "별의 출몰"

#, qt-format
#~ msgid " (at %1 deg.)"
#~ msgstr " (%1도. 에서)"

#~ msgid "Nights above horizon: "
#~ msgstr "지평선 위의 밤: "

#~ msgid "Dates of Acronychal and Cosmical rise/set"
#~ msgstr "별의 출몰과 우주의 출몰 날짜"

#~ msgid "Daphne"
#~ msgstr "다프네"

#~ msgid "Habitable Class"
#~ msgstr "생명체 거주 등급"

#~ msgid "Mean surface temp."
#~ msgstr "평균 표면 온도"

#~ msgid "Habitable class"
#~ msgstr "생명체 거주 등급"

#~ msgid "Mean Surface Temperature"
#~ msgstr "평균 표면 온도"

#~ msgid "Unknown"
#~ msgstr "알려지지 않음"

#~ msgid "Undocumented type"
#~ msgstr "기록되지 않은 유형"

#, qt-format
#~ msgid "Epoch for minimum light: %1 JD"
#~ msgstr "최소 광도 시간 기준점 : %1 JD"

#, qt-format
#~ msgid "Epoch for maximum light: %1 JD"
#~ msgstr "최대 광도 시간 기준점: %1 JD"

#~ msgid "Add 1 sidereal month"
#~ msgstr "1 항성월 더하기"

#~ msgid "Add 1 sidereal century"
#~ msgstr "1 항성세기 더하기"

#~ msgid "Add 1 mean tropical century"
#~ msgstr "1 평균회귀세기 더하기"

#~ msgid "Subtract 1 mean tropical century"
#~ msgstr "1 평균회귀세기 빼기"

#~ msgid "with meaningless values outside this range"
#~ msgstr "범위 밖에서는 의미없는 값을 가짐"

#~ msgid ""
#~ "with a mean error of less than one second, max. error 1.9s, and meaningless "
#~ "values outside this range"
#~ msgstr "평균 오차 1초 미만, 최대 오차 1.9초, 범위 밖에서는 의미없은 값을 가짐"

#~ msgid ""
#~ "The full name of this projection method is, <i>Lambert azimuthal equal-area "
#~ "projection</i>. It preserves the area but not the angle."
#~ msgstr "이 투영법의 전체 이름은 <i>람베르트정적방위도법</i>입니다. 면적은 유지되지만 각도는 유지되지 않습니다."

#~ msgid ""
#~ "Stereographic projection is known since the antiquity and was originally "
#~ "known as the planisphere projection. It preserves the angles at which curves "
#~ "cross each other but it does not preserve area."
#~ msgstr ""
#~ "평사도법은 고대에서부터 알려진 도법으로 원래는 별자리판 투영법으로 알려졌습니다. 이 투영법은 곡선의 교차 각도는 유지되지만 면적은 "
#~ "유지되지 않습니다."

#~ msgid ""
#~ "The mercator projection is one of the most used world map projection. It "
#~ "preserves direction and shapes but distorts size, in an increasing degree "
#~ "away from the equator."
#~ msgstr ""
#~ "메르카토르 도법은 세계지도 투영에서 가장 많이 사용되는 방식 중 하나입니다. 이 투영법은 방향과 모양은 유지되지만 적도로부터 먼 각도에 "
#~ "위치할 때 크기가 왜곡됩니다."

#, qt-format
#~ msgid "RA/DE (of date): %1/%2"
#~ msgstr "적경/적위 (현재): %1/%2"

#~ msgid "Oops... Stellarium can't check latest version."
#~ msgstr "이런... 스텔라리움이 최신 버전을 확인할 수 없습니다."

#~ msgid "Looks like you are using the development version of Stellarium."
#~ msgstr "최신 개발자 버전의 스텔라리움을 사용하고 있습니다."

#, qt-format
#~ msgid "This version of Stellarium is outdated! Latest version is %1."
#~ msgstr "이 스텔라리움은 예전 버전입니다! 최신 버전은 %1입니다."

#~ msgid "Juno"
#~ msgstr "유노"

#~ msgid "Amalthea"
#~ msgstr "아말테아"

#~ msgid "Lysithea"
#~ msgstr "리시테아"

#~ msgid "Carme"
#~ msgstr "카르메"

#~ msgid "Thebe"
#~ msgstr "테베"

#~ msgid "Adrastea"
#~ msgstr "아드라스테아"

#~ msgid "Hyperion"
#~ msgstr "히페리온"

#~ msgid "Iapetus"
#~ msgstr "이아페투스"

#~ msgid "Titania"
#~ msgstr "티타니아"

#~ msgid "Hydra (moon)"
#~ msgstr "히드라 (위성)"

#~ msgid "Naiad"
#~ msgstr "나이아드"

#~ msgid "Galatea"
#~ msgstr "갈라테아"

#~ msgid "Proteus"
#~ msgstr "프로테우스"

#~ msgid "Quaoar"
#~ msgstr "콰오아"

#~ msgid "Iris"
#~ msgstr "이리스"

#~ msgid "Hygiea"
#~ msgstr "히기에이아"

#~ msgid "Great Comet of 1680 (C/1680 V1)"
#~ msgstr "1680년 대혜성(C/1680 V1)"

#~ msgid "plutoid"
#~ msgstr "플루토이드"

#~ msgid ""
#~ "A demonstration of the analemma - the path of the Sun across the sky during "
#~ "the year."
#~ msgstr "Analemma(아날렘마)의 정의 - 1년 동안 태양이 하늘을 가로지르는 8자 모양의 경로"

#~ msgid "Bosnia and Herzegowina"
#~ msgstr "보스니아 헤르체고비나"

#~ msgid "Brunei Darussalam"
#~ msgstr "브루나이"

#~ msgid "Cocos Islands"
#~ msgstr "코코스 섬"

#~ msgid "Democratic Republic of the Congo"
#~ msgstr "콩고민주공화국"

#~ msgid "Republic of the Congo"
#~ msgstr "콩고"

#~ msgid "Serbia and Montenegro"
#~ msgstr "세르비아 몬테네그로"

#~ msgid "Saint Kitts and Nevis"
#~ msgstr "세인트키츠네비스"

#~ msgid "Saint Pierre and Miquelon"
#~ msgstr "생피에르 미클롱"

#~ msgid "Palestinian Territories"
#~ msgstr "팔레스타인"

#~ msgid "Turks and Caicos Islands"
#~ msgstr "터크스 케이커스 제도"

#~ msgid "United States Minor Outlying Islands"
#~ msgstr "미국령 군소 제도"

#~ msgid "British Virgin Islands"
#~ msgstr "영국령 버진아일랜드"

#~ msgid "United States Virgin Islands"
#~ msgstr "미국령 버진아일랜드"

#~ msgid "Samoa"
#~ msgstr "사모아"

#~ msgid "Extend search with SIMBAD"
#~ msgstr "SIMBAD로 확장 검색"

#~ msgid ""
#~ "Labels and markers for deep-sky objects (star clusters, galaxies and nebulas)"
#~ msgstr "딥스카이 천체 이름표와 표지"

#~ msgid "Equatorial grid (on J2000)"
#~ msgstr "적도좌표계 격자(J2000)"

#~ msgid "Equatorial grid (on date)"
#~ msgstr "적도좌표계 격자(현재)"

#~ msgid "Ecliptic grid (on J2000)"
#~ msgstr "황도좌표계 격자(J2000)"

#~ msgid "Check updates"
#~ msgstr "업데이트 확인"

#~ msgid "Time Zone plug-in"
#~ msgstr "시간대 플러그인"

#~ msgid "On-line astronomical database SIMBAD"
#~ msgstr "온라인 천체 데이터베이스 SIMBAD"

#~ msgid "Limit Magnitudes (for unaided/binocular observers)"
#~ msgstr "육안 관측자와 쌍안경 관측자를 위한 한계등급"

#~ msgid ""
#~ "Limit the magnitude of deep-sky objects (star clusters, galaxies and nebulas)"
#~ msgstr "딥스카이 천체(성단, 은하, 성운)의 한계 등급"

#~ msgid "Show lines"
#~ msgstr "별자리 선 보기"

#~ msgid "Show art"
#~ msgstr "별자리 그림 보기"

#~ msgid "Show equator line"
#~ msgstr "천구의 적도 보기"

#~ msgid ""
#~ "Enable checking updates of Stellarium via Internet. Info for updates of "
#~ "stable versions you can look on the tab \"About\" of \"Help\" window."
#~ msgstr ""
#~ "인터넷을 통해 스텔라리움 업데이트 여부를 확인합니다. 업데이트 정보는 \"도움말\" 창의 \"프로그램 정보\"에서 볼 수 있습니다."

#~ msgid ""
#~ "Restoring default settings requires a restart of Stellarium. Saving all the "
#~ "current options includes the current FOV and direction of view for use at "
#~ "next startup."
#~ msgstr "설정 기본값 복원은 스텔라리움을 재시작해야 합니다. 시야각과 시야 방향 설정은 다음에 프로그램을 시작할 때 반영합니다."

#~ msgid "The width of your view when Stellarium starts"
#~ msgstr "시작시 시야 폭"

#~ msgid "Geocentric equatorial coordinates, equinox of date"
#~ msgstr "현재 지구 중심 적도좌표계 좌표"

#~ msgid "Geocentric equatorial coordinates, equinox of J2000.0"
#~ msgstr "J2000.0 지구 중심 적도좌표계 좌표"

#~ msgid "Topocentric equatorial coordinates"
#~ msgstr "관측자 중심 적도좌표계"

#~ msgid "Ecliptic coordinates, equinox of date and J2000 (only for Earth)"
#~ msgstr "현재와 J2000의 황도좌표계 좌표 (지구에서 볼 때)"

#~ msgid "Ecliptic coordinates"
#~ msgstr "황경/황위"

#~ msgid "pre-process script using STS preprocessor"
#~ msgstr "STS 전처리기를 이용한 스크립트 전처리"

#~ msgid ""
#~ "You can choose to scale the image you see on the screen.  This is intended "
#~ "to show you a better comparison of what one eyepiece/telescope combination "
#~ "will be like as compared to another.  The same eyepiece in two different "
#~ "telescopes of differing focal length will produce two different exit "
#~ "circles, changing the view someone.  The trade-off of this is that, with the "
#~ "image scaled, a good deal of the screen can be wasted.  Therefore I "
#~ "recommend that you leave it off, unless you feel you have a need of it."
#~ msgstr ""
#~ "여러분은 화면에 보이는 이미지의 배율을 정할 수 있습니다. 이는 어떤 접안렌즈/망원경 조합이 다른 조합과 비교해 어떨지 더 잘 비교하기 "
#~ "위함입니다. 같은 접안렌즈를 초점거리가 다른 두 망원경에 대면 서로 다른 시야를 가지게 됩니다. 이 때 이미지의 배율이 높으면 버려지는 "
#~ "화면의 양이 늘어난다는 상반관계가 존재하므로 필요하지 않은 경우에는 사용하지 않는 것을 권합니다."

#~ msgid "The plug-in's key bindings can be edited in the General Tab."
#~ msgstr "플러그인 단축키는 일반 탭에서 편집할 수 있습니다."

#~ msgid "Key mappings"
#~ msgstr "키 설정"

#~ msgid "Toggle ocular view:"
#~ msgstr "접안렌즈 시야 켜기/끄기:"

#~ msgid ""
#~ "A convenient interface for some of the more obscure options in Stellarium's "
#~ "configuration file. Allows setting the time zone and changing the way the "
#~ "time and the date are displayed in the bottom bar."
#~ msgstr ""
#~ "스텔라리움 설정의 몇몇 불편한 옵션들을 위한 편리한 인터페이스입니다. 시간대를 설정하고 시간과 날짜가 하단 표시줄에 표시되는 방식을 "
#~ "변경할 수 있습니다."

#~ msgid "Offset from UTC (hours):"
#~ msgstr "UTC와의 시간차 (시간):"

#~ msgid "Daylight saving time (summer time)"
#~ msgstr "일광절약시간 (서머타임)"

#~ msgid "DST timezone name:"
#~ msgstr "일광절약시간 시간대 이름:"

#~ msgid "DST offset from UTC (hours):"
#~ msgstr "일광절약 시 UTC와의 시간차 (시간):"

#~ msgid "Daylight saving time start"
#~ msgstr "일광절약시간 시작"

#~ msgid ""
#~ "By default, the time displayed in Stellarium is interpreted as the local "
#~ "time in the system's time zone, not in the displayed location's time zone. "
#~ "This behaviour can be changed by changing Stellarium's global time zone "
#~ "settings."
#~ msgstr ""
#~ "기본적으로, 스텔라리움에 표시되는 시간은 보여지는 위치의 지방시가 아닌 시스템 시간대의 지방시로 표시됩니다. 이는 스텔라리움의 글로벌 "
#~ "표준 시간대 설정을 변경하여 변경할 수 있습니다."

#~ msgid "Universal Coordinated Time (UTC)"
#~ msgstr "표준시 (UTC)"

#~ msgid "(offset = local time - UTC time)"
#~ msgstr "(시간차 = 지방시 - 표준시)"

#~ msgid "Display formats"
#~ msgstr "표시 형식"

#~ msgid "Nebula label frequency:"
#~ msgstr "성운 라벨 주기:"

#~ msgid ""
#~ "An interface for adding asteroids and comets to Stellarium. It can download "
#~ "object lists from the Minor Planet Center's website and perform searches in "
#~ "its online database. Still a work in progress."
#~ msgstr ""
#~ "스텔라리움에 소행성과 혜성을 추가하기 위한 인터페이스입니다. Minor Planet Center 웹사이트에서 천체 목록을 다운로드하고, "
#~ "온라인 데이터베이스에서 검색을 할 수 있습니다. 아직 작업중입니다."

#~ msgid ""
#~ "This plug-in uses a custom Solar System configuration file. If something "
#~ "goes wrong and Stellarium crashes and/or doesn't start, you can delete "
#~ "manually that file from:"
#~ msgstr ""
#~ "이 플러그인은 사용자 태양계 설정 파일을 수정합니다. 뭔가가 잘못되어서 스텔라리움이 튕기거나 켜지지 않으면, 이 파일을 수동으로 "
#~ "삭제하세요:"

#~ msgid ""
#~ "You can create a backup copy of the custom Solar System configuration file "
#~ "in a convenient location, or replace it with such a copy."
#~ msgstr "원하는 곳에 사용자 태양계 설정 파일의 백업 복사본을 만들거나, 이미 있는 파일로 대체할 수 있습니다."

#~ msgid "Copy the Solar System file..."
#~ msgstr "태양계 파일 복사..."

#~ msgid "Replace the Solar System file..."
#~ msgstr "태양계 파일 대체..."

#~ msgid ""
#~ "This plugin can display potential habitable exoplanets (orange marker) and "
#~ "some information about those planets - habitable class, mean surface "
#~ "temperature and Earth Similarity Index."
#~ msgstr ""
#~ "이 플러그인은 잠재적 생명체 거주 가능한 외계 행성들(주황색 표식)과 정보들 - 생명체 거주 등급, 평균 표면 온도, 지구 유사성 지수 -"
#~ " 를 표시합니다."

#~ msgid ""
#~ "Classifies habitable planets based on temperature: hypopsychroplanets (O or "
#~ "hP) = very cold (less −50°C); psychroplanets (P) = cold; mesoplanets (M) = "
#~ "medium-temperature (0–50°C); thermoplanets (T) = hot; hyperthermoplanets (E "
#~ "or hT) = very hot (above 100°C). Mesoplanets would be ideal for complex "
#~ "life, whereas class O or E would only support extremophilic life. Non-"
#~ "habitable planets are simply given the class X (or NH)."
#~ msgstr ""
#~ "생명체 거주 가능한 행성을 온도로 구분합니다: hypopsychroplanets (O 또는 hP) = 매우 추움 (−50°C 미만); "
#~ "psychroplanets (P) = 추움; mesoplanets (M) = 중간 온도 (0–50°C); thermoplanets (T) "
#~ "= 뜨거움; hyperthermoplanets (E 또는 hT) = 매우 뜨거움 (above 100°C). Mesoplanet이 복합적인 "
#~ "생물에 가장 이상적일테고, O등급이나 E등급은 극한 생물만이 살 수 있을 것입니다. 거주 불가능한 행성은 X등급 (또는 NH등급)입니다."

#~ msgid ""
#~ "Temperature in (°C) based on a similar terrestrial atmosphere to planet mass "
#~ "ratio and a greenhouse effect due to 1 percent of CO2 (assuming an albedo of "
#~ "0.3 in all cases)."
#~ msgstr ""
#~ "지구와 유사한 공기와 유사한 행성 밀도와 이산화탄소를 1%로 가정하고 계산한 온실효과(반사도는 모든 경우에 0.3이라 가정)를 따져서 "
#~ "구한 온도(°C)"

#~ msgid "This is latest stable version of Stellarium."
#~ msgstr "최신 안정화 버전의 스텔라리움을 사용하고 있습니다."

#~ msgid "Any changes will take effect the next time Stellarium is started."
#~ msgstr "변경된 사항은 스텔라리움을 다시 시작한 후에 적용됩니다."

#~ msgid "Illumination"
#~ msgstr "조명"

#~ msgid "Show names"
#~ msgstr "이름 표시"

#, qt-format
#~ msgid "Set FOV to %1%2"
#~ msgstr "시야각을 %1%2로 설정"

#~ msgid "Cannot acquire necessary OpenGL resources."
#~ msgstr "필수적인 OpenGL 요소를 얻을 수 없습니다."

#~ msgid ""
#~ "No OpenGL 2 found on this system. Please upgrade hardware or use MESA or an "
#~ "older version."
#~ msgstr ""
#~ "OpenGL 2를 이 컴퓨터에서 찾지 못했습니다.  하드웨어를 업그레이드 하시거나 MESA를 사용 하시거나 더 구버전을 사용하세요."

#, qt-format
#~ msgid "Obliquity (of date): %1"
#~ msgstr "날짜에 따른 경사: %1"

#, qt-format
#~ msgid "Ecliptic Topocentric (of J2000): %1/%2"
#~ msgstr "황도 기준점 (J2000): %1/%2"

#~ msgid "Show Solar System objects"
#~ msgstr "태양계 천체 보기"

#~ msgid "Dark Nebulae"
#~ msgstr "암흑성운"

#~ msgid "Bright Nebulae"
#~ msgstr "발광성운"

#~ msgctxt "Zenithal Hourly Rate"
#~ msgid "ZHR:"
#~ msgstr "ZHR:"

#~ msgid "Planetary Nebulae"
#~ msgstr "행성상성운"

#, qt-format
#~ msgid "Distance: %1 %2"
#~ msgstr "거리: %1 %2"

#, qt-format
#~ msgid "Surface brightness: <b>%1</b> (extincted to: <b>%2</b>)"
#~ msgstr "표면 광도: <b>%1</b> (소광 후: <b>%2</b>)"

#, qt-format
#~ msgid "Surface brightness: <b>%1</b>"
#~ msgstr "표면 광도: <b>%1</b>"
>>>>>>> be714f29
<|MERGE_RESOLUTION|>--- conflicted
+++ resolved
@@ -1,32 +1,22 @@
 # Korean translation for stellarium
-# Copyright (c) 2017 Rosetta Contributors and Canonical Ltd 2017
+# Copyright (c) (c) 2006 Canonical Ltd, and Rosetta Contributors 2006
 # This file is distributed under the same license as the stellarium package.
-# FIRST AUTHOR <EMAIL@ADDRESS>, 2017.
+# FIRST AUTHOR <EMAIL@ADDRESS>, 2006.
 #
 msgid ""
 msgstr ""
 "Project-Id-Version: stellarium\n"
-<<<<<<< HEAD
-"Report-Msgid-Bugs-To: FULL NAME <EMAIL@ADDRESS>\n"
-"POT-Creation-Date: 2017-06-18 13:16+0700\n"
-"PO-Revision-Date: 2017-06-18 08:30+0000\n"
-"Last-Translator: FULL NAME <EMAIL@ADDRESS>\n"
-=======
 "Report-Msgid-Bugs-To: \n"
 "POT-Creation-Date: 2017-06-19 21:17+0700\n"
 "PO-Revision-Date: 2017-05-02 05:26+0000\n"
 "Last-Translator: Alexander Wolf <Unknown>\n"
->>>>>>> be714f29
 "Language-Team: Korean <ko@li.org>\n"
 "MIME-Version: 1.0\n"
 "Content-Type: text/plain; charset=UTF-8\n"
 "Content-Transfer-Encoding: 8bit\n"
-<<<<<<< HEAD
-"X-Launchpad-Export-Date: 2017-06-19 06:53+0000\n"
-=======
 "X-Launchpad-Export-Date: 2017-06-20 05:28+0000\n"
->>>>>>> be714f29
 "X-Generator: Launchpad (build 18416)\n"
+"Language: ko\n"
 
 #: src/core/modules/CustomObject.cpp:79 src/core/modules/CustomObject.cpp:81
 #: src/core/modules/Asterism.cpp:159 src/core/modules/Constellation.cpp:292
@@ -4170,341 +4160,333 @@
 
 #. TRANSLATORS: Name of the sky culture
 #: src/translations.h:245
-<<<<<<< HEAD
-msgid "Polynesian"
-msgstr "폴리네시아"
+msgid "Romanian"
+msgstr "로마"
 
 #. TRANSLATORS: Name of the sky culture
 #: src/translations.h:247
-=======
->>>>>>> be714f29
-msgid "Romanian"
-msgstr "로마"
+msgid "Sami"
+msgstr "스칸디나비아"
 
 #. TRANSLATORS: Name of the sky culture
 #: src/translations.h:249
-msgid "Sami"
-msgstr "스칸디나비아"
+msgid "Sardinian"
+msgstr ""
 
 #. TRANSLATORS: Name of the sky culture
 #: src/translations.h:251
-msgid "Sardinian"
-msgstr ""
+msgid "Siberian"
+msgstr "시베리아"
 
 #. TRANSLATORS: Name of the sky culture
 #: src/translations.h:253
-msgid "Siberian"
-msgstr "시베리아"
+msgid "Tukano"
+msgstr "투카노"
 
 #. TRANSLATORS: Name of the sky culture
 #: src/translations.h:255
-msgid "Tukano"
-msgstr "투카노"
+msgid "Tupi-Guarani"
+msgstr "투피-과라니"
 
 #. TRANSLATORS: Name of the sky culture
 #: src/translations.h:257
-msgid "Tupi-Guarani"
-msgstr "투피-과라니"
+msgid "Tongan"
+msgstr "통가"
 
 #. TRANSLATORS: Name of the sky culture
 #: src/translations.h:259
-msgid "Tongan"
-msgstr "통가"
+msgid "Western"
+msgstr "서양"
 
 #. TRANSLATORS: Name of the sky culture
 #: src/translations.h:261
-msgid "Western"
-msgstr "서양"
-
-#. TRANSLATORS: Name of the sky culture
-#: src/translations.h:263
 msgid "Western (H.A.Rey)"
 msgstr "서양 (H.A.Rey)"
 
 #. TRANSLATORS: Name of landscape
-#: src/translations.h:269
+#: src/translations.h:267
 msgid "Guereins"
 msgstr "Guereins"
 
 #. TRANSLATORS: Name of landscape
-#: src/translations.h:271
+#: src/translations.h:269
 msgid "Trees"
 msgstr "나무"
 
 #. TRANSLATORS: Name of landscape
-#: src/translations.h:273 plugins/ArchaeoLines/src/ArchaeoLines.cpp:1289
+#: src/translations.h:271 plugins/ArchaeoLines/src/ArchaeoLines.cpp:1289
 msgid "Moon"
 msgstr "달"
 
 #. TRANSLATORS: Landscape name: Hurricane Ridge
-#: src/translations.h:275
+#: src/translations.h:273
 msgid "Hurricane"
 msgstr "Hurricane"
 
 #. TRANSLATORS: Name of landscape
-#: src/translations.h:277
+#: src/translations.h:275
 msgid "Ocean"
 msgstr "바다"
 
 #. TRANSLATORS: Landscape name: Garching bei Munchen
-#: src/translations.h:279
+#: src/translations.h:277
 msgid "Garching"
 msgstr "Garching"
 
 #. TRANSLATORS: Name of landscape
-#: src/translations.h:281 plugins/ArchaeoLines/src/ArchaeoLines.cpp:1301
+#: src/translations.h:279 plugins/ArchaeoLines/src/ArchaeoLines.cpp:1301
 msgid "Mars"
 msgstr "화성"
 
 #. TRANSLATORS: Name of landscape
-#: src/translations.h:283 plugins/ArchaeoLines/src/ArchaeoLines.cpp:1304
+#: src/translations.h:281 plugins/ArchaeoLines/src/ArchaeoLines.cpp:1304
 msgid "Jupiter"
 msgstr "목성"
 
 #. TRANSLATORS: Name of landscape
-#: src/translations.h:285 plugins/ArchaeoLines/src/ArchaeoLines.cpp:1307
+#: src/translations.h:283 plugins/ArchaeoLines/src/ArchaeoLines.cpp:1307
 msgid "Saturn"
 msgstr "토성"
 
 #. TRANSLATORS: Name of landscape
-#: src/translations.h:287
+#: src/translations.h:285
 msgid "Uranus"
 msgstr "천왕성"
 
 #. TRANSLATORS: Name of landscape
-#: src/translations.h:289
+#: src/translations.h:287
 msgid "Neptune"
 msgstr "해왕성"
 
 #. TRANSLATORS: Name of landscape
-#: src/translations.h:291
+#: src/translations.h:289
 msgid "Geneva"
 msgstr "Geneva"
 
 #. TRANSLATORS: Name of landscape
-#: src/translations.h:293
+#: src/translations.h:291
 msgid "Grossmugl"
 msgstr "Grossmugl"
 
 #. TRANSLATORS: Name of landscape
-#: src/translations.h:295
+#: src/translations.h:293
 msgid "Zero Horizon"
 msgstr ""
 
 #. TRANSLATORS: Name of 3D scene ("Sterngarten" is proper name)
+#: src/translations.h:298
+msgid "Vienna Sterngarten"
+msgstr ""
+
+#. TRANSLATORS: Name of 3D scene
 #: src/translations.h:300
-msgid "Vienna Sterngarten"
-msgstr ""
-
-#. TRANSLATORS: Name of 3D scene
-#: src/translations.h:302
 msgid "Testscene"
 msgstr ""
+
+#. TRANSLATORS: Name of script
+#: src/translations.h:305
+msgid "Landscape Tour"
+msgstr "풍경 둘러보기"
 
 #. TRANSLATORS: Name of script
 #: src/translations.h:307
-msgid "Landscape Tour"
-msgstr "풍경 둘러보기"
+msgid "Partial Lunar Eclipse"
+msgstr "부분월식"
 
 #. TRANSLATORS: Name of script
 #: src/translations.h:309
-msgid "Partial Lunar Eclipse"
-msgstr "부분월식"
+msgid "Total Lunar Eclipse"
+msgstr "개기월식"
 
 #. TRANSLATORS: Name of script
 #: src/translations.h:311
-msgid "Total Lunar Eclipse"
-msgstr "개기월식"
+msgid "Screensaver"
+msgstr "화면 보호기"
 
 #. TRANSLATORS: Name of script
 #: src/translations.h:313
-msgid "Screensaver"
-msgstr "화면 보호기"
+msgid "Solar Eclipse 2009"
+msgstr "2009년 일식"
 
 #. TRANSLATORS: Name of script
 #: src/translations.h:315
-msgid "Solar Eclipse 2009"
-msgstr "2009년 일식"
+msgid "Startup Script"
+msgstr "시작 스크립트"
 
 #. TRANSLATORS: Name of script
 #: src/translations.h:317
-msgid "Startup Script"
-msgstr "시작 스크립트"
+msgid "Zodiac"
+msgstr "황도 12궁"
 
 #. TRANSLATORS: Name of script
 #: src/translations.h:319
-msgid "Zodiac"
-msgstr "황도 12궁"
+msgid "Mercury Triple Sunrise and Sunset"
+msgstr "수성에서 보는 3번의 일출과 일몰"
 
 #. TRANSLATORS: Name of script
 #: src/translations.h:321
-msgid "Mercury Triple Sunrise and Sunset"
-msgstr "수성에서 보는 3번의 일출과 일몰"
+msgid "Double eclipse from Deimos in 2017"
+msgstr "2017년 데이모스에서 보는 2번의 식"
 
 #. TRANSLATORS: Name of script
 #: src/translations.h:323
-msgid "Double eclipse from Deimos in 2017"
-msgstr "2017년 데이모스에서 보는 2번의 식"
+msgid "Double eclipse from Deimos in 2031"
+msgstr "2031년 데이모스에서 보는 2번의 식"
 
 #. TRANSLATORS: Name of script
 #: src/translations.h:325
-msgid "Double eclipse from Deimos in 2031"
-msgstr "2031년 데이모스에서 보는 2번의 식"
+msgid "Eclipse from Olympus Mons Jan 10 2068"
+msgstr "2068년 1월 10일 올림푸스 산에서 보는 식"
 
 #. TRANSLATORS: Name of script
 #: src/translations.h:327
-msgid "Eclipse from Olympus Mons Jan 10 2068"
-msgstr "2068년 1월 10일 올림푸스 산에서 보는 식"
+msgid "Occultation of Earth and Jupiter 2048"
+msgstr "2048년 지구와 목성의 엄폐"
 
 #. TRANSLATORS: Name of script
 #: src/translations.h:329
-msgid "Occultation of Earth and Jupiter 2048"
-msgstr "2048년 지구와 목성의 엄폐"
+msgid "3 Transits and 2 Eclipses from Deimos 2027"
+msgstr "데이모스 2027에서 보는 3번의 통과와 2번의 식"
 
 #. TRANSLATORS: Name of script
 #: src/translations.h:331
-msgid "3 Transits and 2 Eclipses from Deimos 2027"
-msgstr "데이모스 2027에서 보는 3번의 통과와 2번의 식"
+msgid "Solar System Screensaver"
+msgstr "태양계 화면 보호기"
 
 #. TRANSLATORS: Name of script
 #: src/translations.h:333
-msgid "Solar System Screensaver"
-msgstr "태양계 화면 보호기"
+msgid "Constellations Tour"
+msgstr "별자리 둘러보기"
 
 #. TRANSLATORS: Name of script
 #: src/translations.h:335
-msgid "Constellations Tour"
-msgstr "별자리 둘러보기"
+msgid "Sun from different planets"
+msgstr "다른 행성들에서 보이는 태양"
 
 #. TRANSLATORS: Name of script
 #: src/translations.h:337
-msgid "Sun from different planets"
-msgstr "다른 행성들에서 보이는 태양"
+msgid "Earth best views from other bodies"
+msgstr "다른 천체에서 바라본 지구의 가장 좋은 모습"
 
 #. TRANSLATORS: Name of script
 #: src/translations.h:339
-msgid "Earth best views from other bodies"
-msgstr "다른 천체에서 바라본 지구의 가장 좋은 모습"
+msgid "Transit of Venus"
+msgstr "금성의 통과"
 
 #. TRANSLATORS: Name of script
 #: src/translations.h:341
-msgid "Transit of Venus"
-msgstr "금성의 통과"
-
-#. TRANSLATORS: Name of script
-#: src/translations.h:343
 msgid "Sky Culture Tour"
 msgstr "하늘 문화 둘러보기"
 
 #. TRANSLATORS: Name and description of script
-#: src/translations.h:345
+#: src/translations.h:343
 msgid "Earth Events from Mercury"
 msgstr "수성에서 보는 지구 이벤트들"
 
 #. TRANSLATORS: Name and description of script
-#: src/translations.h:347
+#: src/translations.h:345
 msgid "Earth Events from a floating city on Venus"
 msgstr "금성의 공중부양 도시에서 보는 지구 이벤트들"
 
 #. TRANSLATORS: Name and description of script
-#: src/translations.h:349
+#: src/translations.h:347
 msgid "Earth Events from Mars"
 msgstr "화성에서 보는 지구 이벤트들"
 
 #. TRANSLATORS: Name of script
+#: src/translations.h:349
+msgid ""
+"Earth and other planet's Greatest Elongations and Oppositions from Mars"
+msgstr ""
+
+#. TRANSLATORS: Name of script
 #: src/translations.h:351
-msgid ""
-"Earth and other planet's Greatest Elongations and Oppositions from Mars"
-msgstr ""
+msgid "Earth and Mars Greatest Elongations and Transits from Callisto"
+msgstr "칼리스토에서 보는 지구와 화성의 최대 이각과 통과"
 
 #. TRANSLATORS: Name of script
 #: src/translations.h:353
-msgid "Earth and Mars Greatest Elongations and Transits from Callisto"
-msgstr "칼리스토에서 보는 지구와 화성의 최대 이각과 통과"
+msgid "Tycho's Supernova"
+msgstr "티코의 초신성"
 
 #. TRANSLATORS: Name of script
 #: src/translations.h:355
-msgid "Tycho's Supernova"
-msgstr "티코의 초신성"
+msgid "Earth and other Planets from Ceres"
+msgstr ""
 
 #. TRANSLATORS: Name of script
 #: src/translations.h:357
-msgid "Earth and other Planets from Ceres"
+msgid "Messier Objects Tour"
 msgstr ""
 
 #. TRANSLATORS: Name of script
 #: src/translations.h:359
-msgid "Messier Objects Tour"
+msgid "Binocular Highlights"
 msgstr ""
 
 #. TRANSLATORS: Name of script
 #: src/translations.h:361
-msgid "Binocular Highlights"
+msgid "20 Fun Naked-Eye Double Stars"
 msgstr ""
 
 #. TRANSLATORS: Name of script
 #: src/translations.h:363
-msgid "20 Fun Naked-Eye Double Stars"
+msgid "List of largest known stars"
 msgstr ""
 
 #. TRANSLATORS: Name of script
 #: src/translations.h:365
-msgid "List of largest known stars"
+msgid "Herschel 400 Tour"
 msgstr ""
 
 #. TRANSLATORS: Name of script
 #: src/translations.h:367
-msgid "Herschel 400 Tour"
+msgid "Binosky: Deep Sky Objects for Binoculars"
 msgstr ""
 
 #. TRANSLATORS: Name of script
 #: src/translations.h:369
-msgid "Binosky: Deep Sky Objects for Binoculars"
+msgid "The Jack Bennett Catalog"
 msgstr ""
 
 #. TRANSLATORS: Name of script
 #: src/translations.h:371
-msgid "The Jack Bennett Catalog"
-msgstr ""
-
-#. TRANSLATORS: Name of script
-#: src/translations.h:373
 msgid "Best objects in the New General Catalog"
 msgstr ""
 
 #. TRANSLATORS: Description of the landscape tour script.
-#: src/translations.h:379
+#: src/translations.h:377
 msgid "Look around each installed landscape."
 msgstr "설치된 풍경들을 둘러봅니다."
 
 #. TRANSLATORS: Description of the sky culture tour script.
-#: src/translations.h:381
+#: src/translations.h:379
 msgid "Look at each installed sky culture."
 msgstr "설치된 하늘 문화들을 둘러봅니다."
 
-#: src/translations.h:382
+#: src/translations.h:380
 msgid "Script to demonstrate a partial lunar eclipse."
 msgstr "부분월식을 보여주는 스크립트"
 
-#: src/translations.h:383
+#: src/translations.h:381
 msgid "Script to demonstrate a total lunar eclipse."
 msgstr "개기월식을 보여주는 스크립트"
 
-#: src/translations.h:384
+#: src/translations.h:382
 msgid "A slow, infinite tour of the sky, looking at random objects."
 msgstr "임의의 천체를 둘러보며 하늘을 느리고 무한하게 여행합니다."
 
-#: src/translations.h:385
+#: src/translations.h:383
 msgid ""
 "Script to demonstrate a total solar eclipse which has happened in 2009 "
 "(location=Rangpur, Bangladesh)."
 msgstr "2009년에 일어난 개기일식을 보여주는 스크립트 (위치=Rangpur, 방글라데시)"
 
-#: src/translations.h:386
+#: src/translations.h:384
 msgid "Script which runs automatically at startup"
 msgstr "프로그램을 시작할 때 자동으로 실행하는 스크립트"
 
-#: src/translations.h:387
+#: src/translations.h:385
 msgid ""
 "This script displays the constellations of the Zodiac. That means the "
 "constellations which lie along the line which the Sun traces across the "
@@ -4512,13 +4494,13 @@
 msgstr ""
 "이 스크립트는 황도 12궁의 별자리들을 표시합니다. 이 별자리들은 1년 동안 천구에서 태양이 가로지르는 가상의 길 주위의 별자리들입니다."
 
-#: src/translations.h:388
+#: src/translations.h:386
 msgid ""
 "Due to the quirks in Mercury's orbit and rotation at certain spots the sun "
 "will rise & set 3 different times in one Mercury day."
 msgstr "특정 지점에서 수성의 궤도와 공전이 교묘하게 맞물리면서 태양이 수성의 하루 동안 3번 뜨고 지게 됩니다."
 
-#: src/translations.h:389
+#: src/translations.h:387
 msgid ""
 "Just before Mars eclipses the sun, Phobos pops out from behind and eclipses "
 "it first. Takes place between Scorpio and Sagittarius on April 26, 2017."
@@ -4526,7 +4508,7 @@
 "화성이 태양을 가리기 직전에 포보스가 화성 뒤에서 튀어나와 먼저 식을 이룹니다. 이 현상은 2017년 4월 26일에 전갈자리와 궁수자리 "
 "사이에서 일어납니다."
 
-#: src/translations.h:390
+#: src/translations.h:388
 msgid ""
 "Just before Mars eclipses the sun, Phobos pops out from behind and eclipses "
 "it first. Takes place between Taurus and Gemini on July 23, 2031."
@@ -4534,11 +4516,11 @@
 "화성이 태양을 가리기 직전에 포보스가 화성 뒤에서 튀어나와 먼저 식을 이룹니다. 이 현상은 2031년 7월 23일에 황소자리와 쌍둥이자리 "
 "사이에서 일어납니다."
 
-#: src/translations.h:391
+#: src/translations.h:389
 msgid "Phobos eclipsing the Sun as seen from Olympus Mons on Jan 10, 2068."
 msgstr "2068년 1월 10일에 화성의 올림푸스 산에서 포보스와 태양의 식 현상을 볼 수 있습니다."
 
-#: src/translations.h:392
+#: src/translations.h:390
 msgid ""
 "Phobos occultations of Earth are common, as are occultations of Jupiter. But "
 "occultations of both on the same day are very rare. Here's one that takes "
@@ -4547,7 +4529,7 @@
 "포보스가 지구를 엄폐하는 것은 흔한 일입니다. 그리고 목성를 엄폐하는 것도 흔한 일입니다. 그러나 같은 날에 두 엄폐가 모두 일어나는 "
 "것은 매우 드문 일입니다. 이 스크립트는 2048년 1월 23일에 이런 일이 발생하는 것을 보여줍니다. 속도는 실제 속도입니다."
 
-#: src/translations.h:393
+#: src/translations.h:391
 msgid ""
 "Phobos races ahead of Mars and transits the sun, passes through it and then "
 "retrogrades back towards the sun and just partially transits it again (only "
@@ -4560,41 +4542,41 @@
 "뒤 화성이 태양을 가리며 식을 이루고, 포보스는 그 때 화성과 데이모스 사이에서 다시 통과합니다. 포보스가 화성에서 빠져나올 때 포보스는 "
 "아직 식 중이기 때문에 화성의 그림자에서 흐릿하게 빛나고, 잠시 후 밝아집니다."
 
-#: src/translations.h:394
+#: src/translations.h:392
 msgid ""
 "Screensaver of various happenings in the Solar System. 287 events in all!"
 msgstr ""
 
-#: src/translations.h:395
+#: src/translations.h:393
 msgid "A tour of the western constellations."
 msgstr "서양 별자리 둘러보기"
 
-#: src/translations.h:396
+#: src/translations.h:394
 msgid "Look at the Sun from big planets of Solar System and Pluto."
 msgstr "태양계의 거대 행성들과 명왕성에서 태양을 바라보세요."
 
-#: src/translations.h:397
+#: src/translations.h:395
 msgid ""
 "Best views of Earth from other Solar System bodies in the 21st Century."
 msgstr "21세기에 다른 태양계 천체에서 바라본 지구의 가장 좋은 모습을 제공합니다."
 
-#: src/translations.h:398
+#: src/translations.h:396
 msgid "Transit of Venus as seen from Sydney Australia, 6th June 2012."
 msgstr "호주의 시드니에서 2012년 6월 6일에 관측된 금성의 통과입니다."
 
-#: src/translations.h:399
+#: src/translations.h:397
 msgid ""
 "Flash of the supernova observed by Tycho Brahe in 1572. The Supernovae "
 "plugin has to be enabled."
 msgstr "1572년 티코 브라헤가 관측한 초신성 폭발입니다. 초신성 플러그인을 활성화해야 합니다."
 
-#: src/translations.h:400
+#: src/translations.h:398
 msgid ""
 "Earth and other planet's Greatest Elongations and Oppositions from Mars 2000-"
 "3000"
 msgstr ""
 
-#: src/translations.h:401
+#: src/translations.h:399
 msgid ""
 "Earth Greatest Elongations and Transits from Callisto 2000-3000. Why "
 "Callisto? Well of the 4 Galilean Moons, Callisto is the only one outside of "
@@ -4604,195 +4586,195 @@
 "2000년부터 3000년까지 칼리스토에서 보는 지구와 화성의 최대 이각과 통과. 왜 칼리스토냐고요? 갈릴레이 위성 4개 중 칼리스토는 "
 "목성의 자기장대에서 벗어난 유일한 위성입니다. 그러므로 만약 인류가 목성의 위성을 식민지로 삼는다면, 칼리스토가 그 대상이 되겠죠."
 
-#: src/translations.h:402
+#: src/translations.h:400
 msgid ""
 "Earth the other visible Planet's Greatest Elongations and Oppositions from "
 "Ceres 2000-3000"
 msgstr ""
 
-#: src/translations.h:403
+#: src/translations.h:401
 msgid "A tour of Messier Objects"
 msgstr ""
 
-#: src/translations.h:404
+#: src/translations.h:402
 msgid ""
 "Tours around interesting objects, which accessible to observation with "
 "binoculars. The data for the script are taken from the eponymous book by "
 "Gary Seronik."
 msgstr ""
 
-#: src/translations.h:405
+#: src/translations.h:403
 msgid ""
 "This script helps you make an excursion around 20 fun double stars. The list "
 "has been collected by Jerry Lodriguss and published in Sky & Telescope "
 "09/2014. Data taken from his website, http://www.astropix.com/doubles/"
 msgstr ""
 
+#: src/translations.h:404
+msgid "This script helps you make an excursion around largest known stars."
+msgstr ""
+
+#: src/translations.h:405
+msgid "A tour around objects from the Herschel 400 Catalogue"
+msgstr ""
+
 #: src/translations.h:406
-msgid "This script helps you make an excursion around largest known stars."
-msgstr ""
-
-#: src/translations.h:407
-msgid "A tour around objects from the Herschel 400 Catalogue"
-msgstr ""
-
-#: src/translations.h:408
 msgid ""
 "Ben Crowell has created Binosky, an observing list of Deep Sky Objects for "
 "Binoculars. In the script we give a list of these 31 objects, ordered by "
 "Right Ascension (2000.0)."
 msgstr ""
 
-#: src/translations.h:409
+#: src/translations.h:407
 msgid ""
 "The Jack Bennett Catalog of Southern Deep-Sky Objects (152 objects in all). "
 "The Bennett catalog was contributed by Auke Slotegraaf."
 msgstr ""
 
-#: src/translations.h:410
+#: src/translations.h:408
 msgid ""
 "This list of 111 objects by A.J. Crayon and Steve Coe is used by members of "
 "the Saguaro Astronomy Club of Phoenix, AZ, for the Best of the NGC "
 "achievement award."
 msgstr ""
 
-#: src/translations.h:414
+#: src/translations.h:412
 msgid "&Undo"
 msgstr "실행 취소(&U)"
 
-#: src/translations.h:415
+#: src/translations.h:413
 msgid "&Redo"
 msgstr "다시 실행(&R)"
 
-#: src/translations.h:416
+#: src/translations.h:414
 msgid "Cu&t"
 msgstr "잘라내기(&t)"
 
-#: src/translations.h:417
+#: src/translations.h:415
 msgid "&Copy"
 msgstr "복사(&C)"
 
-#: src/translations.h:418
+#: src/translations.h:416
 msgid "&Paste"
 msgstr "붙여넣기(&P)"
 
-#: src/translations.h:419 plugins/Oculars/src/ui_ocularDialog.h:1164
+#: src/translations.h:417 plugins/Oculars/src/ui_ocularDialog.h:1164
 #: plugins/Oculars/src/ui_ocularDialog.h:1173
 #: plugins/Oculars/src/ui_ocularDialog.h:1179
 #: plugins/Oculars/src/ui_ocularDialog.h:1197
 msgid "Delete"
 msgstr "삭제"
 
-#: src/translations.h:420
+#: src/translations.h:418
 msgid "Select All"
 msgstr "모두 선택"
 
-#: src/translations.h:421
+#: src/translations.h:419
 msgid "Look in:"
 msgstr "보기:"
 
-#: src/translations.h:422
+#: src/translations.h:420
 msgid "Directory:"
 msgstr "디렉토리:"
 
-#: src/translations.h:423
+#: src/translations.h:421
 msgid "Folder"
 msgstr "폴더"
 
-#: src/translations.h:424
+#: src/translations.h:422
 msgid "&Choose"
 msgstr "선택(&C)"
 
-#: src/translations.h:425 src/ui_configurationDialog.h:1511
+#: src/translations.h:423 src/ui_configurationDialog.h:1511
 #: plugins/TelescopeControl/src/ui_telescopeConfigurationDialog.h:586
 msgid "Cancel"
 msgstr "취소"
 
-#: src/translations.h:426
+#: src/translations.h:424
 msgid "&Cancel"
 msgstr ""
 
-#: src/translations.h:427
+#: src/translations.h:425
 msgid "Files of type:"
 msgstr "파일 유형:"
 
-#: src/translations.h:428
+#: src/translations.h:426
 msgid "Date Modified"
 msgstr "수정한 날짜"
 
-#: src/translations.h:429
+#: src/translations.h:427
 msgid "Directories"
 msgstr "디렉토리"
 
-#: src/translations.h:430
+#: src/translations.h:428
 msgid "Computer"
 msgstr "컴퓨터"
 
-#: src/translations.h:431
+#: src/translations.h:429
 msgid "&Open"
 msgstr "열기(&O)"
 
-#: src/translations.h:432
+#: src/translations.h:430
 msgid "File &name:"
 msgstr "파일 이름(&n):"
 
-#: src/translations.h:433
+#: src/translations.h:431
 msgid "Copy &Link Location"
 msgstr "링크 주소 복사(&L)"
 
+#: src/translations.h:432
+msgid "Abort"
+msgstr ""
+
+#: src/translations.h:433
+msgid "Ignore"
+msgstr ""
+
 #: src/translations.h:434
-msgid "Abort"
+msgid "&Basic colors"
 msgstr ""
 
 #: src/translations.h:435
-msgid "Ignore"
+msgid "&Pick Screen Color"
 msgstr ""
 
 #: src/translations.h:436
-msgid "&Basic colors"
+msgid "&Custom colors"
 msgstr ""
 
 #: src/translations.h:437
-msgid "&Pick Screen Color"
+msgid "&Add to Custom Colors"
 msgstr ""
 
 #: src/translations.h:438
-msgid "&Custom colors"
+msgid "Hu&e:"
 msgstr ""
 
 #: src/translations.h:439
-msgid "&Add to Custom Colors"
+msgid "&Sat:"
 msgstr ""
 
 #: src/translations.h:440
-msgid "Hu&e:"
+msgid "&Val:"
 msgstr ""
 
 #: src/translations.h:441
-msgid "&Sat:"
+msgid "&Red:"
 msgstr ""
 
 #: src/translations.h:442
-msgid "&Val:"
+msgid "&Green:"
 msgstr ""
 
 #: src/translations.h:443
-msgid "&Red:"
+msgid "Bl&ue:"
 msgstr ""
 
 #: src/translations.h:444
-msgid "&Green:"
+msgid "Select Color"
 msgstr ""
 
 #: src/translations.h:445
-msgid "Bl&ue:"
-msgstr ""
-
-#: src/translations.h:446
-msgid "Select Color"
-msgstr ""
-
-#: src/translations.h:447
 #, qt-format
 msgid "Cursor at %1, %2 Press ESC to cancel"
 msgstr ""
@@ -15767,9 +15749,6 @@
 
 #: plugins/ArchaeoLines/src/ui_archaeoLinesDialog.h:574
 msgid "Custom Declination 2"
-<<<<<<< HEAD
-msgstr ""
-=======
 msgstr ""
 
 #~ msgid "Equatorial Grid"
@@ -17075,5 +17054,4 @@
 
 #, qt-format
 #~ msgid "Surface brightness: <b>%1</b>"
-#~ msgstr "표면 광도: <b>%1</b>"
->>>>>>> be714f29
+#~ msgstr "표면 광도: <b>%1</b>"