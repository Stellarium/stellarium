/*
 * Stellarium
 * Copyright (C) 2002 Fabien Chereau
 *
 * This program is free software; you can redistribute it and/or
 * modify it under the terms of the GNU General Public License
 * as published by the Free Software Foundation; either version 2
 * of the License, or (at your option) any later version.
 *
 * This program is distributed in the hope that it will be useful,
 * but WITHOUT ANY WARRANTY; without even the implied warranty of
 * MERCHANTABILITY or FITNESS FOR A PARTICULAR PURPOSE.  See the
 * GNU General Public License for more details.
 *
 * You should have received a copy of the GNU General Public License
 * along with this program; if not, write to the Free Software
 * Foundation, Inc., 51 Franklin Street, Suite 500, Boston, MA  02110-1335, USA.
 */

#include <QOpenGLFunctions_1_0>
#include "StelApp.hpp"
#include "StelCore.hpp"
#include "StelFileMgr.hpp"
#include "StelTexture.hpp"
#include "StelSkyDrawer.hpp"
#include "SolarSystem.hpp"
#include "LandscapeMgr.hpp"
#include "Planet.hpp"
#include "Orbit.hpp"
#include "planetsephems/precession.h"
#include "planetsephems/EphemWrapper.hpp"
#include "StelObserver.hpp"
#include "StelProjector.hpp"
#include "sidereal_time.h"
#include "StelTextureMgr.hpp"
#include "StelModuleMgr.hpp"
#include "StelMovementMgr.hpp"
#include "StelPainter.hpp"
#include "StelTranslator.hpp"
#include "StelUtils.hpp"
#include "StelOpenGL.hpp"
#include "StelOBJ.hpp"
#include "StelOpenGLArray.hpp"
#include "StelHips.hpp"
#include "RefractionExtinction.hpp"

#include <limits>
#include <QByteArray>
#include <QTextStream>
#include <QString>
#include <QDebug>
#include <QVarLengthArray>
#include <QOpenGLBuffer>
#include <QOpenGLContext>
#include <QOpenGLVertexArrayObject>
#ifdef DEBUG_SHADOWMAP
#include <QOpenGLFramebufferObject>
#endif
#if (QT_VERSION>=QT_VERSION_CHECK(6,0,0))
#include <QOpenGLVersionFunctionsFactory>
#endif
#include <QOpenGLShader>
#include <QtConcurrent>
#include <QElapsedTimer>

const QString Planet::PLANET_TYPE = QStringLiteral("Planet");

bool Planet::shaderError = false;

Vec3f Planet::labelColor = Vec3f(0.4f,0.4f,0.8f);
Vec3f Planet::orbitColor = Vec3f(1.0f,0.6f,1.0f);
Vec3f Planet::orbitMajorPlanetsColor = Vec3f(1.0f,0.6f,1.0f);
Vec3f Planet::orbitMoonsColor = Vec3f(1.0f,0.6f,1.0f);
Vec3f Planet::orbitMinorPlanetsColor = Vec3f(1.0f,0.6f,1.0f);
Vec3f Planet::orbitDwarfPlanetsColor = Vec3f(1.0f,0.6f,1.0f);
Vec3f Planet::orbitCubewanosColor = Vec3f(1.0f,0.6f,1.0f);
Vec3f Planet::orbitPlutinosColor = Vec3f(1.0f,0.6f,1.0f);
Vec3f Planet::orbitScatteredDiscObjectsColor = Vec3f(1.0f,0.6f,1.0f);
Vec3f Planet::orbitOortCloudObjectsColor = Vec3f(1.0f,0.6f,1.0f);
Vec3f Planet::orbitSednoidsColor = Vec3f(1.0f,0.6f,1.0f);
Vec3f Planet::orbitInterstellarColor = Vec3f(1.0f,0.2f,1.0f);
Vec3f Planet::orbitCometsColor = Vec3f(1.0f,0.6f,1.0f);
Vec3f Planet::orbitMercuryColor = Vec3f(1.0f,0.6f,1.0f);
Vec3f Planet::orbitVenusColor = Vec3f(1.0f,0.6f,1.0f);
Vec3f Planet::orbitEarthColor = Vec3f(1.0f,0.6f,1.0f);
Vec3f Planet::orbitMarsColor = Vec3f(1.0f,0.6f,1.0f);
Vec3f Planet::orbitJupiterColor = Vec3f(1.0f,0.6f,1.0f);
Vec3f Planet::orbitSaturnColor = Vec3f(1.0f,0.6f,1.0f);
Vec3f Planet::orbitUranusColor = Vec3f(1.0f,0.6f,1.0f);
Vec3f Planet::orbitNeptuneColor = Vec3f(1.0f,0.6f,1.0f);
StelTextureSP Planet::hintCircleTex;
StelTextureSP Planet::texEarthShadow;

bool Planet::drawMoonHalo = true;
bool Planet::drawSunHalo = true;
bool Planet::permanentDrawingOrbits = false;
Planet::PlanetOrbitColorStyle Planet::orbitColorStyle = Planet::ocsOneColor;

int Planet::orbitsThickness = 1;

QOpenGLShaderProgram* Planet::planetShaderProgram=Q_NULLPTR;
Planet::PlanetShaderVars Planet::planetShaderVars;
QOpenGLShaderProgram* Planet::ringPlanetShaderProgram=Q_NULLPTR;
Planet::PlanetShaderVars Planet::ringPlanetShaderVars;
QOpenGLShaderProgram* Planet::moonShaderProgram=Q_NULLPTR;
Planet::PlanetShaderVars Planet::moonShaderVars;
QOpenGLShaderProgram* Planet::objShaderProgram=Q_NULLPTR;
Planet::PlanetShaderVars Planet::objShaderVars;
QOpenGLShaderProgram* Planet::objShadowShaderProgram=Q_NULLPTR;
Planet::PlanetShaderVars  Planet::objShadowShaderVars;
QOpenGLShaderProgram* Planet::transformShaderProgram=Q_NULLPTR;
Planet::PlanetShaderVars Planet::transformShaderVars;

bool Planet::shadowInitialized = false;
Vec2f Planet::shadowPolyOffset = Vec2f(0.0f, 0.0f);
#ifdef DEBUG_SHADOWMAP
QOpenGLFramebufferObject* Planet::shadowFBO = Q_NULLPTR;
#else
GLuint Planet::shadowFBO = 0;
#endif
GLuint Planet::shadowTex = 0;

const QMap<Planet::PlanetType, QString> Planet::pTypeMap = // Maps type to english name.
{
	{ Planet::isStar,	N_("star") },
	{ Planet::isPlanet,	N_("planet") },
	{ Planet::isMoon,	N_("moon") },
	{ Planet::isObserver,	N_("observer") },
	{ Planet::isArtificial,	N_("artificial") },
	{ Planet::isAsteroid,	N_("asteroid") },
	{ Planet::isPlutino,	N_("plutino") },
	{ Planet::isComet,	N_("comet") },
	{ Planet::isDwarfPlanet,N_("dwarf planet") },
	{ Planet::isCubewano,	N_("cubewano") },
	{ Planet::isSDO,	N_("scattered disc object") },
	{ Planet::isOCO,	N_("Oort cloud object") },
	{ Planet::isSednoid,	N_("sednoid") },
	{ Planet::isInterstellar,N_("interstellar object") },
	{ Planet::isUNDEFINED,	"UNDEFINED" } // something must be broken before we ever see this!
};

const QMap<Planet::ApparentMagnitudeAlgorithm, QString> Planet::vMagAlgorithmMap =
{
	{Planet::MallamaHilton_2018,	        "Mallama2018"},
	{Planet::ExplanatorySupplement_2013,	"ExpSup2013"},
	{Planet::ExplanatorySupplement_1992,	"ExpSup1992"},
	{Planet::Mueller_1893,			"Mueller1893"},
	{Planet::AstronomicalAlmanac_1984,	"AstrAlm1984"},
	{Planet::Generic,			"Generic"},
	{Planet::UndefinedAlgorithm,		""}
};

Planet::ApparentMagnitudeAlgorithm Planet::vMagAlgorithm;


#define STRINGIFY2(a) #a
#define STRINGIFY(a) STRINGIFY2(a)
#define SM_SIZE 1024

Planet::PlanetOBJModel::PlanetOBJModel()
	: needsRescale(true), projPosBuffer(new QOpenGLBuffer(QOpenGLBuffer::VertexBuffer)), obj(new StelOBJ()), arr(new StelOpenGLArray())
{
	//The buffer is refreshed completely before each draw, so StreamDraw should be ok
	projPosBuffer->setUsagePattern(QOpenGLBuffer::StreamDraw);
}

Planet::PlanetOBJModel::~PlanetOBJModel()
{
	delete projPosBuffer;
	delete obj;
	delete arr;
}

bool Planet::PlanetOBJModel::loadGL()
{
	if(arr->load(obj,false))
	{
		//delete StelOBJ because the data is no longer needed
		delete obj;
		obj = Q_NULLPTR;
		//make sure the vector has enough space to hold the projected data
		projectedPosArray.resize(posArray.size());
		//create the GL buffer for the projection
		return projPosBuffer->create();
	}
	return false;
}

void Planet::PlanetOBJModel::performScaling(double scale)
{
	scaledArray = posArray;

	//pre-scale the cpu-side array
	float aScale=static_cast<float>(scale);
	for(int i = 0; i<posArray.size();++i)
	{
		scaledArray[i]*=aScale;
	}

	needsRescale = false;
}

Planet::Planet(const QString& englishName,
	       double radius,
	       double oblateness,
	       Vec3f halocolor,
	       float albedo,
	       float roughness,
	       const QString& atexMapName,
	       const QString& anormalMapName,
	       const QString& aobjModelName,
	       posFuncType coordFunc,
	       Orbit* anOrbitPtr,
	       OsculatingFunctType *osculatingFunc,
	       bool acloseOrbit,
	       bool hidden,
	       bool hasAtmosphere,
	       bool hasHalo,
	       const QString& pTypeStr)
	: flagNativeName(true),
	  deltaJDE(StelCore::JD_SECOND),
	  deltaOrbitJDE(0.0),
	  closeOrbit(acloseOrbit),
	  englishName(englishName),
	  nameI18(englishName),
	  nativeName(""),
	  texMapName(atexMapName),
	  normalMapName(anormalMapName),
	  siderealPeriod(0.),
	  equatorialRadius(radius),
	  oneMinusOblateness(1.0-oblateness),
	  eclipticPos(0.,0.,0.),
	  eclipticVelocity(0.,0.,0.),
	  aberrationPush(0.,0.,0.),
	  haloColor(halocolor),
	  absoluteMagnitude(-99.0f),
	  albedo(albedo),
	  roughness(roughness),
	  outgas_intensity(0.f),
	  outgas_falloff(0.f),
	  rotLocalToParent(Mat4d::identity()),
	  axisRotation(0.f),
	  objModel(Q_NULLPTR),
	  objModelLoader(Q_NULLPTR),
	  survey(Q_NULLPTR),
	  rings(Q_NULLPTR),
	  distance(0.0),
	  sphereScale(1.),
	  lastJDE(J2000),
	  coordFunc(coordFunc),
	  orbitPtr(anOrbitPtr),
	  osculatingFunc(osculatingFunc),
	  parent(Q_NULLPTR),
	  flagLabels(true),
	  hidden(hidden),
	  atmosphere(hasAtmosphere),
	  halo(hasHalo),
	  multisamplingEnabled_(StelApp::getInstance().getSettings()->value("video/multisampling", 0).toUInt() != 0),
	  gl(Q_NULLPTR),
	  iauMoonNumber(""),
	  orbitPositionsCache(ORBIT_SEGMENTS * 2)
{
	// Initialize pType with the key found in pTypeMap, or mark planet type as undefined.
	// The latter condition should obviously never happen.
	pType = pTypeMap.key(pTypeStr, Planet::isUNDEFINED);
	if (pType==Planet::isUNDEFINED)
	{
		qCritical() << "Planet " << englishName << "has no type. Please edit one of ssystem_major.ini or ssystem_minor.ini to ensure operation.";
		exit(-1);
	}
	Q_ASSERT(pType != Planet::isUNDEFINED);

	//only try loading textures when there is actually something to load!
	//prevents some overhead when starting
	texMapFileOrig = QString();
	if(!texMapName.isEmpty())
	{
		// TODO: use StelFileMgr::findFileInAllPaths() after introducing an Add-On Manager
		QString texMapFile = StelFileMgr::findFile("textures/"+texMapName, StelFileMgr::File);
		if (!texMapFile.isEmpty())
		{
			texMap = StelApp::getInstance().getTextureManager().createTextureThread(texMapFile, StelTexture::StelTextureParams(true, GL_LINEAR, GL_REPEAT));
			texMapFileOrig = texMapFile;
		}
		else
			qWarning()<<"Cannot resolve path to texture file"<<texMapName<<"of object"<<englishName;
	}

	normalMapFileOrig = QString();
	if(!normalMapName.isEmpty())
	{
		// TODO: use StelFileMgr::findFileInAllPaths() after introducing an Add-On Manager
		QString normalMapFile = StelFileMgr::findFile("textures/"+normalMapName, StelFileMgr::File);
		if (!normalMapFile.isEmpty())
		{
			normalMap = StelApp::getInstance().getTextureManager().createTextureThread(normalMapFile, StelTexture::StelTextureParams(true, GL_LINEAR, GL_REPEAT));
			normalMapFileOrig = normalMapFile;
		}
	}
	//the OBJ is lazily loaded when first required
	if(!aobjModelName.isEmpty())
	{
		// TODO: use StelFileMgr::findFileInAllPaths() after introducing an Add-On Manager
		objModelPath = StelFileMgr::findFile("models/"+aobjModelName, StelFileMgr::File);
		if(objModelPath.isEmpty())
		{
			qWarning()<<"Cannot resolve path to model file"<<aobjModelName<<"of object"<<englishName;
		}
	}
	if ((pType <= isDwarfPlanet) && (englishName!="Pluto")) // concentrate on "inner" objects, KBO etc. stay at 1/s recomputation.
	{
		deltaJDE = 0.001*StelCore::JD_SECOND;
	}
	propMgr = StelApp::getInstance().getStelPropertyManager();

	Q_ASSERT_X(oneMinusOblateness<=1., "Planet.cpp", QString("1-oblateness too large: %1").arg(QString::number(oneMinusOblateness, 'f', 10)).toLatin1() );
}

// called in SolarSystem::init() before first planet is created. May initialize static variables.
void Planet::init()
{
	RotationElements::updatePlanetCorrections(J2000, RotationElements::EarthMoon);
	RotationElements::updatePlanetCorrections(J2000, RotationElements::Mars);
	RotationElements::updatePlanetCorrections(J2000, RotationElements::Jupiter);
	RotationElements::updatePlanetCorrections(J2000, RotationElements::Saturn);
	RotationElements::updatePlanetCorrections(J2000, RotationElements::Uranus);
	RotationElements::updatePlanetCorrections(J2000, RotationElements::Neptune);
}

Planet::~Planet()
{
	delete rings;
	delete objModel;

	if(const auto ctx = QOpenGLContext::currentContext())
	{
		const auto gl = ctx->functions();

		if(sphereVAO)
			gl->glDeleteBuffers(1, &sphereVBO);
		if(ringsVAO)
			gl->glDeleteBuffers(1, &ringsVBO);
		if(surveyVBO)
			gl->glDeleteBuffers(1, &surveyVBO);
	}
}

void Planet::resetTextures()
{
	// restore texture
	if (!texMapFileOrig.isEmpty())
		texMap = StelApp::getInstance().getTextureManager().createTextureThread(texMapFileOrig, StelTexture::StelTextureParams(true, GL_LINEAR, GL_REPEAT));

	// restore normal map
	if (!normalMapFileOrig.isEmpty())
		normalMap = StelApp::getInstance().getTextureManager().createTextureThread(normalMapFileOrig, StelTexture::StelTextureParams(true, GL_LINEAR, GL_REPEAT));
}

void Planet::replaceTexture(const QString &texName)
{
	if(!texName.isEmpty())
	{
		QString texMapFile = StelFileMgr::findFile("scripts/" + texName, StelFileMgr::File);
		if (!texMapFile.isEmpty())
			texMap = StelApp::getInstance().getTextureManager().createTextureThread(texMapFile, StelTexture::StelTextureParams(true, GL_LINEAR, GL_REPEAT));
		else
			qWarning()<<"Cannot resolve path to texture file"<<texName<<"of object"<<englishName;
	}
}

void Planet::translateName(const StelTranslator& trans)
{
	nameI18 = trans.qtranslate(englishName, getContextString());
	nativeNameMeaningI18n = (!nativeNameMeaning.isEmpty() ? trans.qtranslate(nativeNameMeaning) : "");
}

void Planet::setIAUMoonNumber(QString designation)
{
	if (!iauMoonNumber.isEmpty())
		return;

	iauMoonNumber = designation;
}

QString Planet::getEnglishName() const
{
	if (!iauMoonNumber.isEmpty())
		return QString("%1 (%2)").arg(englishName, iauMoonNumber);
	else
		return englishName;
}

QString Planet::getNameI18n() const
{
	if (!iauMoonNumber.isEmpty())
		return QString("%1 (%2)").arg(nameI18, iauMoonNumber);
	else
		return nameI18;
}

const QString Planet::getContextString() const
{
	QString context = "";
	switch (getPlanetType())
	{
		case isStar:
			context = "star";
			break;
		case isPlanet:
			context = "major planet";
			break;
		case isMoon:
			context = "moon";
			break;
		case isObserver:
		case isArtificial:
			context = "special celestial body";
			break;
		case isAsteroid:
		case isPlutino:
		case isDwarfPlanet:
		case isCubewano:
		case isSDO:
		case isOCO:
		case isSednoid:
		case isInterstellar:
			context = "minor planet";
			break;
		case isComet:
			context = "comet";
			break;
		default:
			context = "";
			break;
	}

	return context;
}

QString Planet::getPlanetLabel() const
{
	QString str;
	QTextStream oss(&str);
	if (englishName=="Pluto") // We must prepend minor planet number here. Actually Dwarf Planet Pluto is still a "Planet" object in Stellarium...
		oss << QString("(134340) ");

	if (getFlagNativeName())
	{
		switch (propMgr->getStelPropertyValue("ConstellationMgr.constellationDisplayStyle").toInt())
		{
			case 1: // constellationsNative
				oss << (nativeName.isEmpty() ? getNameI18n() : QString("%1 [%2]").arg(getNativeName(), getNameI18n()));
				break;
			case 2: // constellationsTranslated
				oss << (nativeNameMeaningI18n.isEmpty() ? getNameI18n() : QString("%1 [%2]").arg(getNativeNameI18n(), getNameI18n()));
				break;
			case 3: // constellationsEnglish
				oss << (nativeNameMeaning.isEmpty() ? getEnglishName() : QString("%1 [%2]").arg(nativeNameMeaning, getEnglishName()));
				break;
			default:
				oss << getNameI18n();
				break;
		}
	}
	else
	{
		switch (propMgr->getStelPropertyValue("ConstellationMgr.constellationDisplayStyle").toInt())
		{
			case 3: // constellationsEnglish
				oss << getEnglishName();
				break;
			case 1: // constellationsNative
			case 2: // constellationsTranslated
			default:
				oss << getNameI18n();
				break;
		}
	}

	oss.setRealNumberNotation(QTextStream::FixedNotation);
	oss.setRealNumberPrecision(1);
	if (sphereScale != 1.)
		oss << QString::fromUtf8(" (\xC3\x97") << sphereScale << ")";

	return str;
}

QString Planet::getInfoStringName(const StelCore *core, const InfoStringGroup& flags) const
{
	Q_UNUSED(core) Q_UNUSED(flags)
	QString str;
	QTextStream oss(&str);
	oss << "<h2>" << getPlanetLabel() << "</h2>";
	return str;
}

QString Planet::getInfoStringAbsoluteMagnitude(const StelCore *core, const InfoStringGroup& flags) const
{
	Q_UNUSED(core)
	QString str;
	QTextStream oss(&str);
	if (flags&AbsoluteMagnitude && (getAbsoluteMagnitude() > -99.f))
	{
		oss << QString("%1: %2<br/>").arg(q_("Absolute Magnitude")).arg(getAbsoluteMagnitude(), 0, 'f', 2);
		const float moMag=getMeanOppositionMagnitude();
		if (moMag<50.f)
			oss << QString("%1: %2<br/>").arg(q_("Mean Opposition Magnitude")).arg(moMag, 0, 'f', 2);
	}

	return str;
}

// Return the information string "ready to print" :)
QString Planet::getInfoString(const StelCore* core, const InfoStringGroup& flags) const
{
	QString str;
	QTextStream oss(&str);
	const double distanceAu = getJ2000EquatorialPos(core).length();

	if (flags&Name)
	{
		oss << getInfoStringName(core, flags);

		QStringList extraNames=getExtraInfoStrings(Name);
		if (extraNames.length()>0)
			oss << q_("Additional names: ") << extraNames.join(", ") << "<br/>";
	}

	if (flags&CatalogNumber)
	{
		QStringList extraCat=getExtraInfoStrings(CatalogNumber);
		if (extraCat.length()>0)
			oss << q_("Additional catalog numbers: ") << extraCat.join(", ") << "<br/>";
	}

	if (flags&ObjectType && getPlanetType()!=isUNDEFINED)
	{
		if (getPlanetType()==isComet)
		{
			const QString cometType = (static_cast<KeplerOrbit*>(orbitPtr)->getEccentricity() < 1.0) ?
						qc_("periodic", "type of comet") :
						qc_("non-periodic", "type of comet");
			oss << QString("%1: <b>%2</b> (%3)<br/>").arg(q_("Type"), q_(getPlanetTypeString()), cometType);
		}
		else		
			oss << QString("%1: <b>%2</b><br/>").arg(q_("Type"), q_(getPlanetTypeString()));		
	}

	if (getPlanetType()==PlanetType::isObserver)
	{
		// Do not display meaningless data for observers!
		postProcessInfoString(str, flags);
		return str;
	}

	if (flags&Magnitude)
	{
		static const QMap<ApparentMagnitudeAlgorithm, int>decMap={
			{ Mueller_1893,               1 },
			{ AstronomicalAlmanac_1984,   1 },
			{ ExplanatorySupplement_1992, 1 },
			{ ExplanatorySupplement_2013, 2 },
			{ MallamaHilton_2018,         2 }};
		if (!fuzzyEquals(getVMagnitude(core), std::numeric_limits<float>::infinity()))
			oss << getMagnitudeInfoString(core, flags, decMap.value(vMagAlgorithm, 1));
		oss << getExtraInfoStrings(Magnitude).join("");
	}

	if (flags&AbsoluteMagnitude)
	{
		oss << getInfoStringAbsoluteMagnitude(core, flags);
		oss << getExtraInfoStrings(AbsoluteMagnitude).join("");
	}

	oss << getInfoStringExtraMag(core, flags);
	oss << getCommonInfoString(core, flags);

#ifndef NDEBUG
	// Debug help.
	//oss << "Apparent Magnitude Algorithm: " << getApparentMagnitudeAlgorithmString() << " " << vMagAlgorithm << "<br>";
	Vec3d sunAberr=GETSTELMODULE(SolarSystem)->getSun()->eclipticPos  +GETSTELMODULE(SolarSystem)->getSun()->getAberrationPush()    -GETSTELMODULE(SolarSystem)->getEarth()->eclipticPos;
	double lon, lat;
	StelUtils::rectToSphe(&lon, &lat, sunAberr);
	oss << "Sun (light time and aberration corrected) at &lambda;=" << StelUtils::radToDmsStr(StelUtils::fmodpos(lon, 2.*M_PI)) << " &beta;=" << StelUtils::radToDmsStr(lat) << "<br>";
	// This is mostly for debugging. Maybe also useful for letting people use our results to cross-check theirs, but we should not act as reference, currently...
	// maybe separate this out into:
	//if (flags&EclipticCoordXYZ)
	// For now: add to EclipticCoordJ2000 group
	if (flags&EclipticCoordJ2000)
	{
		QString algoName("VSOP87");
		if (EphemWrapper::use_de440(core->getJDE())) algoName="DE440";
		else if (EphemWrapper::use_de441(core->getJDE())) algoName="DE441";
		else if (EphemWrapper::use_de430(core->getJDE())) algoName="DE430";
		else if (EphemWrapper::use_de431(core->getJDE())) algoName="DE431";
		else if (pType>=isAsteroid) algoName="Keplerian"; // TODO: observer/artificial?
		// TRANSLATORS: Ecliptical rectangular coordinates
		oss << QString("%1 XYZ J2000.0 (%2) without aberration: %3/%4/%5 AU").arg(qc_("Ecliptical","coordinates"), algoName, QString::number(eclipticPos[0], 'f', 7), QString::number(eclipticPos[1], 'f', 7), QString::number(eclipticPos[2], 'f', 7)) << "<br>";
		Vec3d eclAb=eclipticPos+aberrationPush;
		oss << QString("%1 XYZ J2000.0 (%2) with aberration: %3/%4/%5 AU").arg(qc_("Ecliptical","coordinates"), algoName, QString::number(eclAb[0], 'f', 7), QString::number(eclAb[1], 'f', 7), QString::number(eclAb[2], 'f', 7)) << "<br>";
	}
#endif

	// Second test avoids crash when observer is on spaceship
	if (flags&ProperMotion && !core->getCurrentObserver()->isObserverLifeOver())
	{
		const bool withDecimalDegree = StelApp::getInstance().getFlagShowDecimalDegrees();
		// Setting/resetting the time causes a significant slowdown. We must apply some trickery to keep time in sync.
		const Vec3d equPos=getEquinoxEquatorialPos(core);
		double dec_equ, ra_equ;
		StelUtils::rectToSphe(&ra_equ,&dec_equ,equPos);
		StelCore* core1 = StelApp::getInstance().getCore(); // we need non-const reference here.
		const double currentJD=core1->getJDOfLastJDUpdate();
		const qint64 millis=core1->getMilliSecondsOfLastJDUpdate();
		StelCore* core2 = StelApp::getInstance().getCore(); // use to fix hourly motion
		const double JD2=core2->getJD();
		core2->setJD(JD2-StelCore::JD_HOUR*.1);
		core2->update(0);
		Vec3d equPosPrev=getEquinoxEquatorialPos(core2);
		const double deltaEq=equPos.angle(equPosPrev);
		double dec_equPrev, ra_equPrev;
		StelUtils::rectToSphe(&ra_equPrev,&dec_equPrev,equPosPrev);
		double pa=atan2(ra_equ-ra_equPrev, dec_equ-dec_equPrev); // position angle: From North counterclockwise!
		if (pa<0) pa += 2.*M_PI;
		oss << QString("%1: %2 %3 %4%5<br/>").arg(q_("Hourly motion"), withDecimalDegree ? StelUtils::radToDecDegStr(deltaEq*10.) : StelUtils::radToDmsStr(deltaEq*10.), qc_("towards", "into the direction of"), QString::number(pa*M_180_PI, 'f', 1), QChar(0x00B0));
		oss << QString("%1: d&alpha;=%2 d&delta;=%3<br/>").arg(q_("Hourly motion"), withDecimalDegree ? StelUtils::radToDecDegStr((ra_equ-ra_equPrev)*10.) : StelUtils::radToDmsStr((ra_equ-ra_equPrev)*10.), withDecimalDegree ? StelUtils::radToDecDegStr((dec_equ-dec_equPrev)*10.) : StelUtils::radToDmsStr((dec_equ-dec_equPrev)*10.));
		core1->setJD(currentJD); // this calls sync() which sets millis
		core1->setMilliSecondsOfLastJDUpdate(millis); // restore millis.
		core1->update(0);
	}

	oss << getInfoStringEloPhase(core, flags, pType<=isMoon);


	if (flags&Distance)
	{
		const double hdistanceAu = getHeliocentricEclipticPos().length();
		const double hdistanceKm = AU * hdistanceAu;
		// TRANSLATORS: Unit of measure for distance - astronomical unit
		QString au = qc_("AU", "distance, astronomical unit");
		// TRANSLATORS: Unit of measure for distance - kilometers
		QString km = qc_("km", "distance");
		QString distAU, distKM;
		if (englishName!="Sun")
		{
			if (hdistanceAu < 0.1)
			{
				distAU = QString::number(hdistanceAu, 'f', 6);
				distKM = QString::number(hdistanceKm, 'f', 3);
			}
			else
			{
				distAU = QString::number(hdistanceAu, 'f', 3);
				distKM = QString::number(hdistanceKm / 1.0e6, 'f', 3);
				// TRANSLATORS: Unit of measure for distance - millions of kilometers
				km = qc_("M km", "distance");
			}

			oss << QString("%1: %2 %3 (%4 %5)<br/>").arg(q_("Distance from Sun"), distAU, au, distKM, km);
		}
		const double distanceKm = AU * distanceAu;
		if (distanceAu < 0.1)
		{
			distAU = QString::number(distanceAu, 'f', 6);
			distKM = QString::number(distanceKm, 'f', 3);
			// TRANSLATORS: Unit of measure for distance - kilometers
			km = qc_("km", "distance");
		}
		else
		{
			distAU = QString::number(distanceAu, 'f', 3);
			distKM = QString::number(distanceKm / 1.0e6, 'f', 3);
			// TRANSLATORS: Unit of measure for distance - millions of kilometers
			km = qc_("M km", "distance");
		}

		oss << QString("%1: %2 %3 (%4 %5)<br/>").arg(q_("Distance"), distAU, au, distKM, km);
		// TRANSLATORS: Distance measured in terms of the speed of light
		oss << QString("%1: %2 <br/>").arg(q_("Light time"), StelUtils::hoursToHmsStr(distanceKm/SPEED_OF_LIGHT/3600.) );
		oss << getExtraInfoStrings(Distance).join("");
	}

	if (flags&Velocity)
	{
		// TRANSLATORS: Unit of measure for speed - kilometers per second
		QString kms = qc_("km/s", "speed");

		const Vec3d orbitalVel=getEclipticVelocity();
		const double orbVel=orbitalVel.length();
		if (orbVel>0.)
		{ // AU/d * km/AU /24
			const double orbVelKms=orbVel* AU/86400.;
			oss << QString("%1: %2 %3<br/>").arg(q_("Orbital velocity")).arg(orbVelKms, 0, 'f', 3).arg(kms);
			const double helioVel=getHeliocentricEclipticVelocity().length();
			if (!fuzzyEquals(helioVel, orbVel))
				oss << QString("%1: %2 %3<br/>").arg(q_("Heliocentric velocity")).arg(helioVel* AU/86400., 0, 'f', 3).arg(kms);
		}
		oss << getExtraInfoStrings(Velocity).join("");
	}
	oss << getInfoStringPeriods(core, flags);
	oss << getInfoStringSize(core, flags);
	oss << getInfoStringExtra(core, flags);
	oss << getSolarLunarInfoString(core, flags);
	if (!hasValidPositionalData(core->getJDE(), PositionQuality::Position))
	{
	    oss << q_("NOTE: orbital elements outdated -- consider updating!") << "<br/>";
	}
	postProcessInfoString(str, flags);
	return str;
}

// Print apparent and equatorial diameters
QString Planet::getInfoStringSize(const StelCore *core, const InfoStringGroup& flags) const
{
	const bool withDecimalDegree = StelApp::getInstance().getFlagShowDecimalDegrees();
	QString str;
	QTextStream oss(&str);

	const double angularSize = getAngularRadius(core)*(2.*M_PI_180);
	if (flags&Size && angularSize>=4.8e-8)
	{
		QString s1, s2, sizeStr = "";
		if (rings)
		{
			const double withoutRings = 2.*getSpheroidAngularRadius(core)*M_PI/180.;
			if (withDecimalDegree)
			{
				s1 = StelUtils::radToDecDegStr(withoutRings, 5, false, true);
				s2 = StelUtils::radToDecDegStr(angularSize, 5, false, true);
			}
			else
			{
				s1 = StelUtils::radToDmsPStr(withoutRings, 2);
				s2 = StelUtils::radToDmsPStr(angularSize, 2);
			}

			sizeStr = QString("%1, %2: %3").arg(s1, q_("with rings"), s2);
		}
		else
		{
			if (sphereScale!=1.) // We must give correct diameters even if upscaling (e.g. Moon)
			{
				if (withDecimalDegree)
				{
					s1 = StelUtils::radToDecDegStr(angularSize / sphereScale, 5, false, true);
					s2 = StelUtils::radToDecDegStr(angularSize, 5, false, true);
				}
				else
				{
					s1 = StelUtils::radToDmsPStr(angularSize / sphereScale, 2);
					s2 = StelUtils::radToDmsPStr(angularSize, 2);
				}

				sizeStr = QString("%1, %2: %3").arg(s1, q_("scaled up to"), s2);
			}
			else
			{
				if (withDecimalDegree)
					sizeStr = StelUtils::radToDecDegStr(angularSize, 5, false, true);
				else
					sizeStr = StelUtils::radToDmsPStr(angularSize, 2);
			}
		}
		oss << QString("%1: %2<br/>").arg(q_("Apparent diameter"), sizeStr);
	}

	if (flags&Size)
	{
		QString diam = (getPlanetType()==isPlanet ? q_("Equatorial diameter") : q_("Diameter")); // Many asteroids have irregular shape (Currently unhandled)
		oss << QString("%1: %2 %3<br/>").arg(diam, QString::number(AU * getEquatorialRadius() * 2.0, 'f', 1) , qc_("km", "distance"));
		oss << getExtraInfoStrings(Size).join("");
	}
	return str;
}

QString Planet::getInfoStringExtraMag(const StelCore *core, const InfoStringGroup& flags) const
{
	Q_UNUSED(core) Q_UNUSED(flags)
	return "";
}

QString Planet::getInfoStringEloPhase(const StelCore *core, const InfoStringGroup& flags, const bool withIllum) const
{
	QString str;
	QTextStream oss(&str);
	if ((flags&Elongation) && (englishName!="Sun") && (core->getCurrentPlanet()->englishName!="Sun"))
	{
		const bool withTables = StelApp::getInstance().getFlagUseFormattingOutput();
		const bool withDecimalDegree = StelApp::getInstance().getFlagShowDecimalDegrees();
		const Vec3d& observerHelioPos = core->getObserverHeliocentricEclipticPos();
		const double elongation = getElongation(observerHelioPos);

		// some users require not "modern elongation" but just the DeltaLambda (GH:#1786)
		static SolarSystem* ssystem = GETSTELMODULE(SolarSystem);
		double raSun, deSun, ra, de, lSun, ecLong, bSun, ecLat;
		double obl=ssystem->getEarth()->getRotObliquity(core->getJDE());
		if (core->getUseNutation())
		{
			double dEps, dPsi;
			getNutationAngles(core->getJDE(), &dPsi, &dEps);
			obl+=dEps;
		}
		StelUtils::rectToSphe(&raSun, &deSun, ssystem->getSun()->getEquinoxEquatorialPos(core));
		StelUtils::rectToSphe(&ra, &de, getEquinoxEquatorialPos(core));
		StelUtils::equToEcl(raSun, deSun, obl, &lSun, &bSun);
		StelUtils::equToEcl(ra, de, obl, &ecLong, &ecLat);
		double elongAlongEcliptic = StelUtils::fmodpos(ecLong-lSun, M_PI*2.);
		if (elongAlongEcliptic > M_PI) elongAlongEcliptic-=2.*M_PI;
		double elongationDecDeg=elongAlongEcliptic*M_180_PI;

		QString pha, elo, dLam;

		if (withDecimalDegree)
		{
			pha  = StelUtils::radToDecDegStr(getPhaseAngle(observerHelioPos),4,false,true);
			elo  = StelUtils::radToDecDegStr(elongation,4,false,true);
			dLam = StelUtils::decDegToLongitudeStr(elongationDecDeg, true, true, false);
		}
		else
		{
			pha  = StelUtils::radToDmsStr(getPhaseAngle(observerHelioPos), true);
			elo  = StelUtils::radToDmsStr(elongation, true);
			dLam = StelUtils::decDegToLongitudeStr(elongationDecDeg);
		}
		elo.replace("+","",Qt::CaseInsensitive); // remove sign

		if (withTables)
		{
			oss << "<table style='margin:0em 0em 0em -0.125em;border-spacing:0px;border:0px;'>";
			oss << QString("<tr><td>%1:</td><td align=\"right\">%2</td></tr>").arg(q_("Elongation"), elo);
			oss << QString("<tr><td>%1 (&Delta;&lambda;<sub>s</sub>):</td><td align=\"right\">%2</td></tr>").arg(q_("Elongation"), dLam);
			oss << QString("<tr><td>%1:</td><td align=\"right\">%2</td></tr>").arg(q_("Phase angle"), pha);
			if (withIllum)
				oss << QString("<tr><td>%1:</td><td align=\"right\">%2%</td></tr>").arg(q_("Illuminated"), QString::number(getPhase(observerHelioPos) * 100., 'f', 1));
			oss << "</table>";
		}
		else
		{
			oss << QString("%1: %2<br/>").arg(q_("Elongation"), elo);
			oss << QString("%1: %2<br/>").arg(q_("Elong. in Ecl.Long."), dLam);
			oss << QString("%1: %2<br/>").arg(q_("Phase angle"), pha);
			if (withIllum)
				oss << QString("%1: %2%<br/>").arg(q_("Illuminated"), QString::number(getPhase(observerHelioPos) * 100., 'f', 1));
		}

		if (getPlanetType()==isMoon && this->parent!=core->getCurrentPlanet())
		{
			QString ad;
			const double angularDistance = getJ2000EquatorialPos(core).angle(this->parent->getJ2000EquatorialPos(core));
			if (withDecimalDegree)
				ad = StelUtils::radToDecDegStr(angularDistance,4,false,true);
			else
				ad = StelUtils::radToDmsStr(angularDistance, true);

			oss << QString("%1 %2 &mdash; %3: %4<br/>").arg(q_("Angular distance"), getNameI18n(), this->parent->getNameI18n(), ad);
		}
	}
	return str;
}

QString Planet::getInfoStringPeriods(const StelCore *core, const InfoStringGroup& flags) const
{
	QString str;
	QTextStream oss(&str);

	if (flags&Extra)
	{
		const bool withTables = StelApp::getInstance().getFlagUseFormattingOutput();
		if (withTables)
			oss << "<table style='margin:0em 0em 0em -0.125em;border-spacing:0px;border:0px;'>";
		const QByteArray fmt=withTables ? "<tr><td>%1:</td><td style='text-align: right;'> %2</td><td> %3 (%4 a)</td></tr>" : "%1: %2 %3 (%4 a)<br/>";
		// TRANSLATORS: Unit of measure for period - days
		QString days = qc_("days", "duration");
		// Sidereal and synodic periods are better sorted here
		PlanetP currentPlanet = core->getCurrentPlanet();
		const double siderealPeriod = getSiderealPeriod(); // days required for revolution around parent.
		const double siderealPeriodCurrentPlanet = currentPlanet->getSiderealPeriod();
		QString celestialObject = getEnglishName();
		if ((siderealPeriod>0.0) && (celestialObject != "Sun"))
		{
			// Sidereal (orbital) period for solar system bodies in days and in Julian years (symbol: a)
			oss << QString(fmt).arg(q_("Sidereal period"), QString::number(siderealPeriod, 'f', 2), days, QString::number(siderealPeriod/365.25, 'f', 3));
		}
		if (celestialObject!="Sun")
			celestialObject = getParent()->getEnglishName();
		// Synodic revolution period
		if (siderealPeriodCurrentPlanet > 0.0 && siderealPeriod > 0.0 && currentPlanet->getPlanetType()==Planet::isPlanet && (getPlanetType()==Planet::isPlanet || currentPlanet->getEnglishName()==celestialObject))
		{
			double synodicPeriod = qAbs(1/(1/siderealPeriodCurrentPlanet - 1/siderealPeriod));
			// Synodic period for major planets in days and in Julian years (symbol: a)
			oss << QString(fmt).arg(q_("Synodic period"), QString::number(synodicPeriod, 'f', 2), days, QString::number(synodicPeriod/365.25, 'f', 3));
		}
		if (withTables)
			oss << "</table>";
	}
	return str;
}

SolarEclipseBessel::SolarEclipseBessel(double &besX, double &besY,
	double &besD, double &bestf1, double &bestf2, double &besL1, double &besL2, double &besMu)
{
	// Besselian elements
	// Source: Explanatory Supplement to the Astronomical Ephemeris 
	// and the American Ephemeris and Nautical Almanac (1961)

	StelCore* core = StelApp::getInstance().getCore();
	static SolarSystem* ssystem = GETSTELMODULE(SolarSystem);
	core->setUseTopocentricCoordinates(false);
	core->update(0);

	double raMoon, deMoon, raSun, deSun;
	StelUtils::rectToSphe(&raSun, &deSun, ssystem->getSun()->getEquinoxEquatorialPos(core));
	StelUtils::rectToSphe(&raMoon, &deMoon, ssystem->getMoon()->getEquinoxEquatorialPos(core));

	double sdistanceAu = ssystem->getSun()->getEquinoxEquatorialPos(core).length();
	const double earthRadius = ssystem->getEarth()->getEquatorialRadius()*AU;
	// Moon's distance in Earth's radius
	double mdistanceER = ssystem->getMoon()->getEquinoxEquatorialPos(core).length() * AU / earthRadius;
	// Greenwich Apparent Sidereal Time
	const double gast = get_apparent_sidereal_time(core->getJD(), core->getJDE());

	// Avoid bug for special cases happen around Vernal Equinox
	double raDiff = StelUtils::fmodpos(raMoon-raSun, 2.*M_PI);
	if (raDiff>M_PI) raDiff-=2.*M_PI;

	constexpr double SunEarth = 109.12278;
	// ratio of Sun-Earth radius : 109.12278 = 696000/6378.1366
	// Another value is 109.075744787 = 695700/6378.1366
	// Earth's equatorial radius = 6378.1366
	// Source: IERS Conventions (2003)
	// https://www.iers.org/IERS/EN/Publications/TechnicalNotes/tn32.html

	// NASA's solar eclipse predictions use larger Sun with radius 696,000 km
	// calculated from arctan of IAU 1976 solar radius (959.63 arcsec at 1 au)
	// This value affects duration of total/annular eclipse ~ 2-3 seconds
	// Stellarium's solar radius is 695,700 km, this may create discrepancies between prediction & visualization

	const double rss = sdistanceAu * 23454.7925; // from 1 AU/Earth's radius : 149597870.8/6378.1366
	const double b = mdistanceER / rss;
	const double a = raSun - ((b * cos(deMoon) * raDiff) / ((1 - b) * cos(deSun)));
	besD = deSun - (b * (deMoon - deSun) / (1 - b));
	besX = cos(deMoon) * sin((raMoon - a));
	besX *= mdistanceER;
	besY = cos(besD) * sin(deMoon);
	besY -= cos(deMoon) * sin(besD) * cos((raMoon - a));
	besY *= mdistanceER;
	double z = sin(deMoon) * sin(besD);
	z += cos(deMoon) * cos(besD) * cos((raMoon - a));
	z *= mdistanceER;
	const double k = 0.2725076;
	const double s = 0.272281;
	// Ratio of Moon/Earth's radius 0.2725076 is recommended by IAU for both k & s
	// s = 0.272281 is used by Fred Espenak/NASA for total eclipse to eliminate extreme cases
	// when the Moon's apparent diameter is very close to the Sun but cannot completely cover it. 
	// we will use two values (same with NASA), because durations seem to agree with NASA.
	// Source: Solar Eclipse Predictions and the Mean Lunar Radius
	// http://eclipsewise.com/solar/SEhelp/SEradius.html

	// Parameters of the shadow cone
	const double f1 = asin((SunEarth + k) / (rss * (1. - b)));
	bestf1 = tan(f1);
	const double f2 = asin((SunEarth - s) / (rss * (1. - b)));  
	bestf2 = tan(f2);
	besL1 = z * bestf1 + (k / cos(f1));
	besL2 = z * bestf2 - (s / cos(f2));
	besMu = gast - a * M_180_PI;
	besMu = StelUtils::fmodpos(besMu, 360.);
};

// Solar eclipse data at given time
SolarEclipseData::SolarEclipseData(double JD, double &dRatio, double &latDeg,
	double &lngDeg, double &altitude, double &pathWidth, double &duration, double &magnitude)
{
	StelCore* core = StelApp::getInstance().getCore();
	const double currentJD = core->getJD();   // save current JD
	const bool saveTopocentric = core->getUseTopocentricCoordinates();

	core->setUseTopocentricCoordinates(false);
	core->setJD(JD);
	core->update(0);

	static SolarSystem* ssystem = GETSTELMODULE(SolarSystem);
	static const double earthRadius = ssystem->getEarth()->getEquatorialRadius()*AU;
	static const double f = 1.0 - ssystem->getEarth()->getOneMinusOblateness(); // flattening
	static const double e2 = f*(2.-f);
	static const double ff = 1./(1.-f);

	double x,y,d,tf1,tf2,L1,L2,mu;
	SolarEclipseBessel(x,y,d,tf1,tf2,L1,L2,mu);
	const double rho1 = sqrt(1. - e2 * cos(d) * cos(d));
	const double eta1 = y / rho1;
	const double sd1 = sin(d) / rho1;
	const double cd1 = sqrt(1. - e2) * cos(d) / rho1;
	const double rho2 = sqrt(1.- e2 * sin(d) * sin(d));
	const double sd1d2 = e2*sin(d)*cos(d) / (rho1*rho2);
	const double cd1d2 = sqrt(1. - sd1d2 * sd1d2);
	const double p = 1. - x * x - eta1 * eta1;

	if (p > 0.) // Central eclipse : Moon's shadow axis is touching Earth
	{
		const double zeta1 = sqrt(p);
		const double zeta = rho2 * (zeta1 * cd1d2 - eta1 * sd1d2);
		const double L2a = L2 - zeta * tf2;
		const double b = -y * sin(d) + zeta * cos(d);
		const double theta = atan2(x, b) * M_180_PI;
		lngDeg = theta - mu;
		lngDeg = StelUtils::fmodpos(lngDeg, 360.);
		if (lngDeg > 180.) lngDeg -= 360.;
		const double sfn1 = eta1 * cd1 + zeta1 * sd1;
		const double cfn1 = sqrt(1. - sfn1 * sfn1);
		latDeg = atan(ff * sfn1 / cfn1) / M_PI_180;
		const double L1a = L1 - zeta * tf1;
		magnitude = L1a / (L1a + L2a);
		dRatio = 1.+(magnitude-1.)*2.;

		core->setJD(JD - 5./1440.);
		core->update(0);

		double x1,y1,d1,mu1;
		SolarEclipseBessel(x1,y1,d1,tf1,tf2,L1,L2,mu1);

		core->setJD(JD + 5./1440.);
		core->update(0);

		double x2,y2,d2,mu2;
		SolarEclipseBessel(x2,y2,d2,tf1,tf2,L1,L2,mu2);

		// Hourly rate
		const double xdot = (x2 - x1) * 6.;
		const double ydot = (y2 - y1) * 6.;
		const double ddot = (d2 - d1) * 6.;
		double mudot = (mu2 - mu1);
		if (mudot<0.) mudot += 360.; // make sure it is positive in case mu2 < mu1
		mudot = mudot * 6.* M_PI_180;

		// Duration of central eclipse in minutes
		const double etadot = mudot * x * sin(d) - ddot * zeta;
		const double xidot = mudot * (-y * sin(d) + zeta * cos(d));
		const double n = sqrt((xdot - xidot) * (xdot - xidot) + (ydot - etadot) * (ydot - etadot));
		duration = L2a*120./n; // positive = annular eclipse, negative = total eclipse

		// Approximate altitude
		altitude = asin(cfn1*cos(d)*cos(theta * M_PI_180)+sfn1*sin(d)) / M_PI_180;

		// Path width in kilometers
		// Explanatory Supplement to the Astronomical Almanac
		// Seidelmann, P. Kenneth, ed. (1992). University Science Books. ISBN 978-0-935702-68-2
		// https://archive.org/details/131123ExplanatorySupplementAstronomicalAlmanac
		// Path width for central solar eclipses which only part of umbra/antumbra touches Earth
		// are too wide and could give a false impression, annular eclipse of 2003 May 31, for example.
		// We have to check this in the next step by calculating northern/southern limit of umbra/antumbra.
		// Don't show the path width if there is no northern limit or southern limit.
		// We will eventually have to calculate both limits, if we want to draw eclipse path on world map.
		const double p1 = zeta * zeta;
		const double p2 = x * (xdot - xidot) / n;
		const double p3 = eta1 * (ydot - etadot) / n;
		const double p4 = (p2 + p3) * (p2 + p3);
		pathWidth = abs(earthRadius*2.*L2a/sqrt(p1+p4));
	}
	else  // Partial eclipse or non-central eclipse
	{
		const double yy1 = y / rho1;
		double xi = x / sqrt(x * x + yy1 * yy1);
		const double eta1 = yy1 / sqrt(x * x + yy1 * yy1);
		const double sd1 = sin(d) / rho1;
		const double cd1 = sqrt(1.- e2) * cos(d) / rho1;
		const double rho2 = sqrt(1.- e2 * sin(d) * sin(d));
		const double sd1d2 = e2 * sin(d) * cos(d) / (rho1 * rho2);
		double zeta = rho2 * (-(eta1) * sd1d2);
		const double b = -eta1 * sd1;
		double theta = atan2(xi, b);
		const double sfn1 = eta1*cd1;
		const double cfn1 = sqrt(1.- sfn1 * sfn1);
		double lat = ff * sfn1 / cfn1;
		lat = atan(lat);
		L1 = L1 - zeta * tf1;
		L2 = L2 - zeta * tf2;
		const double c = 1. / sqrt(1.- e2 * sin(lat) * sin(lat));
		const double s = (1.- e2) * c;
		const double rs = s * sin(lat);
		const double rc = c * cos(lat);
		xi = rc * sin(theta);
		const double eta = rs * cos(d) - rc * sin(d) * cos(theta);
		const double u = x - xi;
		const double v = y - eta;
		magnitude = (L1 - sqrt(u * u + v * v)) / (L1 + L2);
		dRatio = 1.+ (magnitude - 1.)* 2.;
		theta = theta / M_PI_180;
		lngDeg = theta - mu;
		lngDeg = StelUtils::fmodpos(lngDeg, 360.);
		if (lngDeg > 180.) lngDeg -= 360.;
		latDeg = lat / M_PI_180;
		duration = 0.;
		pathWidth = 0.;
	}
	core->setJD(currentJD);
	core->setUseTopocentricCoordinates(saveTopocentric);
	core->update(0);
};

QString Planet::getInfoStringExtra(const StelCore *core, const InfoStringGroup& flags) const
{
	QString str;
	QTextStream oss(&str);

	if (flags&Extra)
	{
		const bool withTables = StelApp::getInstance().getFlagUseFormattingOutput();
		const bool withDecimalDegree = StelApp::getInstance().getFlagShowDecimalDegrees();
		const double angularSize = getAngularRadius(core)*(2.*M_PI_180);
		const double siderealPeriod = getSiderealPeriod(); // days required for revolution around parent.
		const double siderealDay = getSiderealDay(); // =re.period
		static SolarSystem *ssystem=GETSTELMODULE(SolarSystem);
		PlanetP earth = ssystem->getEarth();

#ifndef NDEBUG
		oss << QString("DEBUG: AberrationPush: %1/%2/%3 km<br/>")
			.arg(QString::number(AU * aberrationPush[0], 'f', 6))
			.arg(QString::number(AU * aberrationPush[1], 'f', 6))
			.arg(QString::number(AU * aberrationPush[2], 'f', 6));

		Vec3d earthAberrationPush=earth->getAberrationPush();
		oss << QString("DEBUG: Earth's AberrationPush: %1/%2/%3 km<br/>")
			.arg(QString::number(AU * earthAberrationPush[0], 'f', 6))
			.arg(QString::number(AU * earthAberrationPush[1], 'f', 6))
			.arg(QString::number(AU * earthAberrationPush[2], 'f', 6));

		PlanetP sun = ssystem->getSun();
		Vec3d sunAberrationPush=sun->getAberrationPush();
		oss << QString("DEBUG: Sun's AberrationPush: %1/%2/%3 km<br/>")
			.arg(QString::number(AU * sunAberrationPush[0], 'f', 6))
			.arg(QString::number(AU * sunAberrationPush[1], 'f', 6))
			.arg(QString::number(AU * sunAberrationPush[2], 'f', 6));
#endif

		//PlanetP currentPlanet = core->getCurrentPlanet();
		const bool onEarth = (core->getCurrentPlanet()==earth);
		// TRANSLATORS: Unit of measure for speed - kilometers per second
		QString kms = qc_("km/s", "speed");
		// TRANSLATORS: Unit of measure for speed - meters per second
		QString mps = qc_("m/s", "speed");

		// This is a string you can activate for debugging. It shows the distance between observer and center of the body you are standing on.
		// May be helpful for debugging critical parallax corrections for eclipses.
		// For general use, find a better location first.
		// oss << q_("Planetocentric distance &rho;: %1 (km)").arg(core->getCurrentObserver()->getDistanceFromCenter() * AU) <<"<br>";

		if (siderealPeriod>0.0)
		{
			if (qAbs(siderealDay)>0 && getPlanetType()!=isArtificial)
			{
				const QByteArray fmt=withTables ? "<tr><td>%1: </td><td>%2</td></tr>" : "%1: %2<br/>";

				if (withTables)
					oss << "<table style='margin:0em 0em 0em -0.125em;border-spacing:0px;border:0px;'>";
				oss << QString(fmt).arg(q_("Sidereal day"), StelUtils::hoursToHmsStr(qAbs(siderealDay*24)));
				if (englishName!="Sun")
					oss << QString(fmt).arg(q_("Mean solar day"), StelUtils::hoursToHmsStr(qAbs(getMeanSolarDay()*24)));
				if (withTables)
					oss << "</table>";
			}
			else if (re.period==0.)
			{
				oss << q_("The period of rotation is chaotic") << "<br />";
			}
			if (qAbs(re.W1)>0.)
			{
				const double eqRotVel = (2.0*M_PI*AU/(360.*86400.0))*getEquatorialRadius()*re.W1;
				if (eqRotVel>1.)
					oss << QString("%1: %2 %3<br/>").arg(q_("Equatorial rotation velocity")).arg(qAbs(eqRotVel), 0, 'f', 3).arg(kms);
				else
					oss << QString("%1: %2 %3<br/>").arg(q_("Equatorial rotation velocity")).arg(qAbs(eqRotVel*1000.), 0, 'f', 3).arg(mps);
			}
			else if (qAbs(re.period)>0.)
			{
				const double eqRotVel = 2.0*M_PI*(AU*getEquatorialRadius())/(getSiderealDay()*86400.0);
				if (eqRotVel>1.)
					oss << QString("%1: %2 %3<br/>").arg(q_("Equatorial rotation velocity")).arg(qAbs(eqRotVel), 0, 'f', 3).arg(kms);
				else
					oss << QString("%1: %2 %3<br/>").arg(q_("Equatorial rotation velocity")).arg(qAbs(eqRotVel*1000.), 0, 'f', 3).arg(mps);
			}
		}

		// PHYSICAL EPHEMERIS DATA
		// Lunar phase names, libration, or axis orientation/rotation data
		if (englishName=="Moon" && onEarth)
		{
			// For computing the Moon age we use geocentric coordinates
			StelCore* core1 = StelApp::getInstance().getCore(); // we need non-const reference here.
			const bool useTopocentric = core1->getUseTopocentricCoordinates();
			core1->setUseTopocentricCoordinates(false);
			core1->update(0); // enforce update cache!
			const double eclJDE = earth->getRotObliquity(core1->getJDE());
			double ra_equ, dec_equ, lambdaMoon, lambdaSun, betaMoon, betaSun, raSun, deSun;
			StelUtils::rectToSphe(&ra_equ,&dec_equ, getEquinoxEquatorialPos(core1));
			StelUtils::equToEcl(ra_equ, dec_equ, eclJDE, &lambdaMoon, &betaMoon);
			StelUtils::rectToSphe(&raSun,&deSun, ssystem->getSun()->getEquinoxEquatorialPos(core1));
			StelUtils::equToEcl(raSun, deSun, eclJDE, &lambdaSun, &betaSun);
			core1->setUseTopocentricCoordinates(useTopocentric);
			core1->update(0); // enforce update cache to avoid odd selection of Moon details!
			const double deltaLong = StelUtils::fmodpos((lambdaMoon-lambdaSun)*M_180_PI, 360.);
			QString moonPhase = "";
			if (deltaLong<0.5 || deltaLong>359.5)
				moonPhase = qc_("New Moon", "Moon phase");
			else if (deltaLong<89.5)
				moonPhase = qc_("Waxing Crescent", "Moon phase");
			else if (deltaLong<90.5)
				moonPhase = qc_("First Quarter", "Moon phase");
			else if (deltaLong<179.5)
				moonPhase = qc_("Waxing Gibbous", "Moon phase");
			else if (deltaLong<180.5)
				moonPhase = qc_("Full Moon", "Moon phase");
			else if (deltaLong<269.5)
				moonPhase = qc_("Waning Gibbous", "Moon phase");
			else if (deltaLong<270.5)
				moonPhase = qc_("Third Quarter", "Moon phase");
			else if (deltaLong<359.5)
				moonPhase = qc_("Waning Crescent", "Moon phase");
			else
			{
				qWarning() << "ERROR IN PHASE STRING PROGRAMMING!";
				Q_ASSERT(0);
			}

			const double age = deltaLong*29.530588853/360.;
			oss << QString("%1: %2 %3").arg(q_("Moon age"), QString::number(age, 'f', 1), q_("days old"));
			if (!moonPhase.isEmpty())
				oss << QString(" (%4)").arg(moonPhase);
			oss << "<br />";

			if (useTopocentric)
			{
				// we must repeat the position lookup from above in case we have topocentric corrections.
				StelUtils::rectToSphe(&ra_equ,&dec_equ, getEquinoxEquatorialPos(core));
				StelUtils::rectToSphe(&raSun,&deSun, ssystem->getSun()->getEquinoxEquatorialPos(core));
			}
			const double chi=atan2(cos(deSun)*sin(raSun-ra_equ), sin(deSun)*cos(dec_equ)-cos(deSun)*sin(dec_equ)*cos(raSun-ra_equ));
			QString chiStr;
			if (withDecimalDegree)
				chiStr=StelUtils::radToDecDegStr(StelUtils::fmodpos(chi, M_PI*2.0), 1);
			else
				chiStr=StelUtils::radToDmsStr(chi, false);
			if (withTables)
			{
				oss << "<table style='margin:0em 0em 0em -0.125em;border-spacing:0px;border:0px;'>";
				oss << QString("<tr><td colspan=\"2\">%1:</td><td align=\"right\"> %2</td></tr>").arg(q_("Position angle of bright limb"), chiStr);
			}
			else
				oss << QString("%1: %2<br/>").arg(q_("Position angle of bright limb"), chiStr);

			// Everything around libration
			const QStringList compassDirs={
				qc_("S",   "compass direction"),
				qc_("SSW", "compass direction"),
				qc_("SW",  "compass direction"),
				qc_("WSW", "compass direction"),
				qc_("W",   "compass direction"),
				qc_("WNW", "compass direction"),
				qc_("NW",  "compass direction"),
				qc_("NNW", "compass direction"),
				qc_("N",   "compass direction"),
				qc_("NNE", "compass direction"),
				qc_("NE",  "compass direction"),
				qc_("ENE", "compass direction"),
				qc_("E",   "compass direction"),
				qc_("ESE", "compass direction"),
				qc_("SE",  "compass direction"),
				qc_("SSE", "compass direction")};

			QPair<Vec4d, Vec3d> ssop=getSubSolarObserverPoints(core);

			const double Be=ssop.first[1];
			double Le   =StelUtils::fmodpos(-ssop.first[2],  M_PI*2.0); if (Le>M_PI) Le-=2.0*M_PI;
			const double Bs=ssop.second[1];
			double Ls   =StelUtils::fmodpos(-ssop.second[2], M_PI*2.0); if (Ls>M_PI) Ls-=2.0*M_PI;
			const double totalLibr=sqrt(Le*Le+Be*Be);
			double librAngle=StelUtils::fmodpos(atan2(Le, -Be), 2.0*M_PI);
			// find out and indicate which limb is optimally visible
			const int limbSector= std::lround(floor(StelUtils::fmodpos(librAngle*M_180_PI+11.25, 360.)/22.5));
			QString limbStr=compassDirs.at(limbSector);
			if (totalLibr>3.*M_PI_180)
				limbStr.append("!");
			if (totalLibr>5.*M_PI_180)
				limbStr.append("!");
			if (totalLibr>7.*M_PI_180)
				limbStr.append("!");
			QString paAxisStr, libLStr, libBStr, subsolarLStr, subsolarBStr, colongitudeStr, totalLibrationStr, librationAngleStr;
			if (withDecimalDegree)
			{
				paAxisStr=StelUtils::radToDecDegStr(ssop.first[3], 1);
				libLStr=StelUtils::radToDecDegStr(Le, 1);
				libBStr=StelUtils::radToDecDegStr(Be, 1);
				subsolarLStr=StelUtils::radToDecDegStr(Ls, 1);
				subsolarBStr=StelUtils::radToDecDegStr(Bs, 1);
				colongitudeStr=StelUtils::radToDecDegStr(StelUtils::fmodpos(450.0*M_PI_180-Ls, M_PI*2.0), 1);
				totalLibrationStr=StelUtils::radToDecDegStr(totalLibr, 1);
				librationAngleStr=StelUtils::radToDecDegStr(librAngle, 1);
			}
			else
			{
				paAxisStr=StelUtils::radToDmsStr(ssop.first[3]);
				libLStr=StelUtils::radToDmsStr(Le);
				libBStr=StelUtils::radToDmsStr(Be);
				subsolarLStr=StelUtils::radToDmsStr(Ls);
				subsolarBStr=StelUtils::radToDmsStr(Bs);
				colongitudeStr=StelUtils::radToDmsStr(StelUtils::fmodpos(450.0*M_PI_180-Ls, M_PI*2.0));
				totalLibrationStr=StelUtils::radToDmsStr(totalLibr);
				librationAngleStr=StelUtils::radToDmsStr(librAngle);
			}
			if (withTables)
			{
				//oss << "<table style='margin:0em 0em 0em -0.125em;border-spacing:0px;border:0px;'>";
				oss << QString("<tr><td colspan=\"2\">%1:</td><td align=\"right\"> %2</td></tr>").arg(q_("Position Angle of axis"), paAxisStr);
				oss << QString("<tr><td>%1:</td><td align=\"right\">%2 %3</td><td align=\"right\"> %4</td><td>(%5)</td></tr>").arg(q_("Libration"), totalLibrationStr, qc_("towards", "into the direction of"), librationAngleStr, limbStr);
				oss << QString("<tr><td>%1:</td><td align=\"right\">L: %2</td><td align=\"right\">B: %3</td></tr>").arg(q_("Libration"), libLStr, libBStr);
				oss << QString("<tr><td>%1:</td><td align=\"right\">L<sub>s</sub>: %2</td><td align=\"right\">B<sub>s</sub>: %3</td></tr>").arg(q_("Subsolar point"), subsolarLStr, subsolarBStr);
				oss << QString("<tr><td>%1:</td><td align=\"right\">c<sub>0</sub>: %2</td></tr>").arg(q_("Colongitude"), colongitudeStr);
				oss << "</table>";
			}
			else
			{
				oss << QString("%1: %2<br/>").arg(q_("Position Angle of axis"), paAxisStr);
				oss << QString("%1: %2 %3 %4 (%5)<br/>").arg(q_("Libration"), totalLibrationStr, qc_("towards", "into the direction of"), librationAngleStr, limbStr);
				oss << QString("%1: %2/%3<br/>").arg(q_("Libration"), libLStr, libBStr);
				oss << QString("%1: %2/%3<br/>").arg(q_("Subsolar point"), subsolarLStr, subsolarBStr);
				oss << QString("%1: %2<br/>").arg(q_("Colongitude"), colongitudeStr);
			}
		}
		else if (englishName!="Sun" && onEarth)
		{
			// The planetographic longitudes (central meridian etc) are counted in the other direction than on Moon.
			QPair<Vec4d, Vec3d> ssop=getSubSolarObserverPoints(core);

			const double Le=StelUtils::fmodpos(ssop.first[2],  M_PI*2.0);
			const double Ls=StelUtils::fmodpos(ssop.second[2], M_PI*2.0);

			QString paAxisStr, subearthLStr, subearthBStr, subsolarLStr, subsolarBStr;
			const QString lngSystem=(englishName=="Jupiter" ? "II" : (englishName=="Saturn" ? "III" : ""));
			if (withDecimalDegree)
			{
				paAxisStr=StelUtils::radToDecDegStr(ssop.first[3], 1);
				subearthLStr=StelUtils::radToDecDegStr(Le, 1);
				subearthBStr=StelUtils::radToDecDegStr(ssop.first[1], 1);
				subsolarLStr=StelUtils::radToDecDegStr(Ls, 1);
				subsolarBStr=StelUtils::radToDecDegStr(ssop.second[1], 1);
			}
			else
			{
				paAxisStr=StelUtils::radToDmsStr(ssop.first[3]);
				subearthLStr=StelUtils::radToDmsStr(Le);
				subearthBStr=StelUtils::radToDmsStr(ssop.first[1]);
				subsolarLStr=StelUtils::radToDmsStr(Ls);
				subsolarBStr=StelUtils::radToDmsStr(ssop.second[1]);
			}
			if (withTables)
			{
				oss << "<table style='margin:0em 0em 0em -0.125em;border-spacing:0px;border:0px;'>";
				oss << QString("<tr><td colspan=\"2\">%1:</td><td align=\"right\"> %2</td></tr>").arg(q_("Position Angle of axis"), paAxisStr);
				oss << QString("<tr><td>%1:</td><td align=\"right\">L<sub>%2e</sub>: %3</td><td align=\"right\">&phi;<sub>e</sub>: %4</td></tr>").arg(q_("Center point"),   lngSystem, subearthLStr, subearthBStr);
				oss << QString("<tr><td>%1:</td><td align=\"right\">L<sub>%2s</sub>: %3</td><td align=\"right\">&phi;<sub>s</sub>: %4</td></tr>").arg(q_("Subsolar point"), lngSystem, subsolarLStr, subsolarBStr);
				oss << "</table>";
			}
			else
			{
				oss << QString("%1: %2<br/>").arg(q_("Position Angle of axis"), paAxisStr);
				oss << QString("%1: L<sub>%2e</sub>=%3 &phi;<sub>e</sub>: %4<br/>").arg(q_("Center point"),   lngSystem, subearthLStr, subearthBStr);
				oss << QString("%1: L<sub>%2s</sub>=%3 &phi;<sub>s</sub>: %4<br/>").arg(q_("Subsolar point"), lngSystem, subsolarLStr, subsolarBStr);
			}
		}

		if (englishName=="Sun")
		{
			// Only show during eclipse or transit, show percent?
			QPair<double, PlanetP> eclObj = ssystem->getSolarEclipseFactor(core);
			const double eclipseObscuration = 100.*(1.-eclObj.first);
			if (eclipseObscuration>1.e-7) // needed to avoid false display of 1e-14 or so.
			{
				PlanetP obj = eclObj.second;
				if (onEarth && obj == ssystem->getMoon())
				{
					const double eclipseMagnitude =
							(0.5 * angularSize
							 + (obj->getAngularRadius(core) * M_PI_180) / obj->getSphereScale()
							- getJ2000EquatorialPos(core).angle(obj->getJ2000EquatorialPos(core)))
							/ angularSize;
					oss << QString("%1: %2<br />").arg(q_("Eclipse magnitude"), QString::number(eclipseMagnitude, 'f', 3));
				}
				oss << QString("%1: %2%<br />").arg(q_("Eclipse obscuration"), QString::number(eclipseObscuration, 'f', 2));
			}

			if (onEarth)
			{
				// Solar eclipse information
				// Use geocentric coordinates
				StelCore* core1 = StelApp::getInstance().getCore();
				const bool useTopocentric = core1->getUseTopocentricCoordinates();
				core1->setUseTopocentricCoordinates(false);
				core1->update(0);

				double raSun, deSun, raMoon, deMoon;
				StelUtils::rectToSphe(&raSun, &deSun, ssystem->getSun()->getEquinoxEquatorialPos(core1));
				StelUtils::rectToSphe(&raMoon, &deMoon, ssystem->getMoon()->getEquinoxEquatorialPos(core1));

				double raDiff = StelUtils::fmodpos((raMoon - raSun)/M_PI_180, 360.0);
				if (raDiff < 3. || raDiff > 357.)
				{
					double JD = core1->getJD();
					double dRatio,latDeg,lngDeg,altitude,pathWidth,duration,magnitude;
					SolarEclipseData(JD,dRatio,latDeg,lngDeg,altitude,pathWidth,duration,magnitude);

					if (pathWidth > 0.) // only display when shadow axis is touching Earth
					{
						oss << QString("%1: %2 ").arg(
								 q_("Moon/Sun diameter ratio"), // It seems magnitude of total/annular eclipses sometimes represented by this value
								 QString::number(dRatio, 'f', 3));
						if (dRatio < 1.0)
							oss << QString(qc_("(annular)","type of solar eclipse"));
						else
							oss << QString(qc_("(total)","type of solar eclipse"));
						oss << "<br/>";
						double centralDuraton = abs(duration);
						int durationMinute = int(centralDuraton);
						int durationSecond = round((centralDuraton - durationMinute) * 60.);
						if (durationSecond>59)
						{
							durationMinute += 1;
							durationSecond = 0;
						}
						oss << QString("%1: %2%3 %4%5<br/>").arg(
								 q_("Central eclipse duration"),
								 QString::number(durationMinute),
								 q_("m"),
								 QString::number(durationSecond),
								 q_("s"));
						QString info = q_("Center of solar eclipse (Lat./Long.)");
						if (withDecimalDegree)
							oss << QString("%1: %2°/%3°<br />").arg(info).arg(latDeg, 5, 'f', 4).arg(lngDeg, 5, 'f', 4);
						else
							oss << QString("%1: %2/%3<br />").arg(info, StelUtils::decDegToDmsStr(latDeg), StelUtils::decDegToDmsStr(lngDeg));
						StelLocation loc = core->getCurrentLocation();
						// distance between center point and current location
						double distance = loc.distanceKm(lngDeg, latDeg);
						double azimuth = loc.getAzimuthForLocation(lngDeg, latDeg);
						oss << QString("%1 %2 %3 %4°<br/>").arg(
								 q_("Shadow center point is"),
								 QString::number(distance, 'f', 1),
								 q_("km towards azimuth"),
								 QString::number(azimuth, 'f', 1));
						if (dRatio < 1.0)
							oss << QString(q_("Width of antumbra"));
						else
							oss << QString(q_("Width of umbra"));
						oss << QString(": %1 %2<br/>").arg(
								 QString::number(pathWidth, 'f', 1),
								 qc_("km", "distance"));
					}
				}
				core1->setUseTopocentricCoordinates(useTopocentric);
				core1->update(0); // enforce update cache to avoid odd selection of Moon details!
			}
		}

		if (englishName == "Moon" && onEarth)
		{
			// Show magnitude of lunar eclipse
			QPair<double,double> magnitudes = getLunarEclipseMagnitudes();
			if (magnitudes.first > 1.e-3)
			{
				oss << QString("%1: %2%<br/>").arg(q_("Penumbral eclipse magnitude"), QString::number(magnitudes.first*100., 'f', 1));
				if (magnitudes.second > 1.e-3)
				{
					oss << QString("%1: %2%<br/>").arg(q_("Umbral eclipse magnitude"), QString::number(magnitudes.second*100., 'f', 1));
				}
			}
		}		

		// Not sure if albedo is at all interesting?
		if (englishName != "Sun")
			oss << QString("%1: %2<br/>").arg(q_("Albedo"), QString::number(getAlbedo(), 'f', 2));
	}
	return str;
}

QVariantMap Planet::getInfoMap(const StelCore *core) const
{
	static SolarSystem *ssystem=GETSTELMODULE(SolarSystem);
	PlanetP earth = ssystem->getEarth();
	const bool onEarth = (core->getCurrentPlanet()==earth);
	QVariantMap map = StelObject::getInfoMap(core);

	if (getEnglishName()!="Sun")
	{
		const Vec3d& observerHelioPos = core->getObserverHeliocentricEclipticPos();
		map.insert("distance", getJ2000EquatorialPos(core).length());
		float phase=getPhase(observerHelioPos);
		map.insert("phase", phase);
		map.insert("illumination", 100.f*phase);
		double phaseAngle = getPhaseAngle(observerHelioPos);
		map.insert("phase-angle", phaseAngle);
		map.insert("phase-angle-dms", StelUtils::radToDmsStr(phaseAngle));
		map.insert("phase-angle-deg", StelUtils::radToDecDegStr(phaseAngle));
		double elongation = getElongation(observerHelioPos);
		map.insert("elongation", elongation);
		map.insert("elongation-dms", StelUtils::radToDmsStr(elongation));
		map.insert("elongation-deg", StelUtils::radToDecDegStr(elongation));
		map.insert("velocity", getEclipticVelocity().toString());
		map.insert("velocity-kms", QString::number(getEclipticVelocity().length()* AU/86400., 'f', 5));
		map.insert("heliocentric-velocity", getHeliocentricEclipticVelocity().toString());
		map.insert("heliocentric-velocity-kms", QString::number(getHeliocentricEclipticVelocity().length()* AU/86400., 'f', 5));
		map.insert("scale", sphereScale);		
		map.insert("albedo", getAlbedo());
	}
	else
	{
		QPair<double, PlanetP> eclObj = ssystem->getSolarEclipseFactor(core);
		const double eclipseObscuration = 100.*(1.-eclObj.first);
		if (eclipseObscuration>1.e-7)
		{
			map.insert("eclipse-obscuration", eclipseObscuration);
			PlanetP obj = eclObj.second;
			if (core->getCurrentPlanet()==ssystem->getEarth() && obj==ssystem->getMoon())
			{
				double angularSize = 2.*getAngularRadius(core)*M_PI_180;
				const double eclipseMagnitude = (0.5*angularSize + (obj->getAngularRadius(core)*M_PI_180)/obj->getSphereScale() - getJ2000EquatorialPos(core).angle(obj->getJ2000EquatorialPos(core)))/angularSize;
				map.insert("eclipse-magnitude", eclipseMagnitude);
			}
			else
				map.insert("eclipse-magnitude", 0.0);
		}
		else
		{
			map.insert("eclipse-obscuration", 0.0);
			map.insert("eclipse-magnitude", 0.0);
		}
	}
	map.insert("type", getType());
	map.insert("object-type", getObjectType());

	if (onEarth)
	{
		if (getEnglishName()!="Sun")
		{
			QPair<Vec4d, Vec3d>phys=getSubSolarObserverPoints(core);
			map.insert("central_l", phys.first[2]*M_180_PI);
			map.insert("central_b", phys.first[1]*M_180_PI);
			map.insert("pa_axis", phys.first[3]*M_180_PI);
			map.insert("subsolar_l", phys.second[2]*M_180_PI);
			map.insert("subsolar_b", phys.second[1]*M_180_PI);
			// some users require not "modern elongation" but just the DeltaLambda (GH:#1786)
			double raSun, deSun, ra, de, lSun, ecLong, bSun, ecLat;
			double obl=earth->getRotObliquity(core->getJDE());
			if (core->getUseNutation())
			{
				double dEps, dPsi;
				getNutationAngles(core->getJDE(), &dPsi, &dEps);
				obl+=dEps;
			}
			StelUtils::rectToSphe(&raSun, &deSun, ssystem->getSun()->getEquinoxEquatorialPos(core));
			StelUtils::rectToSphe(&ra, &de, getEquinoxEquatorialPos(core));
			StelUtils::equToEcl(raSun, deSun, obl, &lSun, &bSun);
			StelUtils::equToEcl(ra, de, obl, &ecLong, &ecLat);
			double elongAlongEcliptic = StelUtils::fmodpos(ecLong-lSun, M_PI*2.);
			if (elongAlongEcliptic > M_PI) elongAlongEcliptic-=2.*M_PI;
			map.insert("ecl-elongation", elongAlongEcliptic);
			map.insert("ecl-elongation-dms", StelUtils::radToDmsStr(elongAlongEcliptic));
			map.insert("ecl-elongation-deg", StelUtils::radToDecDegStr(elongAlongEcliptic));

			if (getEnglishName()=="Moon")
			{
				map.insert("libration_l", -phys.first[2]*M_180_PI); // longitude counted the other way!
				map.insert("libration_b", phys.first[1]*M_180_PI);
				map.insert("colongitude", StelUtils::fmodpos(450.0+phys.second[2]*M_PI_180, 360.));

				QPair<double,double> magnitudes = getLunarEclipseMagnitudes();
				map.insert("penumbral-eclipse-magnitude", magnitudes.first);
				map.insert("umbral-eclipse-magnitude", magnitudes.second);
			}
		}
	}

	return map;
}

QPair<double,double> Planet::getLunarEclipseMagnitudes() const
{
	QPair<double,double> magnitudes;
	// Use geocentric coordinates
	StelCore* core = StelApp::getInstance().getCore();
	static SolarSystem *ssystem=GETSTELMODULE(SolarSystem);
	const bool saveTopocentric = core->getUseTopocentricCoordinates();
	core->setUseTopocentricCoordinates(false);
	core->update(0);

	double raMoon, deMoon, raSun, deSun;
	StelUtils::rectToSphe(&raMoon, &deMoon, getEquinoxEquatorialPos(core));
	StelUtils::rectToSphe(&raSun, &deSun, ssystem->getSun()->getEquinoxEquatorialPos(core));

	// R.A./Dec of Earth's shadow
	const double raShadow = StelUtils::fmodpos(raSun + M_PI, 2.*M_PI);
	const double deShadow = -(deSun);
	const double raDiff = StelUtils::fmodpos(raMoon - raShadow, 2.*M_PI);

	if (raDiff < 3.*M_PI_180 || raDiff > 357.*M_PI_180)
	{
		// Moon's semi-diameter
		const double mSD=atan(getEquatorialRadius()/eclipticPos.length()) * M_180_PI*3600.; // arcsec
		const QPair<Vec3d,Vec3d>shadowRadii=ssystem->getEarthShadowRadiiAtLunarDistance();
		const double f1 = shadowRadii.second[0]; // radius of penumbra at the distance of the Moon
		const double f2 = shadowRadii.first[0];  // radius of umbra at the distance of the Moon

		double x = cos(deMoon) * sin(raDiff);
		x *= 3600. * M_180_PI;
		double y = cos(deShadow) * sin(deMoon) - sin(deShadow) * cos(deMoon) * cos(raDiff);
		y *= 3600. * M_180_PI;
		const double m = sqrt(x * x + y * y); // distance between lunar centre and shadow centre
		const double L1 = f1 + mSD; // distance between center of the Moon and shadow at beginning and end of penumbral eclipse
		const double L2 = f2 + mSD; // distance between center of the Moon and shadow at beginning and end of partial eclipse
		const double pMag = (L1 - m) / (2. * mSD); // penumbral magnitude
		const double uMag = (L2 - m) / (2. * mSD); // umbral magnitude

		magnitudes.first = pMag;
		magnitudes.second = uMag;
	}
	else
	{
		magnitudes.first = 0.;
		magnitudes.second = 0.;
	}
	core->setUseTopocentricCoordinates(saveTopocentric);
	core->update(0); // enforce update cache to avoid odd selection of Moon details!
	return magnitudes;
}

float Planet::getSelectPriority(const StelCore* core) const
{
	if( (static_cast<SolarSystem*>(StelApp::getInstance().getModuleMgr().getModule("SolarSystem")))->getFlagHints() )
	{
		// easy to select, especially pluto
		return getVMagnitudeWithExtinction(core)-15.f;
	}
	else
	{
		return getVMagnitudeWithExtinction(core) - 8.f;
	}
}

Vec3f Planet::getInfoColor(void) const
{
	return (static_cast<SolarSystem*>(StelApp::getInstance().getModuleMgr().getModule("SolarSystem")))->getLabelsColor();
}


double Planet::getCloseViewFov(const StelCore* core) const
{
	return std::atan(equatorialRadius*sphereScale*2./getEquinoxEquatorialPos(core).length())*M_180_PI * 4.;
}

double Planet::getSatellitesFov(const StelCore* core) const
{
	// TODO: calculate from satellite orbits rather than hard code
	if (englishName=="Jupiter") return std::atan(0.005 /getEquinoxEquatorialPos(core).length())*M_180_PI * 4.;
	if (englishName=="Saturn")  return std::atan(0.005 /getEquinoxEquatorialPos(core).length())*M_180_PI * 4.;
	if (englishName=="Mars")    return std::atan(0.0001/getEquinoxEquatorialPos(core).length())*M_180_PI * 4.;
	if (englishName=="Uranus")  return std::atan(0.002 /getEquinoxEquatorialPos(core).length())*M_180_PI * 4.;
	return -1.;
}

double Planet::getParentSatellitesFov(const StelCore* core) const
{
	if (parent && parent->parent) return parent->getSatellitesFov(core);
	return -1.0;
}

// Set the rotational elements of the planet body.
void Planet::setRotationElements(const QString name,
				 const double _period, const double _offset, const double _epoch, const double _obliquity, const double _ascendingNode,
				 const double _ra0, const double _ra1, const double _de0, const double _de1, const double _w0, const double _w1)
{
	re.period = _period;
	re.offset = _offset;
	re.epoch = _epoch;
	re.obliquity = _obliquity;
	re.ascendingNode = _ascendingNode;
	re.method=(_ra0==0. ? RotationElements::Traditional : RotationElements::WGCCRE);
	re.ra0=_ra0;
	re.ra1=_ra1;
	re.de0=_de0;
	re.de1=_de1;
	re.W0=_w0;
	re.W1=_w1;

	// Assign fine-tuning corrective functions for axis rotation angle W and orientation.
	re.corrW  =RotationElements::axisRotCorrFuncMap.value(name, &RotationElements::corrWnil);
	re.corrOri=RotationElements::axisOriCorrFuncMap.value(name, &RotationElements::corrOriNil);
}

void Planet::setSiderealPeriod(const double siderealPeriod)
{
	Q_ASSERT(!qFuzzyCompare(siderealPeriod, 0.) || (orbitPtr && pType!=isObserver) || englishName=="Sun");

	this->siderealPeriod = siderealPeriod;
	if (orbitPtr && pType!=isObserver)
	{
		const double semiMajorAxis=static_cast<KeplerOrbit*>(orbitPtr)->getSemimajorAxis();
		const double eccentricity=static_cast<KeplerOrbit*>(orbitPtr)->getEccentricity();
		if (semiMajorAxis>0 && eccentricity<0.9)
		{
			//qDebug() << "Planet " << englishName << "replace siderealPeriod " << re.siderealPeriod << "by";
			this->siderealPeriod=static_cast<KeplerOrbit*>(orbitPtr)->calculateSiderealPeriod();
			//qDebug() << re.siderealPeriod;
			closeOrbit=true;
		}
		else
			closeOrbit=false;
	}
	deltaOrbitJDE = siderealPeriod/ORBIT_SEGMENTS;
}

// A Planet's own eclipticPos is in VSOP87 ref. frame (practically equal to ecliptic of J2000 for us) coordinates relative to the parent body (sun, planet).
// To get J2000 equatorial coordinates, we require heliocentric ecliptical positions (adding up parent positions) of observer and Planet.
// Then we use the matrix rotation multiplication with an existing matrix in StelCore to orient from eclipticalJ2000 to equatorialJ2000.
// The end result is a non-normalized 3D vector which allows retrieving distances etc.
// To apply aberration correction, we need the velocity vector of the observer's planet and apply a little correction in SolarSystem::computePositions()
// prepare for aberration: Explan. Suppl. 2013, (7.38)
Vec3d Planet::getJ2000EquatorialPos(const StelCore *core) const
{
	const bool withAberration=core->getUseAberration();
	return StelCore::matVsop87ToJ2000.multiplyWithoutTranslation(getHeliocentricEclipticPos()
								    - core->getObserverHeliocentricEclipticPos()
								    + (withAberration ? aberrationPush : Vec3d(0.)));
}

// return value in radians!
// For Earth, this is epsilon_A, the angle between earth's rotational axis and pole of mean ecliptic of date.
// Details: e.g. Hilton etal, Report on Precession and the Ecliptic, Cel.Mech.Dyn.Astr.94:351-67 (2006), Fig1.
// For the other planets, it must be the angle between axis and Normal to the VSOP_J2000 coordinate frame.
// For moons, it may be the obliquity against its planet's equatorial plane.
// GZ: Note that such a scheme is highly confusing, and should be avoided. IAU models use the J2000 ICRF frame.
// TODO: It is unclear what other planets should deliver here.
//     In any case, re.obliquity could now be updated during computeTransMatrix()
double Planet::getRotObliquity(double JDE) const
{
	// JDE=2451545.0 for J2000.0
	if (englishName=="Earth")
		return getPrecessionAngleVondrakEpsilon(JDE);
	else
		return static_cast<double>(re.obliquity);
}

// Find out if p casts a shadow onto thisPlanet
static bool willCastShadow(const Planet* thisPlanet, const Planet* p, const Planet* sun)
{
	Q_UNUSED(sun)
	const Vec3d thisPos = thisPlanet->getHeliocentricEclipticPos();
	const Vec3d planetPos = p->getHeliocentricEclipticPos();
	
	// If the planet p is farther from the sun than this planet, it can't cast shadow on it.
	if (planetPos.lengthSquared()>thisPos.lengthSquared())
		return false;

	// Very tentative solution
	Vec3d ppVector = planetPos; //-sun->getAberrationPush();
	ppVector.normalize();
	
	double shadowDistance = ppVector * thisPos;
	static const double sunRadius = SUN_RADIUS/AU;
	const double d = planetPos.length() / (p->getEquatorialRadius()/sunRadius+1);
	double penumbraRadius = (shadowDistance-d)/d*sunRadius;
	// TODO: Note that Earth's shadow should be enlarged a bit. (6-7% following Danjon?)
	
	double penumbraCenterToThisPlanetCenterDistance = (ppVector*shadowDistance-thisPos).length();
	
	if (penumbraCenterToThisPlanetCenterDistance<penumbraRadius+thisPlanet->getEquatorialRadius())
		return true;
	return false;
}

QVector<const Planet*> Planet::getCandidatesForShadow() const
{
	QVector<const Planet*> res;
	const SolarSystem *ssystem=GETSTELMODULE(SolarSystem);
	const Planet* sun = ssystem->getSun().data();
	if (this==sun || (parent.data()==sun && satellites.empty()))
		return res;
	
	for (const auto& planet : satellites)
	{
		if (willCastShadow(this, planet.data(), sun))
			res.append(planet.data());
	}
	if (willCastShadow(this, parent.data(), sun))
		res.append(parent.data());
	// Test satellites mutual occultations.
	if (parent.data() != sun)
	{
		for (const auto& planet : qAsConst(parent->satellites))
		{
			//skip self-shadowing
			if(planet.data() == this )
				continue;
			if (willCastShadow(this, planet.data(), sun))
				res.append(planet.data());
		}
	}
	
	return res;
}

void Planet::computePosition(const double dateJDE, const Vec3d &aberrationPush)
{
	if (fabs(lastJDE-dateJDE)>deltaJDE)
	{
		coordFunc(dateJDE, eclipticPos, eclipticVelocity, orbitPtr);
		lastJDE = dateJDE;
	}
	this->aberrationPush=aberrationPush;
}

void Planet::computePosition(const double dateJDE, Vec3d &eclPosition, Vec3d &eclVelocity) const
{
		coordFunc(dateJDE, eclPosition, eclVelocity, orbitPtr);
}

// Compute the transformation matrix from the local Planet coordinate system to the parent Planet coordinate system.
// In case of the planets, this makes the axis point to their respective celestial poles.
// If only old-style rotational elements exist, we use the original algorithm (as of ~2010).
void Planet::computeTransMatrix(double JD, double JDE)
{
	//QString debugAid; // We have to collect all debug strings to keep some order in the output.

	// We have to call with both to correct this for earth with the new model.
	// For Earth, this is sidereal time for Greenwich, i.e. hour angle between meridian and First Point of Aries.
	// OLD: Return angle between ascending node of planet's equator and (J2000) ecliptic (?)
	// NEW: For the planets, this should return angle W between ascending node of the planet's equator with ICRF equator and the planet's zero meridian.
	re.currentAxisW=getSiderealTime(JD, JDE); // Store to later compute central meridian data etc.
	axisRotation = static_cast<float>(re.currentAxisW);

	// We can inject a proper precession plus even nutation matrix in this stage, if available.
	if (englishName=="Earth")
	{
		// rotLocalToParent = Mat4d::zrotation(re.ascendingNode - re.precessionRate*(jd-re.epoch)) * Mat4d::xrotation(-getRotObliquity(jd));
		// We follow Capitaine's (2003) formulation P=Rz(Chi_A)*Rx(-omega_A)*Rz(-psi_A)*Rx(eps_o). (Explan.Suppl. 2013, 6.28)
		// ADS: 2011A&A...534A..22V = A&A 534, A22 (2011): Vondrak, Capitane, Wallace: New Precession Expressions, valid for long time intervals:
		// See also Hilton et al., Report on Precession and the Ecliptic. Cel.Mech.Dyn.Astr. 94:351-367 (2006), eqn (6) and (21).
		double eps_A, chi_A, omega_A, psi_A;
		getPrecessionAnglesVondrak(JDE, &eps_A, &chi_A, &omega_A, &psi_A);
		// Canonical precession rotations: Nodal rotation psi_A,
		// then rotation by omega_A, the angle between EclPoleJ2000 and EarthPoleOfDate.
		// The final rotation by chi_A rotates the equinox (zero degree).
		// To achieve ecliptical coords of date, you just have now to add a rotX by epsilon_A (obliquity of date).

		rotLocalToParent= Mat4d::zrotation(-psi_A) * Mat4d::xrotation(-omega_A) * Mat4d::zrotation(chi_A);
		// Plus nutation IAU-2000B:
		if (StelApp::getInstance().getCore()->getUseNutation())
		{
			double deltaEps, deltaPsi;
			getNutationAngles(JDE, &deltaPsi, &deltaEps);
			//qDebug() << "deltaEps, arcsec" << deltaEps*180./M_PI*3600. << "deltaPsi" << deltaPsi*180./M_PI*3600.;
			// Note: The sign for zrotation(-deltaPsi) was suggested by email by German Marques 2020-05-28 who referred to the SOFA library also used in Stellarium Web. This is then also ExplanSup3rd, 6.41.
			Mat4d nut2000B=Mat4d::xrotation(eps_A) * Mat4d::zrotation(-deltaPsi)* Mat4d::xrotation(-eps_A-deltaEps); // eq.21 in Hilton et al. wrongly had a positive deltaPsi rotation.
			rotLocalToParent=rotLocalToParent*nut2000B;
		}
		return;
	}

	if (re.method==RotationElements::WGCCRE)
	{
		const double t=(JDE-J2000);
		const double T=t/36525.0;
		double J2000NPoleRA=re.ra0+re.ra1*T;
		double J2000NPoleDE=re.de0+re.de1*T;

		// Apply detailed corrections from ExplSup2013 and WGCCRE2009/WGCCRE2015.
		// Maybe later: With DE43x, get orientation from ephemeris lookup.
		re.corrOri(t, T, &J2000NPoleRA, &J2000NPoleDE);

		// keep for computation of central meridian etc.
		re.currentAxisRA=J2000NPoleRA;
		re.currentAxisDE=J2000NPoleDE;

		// The next call ONLY sets rotLocalToParent
		setRotEquatorialToVsop87(StelCore::matJ2000ToVsop87              // From VSOP87 into ICRS
					 * Mat4d::zrotation(J2000NPoleRA+M_PI_2) // rotate along ICRS EQUATOR to ascending node
					 * Mat4d::xrotation(M_PI_2-J2000NPoleDE) // node angle
					 );
		//debugAid=QString("Axis in ICRF: &alpha;: %1 &delta;: %2, W: %3<br/>").arg(StelUtils::radToDecDegStr(J2000NPoleRA), StelUtils::radToDecDegStr(J2000NPoleDE), QString::number(re.currentAxisW, 'f', 3));
	}
	else //	RotationElements::Traditional
	{
		// 0.21+: This used to be the old solution. Those axes were defined w.r.t. J2000 Ecliptic (VSOP87)
		// Also here, the preliminary version for Earth's precession was modelled, before the Vondrak2011 model which came in V0.14.
		// No other Planet had precessionRate defined, so it's safe to remove it here.
		//rotLocalToParent = Mat4d::zrotation(re.ascendingNode - re.precessionRate*(JDE-re.epoch)) * Mat4d::xrotation(re.obliquity);
		rotLocalToParent = Mat4d::zrotation(re.ascendingNode) * Mat4d::xrotation(re.obliquity);
		//debugAid=QString("Axis (OLDSTYLE): re.obliquity=%1, re.ascendingNode=%2, axisrotation=%3<br/>").arg(StelUtils::radToDecDegStr(re.obliquity), StelUtils::radToDecDegStr(re.ascendingNode), QString::number(axisRotation, 'f', 3));
	}
	//addToExtraInfoString(DebugAid, debugAid);
}

// Retrieve planetocentric rectangular coordinates of a location on the ellipsoid surface
// Meeus, Astr. Alg. 2nd ed, Ch.11.
// @return [rhoCosPhiPrime*a, rhoSinPhiPrime*a, phiPrime, rho*a] where a=equatorial radius
Vec4d Planet::getRectangularCoordinates(const double longDeg, const double latDeg, const double altMetres) const
{
	if (getPlanetType()==Planet::isArtificial || getPlanetType()==Planet::isObserver || getEnglishName().contains("Spaceship", Qt::CaseInsensitive))
		return Vec4d(0.);

	// We may extend the use of this method later.
	Q_UNUSED(longDeg)
	const double a = getEquatorialRadius();
	const double bByA = qMin(1., getOneMinusOblateness()); // b/a;
	//qDebug() << "Planet" << englishName << "1-obl" << bByA << "or " << oneMinusOblateness;
	Q_ASSERT(bByA<=1.);

	// See some previous issues at https://github.com/Stellarium/stellarium/issues/391
	// For unclear reasons latDeg can be nan. Safety measure:
	const double latRad = std::isnan(latDeg) ? 0. : latDeg*M_PI_180;
	Q_ASSERT_X(!std::isnan(latRad), "Planet.cpp", QString("NaN result for latRad. Object %1 latitude %2").arg(englishName).arg(QString::number(latDeg, 'f', 5)).toLatin1());
	const double u = (M_PI_2 - (abs(latRad)) < 1e-10 ? latRad : atan( bByA * tan(latRad)) );
	//qDebug() << "getTopographicOffsetFromCenter: a=" << a*AU << "b/a=" << bByA << "b=" << bByA*a *AU  << "latRad=" << latRad << "u=" << u;
	// There seem to be numerical issues around tan/atan. Relieve the test a bit.
	Q_ASSERT_X( fabs(u)-fabs(latRad) <= 1e-10, "Planet.cpp", QString("u: %1 latRad: %2 bByA: %3 latRad-u: %4 (%5)")
								      .arg(QString::number(u))
								      .arg(QString::number(latRad))
								      .arg(QString::number(bByA, 'f', 10))
								      .arg(QString::number(latRad-u))
								      .arg(englishName).toLatin1() );
	const double altFix = altMetres/(1000.0*AU*a);

	const double rhoSinPhiPrime= bByA * sin(u) + altFix*sin(latRad);
	const double rhoCosPhiPrime=        cos(u) + altFix*cos(latRad);

	const double rho = sqrt(rhoSinPhiPrime*rhoSinPhiPrime+rhoCosPhiPrime*rhoCosPhiPrime);
	double phiPrime=asin(rhoSinPhiPrime/rho);
	return Vec4d(rhoCosPhiPrime*a, rhoSinPhiPrime*a, phiPrime, rho*a);
}


Mat4d Planet::getRotEquatorialToVsop87(void) const
{
	Mat4d rval = rotLocalToParent;
	if (re.method==RotationElements::Traditional)
	{
		if (parent)
		{
			for (PlanetP p=parent;p->parent;p=p->parent)
			{
				// The Sun is the ultimate parent. However, we don't want its matrix!
				if (p->pType!=isStar)
					rval = p->rotLocalToParent * rval;
			}
		}
	}
	return rval;
}

void Planet::setRotEquatorialToVsop87(const Mat4d &m)
{
	switch (re.method) {
		case RotationElements::Traditional:
		{
			Mat4d a = Mat4d::identity();
			if (parent)
			{
				for (PlanetP p=parent;p->parent;p=p->parent)
				{
					// The Sun is the ultimate parent. However, we don't want its matrix!
					if (p->pType!=isStar)
					{
						addToExtraInfoString(DebugAid, QString("This involves localToParent of %1 <br/>").arg(p->englishName));
						a = p->rotLocalToParent * a;
					}
				}
			}
			rotLocalToParent = a.transpose() * m;
		}
			break;
		case RotationElements::WGCCRE:
			rotLocalToParent = m;
			break;
	}
}


// Compute the axial z rotation (daily rotation around the polar axis) [degrees] to use from equatorial to hour angle based coordinates.
// On Earth, sidereal time on the other hand is the angle along the planet equator from RA0 to the meridian, i.e. hour angle of the first point of Aries.
// For Earth (of course) it is sidereal time at Greenwich.
// V0.21+ update:
// For planets and Moons, in this context this is the rotation angle W of the Prime meridian from the ascending node of the planet equator on the ICRF equator.
// The usual WGCCRE model is W=W0+d*W1. Some planets/moons have more complicated rotations though, these are also handled in here.
// The planet objects with old-style data are computed like in earlier versions of Stellarium. Their computational model is however questionable.
// We need both JD and JDE here for Earth. (For other planets only JDE.)
double Planet::getSiderealTime(double JD, double JDE) const
{
	if (englishName=="Earth")
	{	// Check to make sure that nutation is just those few arcseconds.
		if (StelApp::getInstance().getCore()->getUseNutation())
			return get_apparent_sidereal_time(JD, JDE); // degrees
		else
			return get_mean_sidereal_time(JD, JDE); // degrees
	}

	// V0.21+: new rotational values from ExplSup2013 or WGCCRE2009/2015.
	if (re.method==RotationElements::WGCCRE)
	{
		// This returns angle W, the longitude of the prime meridian measured along the planet equator
		// from the ascending node (intersection) of the planet equator with the ICRF equator.
		const double t=JDE-J2000;
		const double T=t/36525.0;
		double w=re.W0+remainder(t*re.W1, 360.); // W is given and also returned in degrees, clamped to small angles so that adding small corrections makes sense.
		w+=re.corrW(t, T); // Apply the bespoke corrections from Explanatory Supplement 2013/WGCCRE2009/WGCCRE2015.
		return w;
	}

	// OLD MODEL, BEFORE V0.21
	// This is still used for a few solar system objects where we don't have modern elements from the WGCCRE.

	const double t = JDE - re.epoch;
	// avoid division by zero (typical case for moons with chaotic period of rotation)
	double rotations = (re.period==0. ? 1.  // moon with chaotic period of rotation
					  : t / static_cast<double>(re.period));
	rotations = remainder(rotations, 1.0); // remove full rotations to limit angle.
	return rotations * 360. + static_cast<double>(re.offset);
}

// Get duration of mean solar day (in earth days)
double Planet::getMeanSolarDay() const
{
	double msd = 0.;

	if (englishName=="Sun")
	{
		// A mean solar day (equals to Earth's day) has been added here for educational purposes
		// Details: https://sourceforge.net/p/stellarium/discussion/278769/thread/fbe282db/
		return 1.;
	}

	const double sday = getSiderealDay();
	const double coeff = qAbs(sday/getSiderealPeriod());
	double sign = 1.;
	// planets with retrograde rotation
	if (englishName=="Venus" || englishName=="Uranus" || englishName=="Pluto")
		sign = -1.;

	if (pType==Planet::isMoon)
	{
		// duration of mean solar day on moon are same as synodic month on this moon
		const double a = parent->getSiderealPeriod()/sday;
		msd = sday*(a/(a-1));
	}
	else
		msd = sign*sday/(1 - sign*coeff);

	return msd;
}

// Get the Planet position in Cartesian ecliptic (J2000) coordinates in AU, centered on the parent Planet.
// This is only needed for orbit drawing.
Vec3d Planet::getEclipticPos(double dateJDE) const
{
	// Use current position if the time match.
	if (fuzzyEquals(dateJDE, lastJDE))
		return eclipticPos;

	// Otherwise try to use a cached position.
	Vec3d *pos=orbitPositionsCache[dateJDE];
	if (!pos)
	{
		pos = new Vec3d;
		Vec3d velDummy;
		coordFunc(dateJDE, *pos, velDummy, orbitPtr);
		orbitPositionsCache.insert(dateJDE, pos);
	}
	return *pos;
}

// Return heliocentric ecliptical Cartesian J2000 coordinates of p [AU]
Vec3d Planet::getHeliocentricPos(Vec3d p) const
{
	// Note: using shared copies is too slow here.  So we use direct access instead.
	Vec3d pos = p;
	const Planet* pp = parent.data();
	if (pp)
	{
		while (pp->parent.data())
		{
			pos += pp->eclipticPos;
			pp = pp->parent.data();
		}
	}
	return pos;
}

Vec3d Planet::getHeliocentricEclipticPos(double dateJDE) const
{
	Vec3d pos = getEclipticPos(dateJDE);
	const Planet* pp = parent.data();
	if (pp)
	{
		while (pp->parent.data())
		{
			pos += pp->getEclipticPos(dateJDE);
			pp = pp->parent.data();
		}
	}
	return pos;
}

void Planet::setHeliocentricEclipticPos(const Vec3d &pos)
{
	eclipticPos = pos;
	PlanetP p = parent;
	if (p)
	{
		while (p->parent)
		{
			eclipticPos -= p->eclipticPos;
			p = p->parent;
		}
	}
}
// Return heliocentric velocity of planet.
Vec3d Planet::getHeliocentricEclipticVelocity() const
{
	// Note: using shared copies is too slow here.  So we use direct access instead.
	Vec3d vel = eclipticVelocity;
	const Planet* pp = parent.data();
	if (pp)
	{
		while (pp->parent.data())
		{
			vel += pp->eclipticVelocity;
			pp = pp->parent.data();
		}
	}
	return vel;
}

// Compute the distance to the given position in heliocentric coordinate (in AU)
// This is called by SolarSystem::draw()
double Planet::computeDistance(const Vec3d& obsHelioPos)
{
	distance = (obsHelioPos-getHeliocentricEclipticPos()).length();
	// improve fps by juggling updates for asteroids and other minor bodies. They must be fast if close to observer, but can be slow if further away.
	if (pType >= Planet::isAsteroid)
		deltaJDE=distance*StelCore::JD_SECOND;
	return distance;
}

// Get the phase angle (radians) for an observer at pos obsPos in heliocentric coordinates (dist in AU)
double Planet::getPhaseAngle(const Vec3d& obsPos) const
{
	const double observerRq = obsPos.lengthSquared();
	const Vec3d& planetHelioPos = getHeliocentricEclipticPos();
	const double planetRq = planetHelioPos.lengthSquared();
	const double observerPlanetRq = (obsPos - planetHelioPos).lengthSquared();
	return std::acos((observerPlanetRq + planetRq - observerRq)/(2.0*std::sqrt(observerPlanetRq*planetRq)));
}

// Get the planet phase ([0..1] illuminated fraction of the planet disk) for an observer at pos obsPos in heliocentric coordinates (in AU)
float Planet::getPhase(const Vec3d& obsPos) const
{
	const double observerRq = obsPos.lengthSquared();
	const Vec3d& planetHelioPos = getHeliocentricEclipticPos();
	const double planetRq = planetHelioPos.lengthSquared();
	const double observerPlanetRq = (obsPos - planetHelioPos).lengthSquared();
	const double cos_chi = (observerPlanetRq + planetRq - observerRq)/(2.0*std::sqrt(observerPlanetRq*planetRq));
	return 0.5f * static_cast<float>(qAbs(1. + cos_chi));
}

float Planet::getPAsun(const Vec3d &sunPos, const Vec3d &objPos)
{
	float ra0, de0, ra, de, dra;
	StelUtils::rectToSphe(&ra0, &de0, sunPos);
	StelUtils::rectToSphe(&ra, &de, objPos);
	dra=ra0-ra;
	return atan2f(cos(de0)*sin(dra), sin(de0)*cos(de) - cos(de0)*sin(de)*cos(dra));
}


// Get planetographic coordinates of subsolar and sub-observer points.
// Source: Explanatory Supplement 2013, 10.4.1
// Erroneous expression 10.27 fixed by Explan. Suppl. 1992, 7.12-26.
QPair<Vec4d, Vec3d> Planet::getSubSolarObserverPoints(const StelCore *core, bool jupiterGraphical) const
{
//	QString debugAid;
	QPair<Vec4d, Vec3d>ret;
	// In this case Precession/Nutation matrix has to be built as written in the books, not as made in other places in the program
	double eps_A, chi_A, omega_A, psi_A;
	getPrecessionAnglesVondrak(core->getJDE(), &eps_A, &chi_A, &omega_A, &psi_A);
	// Standard formulation from Explanatory Supplement 2013, 6.28.
	// NOTE: For higher accuracy, there may be need for adding a Frame Bias rotation, but this should influence results by sub-arseconds.
	Mat4d PrecNut= Mat4d::zrotation(chi_A)*Mat4d::xrotation(-omega_A)*Mat4d::zrotation(-psi_A)*Mat4d::xrotation(EPS_0*M_PI_180);
	if (core->getUseNutation())
	{
		double deltaEps, deltaPsi;
		getNutationAngles(core->getJDE(), &deltaPsi, &deltaEps);
		Mat4d nut2000B=Mat4d::xrotation(-eps_A-deltaEps) * Mat4d::zrotation(-deltaPsi) * Mat4d::xrotation(eps_A);
		PrecNut = nut2000B*PrecNut;
	}

	const double f=1.-oneMinusOblateness; // flattening term
	const double fTerm=1-f*f;
	// When using the last computed elements, light time should already be accounted for.
	const Vec3d r  = PrecNut*StelCore::matVsop87ToJ2000*getHeliocentricEclipticPos();
	const Vec3d r_e= PrecNut*StelCore::matVsop87ToJ2000*core->getCurrentPlanet()->getHeliocentricEclipticPos();
	const Vec3d Dr= r-r_e; // should be regular vector resembling RA/DE of object in rectangular equatorial PrecNut*(J2000) coords.
//	// verify this assumption...
//	double ra, de;
//	StelUtils::rectToSphe(&ra, &de, r); ra=StelUtils::fmodpos(ra, 2.*M_PI);
//	debugAid.append(QString("r: &alpha;=%1=%2, &delta;=%3=%4 <br/>").arg(
//				StelUtils::radToDecDegStr(ra), StelUtils::radToHmsStr(ra),
//				StelUtils::radToDecDegStr(de), StelUtils::radToDmsStr(de)));
//	StelUtils::rectToSphe(&ra, &de, r_e); ra=StelUtils::fmodpos(ra, 2.*M_PI);
//	debugAid.append(QString("r<sub>e</sub>: &alpha;=%1=%2, &delta;=%3=%4 <br/>").arg(
//				StelUtils::radToDecDegStr(ra), StelUtils::radToHmsStr(ra),
//				StelUtils::radToDecDegStr(de), StelUtils::radToDmsStr(de)));
//	StelUtils::rectToSphe(&ra, &de, Dr); ra=StelUtils::fmodpos(ra, 2.*M_PI);
//	debugAid.append(QString("&Delta;r: &alpha;=%1=%2, &delta;=%3=%4 <br/>").arg(
//				StelUtils::radToDecDegStr(ra), StelUtils::radToHmsStr(ra),
//				StelUtils::radToDecDegStr(de), StelUtils::radToDmsStr(de)));

	Vec3d s=-r;  s.normalize();
	Vec3d e=-Dr; e.normalize();
	const double sina0=sin(re.currentAxisRA);
	const double cosa0=cos(re.currentAxisRA);
	const double sind0=sin(re.currentAxisDE);
	const double cosd0=cos(re.currentAxisDE);
	// sub-earth point (10.19)
	Vec3d n=PrecNut*Vec3d(cosd0*cosa0, cosd0*sina0, sind0);
	// Rotation W is OK for all planets except Jupiter: return simple W_II to remove GRS adaptation shift.
	const double W= ( ((englishName=="Jupiter") && !jupiterGraphical )  ?
			re.W0+ remainder( (core->getJDE()-J2000 - Dr.length()*(AU/(SPEED_OF_LIGHT*86400.)))*re.W1, 360.) :
			re.currentAxisW);
	const double sinW=sin(W*M_PI_180);
	const double sindw=sinW*cosd0;
	const double cosdw=cos(asin(sindw));
	const double sinpsi=sinW*sind0/cosdw;
	const double cospsi=cos(W*M_PI_180)/cosdw;
	const double psi=atan2(sinpsi, cospsi);
	const double aw=re.currentAxisRA+M_PI_2+psi;
	const Vec3d w=PrecNut*Vec3d(cosdw*cos(aw), cosdw*sin(aw), sindw);
	const Vec3d y=w^n;
	const Vec3d subEarth(e.dot(w), e.dot(y), e.dot(n)); // 10.25
	const double phi_e=asin(subEarth[2]);               // 10.26
	const double phiP_e=atan(tan(phi_e)/fTerm);
	double lambdaP_e=StelUtils::fmodpos(atan2(subEarth[1], subEarth[0]), 2.0*M_PI);
	if (re.W1<0) lambdaP_e=2.*M_PI-lambdaP_e;

	// PA of axis: 10.29 with elements of P from 10.28, but fixed error in Explan.Sup.2013 with Explan.Sup.1992!
	const Vec3d P(n.dot(e), n.dot(e^Vec3d(0., 0., 1.)), n.dot((e^Vec3d(0., 0., 1.))^e));

	ret.first.set(phi_e, phiP_e, lambdaP_e, StelUtils::fmodpos(atan(P.v[1]/ P.v[2]), 2.*M_PI));

	// Subsolar point:
	const Vec3d subSol(s.dot(w), s.dot(y), s.dot(n));
	const double phi_s=asin(subSol[2]);
	const double phiP_s=atan2(tan(phi_s), fTerm);
	double lambdaP_s=StelUtils::fmodpos(atan2(subSol[1], subSol[0]), 2.0*M_PI);
	if (re.W1<0) lambdaP_s=2.*M_PI-lambdaP_s;

	ret.second.set(phi_s, phiP_s, lambdaP_s);

//	debugAid.append(QString("&phi;<sub>e</sub>: %1, &phi;'<sub>e</sub>: %2, &lambda;<sub>e</sub>: %3, PA<sub>n</sub>: %4<br/>").arg(
//			StelUtils::radToDecDegStr(ret.first[0]),
//			StelUtils::radToDecDegStr(ret.first[1]),
//			StelUtils::radToDecDegStr(StelUtils::fmodpos(ret.first[2], 2.*M_PI)),
//			StelUtils::radToDecDegStr(StelUtils::fmodpos(ret.first[3], 2.*M_PI))
//		       ));
//	debugAid.append(QString("&phi;<sub>s</sub>: %1, &phi;'<sub>s</sub>: %2, &lambda;<sub>s</sub>: %3<br/>").arg(
//			StelUtils::radToDecDegStr(ret.second[0]),
//			StelUtils::radToDecDegStr(ret.second[1]),
//			StelUtils::radToDecDegStr(StelUtils::fmodpos(ret.second[2], 2.*M_PI))
//		       ));
//
//	StelObjectMgr& objMgr = StelApp::getInstance().getStelObjectMgr();
//		if (objMgr.getSelectedObject().length()>0)
//			objMgr.getSelectedObject()[0]->addToExtraInfoString(StelObject::DebugAid, debugAid);
	return ret;
}


// Get the elongation angle (radians) for an observer at pos obsPos in heliocentric coordinates (dist in AU)
double Planet::getElongation(const Vec3d& obsPos) const
{
	const double observerRq = obsPos.lengthSquared();
	const Vec3d& planetHelioPos = getHeliocentricEclipticPos();
	const double planetRq = planetHelioPos.lengthSquared();
	const double observerPlanetRq = (obsPos - planetHelioPos).lengthSquared();
	return std::acos((observerPlanetRq  + observerRq - planetRq)/(2.0*std::sqrt(observerPlanetRq*observerRq)));
}

// Source: Explanatory Supplement 2013, Table 10.6 and formula (10.5) with semimajorAxis a from Table 8.7.
float Planet::getMeanOppositionMagnitude() const
{
	if (absoluteMagnitude<=-99.f)
		return 100.f;

	static const QMap<QString, float>momagMap = {
		{ "Sun",    100.f},
		{ "Moon",   -12.74f},
		{ "Mars",    -2.01f},
		{ "Jupiter", -2.7f},
		{ "Saturn",   0.67f},
		{ "Uranus",   5.52f},
		{ "Neptune",  7.84f},
		{ "Pluto",   15.12f},
		{ "Io",       5.02f},
		{ "Europa",   5.29f},
		{ "Ganymede", 4.61f},
		{ "Callisto", 5.65f}};
	if (momagMap.contains(englishName))
		return momagMap.value(englishName);

	static const QMap<QString, double>smaMap = {
		{ "Mars",     1.52371034 },
		{ "Jupiter",  5.202887   },
		{ "Saturn",   9.53667594 },
		{ "Uranus",  19.18916464 },
		{ "Neptune", 30.06992276 },
		{ "Pluto",   39.48211675 }};
	double semimajorAxis=smaMap.value(parent->englishName, 0.);
	if (pType>= isAsteroid)
	{
		Q_ASSERT(orbitPtr);
		if (orbitPtr)
			semimajorAxis=static_cast<KeplerOrbit*>(orbitPtr)->getSemimajorAxis();
		else
			qDebug() << "WARNING: No orbitPtr for " << englishName;
	}

	if (semimajorAxis>0.)
		return absoluteMagnitude+5.f*static_cast<float>(log10(semimajorAxis*(semimajorAxis-1.)));

	return 100.;
}

// Computation of the visual magnitude (V band) of the planet.
float Planet::getVMagnitude(const StelCore* core) const
{
	if (parent == Q_NULLPTR)
	{
		// Sun, compute the apparent magnitude for the absolute mag (V: 4.83) and observer's distance
		// Hint: Absolute Magnitude of the Sun in Several Bands: http://mips.as.arizona.edu/~cnaw/sun.html
		const double distParsec = std::sqrt(core->getObserverHeliocentricEclipticPos().lengthSquared())*AU/PARSEC;

		// check how much of it is visible
		const double shadowFactor = qMax(0.000128, GETSTELMODULE(SolarSystem)->getSolarEclipseFactor(core).first);
		// See: Hughes, D. W., Brightness during a solar eclipse // Journal of the British Astronomical Association, vol.110, no.4, p.203-205
		// URL: http://adsabs.harvard.edu/abs/2000JBAA..110..203H

		return static_cast<float>(4.83 + 5.*(std::log10(distParsec)-1.) - 2.5*(std::log10(shadowFactor)));
	}

	// Compute the phase angle i. We need the intermediate results also below, therefore we don't just call getPhaseAngle.
	const Vec3d& observerHelioPos = core->getObserverHeliocentricEclipticPos();
	const double observerRq = observerHelioPos.lengthSquared();
	const Vec3d& planetHelioPos = getHeliocentricEclipticPos();
	const double planetRq = planetHelioPos.lengthSquared();
	const double observerPlanetRq = (observerHelioPos - planetHelioPos).lengthSquared();
	const double dr = std::sqrt(observerPlanetRq*planetRq);
	const double cos_chi = (observerPlanetRq + planetRq - observerRq)/(2.0*dr);
	const double phaseAngle = std::acos(cos_chi);

	double shadowFactor = 1.;
	// Check if the satellite is inside the inner shadow of the parent planet:
	if (parent->parent != Q_NULLPTR)
	{
		const Vec3d& parentHeliopos = parent->getHeliocentricEclipticPos();
		const double parent_Rq = parentHeliopos.lengthSquared();
		const double pos_times_parent_pos = planetHelioPos * parentHeliopos;
		if (pos_times_parent_pos > parent_Rq)
		{
			// The satellite is farther away from the sun than the parent planet.
			if (englishName=="Moon")
			{
				static const double totalityFactor=2.710e-5; // defined previously by AW
				const SolarSystem* ssm = GETSTELMODULE(SolarSystem);
				const QPair<Vec3d,Vec3d>shadowRadii=ssm->getEarthShadowRadiiAtLunarDistance();
				const double dist=getEclipticPos().length();  // Lunar distance [AU]
				const double u=shadowRadii.first[0]  / 3600.; // geocentric angle of earth umbra radius at lunar distance [degrees]
				const double p=shadowRadii.second[0] / 3600.; // geocentric angle of earth penumbra radius at lunar distance [degrees]
				const double r=atan(getEquatorialRadius()/dist) * M_180_PI; // geocentric angle of Lunar radius at lunar distance [degrees]

				// We must compute an elongation from the aberrated sun. The following is adapted from getElongation(), with a tweak to move the Sun to its apparent position.
				PlanetP sun=ssm->getSun();
				const Vec3d obsPos=parent->eclipticPos-sun->getAberrationPush();
				const double observerRq = obsPos.lengthSquared();
				const Vec3d& planetHelioPos = getHeliocentricEclipticPos() - sun->getAberrationPush();
				const double planetRq = planetHelioPos.lengthSquared();
				const double observerPlanetRq = dist*dist; // (obsPos - planetHelioPos).lengthSquared();
				double aberratedElongation = std::acos((observerPlanetRq  + observerRq - planetRq)/(2.0*std::sqrt(observerPlanetRq*observerRq)));
				const double od = 180. - aberratedElongation * (180.0/M_PI); // opposition distance [degrees]

				if (od>p+r) shadowFactor=1.0;
				else if (od>u+r) // penumbral transition zone: gradual decline (square curve)
					shadowFactor=0.6+0.4*sqrt((od-u-r)/(p-u));
				else if (od>u-r) // umbral transition zone
					shadowFactor=totalityFactor+(0.6-totalityFactor)*(od-u+r)/(2.*r);
				else // totality. Still, center is darker...
				{
					// Fit a more realistic magnitude for the Moon case.
					// I used some empirical data for fitting. --AW
					// TODO: This factor should be improved!
					shadowFactor=totalityFactor*0.5*(1+od/(u-r));
				}
			}
			else
			{
				const double sun_radius = parent->parent->equatorialRadius;
				const double sun_minus_parent_radius = sun_radius - parent->equatorialRadius;
				const double quot = pos_times_parent_pos/parent_Rq;

				// Compute d = distance from satellite center to border of inner shadow.
				// d>0 means inside the shadow cone.
				double d = sun_radius - sun_minus_parent_radius*quot - std::sqrt((1.-sun_minus_parent_radius/std::sqrt(parent_Rq)) * (planetRq-pos_times_parent_pos*quot));
				if (d>=equatorialRadius)
				{
					// The satellite is totally inside the inner shadow.
					shadowFactor = 1e-9;
				}
				else if (d>-equatorialRadius)
				{
					// The satellite is partly inside the inner shadow,
					// compute a fantasy value for the magnitude:
					d /= equatorialRadius;
					shadowFactor = (0.5 - (std::asin(d)+d*std::sqrt(1.0-d*d))/M_PI);
				}
			}
		}
	}

	// Lunar Magnitude from Earth: This is a combination of Russell 1916 (!) with its albedo dysbalance, Krisciunas-Schaefer (1991) for the opposition surge, and Agrawal (2016) for the contribution of earthshine.
	if ((core->getCurrentLocation().planetName=="Earth") && (englishName=="Moon"))
	{
		const Vec3d solarAberrationPush=GETSTELMODULE(SolarSystem)->getSun()->getAberrationPush();
		double lEarth, bEarth, lMoon, bMoon;
		StelUtils::rectToSphe(&lEarth, &bEarth, observerHelioPos-solarAberrationPush);
		StelUtils::rectToSphe(&lMoon, &bMoon, eclipticPos);
		double dLong=StelUtils::fmodpos(lMoon-lEarth, 2.*M_PI); if (dLong>M_PI) dLong-=2.*M_PI; // now dLong<0 for waxing phases.
		const double p=dLong*M_180_PI;
		// main magnitude term from Russell 1916. Polynomes from Excel fitting with mag(dLong=180)=0.
		// Measurements support only dLong -150...150, and the New Moon area is mere guesswork.
		double magIll=(p<0 ?
				(((((4.208547E-12*p + 1.754857E-09)*p + 2.749700E-07)*p + 1.860811E-05)*p + 5.590310E-04)*p - 1.628691E-02)*p + 4.807056E-03 :
				(((((4.609790E-12*p - 1.977692E-09)*p + 3.305454E-07)*p - 2.582825E-05)*p + 9.593360E-04)*p + 1.213761E-02)*p + 7.710015E-03);
		magIll-=12.73;
		static const double rf=2.56e-6; // Reference flux [lx] from Agrawal (14)
		double fluxIll=rf*pow(10., -0.4*magIll);

		// apply opposition surge where needed
		const double psi=getPhaseAngle(observerHelioPos);
		const double surge=qMax(1., 1.35-2.865*abs(psi));
		fluxIll *= surge; // This is now shape of Russell's magnitude curve with peak brightness matched with Krisciunas-Schaefer
		// apply distance factor
		static const double lunarMeanDist=384399./AU;
		static const double lunarMeanDistSq=lunarMeanDist*lunarMeanDist;
		fluxIll *= (lunarMeanDistSq/observerPlanetRq);

		// compute flux of ashen light: Agrawal 2016.
		const double beta=parent->equatorialRadius*parent->equatorialRadius/eclipticPos.lengthSquared();
		const double gamma=equatorialRadius*equatorialRadius/eclipticPos.lengthSquared();

		const double slfoe=133100.; // https://www.allthingslighting.org/index.php/2019/02/15/solar-illumination/
		const double LumEarth=slfoe * static_cast<double>(core->getCurrentObserver()->getHomePlanet()->albedo);
		const double elfom=LumEarth*beta;
		const double elfoe=elfom*static_cast<double>(albedo)*gamma; // brightness of full earthshine.
		const double pfac=1.-(0.5*(1.+cos(dLong))); // diminishing earthshine with phase angle
		const double fluxTotal=fluxIll + elfoe*pfac;
		return -2.5f*static_cast<float>(log10(fluxTotal*shadowFactor/rf));
	}

	// Use empirical formulae for main planets when seen from earth. MallamaHilton_2018 also work from other locations.
	if ((Planet::getApparentMagnitudeAlgorithm()==MallamaHilton_2018) || (core->getCurrentLocation().planetName=="Earth"))
	{
		const double phaseDeg=phaseAngle*M_180_PI;
		const double d = 5. * log10(dr);

		// There are several solutions:
		// (0) "ExplanatorySupplement_1992" original solution in Stellarium, present around 2010.
		// (1) "Mueller_1893" G. Müller, based on visual observations 1877-91. [Expl.Suppl.1961 p.312ff]
		// (2) "AstronomicalAlmanac_1984" Astronomical Almanac 1984 and later. These give V (instrumental) magnitudes.
		//     The structure is almost identical, just the numbers are different!
		//     Note that calling (2) "Harris" is an absolute misnomer. Meeus clearly describes this in AstrAlg1998 p.286.
		// (3) "ExplanatorySupplement_2013" More modern.
		// (4) "MallamaHilton_2018" seems the best available. Mercury-Neptune. Pluto and Jovian moons copied from (3).
		switch (Planet::getApparentMagnitudeAlgorithm())
		{
			case UndefinedAlgorithm:	// The most recent solution should be activated by default
			case MallamaHilton_2018:
			{
				if (englishName=="Mercury")
					return static_cast<float>(-0.613 + d + ((((((-3.0334e-12*phaseDeg + 1.6893e-9)*phaseDeg -3.4265e-7)*phaseDeg) + 3.3644e-5)*phaseDeg - 1.6336e-3)*phaseDeg + 6.3280e-2)*phaseDeg);
				if (englishName=="Venus")
				{
					if (phaseDeg<=163.7)
						return static_cast<float>(-4.384 + d + (((8.938e-9*phaseDeg - 2.814e-6)*phaseDeg + 3.687e-4)*phaseDeg - 1.044e-3)*phaseDeg);
					else
						return static_cast<float>(236.05828 + d + (8.39034e-3*phaseDeg - 2.81914)*phaseDeg);
				}
				if (englishName=="Earth")
					return static_cast<float>(-3.99 + d + ((2.054e-4*phaseDeg - 1.060e-3)*phaseDeg));
				if (englishName=="Mars")
				{
					double V=d;
					const QPair<Vec4d,Vec3d>axis=getSubSolarObserverPoints(core);
					V+=re.getMarsMagLs(0.5*(axis.first[2]+axis.second[2]), true); // albedo effect
					Q_ASSERT(abs(re.getMarsMagLs(0.5*(axis.first[2]+axis.second[2]), true)) < 0.2);
					// determine orbital longitude
					const Vec3d pos=getHeliocentricEclipticPos();
					double lng, lat;
					StelUtils::rectToSphe(&lng, &lat, pos);
					const double orbLong=StelUtils::fmodpos(lng-getRotAscendingNode(), 2.*M_PI);
					V+=re.getMarsMagLs(orbLong, false); // Orbital Longitude effect
					Q_ASSERT(abs(re.getMarsMagLs(orbLong, false)) < 0.1 );
					if(phaseDeg<=50)
						V += (-0.0001302*phaseDeg + 0.02267)*phaseDeg -1.601;
					else
						V += ( 0.0003445*phaseDeg - 0.02573)*phaseDeg -0.367;
					return static_cast<float>(V);
				}
				if (englishName=="Jupiter")
				{
					if (phaseDeg<=12)
						return static_cast<float>(-9.395 + d + (6.16e-4*phaseDeg -3.7e-4)*phaseDeg);
					else {
						const double p= phaseDeg/180.;
						const double bracket= 1.0 - (((((-1.876*p + 2.809)*p - 0.062)*p -0.363)*p -1.507)*p);
						return static_cast<float>(-9.428 + d - 2.5*log10(bracket));
					}
				}
				if (englishName=="Saturn")
				{
					if (phaseDeg<6.5)
					{
						// Note: this is really only for phaseAngle<6, i.e. from Earth.
						// add rings computation
						const QPair<Vec4d,Vec3d>axis=getSubSolarObserverPoints(core);
						const double be=axis.first[0];
						const double bs=axis.second[0];
						double beta= be*bs; beta=(beta<=0 ? 0. : sqrt(beta));
						return static_cast<float>(-8.914 + d + 0.026*phaseDeg - (1.825+0.378*exp(-2.25*phaseDeg))*sin(beta) );
					}
					else
					{
						// Expression (12). This gives magV for the globe only, no ring.
						return static_cast<float>(-8.94+d+(((4.767e-9*phaseDeg-1.505e-6)*phaseDeg + 2.672e-4)*phaseDeg + 2.446e-4)*phaseDeg);
					}
				}
				if (englishName=="Uranus")
				{
					const QPair<Vec4d,Vec3d>axis=getSubSolarObserverPoints(core);
					const double phiP=0.5*M_180_PI*(abs(axis.first[1])+abs(axis.second[1]));

					return static_cast<float>(-7.110 + d - 8.4e-4*phiP + (1.045e-4*phaseDeg+6.587e-3)*phaseDeg );
				}
				if (englishName=="Neptune")
				{
					int yy, mm, dd;
					StelUtils::getDateFromJulianDay(core->getJD(), &yy, &mm, &dd);
					const double t=StelUtils::yearFraction(yy, mm, dd);
					double V=d-6.89;
					if ((1980.0<=t) && (t<=2000.0))
						V-=0.0054*(t-1980.);
					else if (t>2000.0)
						V-=0.11;

					return static_cast<float>(V +(9.617e-5*phaseDeg +7.944e-3)*phaseDeg);
				}
				if (englishName=="Pluto")
					return static_cast<float>(-1.01 + d);

				// AW 2017: I've added special case for Jupiter's moons when they are in the shadow of Jupiter.
				// TODO: Need experimental data to fitting to real world or the scientific paper with description of model.
				// GZ 2017-09: Phase coefficients for I and III corrected, based on original publication (Stebbins&Jacobsen 1928) now.
				// AW 2020-02: Let's use linear model in the first approximation for smooth reduce the brightness of Jovian moons for get more realistic look
				if (core->getCurrentLocation().planetName=="Earth") // phase angle corrections only work for the small phase angles visible on earth.
				{
					if (englishName=="Io")
					{
						const float mag = static_cast<float>(-1.68 + d + phaseDeg*(0.046  - 0.0010 *phaseDeg));
						return shadowFactor<1.0 ? static_cast<float>(13.*(1.-shadowFactor)) + mag : mag;
					}
					if (englishName=="Europa")
					{
						const float mag = static_cast<float>(-1.41 + d + phaseDeg*(0.0312 - 0.00125*phaseDeg));
						return shadowFactor<1.0 ? static_cast<float>(13.*(1.-shadowFactor)) + mag : mag;
					}
					if (englishName=="Ganymede")
					{
						const float mag = static_cast<float>(-2.09 + d + phaseDeg*(0.0323 - 0.00066*phaseDeg));
						return shadowFactor<1.0 ? static_cast<float>(13.*(1.-shadowFactor)) + mag : mag;
					}
					if (englishName=="Callisto")
					{
						const float mag = static_cast<float>(-1.05 + d + phaseDeg*(0.078  - 0.00274*phaseDeg));
						return shadowFactor<1.0 ? static_cast<float>(13.*(1.-shadowFactor)) + mag : mag;
					}
					if ((!fuzzyEquals(absoluteMagnitude,-99.f)) && (englishName!="Moon"))
						return absoluteMagnitude+static_cast<float>(d);
				}
				break;
			}

			case ExplanatorySupplement_2013:
			{
				// GZ2017: This is taken straight from the Explanatory Supplement to the Astronomical Ephemeris 2013 (chap. 10.3)
				// AW2017: Updated data from Errata in The Explanatory Supplement to the Astronomical Almanac (3rd edition, 1st printing)
				//         http://aa.usno.navy.mil/publications/docs/exp_supp_errata.pdf (Last update: 1 December 2016)
				if (englishName=="Mercury")
					return static_cast<float>(-0.6 + d + (((3.02e-6*phaseDeg - 0.000488)*phaseDeg + 0.0498)*phaseDeg));
				if (englishName=="Venus")
				{
					// there are two regions strongly enclosed per phaseDeg (2.2..163.6..170.2). However, we must deliver a solution for every case.
					// GZ: The model seems flawed. See https://sourceforge.net/p/stellarium/discussion/278769/thread/b7cab45f62/?limit=25#907d
					// In this case, it seems better to deviate from the paper and --- only for the inferior conjunction --
					// use a more modern value from Mallama&Hilton, https://doi.org/10.1016/j.ascom.2018.08.002
					// The reversal and intermediate peak is real and due to forward scattering on sulphur acide droplets.
					if (phaseDeg<163.6)
						return static_cast<float>(-4.47 + d + ((0.13e-6*phaseDeg + 0.000057)*phaseDeg + 0.0103)*phaseDeg);
					else
						return static_cast<float>(236.05828 + d - 2.81914*phaseDeg + 8.39034E-3*phaseDeg*phaseDeg);
				}
				if (englishName=="Earth")
					return static_cast<float>(-3.87 + d + (((0.48e-6*phaseDeg + 0.000019)*phaseDeg + 0.0130)*phaseDeg));
				if (englishName=="Mars")
					return static_cast<float>(-1.52 + d + 0.016*phaseDeg);
				if (englishName=="Jupiter")
					return static_cast<float>(-9.40 + d + 0.005*phaseDeg);
				if (englishName=="Saturn")
				{
					// add rings computation
					// implemented from Meeus, Astr.Alg.1992
					const double jde=core->getJDE();
					const double T=(jde-2451545.0)/36525.0;
					const double i=((0.000004*T-0.012998)*T+28.075216)*M_PI/180.0;
					const double Omega=((0.000412*T+1.394681)*T+169.508470)*M_PI/180.0;
					static SolarSystem *ssystem=GETSTELMODULE(SolarSystem);
					const Vec3d saturnEarth=getHeliocentricEclipticPos() - ssystem->getEarth()->getHeliocentricEclipticPos();
					const double lambda=atan2(saturnEarth[1], saturnEarth[0]);
					const double beta=atan2(saturnEarth[2], std::sqrt(saturnEarth[0]*saturnEarth[0]+saturnEarth[1]*saturnEarth[1]));
					const double sinx=sin(i)*cos(beta)*sin(lambda-Omega)-cos(i)*sin(beta);
					const double ringsIllum = -2.6*fabs(sinx) + 1.25*sinx*sinx; // ExplSup2013: added term as (10.81)
					return static_cast<float>(-8.88 + d + 0.044*phaseDeg + ringsIllum);
				}
				if (englishName=="Uranus")
					return static_cast<float>(-7.19 + d + 0.002*phaseDeg);
				if (englishName=="Neptune")
					return static_cast<float>(-6.87 + d);
				if (englishName=="Pluto")
					return static_cast<float>(-1.01 + d);

				// AW 2017: I've added special case for Jupiter's moons when they are in the shadow of Jupiter.
				// TODO: Need experimental data to fitting to real world or the scientific paper with description of model.
				// GZ 2017-09: Phase coefficients for I and III corrected, based on original publication (Stebbins&Jacobsen 1928) now.
				// AW 2020-02: Let's use linear model in the first approximation for smooth reduce the brightness of Jovian moons for get more realistic look
				if (englishName=="Io")
				{
					const float mag = static_cast<float>(-1.68 + d + phaseDeg*(0.046  - 0.0010 *phaseDeg));
					return shadowFactor<1.0 ? static_cast<float>(13.*(1.-shadowFactor)) + mag : mag;
				}
				if (englishName=="Europa")
				{
					const float mag = static_cast<float>(-1.41 + d + phaseDeg*(0.0312 - 0.00125*phaseDeg));
					return shadowFactor<1.0 ? static_cast<float>(13.*(1.-shadowFactor)) + mag : mag;
				}
				if (englishName=="Ganymede")
				{
					const float mag = static_cast<float>(-2.09 + d + phaseDeg*(0.0323 - 0.00066*phaseDeg));
					return shadowFactor<1.0 ? static_cast<float>(13.*(1.-shadowFactor)) + mag : mag;
				}
				if (englishName=="Callisto")
				{
					const float mag = static_cast<float>(-1.05 + d + phaseDeg*(0.078  - 0.00274*phaseDeg));
					return shadowFactor<1.0 ? static_cast<float>(13.*(1.-shadowFactor)) + mag : mag;
				}

				if ((!fuzzyEquals(absoluteMagnitude,-99.f)) && (englishName!="Moon"))
					return absoluteMagnitude+static_cast<float>(d);

				break;
			}
			case ExplanatorySupplement_1992:
			{
				// Algorithm contributed by Pere Planesas (Observatorio Astronomico Nacional)
				// GZ2016: Actually, this is taken straight from the Explanatory Supplement to the Astronomical Ephemeris 1992! (chap. 7.12)
				// The value -8.88 for Saturn V(1,0) seems to be a correction of a typo, where Suppl.Astr. gives -7.19 just like for Uranus.
				double f1 = phaseDeg/100.;

				if (englishName=="Mercury")
				{
					if ( phaseDeg > 150. ) f1 = 1.5;
					return static_cast<float>(-0.36 + d + 3.8*f1 - 2.73*f1*f1 + 2*f1*f1*f1);
				}
				if (englishName=="Venus")
					return static_cast<float>(-4.29 + d + 0.09*f1 + 2.39*f1*f1 - 0.65*f1*f1*f1);
				if (englishName=="Mars")
					return static_cast<float>(-1.52 + d + 0.016*phaseDeg);
				if (englishName=="Jupiter")
					return static_cast<float>(-9.25 + d + 0.005*phaseDeg);
				if (englishName=="Saturn")
				{
					// add rings computation
					// implemented from Meeus, Astr.Alg.1992
					const double jde=core->getJDE();
					const double T=(jde-2451545.0)/36525.0;
					const double i=((0.000004*T-0.012998)*T+28.075216)*M_PI/180.0;
					const double Omega=((0.000412*T+1.394681)*T+169.508470)*M_PI/180.0;
					static SolarSystem *ssystem=GETSTELMODULE(SolarSystem);
					const Vec3d saturnEarth=getHeliocentricEclipticPos() - ssystem->getEarth()->getHeliocentricEclipticPos();
					const double lambda=atan2(saturnEarth[1], saturnEarth[0]);
					const double beta=atan2(saturnEarth[2], std::sqrt(saturnEarth[0]*saturnEarth[0]+saturnEarth[1]*saturnEarth[1]));
					const double sinx=sin(i)*cos(beta)*sin(lambda-Omega)-cos(i)*sin(beta);
					const double ringsIllum = -2.6*fabs(sinx) + 1.25*sinx*sinx;
					return static_cast<float>(-8.88 + d + 0.044*phaseDeg + ringsIllum);
				}
				if (englishName=="Uranus")
					return static_cast<float>(-7.19 + d + 0.0028*phaseDeg);
				if (englishName=="Neptune")
					return static_cast<float>(-6.87 + d);
				if (englishName=="Pluto")
					return static_cast<float>(-1.01 + d + 0.041*phaseDeg);

				break;
			}
			case Mueller_1893:
			{
				// (1)
				// Publicationen des Astrophysikalischen Observatoriums zu Potsdam, 8, 366, 1893.
				if (englishName=="Mercury")
				{
					double ph50=phaseDeg-50.0;
					return static_cast<float>(1.16 + d + 0.02838*ph50 + 0.0001023*ph50*ph50);
				}
				if (englishName=="Venus")
					return static_cast<float>(-4.00 + d + 0.01322*phaseDeg + 0.0000004247*phaseDeg*phaseDeg*phaseDeg);
				if (englishName=="Mars")
					return static_cast<float>(-1.30 + d + 0.01486*phaseDeg);
				if (englishName=="Jupiter")
					return static_cast<float>(-8.93 + d);
				if (englishName=="Saturn")
				{
					// add rings computation
					// implemented from Meeus, Astr.Alg.1992
					const double jde=core->getJDE();
					const double T=(jde-2451545.0)/36525.0;
					const double i=((0.000004*T-0.012998)*T+28.075216)*M_PI/180.0;
					const double Omega=((0.000412*T+1.394681)*T+169.508470)*M_PI/180.0;
					SolarSystem *ssystem=GETSTELMODULE(SolarSystem);
					const Vec3d saturnEarth=getHeliocentricEclipticPos() - ssystem->getEarth()->getHeliocentricEclipticPos();
					const double lambda=atan2(saturnEarth[1], saturnEarth[0]);
					const double beta=atan2(saturnEarth[2], std::sqrt(saturnEarth[0]*saturnEarth[0]+saturnEarth[1]*saturnEarth[1]));
					const double sinB=sin(i)*cos(beta)*sin(lambda-Omega)-cos(i)*sin(beta);
					const double ringsIllum = -2.6*fabs(sinB) + 1.25*sinB*sinB; // sinx=sinB, saturnicentric latitude of earth. longish, see Meeus.
					return static_cast<float>(-8.68 + d + 0.044*phaseDeg + ringsIllum);
				}
				if (englishName=="Uranus")
					return static_cast<float>(-6.85 + d);
				if (englishName=="Neptune")
					return static_cast<float>(-7.05 + d);
				// Additionals from Explanatory Supplement to the Astronomical Ephemeris, 1961
				if (englishName=="Pluto")
					return static_cast<float>(-1.01 + d);
				if (englishName.contains("Ceres", Qt::CaseInsensitive))
					return static_cast<float>(3.38 + d);
				if (englishName.contains("Vesta", Qt::CaseInsensitive))
					return static_cast<float>(3.55 + d);
				if (englishName.contains("Pallas", Qt::CaseInsensitive))
					return static_cast<float>(4.51 + d);
				if (englishName.contains("Juno", Qt::CaseInsensitive))
					return static_cast<float>(5.58 + d);

				break;
			}
			case AstronomicalAlmanac_1984:
			{
				// (2)
				if (englishName=="Mercury")
					return static_cast<float>(-0.42 + d + .038*phaseDeg - 0.000273*phaseDeg*phaseDeg + 0.000002*phaseDeg*phaseDeg*phaseDeg);
				if (englishName=="Venus")
					return static_cast<float>(-4.40 + d + 0.0009*phaseDeg + 0.000239*phaseDeg*phaseDeg - 0.00000065*phaseDeg*phaseDeg*phaseDeg);
				if (englishName=="Mars")
					return static_cast<float>(-1.52 + d + 0.016*phaseDeg);
				if (englishName=="Jupiter")
					return static_cast<float>(-9.40 + d + 0.005*phaseDeg);
				if (englishName=="Saturn")
				{
					// add rings computation
					// implemented from Meeus, Astr.Alg.1992
					const double jde=core->getJDE();
					const double T=(jde-2451545.0)/36525.0;
					const double i=((0.000004*T-0.012998)*T+28.075216)*M_PI/180.0;
					const double Omega=((0.000412*T+1.394681)*T+169.508470)*M_PI/180.0;
					static SolarSystem *ssystem=GETSTELMODULE(SolarSystem);
					const Vec3d saturnEarth=getHeliocentricEclipticPos() - ssystem->getEarth()->getHeliocentricEclipticPos();
					const double lambda=atan2(saturnEarth[1], saturnEarth[0]);
					const double beta=atan2(saturnEarth[2], std::sqrt(saturnEarth[0]*saturnEarth[0]+saturnEarth[1]*saturnEarth[1]));
					const double sinB=sin(i)*cos(beta)*sin(lambda-Omega)-cos(i)*sin(beta);
					const double ringsIllum = -2.6*fabs(sinB) + 1.25*sinB*sinB; // sinx=sinB, saturnicentric latitude of earth. longish, see Meeus.
					return static_cast<float>(-8.88 + d + 0.044*phaseDeg + ringsIllum);
				}
				if (englishName=="Uranus")
					return static_cast<float>(-7.19 + d);
				if (englishName=="Neptune")
					return static_cast<float>(-6.87 + d);
				if (englishName=="Pluto")
					return static_cast<float>(-1.00 + d);

				break;
			}
			case Generic:
			{
				// drop down to calculation of visual magnitude from phase angle and albedo of the planet
				break;
			}
		}
	}

	// This formula source is unknown. But this was originally used even for the Moon!
	const double p = (1.0 - phaseAngle/M_PI) * cos_chi + std::sqrt(1.0 - cos_chi*cos_chi) / M_PI;
	const double F = 2.0 * static_cast<double>(albedo) * equatorialRadius * equatorialRadius * p / (3.0*observerPlanetRq*planetRq) * shadowFactor;
	return -26.73f - 2.5f * static_cast<float>(log10(F));
}

double Planet::getAngularRadius(const StelCore* core) const
{
	const double rad = (rings ? rings->getSize() : equatorialRadius);
	return std::atan2(rad*sphereScale,getJ2000EquatorialPos(core).length()) * M_180_PI;
}


double Planet::getSpheroidAngularRadius(const StelCore* core) const
{
	return std::atan2(equatorialRadius*sphereScale,getJ2000EquatorialPos(core).length()) * M_180_PI;
}

//the Planet and all the related infos : name, circle etc..
void Planet::draw(StelCore* core, float maxMagLabels, const QFont& planetNameFont)
{
	if (hidden)
		return;

	// Exclude drawing if user set a hard limit magnitude.
	if (core->getSkyDrawer()->getFlagPlanetMagnitudeLimit() && (getVMagnitude(core) > static_cast<float>(core->getSkyDrawer()->getCustomPlanetMagnitudeLimit())))
	{
		// Get the eclipse factor to avoid hiding the Moon during a total solar eclipse, or planets in transit over the Solar disk.
		// Details: https://answers.launchpad.net/stellarium/+question/395139
		if (GETSTELMODULE(SolarSystem)->getSolarEclipseFactor(core).first==1.0)
			return;
	}

	// Try to improve speed for minor planets: test if visible at all.
	// For a full catalog of NEAs (11000 objects), with this and resetting deltaJD according to distance, rendering time went 4.5fps->12fps.
	// TBD: Note that taking away the asteroids at this stage breaks dim-asteroid occultation of stars!
	//      Maybe make another configurable flag for those interested?
	// Problematic: Early-out here of course disables the wanted hint circles for dim asteroids.
	// The line makes hints for asteroids 5 magnitudes below sky limiting magnitude visible.
	// If asteroid is too faint to be seen, don't bother rendering. (Massive speedup if people have hundreds of orbital elements!)
	// AW: Added a special case for educational purpose to drawing orbits for the Solar System Observer
	// Details: https://sourceforge.net/p/stellarium/discussion/278769/thread/4828ebe4/
	if (((getVMagnitude(core)-5.0f) > core->getSkyDrawer()->getLimitMagnitude()) && pType>=Planet::isAsteroid && !core->getCurrentLocation().planetName.contains("Observer", Qt::CaseInsensitive))
	{
		return;
	}

	Mat4d mat = Mat4d::translation(eclipticPos) * rotLocalToParent;

	PlanetP p = parent;
	switch (re.method) {
		case RotationElements::Traditional:
			while (p && p->parent)
			{
				mat = Mat4d::translation(p->eclipticPos) * mat * p->rotLocalToParent;
				p = p->parent;
			}
			break;
		case RotationElements::WGCCRE:
			while (p && p->parent)
			{
				mat = Mat4d::translation(p->eclipticPos) * mat;
				p = p->parent;
			}
			break;
	}
	mat = Mat4d::translation(aberrationPush) * mat;

	// This removed totally the Planet shaking bug!!!
	StelProjector::ModelViewTranformP transfo = core->getHeliocentricEclipticModelViewTransform();
	transfo->combine(mat);
	if (getEnglishName() == core->getCurrentLocation().planetName)
	{
		// Draw the rings if we are located on a planet with rings, but not the planet itself.
		if (rings)
		{
			draw3dModel(core, transfo, 1024, true);
		}
		return;
	}

	// Compute the 2D position and check if in the screen
	const StelProjectorP prj = core->getProjection(transfo);
	const double screenRd = (getAngularRadius(core))*M_PI_180*static_cast<double>(prj->getPixelPerRadAtCenter());
	const double viewportBufferSz= (englishName=="Sun" ? screenRd+125. : screenRd);	// enlarge if this is sun with its huge halo.
	const double viewport_left = prj->getViewportPosX();
	const double viewport_bottom = prj->getViewportPosY();

	if ((prj->project(Vec3d(0.), screenPos)
	     && screenPos[1]>viewport_bottom - viewportBufferSz && screenPos[1] < viewport_bottom + prj->getViewportHeight()+viewportBufferSz
	     && screenPos[0]>viewport_left - viewportBufferSz && screenPos[0] < viewport_left + prj->getViewportWidth() + viewportBufferSz))
	{
		// Draw the name, and the circle if it's not too close from the body it's turning around
		// this prevents name overlapping (e.g. for Jupiter's satellites)
		float ang_dist = 300.f*static_cast<float>(atan(getEclipticPos().length()/getEquinoxEquatorialPos(core).length())/core->getMovementMgr()->getCurrentFov());
		if (ang_dist==0.f)
			ang_dist = 1.f; // if ang_dist == 0, the Planet is sun..

		// by putting here, only draw orbit if Planet is visible for clarity
		drawOrbit(core);  // TODO - fade in here also...

		if (flagLabels && ang_dist>0.25f && maxMagLabels>getVMagnitudeWithExtinction(core))
			labelsFader=true;
		else
			labelsFader=false;
		drawHints(core, planetNameFont);

		draw3dModel(core,transfo,static_cast<float>(screenRd));
	}
	else if (permanentDrawingOrbits) // A special case for demos
		drawOrbit(core);

	return;
}

class StelPainterLight
{
public:
	Vec3d position;
	Vec3f diffuse;
	Vec3f ambient;
};
static StelPainterLight light;

void Planet::PlanetShaderVars::initLocations(QOpenGLShaderProgram* p)
{
	GL(p->bind());
	//attributes
	GL(texCoord = p->attributeLocation("texCoord"));
	GL(unprojectedVertex = p->attributeLocation("unprojectedVertex"));
	GL(vertex = p->attributeLocation("vertex"));
	GL(normalIn = p->attributeLocation("normalIn"));

	//common uniforms
	GL(projectionMatrix = p->uniformLocation("projectionMatrix"));
	GL(tex = p->uniformLocation("tex"));
	GL(poleLat = p->uniformLocation("poleLat"));
	GL(lightDirection = p->uniformLocation("lightDirection"));
	GL(eyeDirection = p->uniformLocation("eyeDirection"));
	GL(diffuseLight = p->uniformLocation("diffuseLight"));
	GL(ambientLight = p->uniformLocation("ambientLight"));
	GL(shadowCount = p->uniformLocation("shadowCount"));
	GL(shadowData = p->uniformLocation("shadowData"));
	GL(sunInfo = p->uniformLocation("sunInfo"));
	GL(skyBrightness = p->uniformLocation("skyBrightness"));
	GL(orenNayarParameters = p->uniformLocation("orenNayarParameters"));
	GL(outgasParameters = p->uniformLocation("outgasParameters"));

	// Moon-specific variables
	GL(earthShadow = p->uniformLocation("earthShadow"));
	GL(eclipsePush = p->uniformLocation("eclipsePush"));
	GL(normalMap = p->uniformLocation("normalMap"));

	// Rings-specific variables
	GL(isRing = p->uniformLocation("isRing"));
	GL(ring = p->uniformLocation("ring"));
	GL(outerRadius = p->uniformLocation("outerRadius"));
	GL(innerRadius = p->uniformLocation("innerRadius"));
	GL(ringS = p->uniformLocation("ringS"));

	// Shadowmap variables
	GL(shadowMatrix = p->uniformLocation("shadowMatrix"));
	GL(shadowTex = p->uniformLocation("shadowTex"));
	GL(poissonDisk = p->uniformLocation("poissonDisk"));

	GL(p->release());
}

QOpenGLShaderProgram* Planet::createShader(const QString& name, PlanetShaderVars& vars, const QByteArray& vSrc, const QByteArray& fSrc, const QByteArray& prefix, const QMap<QByteArray, int> &fixedAttributeLocations)
{
	QOpenGLShaderProgram* program = new QOpenGLShaderProgram();
	if(!program->create())
	{
		qCritical()<<"Planet: Cannot create shader program object for"<<name;
		delete program;
		return Q_NULLPTR;
	}

	// We HAVE to create QOpenGLShader on the heap (with automatic QObject memory management), or the shader may be destroyed before the program has been linked
	// This was FUN to debug - OGL simply accepts an empty shader, no errors generated but funny colors drawn :)
	// We could also use QOpenGLShaderProgram::addShaderFromSourceCode directly, but this would prevent having access to warnings (because log is copied only on errors there...)
	if(!vSrc.isEmpty())
	{
		QOpenGLShader* shd = new QOpenGLShader(QOpenGLShader::Vertex, program);
		bool ok = shd->compileSourceCode(StelOpenGL::globalShaderPrefix(StelOpenGL::VERTEX_SHADER) + prefix + vSrc);
		QString log = shd->log();
		if (!log.isEmpty() && !log.contains("no warnings", Qt::CaseInsensitive)) { qWarning() << "Planet: Warnings/Errors while compiling" << name << "vertex shader: " << log; }
		if(!ok)
		{
			qCritical()<<name<<"vertex shader could not be compiled";
			delete program;
			return Q_NULLPTR;
		}
		if(!program->addShader(shd))
		{
			qCritical()<<name<<"vertex shader could not be added to program";
			delete program;
			return Q_NULLPTR;
		}
	}

	if(!fSrc.isEmpty())
	{
		QOpenGLShader* shd = new QOpenGLShader(QOpenGLShader::Fragment, program);
		bool ok = shd->compileSourceCode(StelOpenGL::globalShaderPrefix(StelOpenGL::FRAGMENT_SHADER) + prefix + fSrc);
		QString log = shd->log();
		if (!log.isEmpty() && !log.contains("no warnings", Qt::CaseInsensitive)) { qWarning() << "Planet: Warnings/Errors while compiling" << name << "fragment shader: " << log; }
		if(!ok)
		{
			qCritical()<<name<<"fragment shader could not be compiled";
			delete program;
			return Q_NULLPTR;
		}
		if(!program->addShader(shd))
		{
			qCritical()<<name<<"fragment shader could not be added to program";
			delete program;
			return Q_NULLPTR;
		}
	}

	//process fixed attribute locations
	for (auto it = fixedAttributeLocations.begin(); it != fixedAttributeLocations.end(); ++it)
	{
		program->bindAttributeLocation(it.key(),it.value());
	}

	if(!StelPainter::linkProg(program,name))
	{
		delete program;
		return Q_NULLPTR;
	}

	vars.initLocations(program);

	return program;
}

bool Planet::initShader()
{
	if (planetShaderProgram || shaderError) return !shaderError; // Already done.
	qDebug() << "Initializing planets GL shaders... ";
	shaderError = true;

	QSettings* settings = StelApp::getInstance().getSettings();
	settings->sync();
	shadowPolyOffset = Vec2f(settings->value("astro/planet_shadow_polygonoffset", Vec2f(0.0f, 0.0f).toStr()).toString());
	//qDebug()<<"Shadow poly offset"<<shadowPolyOffset;

	// Shader text is loaded from file
	QString vFileName = StelFileMgr::findFile("data/shaders/planet.vert",StelFileMgr::File);
	QString fFileName = StelFileMgr::findFile("data/shaders/planet.frag",StelFileMgr::File);

	if(vFileName.isEmpty())
	{
		qCritical()<<"Cannot find 'data/shaders/planet.vert', can't use planet rendering!";
		return false;
	}
	if(fFileName.isEmpty())
	{
		qCritical()<<"Cannot find 'data/shaders/planet.frag', can't use planet rendering!";
		return false;
	}

	QFile vFile(vFileName);
	QFile fFile(fFileName);

	if(!vFile.open(QIODevice::ReadOnly | QIODevice::Text))
	{
		qCritical()<<"Cannot load planet vertex shader file"<<vFileName<<vFile.errorString();
		return false;
	}
	QByteArray vsrc = vFile.readAll();
	vFile.close();

	if(!fFile.open(QIODevice::ReadOnly | QIODevice::Text))
	{
		qCritical()<<"Cannot load planet fragment shader file"<<fFileName<<fFile.errorString();
		return false;
	}
	QByteArray fsrc = fFile.readAll();
	fFile.close();

	shaderError = false;

	// Default planet shader program
	planetShaderProgram = createShader("planetShaderProgram",planetShaderVars,vsrc,fsrc);
	// Planet with ring shader program
	ringPlanetShaderProgram = createShader("ringPlanetShaderProgram",ringPlanetShaderVars,vsrc,fsrc,"#define RINGS_SUPPORT\n\n");
	// Moon shader program
	moonShaderProgram = createShader("moonShaderProgram",moonShaderVars,vsrc,fsrc,"#define IS_MOON\n\n");
	// OBJ model shader program
	// we REQUIRE some fixed attribute locations here
	QMap<QByteArray,int> attrLoc;
	attrLoc.insert("unprojectedVertex", StelOpenGLArray::ATTLOC_VERTEX);
	attrLoc.insert("texCoord", StelOpenGLArray::ATTLOC_TEXCOORD);
	attrLoc.insert("normalIn", StelOpenGLArray::ATTLOC_NORMAL);
	objShaderProgram = createShader("objShaderProgram",objShaderVars,vsrc,fsrc,"#define IS_OBJ\n\n",attrLoc);
	//OBJ shader with shadowmap support
	objShadowShaderProgram = createShader("objShadowShaderProgram",objShadowShaderVars,vsrc,fsrc,
					      "#define IS_OBJ\n"
					      "#define SHADOWMAP\n"
					      "#define SM_SIZE " STRINGIFY(SM_SIZE) "\n"
										    "\n",attrLoc);

	//set the poisson disk as uniform, this seems to be the only way to get an (const) array into GLSL 110 on all drivers
	if(objShadowShaderProgram)
	{
		objShadowShaderProgram->bind();
		const float poissonDisk[] ={
			-0.610470f, -0.702763f,
			 0.609267f,  0.765488f,
			-0.817537f, -0.412950f,
			 0.777710f, -0.446717f,
			-0.668764f, -0.524195f,
			 0.425181f,  0.797780f,
			-0.766728f, -0.065185f,
			 0.266692f,  0.917346f,
			-0.578028f, -0.268598f,
			 0.963767f,  0.079058f,
			-0.968971f, -0.039291f,
			 0.174263f, -0.141862f,
			-0.348933f, -0.505110f,
			 0.837686f, -0.083142f,
			-0.462722f, -0.072878f,
			 0.701887f, -0.281632f,
			-0.377209f, -0.247278f,
			 0.765589f,  0.642157f,
			-0.678950f,  0.128138f,
			 0.418512f, -0.186050f,
			-0.442419f,  0.242444f,
			 0.442748f, -0.456745f,
			-0.196461f,  0.084314f,
			 0.536558f, -0.770240f,
			-0.190154f, -0.268138f,
			 0.643032f, -0.584872f,
			-0.160193f, -0.457076f,
			 0.089220f,  0.855679f,
			-0.200650f, -0.639838f,
			 0.220825f,  0.710969f,
			-0.330313f, -0.812004f,
			-0.046886f,  0.721859f,
			 0.070102f, -0.703208f,
			-0.161384f,  0.952897f,
			 0.034711f, -0.432054f,
			-0.508314f,  0.638471f,
			-0.026992f, -0.163261f,
			 0.702982f,  0.089288f,
			-0.004114f, -0.901428f,
			 0.656819f,  0.387131f,
			-0.844164f,  0.526829f,
			 0.843124f,  0.220030f,
			-0.802066f,  0.294509f,
			 0.863563f,  0.399832f,
			 0.268762f, -0.576295f,
			 0.465623f,  0.517930f,
			 0.340116f, -0.747385f,
			 0.223493f,  0.516709f,
			 0.240980f, -0.942373f,
			-0.689804f,  0.649927f,
			 0.272309f, -0.297217f,
			 0.378957f,  0.162593f,
			 0.061461f,  0.067313f,
			 0.536957f,  0.249192f,
			-0.252331f,  0.265096f,
			 0.587532f, -0.055223f,
			 0.034467f,  0.289122f,
			 0.215271f,  0.278700f,
			-0.278059f,  0.615201f,
			-0.369530f,  0.791952f,
			-0.026918f,  0.542170f,
			 0.274033f,  0.010652f,
			-0.561495f,  0.396310f,
			-0.367752f,  0.454260f
		};
		objShadowShaderProgram->setUniformValueArray(objShadowShaderVars.poissonDisk,poissonDisk,64,2);
		objShadowShaderProgram->release();
	}

	//this is a simple transform-only shader (used for filling the depth map for OBJ shadows)
	QByteArray transformVShader(
				"uniform mat4 projectionMatrix;\n"
				"ATTRIBUTE vec4 unprojectedVertex;\n"
			#ifdef DEBUG_SHADOWMAP
				"ATTRIBUTE mediump vec2 texCoord;\n"
				"VARYING mediump vec2 texc; //texture coord\n"
				"VARYING highp vec4 pos; //projected pos\n"
			#endif
				"void main()\n"
				"{\n"
			#ifdef DEBUG_SHADOWMAP
				"   texc = texCoord;\n"
				"   pos = projectionMatrix * unprojectedVertex;\n"
			#endif
				"   gl_Position = projectionMatrix * unprojectedVertex;\n"
				"}\n"
				);

#ifdef DEBUG_SHADOWMAP
	const QByteArray transformFShader(
				"uniform lowp sampler2D tex;\n"
				"VARYING mediump vec2 texc; //texture coord\n"
				"VARYING highp vec4 pos; //projected pos\n"
				"void main()\n"
				"{\n"
				"   lowp vec4 texCol = texture2D(tex,texc);\n"
				"   highp float zNorm = (pos.z + 1.0) / 2.0;\n" //from [-1,1] to [0,1]
				"   gl_FragColor = vec4(texCol.rgb,zNorm);\n"
				"}\n"
				);
#else
	//On ES2, we have to create an empty dummy FShader or the compiler may complain
	//but don't do this on desktop, at least my Intel fails linking with this (with no log message, yay...)
	QByteArray transformFShader;
	if(QOpenGLContext::currentContext()->isOpenGLES())
	{
		transformFShader = "void main()\n{ }\n";
	}
#endif
	GL(transformShaderProgram = createShader("transformShaderProgram", transformShaderVars, transformVShader, transformFShader,QByteArray(),attrLoc));

	//check if ALL shaders have been created correctly
	shaderError = !(planetShaderProgram&&
			ringPlanetShaderProgram&&
			moonShaderProgram&&
			objShaderProgram&&
			objShadowShaderProgram&&
			transformShaderProgram);
	return true;
}

void Planet::deinitShader()
{
	//note that it is not necessary to check for Q_NULLPTR before delete
	delete planetShaderProgram;
	planetShaderProgram = Q_NULLPTR;
	delete ringPlanetShaderProgram;
	ringPlanetShaderProgram = Q_NULLPTR;
	delete moonShaderProgram;
	moonShaderProgram = Q_NULLPTR;
	delete objShaderProgram;
	objShaderProgram = Q_NULLPTR;
	delete objShadowShaderProgram;
	objShadowShaderProgram = Q_NULLPTR;
	delete transformShaderProgram;
	transformShaderProgram = Q_NULLPTR;
}

bool Planet::initFBO()
{
	if(shadowInitialized)
		return false;

	QOpenGLContext* ctx  = QOpenGLContext::currentContext();
	QOpenGLFunctions* gl = ctx->functions();

	bool isGLESv2 = false;
	bool error = false;
	//check if support for the required features is available
	if(!ctx->functions()->hasOpenGLFeature(QOpenGLFunctions::Framebuffers))
	{
		qWarning()<<"Your GL driver does not support framebuffer objects, OBJ model self-shadows will not be available";
		error = true;
	}
	else if(ctx->isOpenGLES() &&
			ctx->format().majorVersion()<3)
	{
		isGLESv2 = true;
		//GLES v2 requires extensions for depth textures
		if(!(ctx->hasExtension("GL_OES_depth_texture") || ctx->hasExtension("GL_ANGLE_depth_texture")))
		{
			qWarning()<<"Your GL driver has no support for depth textures, OBJ model self-shadows will not be available";
			error = true;
		}
	}
	//on desktop, depth textures should be available on all GL >= 1.4 contexts, so no check should be required

	if(!error)
	{
		//all seems ok, create our objects
		GL(gl->glGenTextures(1, &shadowTex));
		GL(gl->glActiveTexture(GL_TEXTURE1));
		GL(gl->glBindTexture(GL_TEXTURE_2D, shadowTex));

#ifndef QT_OPENGL_ES_2
		if(!isGLESv2)
		{
			GL(gl->glTexParameteri(GL_TEXTURE_2D, GL_TEXTURE_BASE_LEVEL, 0));
			GL(gl->glTexParameteri(GL_TEXTURE_2D, GL_TEXTURE_MAX_LEVEL, 0));
			GL(gl->glTexParameteri(GL_TEXTURE_2D, GL_TEXTURE_WRAP_S, GL_CLAMP_TO_BORDER));
			GL(gl->glTexParameteri(GL_TEXTURE_2D, GL_TEXTURE_WRAP_T, GL_CLAMP_TO_BORDER));
			const float ones[] = {1.0f, 1.0f, 1.0f, 1.0f};
			GL(gl->glTexParameterfv(GL_TEXTURE_2D, GL_TEXTURE_BORDER_COLOR, ones));
		}
#endif
		GL(gl->glTexParameteri(GL_TEXTURE_2D, GL_TEXTURE_MIN_FILTER, GL_NEAREST));
		GL(gl->glTexParameteri(GL_TEXTURE_2D, GL_TEXTURE_MAG_FILTER, GL_NEAREST));

#ifndef DEBUG_SHADOWMAP
		//create the texture
		//note that the 'type' must be GL_UNSIGNED_SHORT or GL_UNSIGNED_INT for ES2 compatibility, even if the 'pixels' are Q_NULLPTR
		GL(gl->glTexImage2D(GL_TEXTURE_2D, 0, isGLESv2?GL_DEPTH_COMPONENT:GL_DEPTH_COMPONENT16, SM_SIZE, SM_SIZE, 0, GL_DEPTH_COMPONENT, GL_UNSIGNED_SHORT, Q_NULLPTR));

		//we dont use QOpenGLFramebuffer because we dont want a color buffer...
		GL(gl->glGenFramebuffers(1, &shadowFBO));
		GL(gl->glBindFramebuffer(GL_FRAMEBUFFER, shadowFBO));

		//attach shadow tex to FBO
		gl->glFramebufferTexture2D(GL_FRAMEBUFFER, GL_DEPTH_ATTACHMENT, GL_TEXTURE_2D, shadowTex, 0);

		//on desktop, we must disable the read/draw buffer because we have no color buffer
		//else, it would be an FRAMEBUFFER_INCOMPLETE_DRAW_BUFFER error
		//see GL_EXT_framebuffer_object and GL_ARB_framebuffer_object
		//on ES 2, this seems to be allowed (there are no glDrawBuffers/glReadBuffer functions there), see GLES spec section 4.4.4
		//probably same on ES 3: though it has glDrawBuffers/glReadBuffer but no mention of it in section 4.4.4 and no FRAMEBUFFER_INCOMPLETE_DRAW_BUFFER is defined
#ifndef QT_OPENGL_ES_2
		if(!ctx->isOpenGLES())
		{
#if (QT_VERSION>=QT_VERSION_CHECK(6,0,0))
			QOpenGLFunctions_1_0* gl10= QOpenGLVersionFunctionsFactory::get<QOpenGLFunctions_1_0>(ctx);
#else
			QOpenGLFunctions_1_0* gl10 = ctx->versionFunctions<QOpenGLFunctions_1_0>();
#endif
			if(Q_LIKELY(gl10))
			{
				//use DrawBuffer instead of DrawBuffers
				//because it is available since GL 1.0 instead of only on 3+
				gl10->glDrawBuffer(GL_NONE);
				gl10->glReadBuffer(GL_NONE);
			}
			else
			{
				//something is probably not how we want it
				Q_ASSERT(0);
			}
		}
#endif

		//check for completeness
		GLenum status = gl->glCheckFramebufferStatus(GL_FRAMEBUFFER);
		if(status != GL_FRAMEBUFFER_COMPLETE)
		{
			error = true;
			qWarning()<<"Planet self-shadow framebuffer is incomplete, cannot use. Status:"<<status;
		}

		GL(gl->glBindFramebuffer(GL_FRAMEBUFFER, StelApp::getInstance().getDefaultFBO()));
		gl->glActiveTexture(GL_TEXTURE0);
#else
		GL(shadowFBO = new QOpenGLFramebufferObject(SM_SIZE,SM_SIZE,QOpenGLFramebufferObject::Depth));
		error = !shadowFBO->isValid();
#endif

		qDebug()<<"Planet self-shadow framebuffer initialized";
	}

	shadowInitialized = true;
	return !error;
}

void Planet::deinitFBO()
{
	if(!shadowInitialized)
		return;

	QOpenGLFunctions* gl = QOpenGLContext::currentContext()->functions();

#ifndef DEBUG_SHADOWMAP
	//zeroed names are ignored by GL
	gl->glDeleteFramebuffers(1,&shadowFBO);
	shadowFBO = 0;
#else
	delete shadowFBO;
	shadowFBO = Q_NULLPTR;
#endif
	gl->glDeleteTextures(1,&shadowTex);
	shadowTex = 0;

	shadowInitialized = false;
}

void Planet::draw3dModel(StelCore* core, StelProjector::ModelViewTranformP transfo, float screenRd, bool drawOnlyRing)
{
	// This is the main method drawing a planet 3d model
	// Some work has to be done on this method to make the rendering nicer

	// Experimental: draw the solar halo before the 3D sphere.
	// Else the yellowish halo may be drawn on top of the reddened solar disk which looks bad.
	// For the other Planets, draw halo after to cover the (possibly dark-contrasting) sphere.

	SolarSystem* ssm = GETSTELMODULE(SolarSystem);

	// Find extinction settings to change colors. The method is rather ad-hoc.
	const float extinctedMag=getVMagnitudeWithExtinction(core)-getVMagnitude(core); // this is net value of extinction, in mag.
	const float magFactorGreen=powf(0.85f, 0.6f*extinctedMag);
	const float magFactorBlue=powf(0.6f, 0.5f*extinctedMag);

	// Draw the halo if it enabled in the ssystem.ini file (+ special case for backward compatible for the Sun)
	if (this==ssm->getSun() && drawSunHalo && core->getSkyDrawer()->getFlagEarlySunHalo())
	{
		// Prepare openGL lighting parameters according to luminance
		float surfArcMin2 = static_cast<float>(getSpheroidAngularRadius(core))*60.f;
		surfArcMin2 = surfArcMin2*surfArcMin2*M_PIf; // the total illuminated area in arcmin^2

		StelPainter sPainter(core->getProjection(StelCore::FrameJ2000));
		Vec3d tmp = getJ2000EquatorialPos(core);

		// Find new extincted color for halo. The method is again rather ad-hoc, but does not look too bad.
		// For the sun, we have again to use the stronger extinction to avoid color mismatch.
		Vec3f haloColorToDraw(haloColor[0], powf(0.75f, extinctedMag) * haloColor[1], powf(0.42f, 0.9f*extinctedMag) * haloColor[2]);

		float haloMag=qMin(-18.f, getVMagnitudeWithExtinction(core)); // for sun on horizon, mag can go quite low, shrinking the halo too much.
		core->getSkyDrawer()->postDrawSky3dModel(&sPainter, tmp.toVec3f(), surfArcMin2, haloMag, haloColorToDraw, (englishName=="Sun"));

		if (core->getCurrentLocation().planetName == "Earth")
		{
			LandscapeMgr* lmgr = GETSTELMODULE(LandscapeMgr);
			const float eclipseFactor = static_cast<float>(ssm->getSolarEclipseFactor(core).first);
			// This alpha ensures 0 for complete sun, 1 for eclipse better 1e-10, with a strong increase towards full eclipse. We still need to square it.
			const float alpha= ( !lmgr->getFlagAtmosphere() && ssm->getFlagPermanentSolarCorona() ? 0.7f : -0.1f*qMax(-10.0f, log10f(eclipseFactor)));
			StelMovementMgr* mmgr = GETSTELMODULE(StelMovementMgr);
			float rotationAngle=(mmgr->getEquatorialMount() ? 0.0f : getParallacticAngle(core) * M_180_PIf);

			// Add ecliptic/equator angle. Meeus, Astr. Alg. 2nd, p100.
			const double jde=core->getJDE();
			const double eclJDE = GETSTELMODULE(SolarSystem)->getEarth()->getRotObliquity(jde);
			double ra_equ, dec_equ, lambdaJDE, betaJDE;
			StelUtils::rectToSphe(&ra_equ,&dec_equ,getEquinoxEquatorialPos(core));
			StelUtils::equToEcl(ra_equ, dec_equ, eclJDE, &lambdaJDE, &betaJDE);
			// We can safely assume beta=0 and ignore nutation.
			const float q0=static_cast<float>(atan(-cos(lambdaJDE)*tan(eclJDE)));
			rotationAngle -= q0*static_cast<float>(180.0/M_PI);
			core->getSkyDrawer()->drawSunCorona(&sPainter, tmp.toVec3f(), 512.f/192.f*screenRd, haloColorToDraw, alpha*alpha, rotationAngle);
		}
	}

	// Draw the real 3D object.
	if (screenRd>1.f)
	{
		//make better use of depth buffer by adjusting clipping planes
		//must be done before creating StelPainter
		//depth buffer is used for object with rings or with OBJ models
		//it is not used for normal spherical object rendering without rings!
		//but it does not hurt to adjust it in all cases
		double n,f;
		core->getClippingPlanes(&n,&f); // Save clipping planes

		//determine the minimum size of the clip space
		double r = equatorialRadius*sphereScale;
		if(rings)
			r+=rings->getSize()*sphereScale;

		const double dist = getEquinoxEquatorialPos(core).length();
		const double z_near = qMax(0.00001, (dist - r)); //near Z should be as close as possible to the actual geometry
		const double z_far  = (dist + 10*r); //far Z should be quite a bit further behind (Z buffer accuracy is worse near the far plane)
		core->setClippingPlanes(z_near,z_far);

		StelProjector::ModelViewTranformP transfo2 = transfo->clone();
		transfo2->combine(Mat4d::zrotation(M_PI_180*static_cast<double>(axisRotation + 90.f)));
		StelPainter sPainter(core->getProjection(transfo2));
		gl = sPainter.glFuncs();

		#ifdef GL_MULTISAMPLE
		if(multisamplingEnabled_)
			gl->glEnable(GL_MULTISAMPLE);
		else
			gl->glDisable(GL_MULTISAMPLE);
		#endif
		
		// Set the main source of light to be the sun.
		// This must be the aberrated sun! (Mostly theoretically, this displacement seems more important for the shadows, done elsewhere...)
		Vec3d sunPos = ssm->getSun()->getEclipticPos() + ssm->getSun()->getAberrationPush();
		core->getHeliocentricEclipticModelViewTransform()->forward(sunPos);
		light.position=sunPos;

		// Set the light parameters taking sun as the light source
		light.diffuse.set(1.f,  magFactorGreen*1.f,  magFactorBlue*1.f);
		light.ambient.set(0.02f,magFactorGreen*0.02f,magFactorBlue*0.02f);

		if (this==ssm->getMoon())
		{
			// ambient for the moon can provide the Ashen light!
			// during daylight, this still should not make moon visible. We grab sky brightness and dim the moon.
			// This approach here is again pretty ad-hoc.
			// We have 5000cd/m^2 at sunset returned (Note this may be unnaturally much. Should be rather 10, but the 5000 may include the sun).
			// When atm.brightness has fallen to 2000cd/m^2, we allow ashen light to appear visible. Its impact is full when atm.brightness is below 1000.
			LandscapeMgr* lmgr = GETSTELMODULE(LandscapeMgr);
			Q_ASSERT(lmgr);
			const float atmLum=(lmgr->getFlagAtmosphere() ? lmgr->getAtmosphereAverageLuminance() : 0.0f);
			if (atmLum<2000.0f)
			{
				float atmScaling=1.0f - (qMax(1000.0f, atmLum)-1000.0f)*0.001f; // full impact when atmLum<1000.
				float ashenFactor=(1.0f-getPhase(ssm->getEarth()->getHeliocentricEclipticPos())); // We really mean the Earth for this! (Try observing from Mars ;-)
				ashenFactor*=ashenFactor*0.15f*atmScaling;
				light.ambient = Vec4f(ashenFactor, magFactorGreen*ashenFactor, magFactorBlue*ashenFactor);
			}
			const float fov=core->getProjection(transfo)->getFov();
			float fovFactor=1.6f;
			// scale brightness to reduce if fov smaller than 5 degrees. Min brightness (to avoid glare) if fov=2deg.
			if (fov<5.0f)
			{
				fovFactor -= 0.1f*(5.0f-qMax(2.0f, fov));
			}
			// Special case for the Moon. Was 1.6, but this often is too bright.
			light.diffuse.set(fovFactor,magFactorGreen*fovFactor,magFactorBlue*fovFactor);
		}

		// possibly tint sun's color from extinction. This should deliberately cause stronger reddening than for the other objects.
		if (this==ssm->getSun())
		{
			// when we zoom in, reduce the overbrightness. (LP:#1421173)
			const float fov=core->getProjection(transfo)->getFov();
			const float overbright=qBound(0.85f, 0.5f*fov, 2.0f); // scale full brightness to 0.85...2. (<2 when fov gets under 4 degrees)
			sPainter.setColor(overbright, powf(0.75f, extinctedMag)*overbright, powf(0.42f, 0.9f*extinctedMag)*overbright);
		}

		if(ssm->getFlagUseObjModels() && !objModelPath.isEmpty())
		{
			if(!drawObjModel(&sPainter, screenRd))
			{
				drawSphere(&sPainter, screenRd, drawOnlyRing);
			}
		}
		else if (!survey || survey->getInterstate() < 1.0f)
		{
			drawSphere(&sPainter, screenRd, drawOnlyRing);
		}

		if (survey && survey->getInterstate() > 0.0f)
		{
			drawSurvey(core, &sPainter);
			drawSphere(&sPainter, screenRd, true);
		}


		core->setClippingPlanes(n,f);  // Restore old clipping planes
		#ifdef GL_MULTISAMPLE
		if(multisamplingEnabled_)
			gl->glDisable(GL_MULTISAMPLE);
		#endif
	}

	bool allowDrawHalo = (this!=ssm->getSun() || !core->getSkyDrawer()->getFlagEarlySunHalo()); // We had drawn the sun already before the sphere.
	if ((this!=ssm->getSun()) && ((this !=ssm->getMoon() && core->getCurrentLocation().planetName=="Earth" )))
	{
		// Let's hide halo when inner planet between Sun and observer (or moon between planet and observer).
		// Do not hide Earth's moon's halo below ~-45degrees when observing from earth.
		const Vec3d obj = getJ2000EquatorialPos(core);
		const Vec3d par = getParent()->getJ2000EquatorialPos(core);
		const double angle = obj.angle(par)*M_180_PI;
		const double asize = getParent()->getSpheroidAngularRadius(core);
		if (angle<=asize)
			allowDrawHalo = false;
	}

	if (this==ssm->getMoon() && !drawMoonHalo)
		allowDrawHalo = false;

	// Draw the halo if enabled in the ssystem_*.ini files (+ special case for backward compatible for the Sun)
	if ((hasHalo() || this==ssm->getSun()) && allowDrawHalo)
	{
		// Prepare OpenGL lighting parameters according to luminance. For scaled-up planets, reduce brightness of the halo.
		float surfArcMin2 = static_cast<float>(getSpheroidAngularRadius(core)*qMax(1.0, (englishName=="Moon" ? 1.0 : 0.025)*sphereScale))*60.f;
		surfArcMin2 = surfArcMin2*surfArcMin2*M_PIf; // the total illuminated area in arcmin^2

		StelPainter sPainter(core->getProjection(StelCore::FrameJ2000));
		Vec3d tmp = getJ2000EquatorialPos(core);

		// Find new extincted color for halo. The method is again rather ad-hoc, but does not look too bad.
		// For the sun, we have again to use the stronger extinction to avoid color mismatch.
		Vec3f haloColorToDraw;
		if (this==ssm->getSun())
			haloColorToDraw.set(haloColor[0], powf(0.75f, extinctedMag) * haloColor[1], powf(0.42f, 0.9f*extinctedMag) * haloColor[2]);
		else
			haloColorToDraw.set(haloColor[0], magFactorGreen * haloColor[1], magFactorBlue * haloColor[2]);
		if (this==ssm->getMoon())
			haloColorToDraw*=0.6f; // make lunar halo less glaring, so that phase is discernible even if zoomed out.

		if (this!=ssm->getSun() || drawSunHalo)
		{
			float haloMag=getVMagnitudeWithExtinction(core);
			// EXPERIMENTAL: for sun on horizon, mag can go quite low, shrinking the halo too much.
			if (englishName=="Sun")
				haloMag=qMin(haloMag, -18.f);
			core->getSkyDrawer()->postDrawSky3dModel(&sPainter, tmp.toVec3f(), surfArcMin2, haloMag, haloColorToDraw, this==ssm->getSun());
		}

		if ((this==ssm->getSun()) && (core->getCurrentLocation().planetName == "Earth"))
		{
			LandscapeMgr* lmgr = GETSTELMODULE(LandscapeMgr);
			const float eclipseFactor = static_cast<float>(ssm->getSolarEclipseFactor(core).first);
			// This alpha ensures 0 for complete sun, 1 for eclipse better 1e-10, with a strong increase towards full eclipse. We still need to square it.
			// But without atmosphere we should indeed draw a visible corona by default!
			const float alpha= ( !lmgr->getFlagAtmosphere() && ssm->getFlagPermanentSolarCorona() ? 0.7f : -0.1f*qMax(-10.0f, log10f(eclipseFactor)));
			StelMovementMgr* mmgr = GETSTELMODULE(StelMovementMgr);
			float rotationAngle=(mmgr->getEquatorialMount() ? 0.0f : getParallacticAngle(core) * M_180_PIf);

			// Add ecliptic/equator angle. Meeus, Astr. Alg. 2nd, p100.
			const double jde=core->getJDE();
			const double eclJDE = GETSTELMODULE(SolarSystem)->getEarth()->getRotObliquity(jde);
			double ra_equ, dec_equ, lambdaJDE, betaJDE;
			StelUtils::rectToSphe(&ra_equ,&dec_equ,getEquinoxEquatorialPos(core));
			StelUtils::equToEcl(ra_equ, dec_equ, eclJDE, &lambdaJDE, &betaJDE);
			// We can safely assume beta=0 and ignore nutation.
			const float q0=static_cast<float>(atan(-cos(lambdaJDE)*tan(eclJDE)));
			rotationAngle -= q0*static_cast<float>(180.0/M_PI);

			core->getSkyDrawer()->drawSunCorona(&sPainter, tmp.toVec3f(), 512.f/192.f*screenRd, haloColorToDraw, alpha*alpha, rotationAngle);
		}
	}
}

struct Planet3DModel
{
	QVector<float> vertexArr;
	QVector<float> texCoordArr;
	QVector<unsigned short> indiceArr;
};


void sSphere(Planet3DModel* model, const float radius, const float oneMinusOblateness, const unsigned short int slices, const unsigned short int stacks)
{
	model->indiceArr.resize(0);
	model->vertexArr.resize(0);
	model->texCoordArr.resize(0);
	
	GLfloat x, y, z;
	GLfloat s=0.f, t=1.f;
	GLushort i, j;

	const float* cos_sin_rho = StelUtils::ComputeCosSinRho(stacks);
	const float* cos_sin_theta =  StelUtils::ComputeCosSinTheta(slices);
	
	const float* cos_sin_rho_p;
	const float *cos_sin_theta_p;

	// texturing: s goes from 0.0/0.25/0.5/0.75/1.0 at +y/+x/-y/-x/+y axis
	// t goes from 0.0/+1.0 at z = -radius/+radius (linear along longitudes)
	// cannot use triangle fan on texturing (s coord. at top/bottom tip varies)
	// If the texture is flipped, we iterate the coordinates backward.
	const GLfloat ds = 1.f / slices;
	const GLfloat dt = 1.f / stacks; // from inside texture is reversed

	// draw intermediate  as quad strips
	for (i = 0,cos_sin_rho_p = cos_sin_rho; i < stacks; ++i,cos_sin_rho_p+=2)
	{
		s = 0.f;
		for (j = 0,cos_sin_theta_p = cos_sin_theta; j<=slices;++j,cos_sin_theta_p+=2)
		{
			x = -cos_sin_theta_p[1] * cos_sin_rho_p[1];
			y = cos_sin_theta_p[0] * cos_sin_rho_p[1];
			z = cos_sin_rho_p[0];
			model->texCoordArr << s << t;
			model->vertexArr << x * radius << y * radius << z * oneMinusOblateness * radius;
			x = -cos_sin_theta_p[1] * cos_sin_rho_p[3];
			y = cos_sin_theta_p[0] * cos_sin_rho_p[3];
			z = cos_sin_rho_p[2];
			model->texCoordArr << s << t - dt;
			model->vertexArr << x * radius << y * radius << z * oneMinusOblateness * radius;
			s += ds;
		}
		unsigned short int offset = i*(slices+1)*2;
		unsigned short int limit = slices*2u+2u;
		for (j = 2u;j<limit;j+=2u)
		{
			model->indiceArr << offset+j-2u << offset+j-1u << offset+j;
			model->indiceArr << offset+j << offset+j-1u << offset+j+1u;
		}
		t -= dt;
	}
}

struct Ring3DModel
{
	QVector<float> vertexArr;
	QVector<float> texCoordArr;
	QVector<unsigned short> indiceArr;
};


void sRing(Ring3DModel* model, const float rMin, const float rMax, unsigned short int slices, const unsigned short int stacks)
{
	float x,y;
	
	const float dr = (rMax-rMin) / stacks;
	const float* cos_sin_theta = StelUtils::ComputeCosSinTheta(slices);
	const float* cos_sin_theta_p;

	model->vertexArr.resize(0);
	model->texCoordArr.resize(0);
	model->indiceArr.resize(0);

	float r = rMin;
	for (unsigned short int i=0; i<=stacks; ++i)
	{
		const float tex_r0 = (r-rMin)/(rMax-rMin);
		unsigned short int j;
		for (j=0,cos_sin_theta_p=cos_sin_theta; j<=slices; ++j,cos_sin_theta_p+=2)
		{
			x = r*cos_sin_theta_p[0];
			y = r*cos_sin_theta_p[1];
			model->texCoordArr << tex_r0 << 0.5f;
			model->vertexArr << x << y << 0.f;
		}
		r+=dr;
	}
	for (unsigned short int i=0; i<stacks; ++i)
	{
		for (unsigned short int j=0; j<slices; ++j)
		{
			model->indiceArr << i*slices+j << (i+1)*slices+j << i*slices+j+1u;
			model->indiceArr << i*slices+j+1u << (i+1u)*slices+j << (i+1u)*slices+j+1u;
		}
	}
}

// Used in drawSphere() to compute shadows.
void Planet::computeModelMatrix(Mat4d &result, bool solarEclipseCase) const
{
	result = Mat4d::translation(eclipticPos) * rotLocalToParent;
	PlanetP p = parent;
	switch (re.method)
	{
		case RotationElements::Traditional:
			while (p && p->parent)
			{
				result = Mat4d::translation(p->eclipticPos) * result * p->rotLocalToParent;
				p = p->parent;
			}
			break;
		case RotationElements::WGCCRE:
			while (p && p->parent)
			{
				result = Mat4d::translation(p->eclipticPos) * result;
				p = p->parent;
			}
			break;
	}
	// WEIRD! The following has to be disabled to have correct solar eclipse sizes in InfoString.
	// However, it has to be active for Lunar eclipse shadow rendering.
	// Maybe SolarSystem::getSolarEclipseFactor() can be implemented without Planet::computeModelMatrix()
	if ((englishName=="Moon") && !solarEclipseCase)
	{
		PlanetP sun=GETSTELMODULE(SolarSystem)->getSun();
		// in our program we have no aberration push for the moon. We must take that info from the Sun's push instead
		// It seems that a distance proportional to the distance lunarDistance/solarDistance may be the right way (?)
		const double earthSunDistance=parent->eclipticPos.length();
		const double earthMoonDistance=eclipticPos.length();
		const double factor=earthMoonDistance/earthSunDistance;
		result = Mat4d::translation(factor*sun->getAberrationPush()) * result * Mat4d::zrotation(M_PI/180.*static_cast<double>(axisRotation + 90.f));
	}
	else {
		result = Mat4d::translation(aberrationPush) * result * Mat4d::zrotation(M_PI/180.*static_cast<double>(axisRotation + 90.f));
	}
}

Planet::RenderData Planet::setCommonShaderUniforms(const StelPainter& painter, QOpenGLShaderProgram* shader, const PlanetShaderVars& shaderVars) //const
{
	RenderData data;

	const PlanetP sun = GETSTELMODULE(SolarSystem)->getSun();
	const StelProjectorP& projector = painter.getProjector();

	const Mat4f& m = projector->getProjectionMatrix();
	const QMatrix4x4 qMat = m.convertToQMatrix();

	computeModelMatrix(data.modelMatrix, false);
	// used to project from solar system into local space
	data.mTarget = data.modelMatrix.inverse();

	data.shadowCandidates = getCandidatesForShadow();
	// Our shader doesn't support more than 4 planets creating shadow
	if (data.shadowCandidates.size()>4)
	{
		qDebug() << "Too many satellite shadows, some won't be displayed";
		data.shadowCandidates.resize(4);
	}
	Mat4d shadowModelMatrix;
	for (int i=0;i<data.shadowCandidates.size();++i)
	{
		data.shadowCandidates.at(i)->computeModelMatrix(shadowModelMatrix, false);
		const Vec4d position = data.mTarget * shadowModelMatrix.getColumn(3);
		data.shadowCandidatesData(0, i) = static_cast<float>(position[0]);
		data.shadowCandidatesData(1, i) = static_cast<float>(position[1]);
		data.shadowCandidatesData(2, i) = static_cast<float>(position[2]);
		data.shadowCandidatesData(3, i) = static_cast<float>(data.shadowCandidates.at(i)->getEquatorialRadius());
	}

	Vec3f lightPos3=light.position.toVec3f();
	projector->getModelViewTransform()->backward(lightPos3);
	lightPos3.normalize();

	data.eyePos = StelApp::getInstance().getCore()->getObserverHeliocentricEclipticPos();
	//qDebug() << eyePos[0] << " " << eyePos[1] << " " << eyePos[2] << " --> ";
	// Use refractionOff for avoiding flickering Moon. (Bug #1411958)
	StelApp::getInstance().getCore()->getHeliocentricEclipticModelViewTransform(StelCore::RefractionOff)->forward(data.eyePos);
	//qDebug() << "-->" << eyePos[0] << " " << eyePos[1] << " " << eyePos[2];
	projector->getModelViewTransform()->backward(data.eyePos);
	data.eyePos.normalize();
	//qDebug() << " -->" << eyePos[0] << " " << eyePos[1] << " " << eyePos[2];
	LandscapeMgr* lmgr=GETSTELMODULE(LandscapeMgr);
	Q_ASSERT(lmgr);

	GL(shader->setUniformValue(shaderVars.projectionMatrix, qMat));
	GL(shader->setUniformValue(shaderVars.lightDirection, lightPos3[0], lightPos3[1], lightPos3[2]));
	GL(shader->setUniformValue(shaderVars.eyeDirection, static_cast<GLfloat>(data.eyePos[0]), static_cast<GLfloat>(data.eyePos[1]), static_cast<GLfloat>(data.eyePos[2])));
	GL(shader->setUniformValue(shaderVars.diffuseLight, light.diffuse[0], light.diffuse[1], light.diffuse[2]));
	GL(shader->setUniformValue(shaderVars.ambientLight, light.ambient[0], light.ambient[1], light.ambient[2]));
	GL(shader->setUniformValue(shaderVars.tex, 0));
	GL(shader->setUniformValue(shaderVars.shadowCount, static_cast<GLint>(data.shadowCandidates.size())));
	GL(shader->setUniformValue(shaderVars.shadowData, data.shadowCandidatesData));
	GL(shader->setUniformValue(shaderVars.sunInfo, static_cast<GLfloat>(data.mTarget[12]), static_cast<GLfloat>(data.mTarget[13]), static_cast<GLfloat>(data.mTarget[14]), static_cast<GLfloat>(sun->getEquatorialRadius())));
	GL(shader->setUniformValue(shaderVars.skyBrightness, lmgr->getAtmosphereAverageLuminance()));
	GL(shader->setUniformValue(shaderVars.poleLat, 1.1f, -0.1f)); // Avoid white objects. poleLat is only used for Mars.

	if(shaderVars.orenNayarParameters>=0)
	{
		//calculate and set oren-nayar parameters. The 75 in the scaling computation is arbitrary, to make the terminator visible.
		const float roughnessSq = roughness * roughness;
		QVector4D vec(
					1.0f - 0.5f * roughnessSq / (roughnessSq + 0.33f), // 0.57f), //x = A. If interreflection term is removed from shader, use 0.57 instead of 0.33.
					0.45f * roughnessSq / (roughnessSq + 0.09f),	//y = B
					50.0f * albedo/M_PIf, // was: 1.85f, but unclear why. //z = scale factor=rho/pi*Eo. rho=albedo=0.12, Eo~50? Higher Eo looks better!
					roughnessSq);
		GL(shader->setUniformValue(shaderVars.orenNayarParameters, vec));
	}

	float outgas_intensity_distanceScaled=static_cast<float>(static_cast<double>(outgas_intensity)/getHeliocentricEclipticPos().lengthSquared()); // ad-hoc function: assume square falloff by distance.
	GL(shader->setUniformValue(shaderVars.outgasParameters, QVector2D(outgas_intensity_distanceScaled, outgas_falloff)));

	return data;
}

void Planet::drawSphere(StelPainter* painter, float screenRd, bool drawOnlyRing)
{
	const float sphereScaleF=static_cast<float>(sphereScale);
	if (texMap)
	{
		// For lazy loading, return if texture not yet loaded
		if (!texMap->bind(0))
		{
			return;
		}
	}

	painter->setBlending(false);
	painter->setCullFace(true);

	// Draw the spheroid itself
	// Adapt the number of facets according with the size of the sphere for optimization
	const unsigned short int nb_facet = static_cast<unsigned short int>(qBound(10u, static_cast<uint>(screenRd * 40.f/50.f * sqrt(sphereScaleF)), 100u));	// 40 facets for 1024 pixels diameter on screen

	// Generates the vertices
	Planet3DModel model;
	sSphere(&model, static_cast<float>(equatorialRadius), static_cast<float>(oneMinusOblateness), nb_facet, nb_facet);

	QVector<float> projectedVertexArr(model.vertexArr.size());
	for (int i=0;i<model.vertexArr.size()/3;++i)
	{
		Vec3f p = *(reinterpret_cast<const Vec3f*>(model.vertexArr.constData()+i*3));
		p *= sphereScaleF;
		painter->getProjector()->project(p, *(reinterpret_cast<Vec3f*>(projectedVertexArr.data()+i*3)));
	}
	
	const SolarSystem* ssm = GETSTELMODULE(SolarSystem);

	if (this==ssm->getSun())
	{
		texMap->bind();
		//painter->setColor(2, 2, 0.2); // This is now in draw3dModel() to apply extinction
		painter->setArrays(reinterpret_cast<const Vec3f*>(projectedVertexArr.constData()), reinterpret_cast<const Vec2f*>(model.texCoordArr.constData()));
		painter->drawFromArray(StelPainter::Triangles, model.indiceArr.size(), 0, false, model.indiceArr.constData());
		return;
	}

	//cancel out if shaders are invalid
	if(shaderError)
		return;
	
	QOpenGLShaderProgram* shader = planetShaderProgram;
	const PlanetShaderVars* shaderVars = &planetShaderVars;
	if (rings)
	{
		shader = ringPlanetShaderProgram;
		shaderVars = &ringPlanetShaderVars;
	}
	if (this==ssm->getMoon())
	{
		shader = moonShaderProgram;
		shaderVars = &moonShaderVars;
	}
	//check if shaders are loaded
	if(!shader)
	{
		Planet::initShader();

		if(shaderError)
		{
			qCritical()<<"Can't use planet drawing, shaders invalid!";
			return;
		}

		shader = planetShaderProgram;
		if (rings)
		{
			shader = ringPlanetShaderProgram;
		}
		if (this==ssm->getMoon())
		{
			shader = moonShaderProgram;
		}
	}

	GL(shader->bind());

	RenderData rData = setCommonShaderUniforms(*painter,shader,*shaderVars);
	
	if (rings!=Q_NULLPTR)
	{
		GL(ringPlanetShaderProgram->setUniformValue(ringPlanetShaderVars.isRing, false));
		GL(ringPlanetShaderProgram->setUniformValue(ringPlanetShaderVars.ring, true));
		GL(ringPlanetShaderProgram->setUniformValue(ringPlanetShaderVars.outerRadius, rings->radiusMax));
		GL(ringPlanetShaderProgram->setUniformValue(ringPlanetShaderVars.innerRadius, rings->radiusMin));
		GL(ringPlanetShaderProgram->setUniformValue(ringPlanetShaderVars.ringS, 2));
		rings->tex->bind(2);
	}

	if (this==ssm->getMoon())
	{
		GL(normalMap->bind(2));
		GL(moonShaderProgram->setUniformValue(moonShaderVars.normalMap, 2));
		if (!rData.shadowCandidates.isEmpty())
		{
			GL(texEarthShadow->bind(3));
			GL(moonShaderProgram->setUniformValue(moonShaderVars.earthShadow, 3));
			// Ad-hoc visibility improvement during lunar eclipses:
			// During partial umbra phase, make moon brighter so that the bright limb and umbra border has more visibility.
			// When the moon is half in umbra, we start to raise its brightness. Near edge of totality we try to simulate the apparent super-bright edge.
			static const double tweak=1.015; // 1.00 to have maximum push only in full umbra. 1.01 or even 1.02 looks better to show a brilliant last/first edge
			GLfloat push=1.0f;

			// Like in getVMagnitude() we must compute an elongation from the aberrated sun.
			PlanetP sun=ssm->getSun();
			const Vec3d obsPos=parent->eclipticPos-sun->getAberrationPush();
			const double observerRq = obsPos.lengthSquared();
			const Vec3d& planetHelioPos = getHeliocentricEclipticPos() - sun->getAberrationPush();
			const double planetRq = planetHelioPos.lengthSquared();
			const double observerPlanetRq = (obsPos - planetHelioPos).lengthSquared();
			double aberratedElongation = std::acos((observerPlanetRq  + observerRq - planetRq)/(2.0*std::sqrt(observerPlanetRq*observerRq)));
			const double od = 180. - aberratedElongation * (180.0/M_PI); // opposition distance [degrees]

			// Compute umbra radius at lunar distance.
			const double Lambda=getEclipticPos().length();                             // Lunar distance [AU]
			const double sigma=ssm->getEarthShadowRadiiAtLunarDistance().first[0]/3600.;
			const double tau=atan(getEquatorialRadius()/Lambda) * M_180_PI; // geocentric angle of Lunar radius [degrees]

			if (od<tweak*sigma-tau)     // if the Moon is fully immersed in the shadow
				push=4.0f;
			else if (od<tweak*sigma)    // If the Moon is half immersed, start pushing with a strong power function that make it apparent only in the last few percents.
				push+=3.f*(1.f-pow(static_cast<float>((od-tweak*sigma+tau)/tau), 1.f/6.f));

			GL(moonShaderProgram->setUniformValue(moonShaderVars.eclipsePush, push)); // constant for now...
		}
	}

	if (englishName=="Mars")
	{
		// Compute Ls for Mars. From Piqueux et al., Icarus 251 (2015) 332-8 (9). Short algorithm with good approximation.
		const double t=lastJDE-J2000;
		const double M = (19.38095 + 0.524020769 * t)*M_PI_180;
		const double sinM=sin(M);
		const double sin2M=sin(2.*M);
		const double sin3M=sin(3.*M);
		const double Ls = 270.38859 + 0.524038542*t + 10.67848*sinM + 0.62077*sin2M + 0.05031*sin3M;
		// Then compute latitudes of polar caps: Fig.10 in Smith, David E. et al. "Time Variations of
		// Mars’ Gravitational Field and Seasonal Changes in the Masses of the Polar Ice Caps."
		// Journal of Geophysical Research 114.E5 (2009): E05002. DOI:10.1029/2008je003267
		//double latN= 70.-18.*sin((Ls-195.)*M_PI_180);
		//double latS=-70.+18.*sin((Ls- 15.)*M_PI_180);
		double latN= 70.+18.*cos((Ls-125.)*M_PI_180); // goes down to 52°
		double latS=-68.+19.*cos((Ls-105.)*M_PI_180); // goes up to -49°

		// Finally convert to texture coordinates.
		float tNorth=static_cast<float>((latN+90.)/180.);
		float tSouth=static_cast<float>((latS+90.)/180.);
		GL(shader->setUniformValue(shaderVars->poleLat, tNorth, tSouth));
	}

	if(!sphereVAO)
	{
		sphereVAO.reset(new QOpenGLVertexArrayObject);
		sphereVAO->create();
		gl->glGenBuffers(1, &sphereVBO);
	}

	sphereVAO->bind();
	gl->glBindBuffer(GL_ARRAY_BUFFER, sphereVBO);
	gl->glBindBuffer(GL_ELEMENT_ARRAY_BUFFER, sphereVBO);

	const auto projectedVertArrSize = projectedVertexArr.size() * GLsizeiptr(sizeof projectedVertexArr[0]);

	const auto modelVertArrOffset = projectedVertArrSize;
	const auto modelVertArrSize = model.vertexArr.size() * GLsizeiptr(sizeof model.vertexArr[0]);

	const auto texCoordsOffset = modelVertArrOffset + modelVertArrSize;
	const auto texCoordsSize = model.texCoordArr.size() * GLsizeiptr(sizeof model.texCoordArr[0]);

	const auto indicesOffset = texCoordsOffset + texCoordsSize;
	const auto indicesSize = model.indiceArr.size() * GLsizeiptr(sizeof model.indiceArr[0]);

	gl->glBufferData(GL_ARRAY_BUFFER, projectedVertArrSize+modelVertArrSize+texCoordsSize+indicesSize, nullptr, GL_STREAM_DRAW);
	gl->glBufferSubData(GL_ARRAY_BUFFER, 0, projectedVertArrSize, projectedVertexArr.constData());
	gl->glBufferSubData(GL_ARRAY_BUFFER, modelVertArrOffset, modelVertArrSize, model.vertexArr.constData());
	gl->glBufferSubData(GL_ARRAY_BUFFER, texCoordsOffset, texCoordsSize, model.texCoordArr.constData());
	gl->glBufferSubData(GL_ARRAY_BUFFER, indicesOffset, indicesSize, model.indiceArr.constData());

	GL(shader->setAttributeBuffer(shaderVars->vertex, GL_FLOAT, 0, 3));
	GL(shader->enableAttributeArray(shaderVars->vertex));
	GL(shader->setAttributeBuffer(shaderVars->unprojectedVertex, GL_FLOAT, modelVertArrOffset, 3));
	GL(shader->enableAttributeArray(shaderVars->unprojectedVertex));
	GL(shader->setAttributeBuffer(shaderVars->texCoord, GL_FLOAT, texCoordsOffset, 2));
	GL(shader->enableAttributeArray(shaderVars->texCoord));

	if (rings && !drawOnlyRing)
	{
		painter->setDepthMask(true);
		painter->setDepthTest(true);
		gl->glClear(GL_DEPTH_BUFFER_BIT);
	}
	
	if (!drawOnlyRing)
		GL(gl->glDrawElements(GL_TRIANGLES, model.indiceArr.size(), GL_UNSIGNED_SHORT, reinterpret_cast<void*>(indicesOffset)));

	if (rings)
	{
		// Draw the rings just after the planet
		painter->setDepthMask(false);

		// Normal transparency mode
		painter->setBlending(true);

		Ring3DModel ringModel;
		sRing(&ringModel, rings->radiusMin, rings->radiusMax, 128, 32);

		GL(ringPlanetShaderProgram->setUniformValue(ringPlanetShaderVars.isRing, true));
		GL(ringPlanetShaderProgram->setUniformValue(ringPlanetShaderVars.tex, 2));
		GL(ringPlanetShaderProgram->setUniformValue(ringPlanetShaderVars.ringS, 1));
		
		QMatrix4x4 shadowCandidatesData;
		const Vec4d position = rData.mTarget * rData.modelMatrix.getColumn(3);
		shadowCandidatesData(0, 0) = static_cast<float>(position[0]);
		shadowCandidatesData(1, 0) = static_cast<float>(position[1]);
		shadowCandidatesData(2, 0) = static_cast<float>(position[2]);
		shadowCandidatesData(3, 0) = static_cast<float>(getEquatorialRadius());
		GL(ringPlanetShaderProgram->setUniformValue(ringPlanetShaderVars.shadowCount, 1));
		GL(ringPlanetShaderProgram->setUniformValue(ringPlanetShaderVars.shadowData, shadowCandidatesData));
		
		projectedVertexArr.resize(ringModel.vertexArr.size());
		for (int i=0;i<ringModel.vertexArr.size()/3;++i)
		{
			Vec3f p = *(reinterpret_cast<const Vec3f*>(ringModel.vertexArr.constData()+i*3));
			p *= sphereScaleF;
			painter->getProjector()->project(p, *(reinterpret_cast<Vec3f*>(projectedVertexArr.data()+i*3)));
		}
		
		if(!ringsVAO)
		{
			ringsVAO.reset(new QOpenGLVertexArrayObject);
			ringsVAO->create();
			gl->glGenBuffers(1, &ringsVBO);
		}

		ringsVAO->bind();
		gl->glBindBuffer(GL_ARRAY_BUFFER, ringsVBO);
		gl->glBindBuffer(GL_ELEMENT_ARRAY_BUFFER, ringsVBO);

		const auto projectedVertArrSize = projectedVertexArr.size() * GLsizeiptr(sizeof projectedVertexArr[0]);

		const auto modelVertArrOffset = projectedVertArrSize;
		const auto modelVertArrSize = ringModel.vertexArr.size() * GLsizeiptr(sizeof ringModel.vertexArr[0]);

		const auto texCoordsOffset = modelVertArrOffset + modelVertArrSize;
		const auto texCoordsSize = ringModel.texCoordArr.size() * GLsizeiptr(sizeof ringModel.texCoordArr[0]);

		const auto indicesOffset = texCoordsOffset + texCoordsSize;
		const auto indicesSize = ringModel.indiceArr.size() * GLsizeiptr(sizeof ringModel.indiceArr[0]);

		gl->glBufferData(GL_ARRAY_BUFFER, projectedVertArrSize+modelVertArrSize+texCoordsSize+indicesSize, nullptr, GL_STREAM_DRAW);
		gl->glBufferSubData(GL_ARRAY_BUFFER, 0, projectedVertArrSize, projectedVertexArr.constData());
		gl->glBufferSubData(GL_ARRAY_BUFFER, modelVertArrOffset, modelVertArrSize, ringModel.vertexArr.constData());
		gl->glBufferSubData(GL_ARRAY_BUFFER, texCoordsOffset, texCoordsSize, ringModel.texCoordArr.constData());
		gl->glBufferSubData(GL_ARRAY_BUFFER, indicesOffset, indicesSize, ringModel.indiceArr.constData());

		GL(shader->setAttributeBuffer(shaderVars->vertex, GL_FLOAT, 0, 3));
		GL(shader->enableAttributeArray(shaderVars->vertex));
		GL(shader->setAttributeBuffer(shaderVars->unprojectedVertex, GL_FLOAT, modelVertArrOffset, 3));
		GL(shader->enableAttributeArray(shaderVars->unprojectedVertex));
		GL(shader->setAttributeBuffer(shaderVars->texCoord, GL_FLOAT, texCoordsOffset, 2));
		GL(shader->enableAttributeArray(shaderVars->texCoord));

		GL(ringPlanetShaderProgram->setAttributeBuffer(ringPlanetShaderVars.vertex, GL_FLOAT, 0, 3));
		GL(ringPlanetShaderProgram->enableAttributeArray(ringPlanetShaderVars.vertex));
		GL(ringPlanetShaderProgram->setAttributeBuffer(ringPlanetShaderVars.unprojectedVertex, GL_FLOAT, modelVertArrOffset, 3));
		GL(ringPlanetShaderProgram->enableAttributeArray(ringPlanetShaderVars.unprojectedVertex));
		GL(ringPlanetShaderProgram->setAttributeBuffer(ringPlanetShaderVars.texCoord, GL_FLOAT, texCoordsOffset, 2));
		GL(ringPlanetShaderProgram->enableAttributeArray(ringPlanetShaderVars.texCoord));
		
		if (rData.eyePos[2]<0)
			gl->glCullFace(GL_FRONT);

		GL(gl->glDrawElements(GL_TRIANGLES, ringModel.indiceArr.size(), GL_UNSIGNED_SHORT, reinterpret_cast<void*>(indicesOffset)));
		
		if (rData.eyePos[2]<0)
			gl->glCullFace(GL_BACK);
		
		painter->setDepthTest(false);
	}
	
	gl->glBindBuffer(GL_ELEMENT_ARRAY_BUFFER, 0);
	gl->glBindBuffer(GL_ARRAY_BUFFER, 0);
<<<<<<< HEAD
	sphereVAO.release();
=======
	sphereVAO->release();
>>>>>>> 0056eeba

	GL(shader->release());
	
	painter->setCullFace(false);
}

// Draw the Hips survey.
void Planet::drawSurvey(StelCore* core, StelPainter* painter)
{
	if (!Planet::initShader()) return;
	const SolarSystem* ssm = GETSTELMODULE(SolarSystem);

	painter->setDepthMask(true);
	painter->setDepthTest(true);

	// Backup transformation so that we can restore it later.
	StelProjector::ModelViewTranformP transfo = painter->getProjector()->getModelViewTransform()->clone();
	Vec4f color = painter->getColor();
	painter->getProjector()->getModelViewTransform()->combine(Mat4d::scaling(equatorialRadius * sphereScale));

	QOpenGLShaderProgram* shader = planetShaderProgram;
	const PlanetShaderVars* shaderVars = &planetShaderVars;
	if (rings)
	{
		shader = ringPlanetShaderProgram;
		shaderVars = &ringPlanetShaderVars;
	}
	if (this == ssm->getMoon())
	{
		shader = moonShaderProgram;
		shaderVars = &moonShaderVars;
	}

	GL(shader->bind());
	RenderData rData = setCommonShaderUniforms(*painter, shader, *shaderVars);
	QVector<Vec3f> projectedVertsArray;
	QVector<Vec3f> vertsArray;
	const double angle = getSpheroidAngularRadius(core) * M_PI_180;

	if (rings)
	{
		GL(ringPlanetShaderProgram->setUniformValue(ringPlanetShaderVars.isRing, false));
		GL(ringPlanetShaderProgram->setUniformValue(ringPlanetShaderVars.ring, true));
		GL(ringPlanetShaderProgram->setUniformValue(ringPlanetShaderVars.outerRadius, rings->radiusMax));
		GL(ringPlanetShaderProgram->setUniformValue(ringPlanetShaderVars.innerRadius, rings->radiusMin));
		GL(ringPlanetShaderProgram->setUniformValue(ringPlanetShaderVars.ringS, 2));
		rings->tex->bind(2);
	}

	if (this == ssm->getMoon())
	{
		GL(normalMap->bind(2));
		GL(moonShaderProgram->setUniformValue(moonShaderVars.normalMap, 2));
		if (!rData.shadowCandidates.isEmpty())
		{
			GL(texEarthShadow->bind(3));
			GL(moonShaderProgram->setUniformValue(moonShaderVars.earthShadow, 3));
		}
	}

	// Apply a rotation otherwize the hips surveys don't get rendered at the
	// proper position.  Not sure why...
	painter->getProjector()->getModelViewTransform()->combine(Mat4d::zrotation(M_PI * 0.5));
	painter->getProjector()->getModelViewTransform()->combine(Mat4d::scaling(Vec3d(1, 1, oneMinusOblateness)));

	survey->draw(painter, angle, [&](const QVector<Vec3d>& verts, const QVector<Vec2f>& tex, const QVector<uint16_t>& indices) {
		projectedVertsArray.resize(verts.size());
		vertsArray.resize(verts.size());
		for (int i = 0; i < verts.size(); i++)
		{
			Vec3d v = verts[i];
			painter->getProjector()->project(v, v);
			projectedVertsArray[i] = v.toVec3f();
			v = Mat4d::scaling(equatorialRadius) * verts[i];
			v = Mat4d::scaling(Vec3d(1, 1, oneMinusOblateness)) * v;
			// Undo the rotation we applied for the survey fix.
			v = Mat4d::zrotation(M_PI * 0.5) * v;
			vertsArray[i] = v.toVec3f();
		}
		if(!surveyVAO)
		{
			surveyVAO.reset(new QOpenGLVertexArrayObject);
			surveyVAO->create();
			gl->glGenBuffers(1, &surveyVBO);
		}
		surveyVAO->bind();
		gl->glBindBuffer(GL_ARRAY_BUFFER, surveyVBO);
		gl->glBindBuffer(GL_ELEMENT_ARRAY_BUFFER, surveyVBO);

		const auto projectedVertArrSize = projectedVertsArray.size() * GLsizeiptr(sizeof projectedVertsArray[0]);

		const auto modelVertArrOffset = projectedVertArrSize;
		const auto modelVertArrSize = vertsArray.size() * GLsizeiptr(sizeof vertsArray[0]);

		const auto texCoordsOffset = modelVertArrOffset + modelVertArrSize;
		const auto texCoordsSize = tex.size() * GLsizeiptr(sizeof tex[0]);

		const auto indicesOffset = texCoordsOffset + texCoordsSize;
		const auto indicesSize = indices.size() * GLsizeiptr(sizeof indices[0]);

		gl->glBufferData(GL_ARRAY_BUFFER, projectedVertArrSize+modelVertArrSize+texCoordsSize+indicesSize, nullptr, GL_STREAM_DRAW);
		gl->glBufferSubData(GL_ARRAY_BUFFER, 0, projectedVertArrSize, projectedVertsArray.constData());
		gl->glBufferSubData(GL_ARRAY_BUFFER, modelVertArrOffset, modelVertArrSize, vertsArray.constData());
		gl->glBufferSubData(GL_ARRAY_BUFFER, texCoordsOffset, texCoordsSize, tex.constData());
		gl->glBufferSubData(GL_ARRAY_BUFFER, indicesOffset, indicesSize, indices.constData());

		GL(shader->setAttributeBuffer(shaderVars->vertex, GL_FLOAT, 0, 3));
		GL(shader->enableAttributeArray(shaderVars->vertex));
		GL(shader->setAttributeBuffer(shaderVars->unprojectedVertex, GL_FLOAT, modelVertArrOffset, 3));
		GL(shader->enableAttributeArray(shaderVars->unprojectedVertex));
		GL(shader->setAttributeBuffer(shaderVars->texCoord, GL_FLOAT, texCoordsOffset, 2));
		GL(shader->enableAttributeArray(shaderVars->texCoord));
		GL(gl->glDrawElements(GL_TRIANGLES, indices.size(), GL_UNSIGNED_SHORT, reinterpret_cast<void*>(indicesOffset)));

		gl->glBindBuffer(GL_ELEMENT_ARRAY_BUFFER, 0);
		gl->glBindBuffer(GL_ARRAY_BUFFER, 0);
		surveyVAO->release();
	});

	// Restore painter state.
	painter->setProjector(core->getProjection(transfo));
	painter->setColor(color);
}

Planet::PlanetOBJModel* Planet::loadObjModel() const
{
	PlanetOBJModel* mdl = new PlanetOBJModel();
	if(!mdl->obj->load(objModelPath))
	{
		//object loading failed
		qCritical()<<"Could not load planet OBJ model for"<<englishName;
		delete mdl;
		return Q_NULLPTR;
	}

	//ideally, all planet OBJs should only have a single object with a single material
	if(mdl->obj->getObjectList().size()>1)
		qWarning()<<"Planet OBJ model has more than one object defined, this may cause problems ...";
	if(mdl->obj->getMaterialList().size()>1)
		qWarning()<<"Planet OBJ model has more than one material defined, this may cause problems ...";

	//start texture loading
	const StelOBJ::Material& mat = mdl->obj->getMaterialList().at(mdl->obj->getObjectList().first().groups.first().materialIndex);
	if(mat.map_Kd.isEmpty())
	{
		//we use a custom 1x1 pixel texture in this case
		qWarning()<<"Planet OBJ model for"<<englishName<<"has no diffuse texture";
	}
	else
	{
		//this call starts loading the tex in background
		mdl->texture = StelApp::getInstance().getTextureManager().createTextureThread(mat.map_Kd,StelTexture::StelTextureParams(true,GL_LINEAR,GL_REPEAT,true),false);
	}

	//extract the pos array into separate vector, it is the only one we need on CPU side for drawing
	mdl->obj->splitVertexData(&mdl->posArray);
	mdl->bbox = mdl->obj->getAABBox();

	return mdl;
}

bool Planet::ensureObjLoaded()
{
	if(!objModel && !objModelLoader)
	{
		qDebug()<<"Queueing aysnc load of OBJ model for"<<englishName;
		//create the async OBJ model loader
#if (QT_VERSION>=QT_VERSION_CHECK(6,0,0))
		objModelLoader = new QFuture<PlanetOBJModel*>(QtConcurrent::run(&Planet::loadObjModel,this));
#else
		objModelLoader = new QFuture<PlanetOBJModel*>(QtConcurrent::run(this,&Planet::loadObjModel));
#endif
	}

	if(objModelLoader)
	{
		if(objModelLoader->isFinished())
		{
			//the model loading has just finished, save the result
			objModel = objModelLoader->result();
			delete objModelLoader; //we dont need the result anymore
			objModelLoader = Q_NULLPTR;

			if(!objModel)
			{
				//model load failed, fall back to sphere mode
				objModelPath.clear();
				qWarning()<<"Cannot load OBJ model for solar system object"<<getEnglishName();
				return false;
			}
			else
			{
				//load model data into GL
				if(!objModel->loadGL())
				{
					delete objModel;
					objModel = Q_NULLPTR;
					objModelPath.clear();
					qWarning()<<"Cannot load OBJ model into OpenGL for solar system object"<<getEnglishName();
					return false;
				}
				GL(;); // ignore clazy warning here
			}
		}
		else
		{
			//we are still loading, use the sphere method for drawing
			return false;
		}
	}

	//OBJ model is valid!
	return true;
}

bool Planet::drawObjModel(StelPainter *painter, float screenRd)
{
	Q_UNUSED(screenRd) //screen size unused for now, use it for LOD or something?

	//make sure the OBJ is loaded, or start loading it
	if(!ensureObjLoaded())
		return false;

	if(shaderError)
	{
		qDebug() << "Planet::drawObjModel: Something went wrong with shader initialisation. Cannot draw OBJs, using spheres instead.";
		return false;
	}

	const SolarSystem* ssm = GETSTELMODULE(SolarSystem);

	QMatrix4x4 shadowMatrix;
	bool shadowmapping = false;
	if(ssm->getFlagShowObjSelfShadows())
		shadowmapping = drawObjShadowMap(painter,shadowMatrix);

	if(objModel->texture)
	{
		if(!objModel->texture->bind())
		{
			//the texture is still loading, use the sphere method
			return false;
		}
	}
	else
	{
		//HACK: there is no texture defined, we create a 1x1 pixel texture with color*albedo
		//this is not the most efficient method, but prevents having to rewrite the shader to work without a texture
		//removing some complexity in managing this use-case
		Vec3f texCol = haloColor * albedo * 255.0f + Vec3f(0.5f);
		//convert to byte
		Vector3<GLubyte> colByte(static_cast<unsigned char>(texCol[0]),static_cast<unsigned char>(texCol[1]),static_cast<unsigned char>(texCol[2]));
		GLuint tex;
		gl->glActiveTexture(GL_TEXTURE0);
		gl->glGenTextures(1, &tex);
		gl->glBindTexture(GL_TEXTURE_2D,tex);
		GLint oldalignment;
		gl->glGetIntegerv(GL_UNPACK_ALIGNMENT,&oldalignment);
		gl->glPixelStorei(GL_UNPACK_ALIGNMENT, 1);
		gl->glTexImage2D(GL_TEXTURE_2D, 0, GL_RGB, 1, 1, 0, GL_RGB, GL_UNSIGNED_BYTE, colByte.v );
		gl->glPixelStorei(GL_UNPACK_ALIGNMENT, oldalignment);

		gl->glTexParameteri(GL_TEXTURE_2D, GL_TEXTURE_MAG_FILTER, GL_NEAREST);
		gl->glTexParameteri(GL_TEXTURE_2D, GL_TEXTURE_MIN_FILTER, GL_NEAREST);
		gl->glTexParameteri(GL_TEXTURE_2D, GL_TEXTURE_WRAP_S, GL_REPEAT);
		gl->glTexParameteri(GL_TEXTURE_2D, GL_TEXTURE_WRAP_T, GL_REPEAT);

		// create a StelTexture from this
		objModel->texture = StelApp::getInstance().getTextureManager().wrapperForGLTexture(tex);
	}

	if(objModel->needsRescale)
		objModel->performScaling(AU_KM * sphereScale);

	//the model is ready to draw!
	painter->setBlending(false);
	painter->setCullFace(true);
	gl->glCullFace(GL_BACK);
	//depth testing is required here
	painter->setDepthTest(true);
	painter->setDepthMask(true);
	gl->glClear(GL_DEPTH_BUFFER_BIT);

	// Bind the array
	GL(objModel->arr->bind());

	//set up shader
	QOpenGLShaderProgram* shd = objShaderProgram;
	PlanetShaderVars* shdVars = &objShaderVars;
	if(shadowmapping)
	{
		shd = objShadowShaderProgram;
		shdVars = &objShadowShaderVars;
		gl->glActiveTexture(GL_TEXTURE1);
		gl->glBindTexture(GL_TEXTURE_2D,shadowTex);
		GL(shd->bind());
		GL(shd->setUniformValue(shdVars->shadowMatrix, shadowMatrix));
		GL(shd->setUniformValue(shdVars->shadowTex, 1));
	}
	else
		shd->bind();

	//project the data
	//because the StelOpenGLArray might use a VAO, we have to use a OGL buffer here in all cases
	objModel->projPosBuffer->bind();
	const int vtxCount = objModel->posArray.size();

	const StelProjectorP& projector = painter->getProjector();

	// I tested buffer orphaning (https://www.opengl.org/wiki/Buffer_Object_Streaming#Buffer_re-specification),
	// but it seems there is not really much of a effect here (probably because we are already pretty CPU-bound).
	// Also, map()-ing the buffer directly, like:
	//	Vec3f* bufPtr = static_cast<Vec3f*>(objModel->projPosBuffer->map(QOpenGLBuffer::WriteOnly));
	//	projector->project(vtxCount,objModel->posArray.constData(),bufPtr);
	//	objModel->projPosBuffer->unmap();
	// caused a 40% FPS drop for some reason!
	// (in theory, this should be faster because it should avoid copying the array)
	// So, lets not do that and just use this simple way in all cases:
	projector->project(vtxCount, objModel->scaledArray.constData(),objModel->projectedPosArray.data());
	objModel->projPosBuffer->allocate(objModel->projectedPosArray.constData(),vtxCount * static_cast<int>(sizeof(Vec3f)));

	//unprojectedVertex, normalIn and texCoord are set by the StelOpenGLArray
	//we only need to set the freshly projected data
	GL(shd->setAttributeArray("vertex",GL_FLOAT,Q_NULLPTR,3,0));
	GL(shd->enableAttributeArray("vertex"));
	objModel->projPosBuffer->release();

	setCommonShaderUniforms(*painter,shd,*shdVars);

	//draw that model using the array wrapper
	objModel->arr->draw();

	shd->disableAttributeArray("vertex");
	shd->release();
	objModel->arr->release();

	painter->setCullFace(false);
	painter->setDepthTest(false);

	return true;
}

bool Planet::drawObjShadowMap(StelPainter *painter, QMatrix4x4& shadowMatrix)
{
	if(!shadowInitialized)
		if(!initFBO())
		{
			qDebug()<<"Cannot draw OBJ self-shadow";
			return false;
		}

	const StelProjectorP projector = painter->getProjector();

	//find the light direction in model space
	//Mat4d modelMatrix;
	//computeModelMatrix(modelMatrix);
	//Mat4d worldToModel = modelMatrix.inverse();

	Vec3d lightDir = light.position;
	projector->getModelViewTransform()->backward(lightDir);
	//Vec3d lightDir(worldToModel[12], worldToModel[13], worldToModel[14]);
	lightDir.normalize();

	//use a distance of 1km to the origin for additional precision, instead of 1AU
	Vec3d lightPosScaled = lightDir;

	//the camera looks to the origin
	QMatrix4x4 modelView;
	modelView.lookAt(QVector3D(static_cast<float>(lightPosScaled[0]),static_cast<float>(lightPosScaled[1]),static_cast<float>(lightPosScaled[2])), QVector3D(), QVector3D(0.f,0.f,1.f));

	//create an orthographic projection encompassing the AABB
	double maxZ = -std::numeric_limits<double>::max();
	double minZ = std::numeric_limits<double>::max();
	double maxUp = -std::numeric_limits<double>::max();
	double minUp = std::numeric_limits<double>::max();
	double maxRight = -std::numeric_limits<double>::max();
	double minRight = std::numeric_limits<double>::max();

	//create an orthonormal system using 2-step Gram-Schmidt + cross product
	// https://en.wikipedia.org/wiki/Gram%E2%80%93Schmidt_process
	Vec3d vDir = -lightDir; //u1/e1, view direction
	Vec3d up = Vec3d(0.0, 0.0, 1.0); //v2
	up = up - up.dot(vDir) * vDir; //u2 = v2 - proj_u1(v2)
	up.normalize(); //e2

	Vec3d right = vDir^up;
	right.normalize();

	for(unsigned int i=0; i<AABBox::CORNERCOUNT; i++)
	{
		Vec3d v = objModel->bbox.getCorner(static_cast<AABBox::Corner>(i)).toVec3d();
		Vec3d fromCam = v - lightPosScaled; //vector from cam to vertex

		//project the fromCam vector onto the 3 vectors of the orthonormal system
		double dist = fromCam.dot(vDir);
		maxZ = std::max(dist, maxZ);
		minZ = std::min(dist, minZ);

		dist = fromCam.dot(right);
		minRight = std::min(dist, minRight);
		maxRight = std::max(dist, maxRight);

		dist = fromCam.dot(up);
		minUp = std::min(dist, minUp);
		maxUp = std::max(dist, maxUp);
	}

	QMatrix4x4 proj;
	proj.ortho(static_cast<float>(minRight),static_cast<float>(maxRight),
		   static_cast<float>(minUp),static_cast<float>(maxUp),
		   static_cast<float>(minZ),static_cast<float>(maxZ));

	QMatrix4x4 mvp = proj * modelView;

	//bias matrix for lookup
	static const QMatrix4x4 biasMatrix(0.5f, 0.0f, 0.0f, 0.5f,
					   0.0f, 0.5f, 0.0f, 0.5f,
					   0.0f, 0.0f, 0.5f, 0.5f,
					   0.0f, 0.0f, 0.0f, 1.0f);
	shadowMatrix = biasMatrix * mvp;

	painter->setDepthTest(true);
	painter->setDepthMask(true);
	painter->setCullFace(true);
	gl->glCullFace(GL_BACK);
	bool useOffset = !qFuzzyIsNull(shadowPolyOffset.lengthSquared());

	if(useOffset)
	{
		gl->glEnable(GL_POLYGON_OFFSET_FILL);
		gl->glPolygonOffset(shadowPolyOffset[0], shadowPolyOffset[1]);
	}

	gl->glViewport(0,0,SM_SIZE,SM_SIZE);

	GL(objModel->arr->bind());
	GL(transformShaderProgram->bind());
	GL(transformShaderProgram->setUniformValue(transformShaderVars.projectionMatrix, mvp));

#ifdef DEBUG_SHADOWMAP
	shadowFBO->bind();
	objModel->texture->bind();
	transformShaderProgram->setUniformValue(transformShaderVars.tex, 0);
	gl->glClear(GL_COLOR_BUFFER_BIT | GL_DEPTH_BUFFER_BIT);
#else
	gl->glBindFramebuffer(GL_FRAMEBUFFER, shadowFBO);
	gl->glClear(GL_DEPTH_BUFFER_BIT);
#endif

	GL(objModel->arr->draw());

	transformShaderProgram->release();
	objModel->arr->release();

#ifdef DEBUG_SHADOWMAP
	//copy depth buffer into shadowTex
	gl->glActiveTexture(GL_TEXTURE1);
	gl->glBindTexture(GL_TEXTURE_2D,shadowTex);

	//this is probably unsupported on an OGL ES2 context! just don't use DEBUG_SHADOWMAP here...
	GL(QOpenGLContext::currentContext()->functions()->glCopyTexImage2D(GL_TEXTURE_2D, 0, GL_DEPTH_COMPONENT, 0, 0, SM_SIZE, SM_SIZE, 0));
#endif
	gl->glBindFramebuffer(GL_FRAMEBUFFER, StelApp::getInstance().getDefaultFBO());

	//reset viewport (see StelPainter::setProjector)
	const Vec4i& vp = projector->getViewport();
	gl->glViewport(vp[0], vp[1], vp[2], vp[3]);

	if(useOffset)
	{
		gl->glDisable(GL_POLYGON_OFFSET_FILL);
		GL(gl->glPolygonOffset(0.0f,0.0f));
	}

#ifdef DEBUG_SHADOWMAP
	//display the FB contents on-screen
	QOpenGLFramebufferObject::blitFramebuffer(Q_NULLPTR,shadowFBO);
#endif

	return true;
}

void Planet::drawHints(const StelCore* core, const QFont& planetNameFont)
{
	if (labelsFader.getInterstate()<=0.f)
		return;

	const StelProjectorP prj = core->getProjection(StelCore::FrameJ2000);
	StelPainter sPainter(prj);
	sPainter.setFont(planetNameFont);
	// Draw nameI18 + scaling if it's not == 1.
	float tmp = (hintFader.getInterstate()<=0.f ? 7.f : 10.f) + static_cast<float>(getAngularRadius(core)*M_PI/180.)*prj->getPixelPerRadAtCenter()/1.44f; // Shift for nameI18 printing
	sPainter.setColor(labelColor,labelsFader.getInterstate());
	sPainter.drawText(static_cast<float>(screenPos[0]),static_cast<float>(screenPos[1]), getPlanetLabel(), 0, tmp, tmp, false);

	// hint disappears smoothly on close view
	if (hintFader.getInterstate()<=0)
		return;
	tmp -= 10.f;
	if (tmp<1) tmp=1;
	sPainter.setColor(labelColor,labelsFader.getInterstate()*hintFader.getInterstate()/tmp*0.7f);

	// Draw the 2D small circle
	sPainter.setBlending(true);
	Planet::hintCircleTex->bind();
	sPainter.drawSprite2dMode(static_cast<float>(screenPos[0]), static_cast<float>(screenPos[1]), 11);
}

Ring::Ring(float radiusMin, float radiusMax, const QString &texname)
	:radiusMin(radiusMin),radiusMax(radiusMax)
{
	tex = StelApp::getInstance().getTextureManager().createTexture(StelFileMgr::getInstallationDir()+"/textures/"+texname);
}

Vec3f Planet::getCurrentOrbitColor() const
{
	Vec3f orbColor = orbitColor;
	switch(orbitColorStyle)
	{
		case ocsGroups:
		{
			const QMap<Planet::PlanetType, Vec3f> typeColorMap = {
				{ isMoon,         orbitMoonsColor       },
				{ isPlanet,       orbitMajorPlanetsColor},
				{ isAsteroid,     orbitMinorPlanetsColor},
				{ isDwarfPlanet,  orbitDwarfPlanetsColor},
				{ isCubewano,     orbitCubewanosColor   },
				{ isPlutino,      orbitPlutinosColor    },
				{ isSDO,          orbitScatteredDiscObjectsColor},
				{ isOCO,          orbitOortCloudObjectsColor},
				{ isComet,        orbitCometsColor      },
				{ isSednoid,      orbitSednoidsColor    },
				{ isInterstellar, orbitInterstellarColor}};
			orbColor = typeColorMap.value(pType, orbitColor);
			break;
		}
		case ocsMajorPlanets:
		{
			const QString pName = getEnglishName().toLower();
			const QMap<QString, Vec3f>majorPlanetColorMap = {
				{ "mercury", orbitMercuryColor},
				{ "venus",   orbitVenusColor  },
				{ "earth",   orbitEarthColor  },
				{ "mars",    orbitMarsColor   },
				{ "jupiter", orbitJupiterColor},
				{ "saturn",  orbitSaturnColor },
				{ "uranus",  orbitUranusColor },
				{ "neptune", orbitNeptuneColor}};
			orbColor=majorPlanetColorMap.value(pName, orbitColor);
			break;
		}
		case ocsOneColor:
		{
			orbColor = orbitColor;
			break;
		}
	}

	return orbColor;
}

void Planet::computeOrbit()
{
	double dateJDE = lastJDE;
	double calc_date;
	Vec3d parentPos;
	if (parent)
		parentPos = parent->getHeliocentricEclipticPos(dateJDE)+ parent->getAberrationPush(); // aberrationPush is not strictly correct, but helps a lot...

	for(int d = 0; d < ORBIT_SEGMENTS; d++)
	{
		calc_date = dateJDE + (d-ORBIT_SEGMENTS/2)*deltaOrbitJDE;
		// Round to a number of deltaOrbitJDE to improve caching.
		if (d != ORBIT_SEGMENTS / 2)
		{
			calc_date = nearbyint(calc_date / deltaOrbitJDE) * deltaOrbitJDE;
		}
		orbit[d] = getEclipticPos(calc_date) + parentPos;
	}
}

// draw orbital path of Planet
void Planet::drawOrbit(const StelCore* core)
{
	if (!static_cast<bool>(orbitFader.getInterstate()))
		return;
	if (!static_cast<bool>(siderealPeriod))
		return;
	if (hidden || (pType==isObserver)) return;
	if (orbitPtr && pType>=isArtificial)
	{
		if (!hasValidPositionalData(lastJDE, PositionQuality::OrbitPlotting))
			return;
	}

	// Update the orbit positions to the current planet date.
	computeOrbit();

	const StelProjectorP prj = core->getProjection(StelCore::FrameHeliocentricEclipticJ2000);

	StelPainter sPainter(prj);
	const float ppx = static_cast<float>(sPainter.getProjector()->getDevicePixelsPerPixel());

	// Normal transparency mode
	sPainter.setBlending(true);

	sPainter.setColor(getCurrentOrbitColor(), orbitFader.getInterstate());
	Vec3d onscreen;
	// special case - use current Planet position as center vertex so that draws
	// on its orbit all the time (since segmented rather than smooth curve)
	Vec3d savePos = orbit[ORBIT_SEGMENTS/2];
	orbit[ORBIT_SEGMENTS/2]=getHeliocentricEclipticPos()+aberrationPush;
	orbit[ORBIT_SEGMENTS]=orbit[0];
	int nbIter = closeOrbit ? ORBIT_SEGMENTS : ORBIT_SEGMENTS-1;
	QVarLengthArray<float, 1024> vertexArray;

	sPainter.enableClientStates(true, false, false);
	if (orbitsThickness>1 || ppx>1.f)
		sPainter.setLineWidth(orbitsThickness*ppx);

	for (int n=0; n<=nbIter; ++n)
	{
		if (prj->project(orbit[n],onscreen) && (vertexArray.size()==0 || !prj->intersectViewportDiscontinuity(orbit[n-1], orbit[n])))
		{
			vertexArray.append(static_cast<float>(onscreen[0]));
			vertexArray.append(static_cast<float>(onscreen[1]));
		}
		else if (!vertexArray.isEmpty())
		{
			sPainter.setVertexPointer(2, GL_FLOAT, vertexArray.constData());
			sPainter.drawFromArray(StelPainter::LineStrip, vertexArray.size()/2, 0, false);
			vertexArray.clear();
		}
	}
	orbit[ORBIT_SEGMENTS/2]=savePos;
	if (!vertexArray.isEmpty())
	{
		sPainter.setVertexPointer(2, GL_FLOAT, vertexArray.constData());
		sPainter.drawFromArray(StelPainter::LineStrip, vertexArray.size()/2, 0, false);
	}
	sPainter.enableClientStates(false);
	if (orbitsThickness>1 || ppx>1.f)
		sPainter.setLineWidth(1);
}

bool Planet::hasValidPositionalData(const double JDE, const PositionQuality purpose) const
{
    if ((pType<=isObserver) || (englishName=="Pluto"))
	    return true;
    else if (orbitPtr && pType>=isArtificial)
    {
	    switch (purpose)
	    {
		    case Position:
			    return static_cast<KeplerOrbit*>(orbitPtr)->objectDateValid(JDE);
		    case OrbitPlotting:
			    return static_cast<KeplerOrbit*>(orbitPtr)->objectDateGoodEnoughForOrbits(JDE);
	    }
    }
    return false;
}

Vec2d Planet::getValidPositionalDataRange(const PositionQuality purpose) const
{
	double min=std::numeric_limits<double>::min();
	double max=std::numeric_limits<double>::max();

	if (orbitPtr && pType>=isArtificial)
	{
		return static_cast<KeplerOrbit*>(orbitPtr)->objectDateValidRange(purpose==Planet::PositionQuality::Position);
	}
	return Vec2d(min, max);
}

void Planet::update(int deltaTime)
{
	hintFader.update(deltaTime);
	labelsFader.update(deltaTime);
	orbitFader.update(deltaTime);
}

void Planet::setApparentMagnitudeAlgorithm(QString algorithm)
{
	// sync default value with ViewDialog and SolarSystem!
	vMagAlgorithm = vMagAlgorithmMap.key(algorithm, Planet::MallamaHilton_2018);
}

// Source: Meeus, Astronomical Algorithms, 2nd ed. 1998, ch.15, but with considerable changes.
// We don't compute positions for midnights, but only for two extra positions 1 JD before and after "now", to allow interpolation of positions.
// Also, the estimate h0 for the Moon in the literature is based on geocentric computation.
// NOTE: Limitation for efficiency: If this is a planet moon from another planet, we compute RTS for the parent planet instead!
Vec4d Planet::getRTSTime(const StelCore *core, const double altitude) const
{
	const StelLocation loc=core->getCurrentLocation();
	if (loc.name.contains("->")) // a spaceship
		return Vec4d(0., 0., 0., -1000.);

	// Keep time in sync (method from line 592) to fix slow down of time when the moon is selected
	const double currentJD = core->getJDOfLastJDUpdate();
	const qint64 millis = core->getMilliSecondsOfLastJDUpdate();
	const double currentJDE = core->getJDE();
	double mr, ms, mt, flag=0.;

	const double phi = static_cast<double>(loc.latitude) * M_PI_180;
	const double L = static_cast<double>(loc.longitude) * M_PI_180; // OUR longitude. Meeus has it reversed

	if ((getEnglishName()=="Moon") && (loc.planetName=="Earth"))
	{
		StelCore* core1 = StelApp::getInstance().getCore();
		static SolarSystem* ssystem = GETSTELMODULE(SolarSystem);
		double ho = - getAngularRadius(core1) * M_PI_180; // semidiameter;
		double hoRefraction = 0.; 

		if (core1->getSkyDrawer()->getFlagHasAtmosphere())
		{
			// canonical" refraction at horizon is -34'. Replace by pressure-dependent value here!
			Refraction refraction=core1->getSkyDrawer()->getRefraction();
			Vec3d zeroAlt(1.0,0.0,0.0);
			refraction.backward(zeroAlt);
			hoRefraction = asin(zeroAlt[2]);
		}
		if (altitude != 0.)
			ho = altitude*M_PI_180; // Not sure if we use refraction for off-zero settings?

		PlanetP obsPlanet = core1->getCurrentPlanet();
		const double rotRate = obsPlanet->getSiderealDay();

		double ra, de;
		double Theta2=obsPlanet->getSiderealTime(currentJD, currentJDE) * (M_PI/180.) + L;  // [radians]
		StelUtils::rectToSphe(&ra, &de, ssystem->getMoon()->getEquinoxEquatorialPos(core1));
		ho += hoRefraction;
		double cosH0=(sin(ho)-sin(phi)*sin(de))/(cos(phi)*cos(de));
		double h2=StelUtils::fmodpos(Theta2-ra, 2.*M_PI); if (h2>M_PI) h2-=2.*M_PI; // Hour angle at currentJD. This should be [-pi, pi]
		mt=-h2*(0.5*rotRate/M_PI);

		// circumpolar: set rise and set times to lower culmination, i.e. 1/2 rotation from transit. For permanently invisible objects, set to upper culmination
		if (fabs(cosH0)>1.)
		{
			flag = (cosH0<-1.) ? 100 : -100; // circumpolar / never rises
			mr   = (cosH0<-1.) ? mt-0.5*rotRate : mt;
			ms   = (cosH0<-1.) ? mt+0.5*rotRate : mt;
		}
		else
		{
			const double H0 = acos(cosH0);
			mr = mt - H0*rotRate/(2.*M_PI);
			ms = mt + H0*rotRate/(2.*M_PI);
		}

		// Choose the closest time
		if (mt<-.5) mt += 1.;
		if (mt>.5) mt -= 1.;
		if (mr<-.5) mr += 1.;
		if (mr>.5) mr -= 1.;
		if (ms<-.5) ms += 1.;
		if (ms>.5) ms -= 1.;

		// Find exact transiting time
		for (int i = 0; i <= 4; i++)
		{
			core1->setJD(currentJD+mt);
			core1->update(0);
			Theta2=obsPlanet->getSiderealTime(currentJD+mt, currentJDE+mt) * (M_PI/180.) + L;  // [radians]
			StelUtils::rectToSphe(&ra, &de, ssystem->getMoon()->getEquinoxEquatorialPos(core1));
			cosH0=(sin(ho)-sin(phi)*sin(de))/(cos(phi)*cos(de));
			h2=StelUtils::fmodpos(Theta2-ra, 2.*M_PI); if (h2>M_PI) h2-=2.*M_PI; // Hour angle at currentJD. This should be [-pi, pi]
			mt += -h2*(0.5*rotRate/M_PI);
		}

		// Find exact rising time
		for (int i = 0; i <= 4; i++)
		{
			core1->setJD(currentJD+mr);
			core1->update(0);
			ho = - getAngularRadius(core1) * M_PI_180; // semidiameter;
			ho += hoRefraction;
			if (altitude != 0.)
				ho = altitude*M_PI_180; // Not sure if we use refraction for off-zero settings?
			Theta2=obsPlanet->getSiderealTime(currentJD+mr, currentJDE+mr) * (M_PI/180.) + L;  // [radians]
			StelUtils::rectToSphe(&ra, &de, ssystem->getMoon()->getEquinoxEquatorialPos(core1));
			cosH0=(sin(ho)-sin(phi)*sin(de))/(cos(phi)*cos(de));
			h2=StelUtils::fmodpos(Theta2-ra, 2.*M_PI); if (h2>M_PI) h2-=2.*M_PI; // Hour angle at currentJD. This should be [-pi, pi]
			flag=0.;
			double mt2=-h2*(0.5*rotRate/M_PI);
			double mr2 = 0.;

			// circumpolar: set rise and set times to lower culmination, i.e. 1/2 rotation from transit. For permanently invisible objects, set to upper culmination
			if (fabs(cosH0)>1.)
			{
				flag = (cosH0<-1.) ? 100 : -100; // circumpolar / never rises
				mr2   = (cosH0<-1.) ? mt2-0.5*rotRate : mt2;
			}
			else
			{
				mr2 = mt2 - acos(cosH0)*rotRate/(2.*M_PI);
			}
			mr += mr2;
		}

		// Find exact setting time
		for (int i = 0; i <= 4; i++)
		{
			core1->setJD(currentJD+ms);
			core1->update(0);
			ho = - getAngularRadius(core1) * M_PI_180; // semidiameter;
			if (core1->getSkyDrawer()->getFlagHasAtmosphere())
			ho += hoRefraction;
			if (altitude != 0.)
				ho = altitude*M_PI_180; // Not sure if we use refraction for off-zero settings?
			Theta2=obsPlanet->getSiderealTime(currentJD+ms, currentJDE+ms) * (M_PI/180.) + L;  // [radians]
			StelUtils::rectToSphe(&ra, &de, ssystem->getMoon()->getEquinoxEquatorialPos(core1));
			cosH0=(sin(ho)-sin(phi)*sin(de))/(cos(phi)*cos(de));
			h2=StelUtils::fmodpos(Theta2-ra, 2.*M_PI); if (h2>M_PI) h2-=2.*M_PI; // Hour angle at currentJD. This should be [-pi, pi]
			flag=0.;
			double mt2=-h2*(0.5*rotRate/M_PI);
			double ms2 = 0.;

			// circumpolar: set rise and set times to lower culmination, i.e. 1/2 rotation from transit. For permanently invisible objects, set to upper culmination
			if (fabs(cosH0)>1.)
			{
				flag = (cosH0<-1.) ? 100 : -100; // circumpolar / never rises
				ms2 = (cosH0<-1.) ? mt2+0.5*rotRate : mt2;
			}
			else
			{
				ms2 = mt2 + acos(cosH0)*rotRate/(2.*M_PI);
			}
			ms += ms2;
		}
		core1->setJD(currentJD);
		core1->setMilliSecondsOfLastJDUpdate(millis); // restore millis.
		core1->update(0); // enforce update
	}
	else
	{
		//StelObjectMgr* omgr=GETSTELMODULE(StelObjectMgr);
		double ho = 0.;
		if (getEnglishName()=="Sun")
			ho = - getAngularRadius(core) * M_PI_180; // semidiameter; Canonical value 16', but this is accurate even from other planets...

		if (core->getSkyDrawer()->getFlagHasAtmosphere())
		{
			// canonical" refraction at horizon is -34'. Replace by pressure-dependent value here!
			Refraction refraction=core->getSkyDrawer()->getRefraction();
			Vec3d zeroAlt(1.0,0.0,0.0);
			refraction.backward(zeroAlt);
			ho += asin(zeroAlt[2]);
		}
		if (altitude != 0.)
			ho = altitude*M_PI_180; // Not sure if we use refraction for off-zero settings?

		PlanetP obsPlanet = core->getCurrentPlanet();
		const double rotRate = obsPlanet->getSiderealDay();

		// We have coordinates for now and compute for previous day (JD-1) and next day (JD+1). For efficiency, we do not move the SolarSystem, but call the specific ephemeris functions.

		//const double currentJD=core->getJD();
		//const double currentJDE=core->getJDE();

		// 2. compute observer planet's and target planet's ecliptical positions for JDE+/-1. (Ignore velocities)
		Vec3d obs1(0.), obs3(0.), body1, body3, dummy;
		if (! ((pType==isMoon) && (obsPlanet==parent)))
		{
			obsPlanet->computePosition(currentJDE-1., obs1, dummy);
			obsPlanet->computePosition(currentJDE+1., obs3, dummy);
		}
		// For light time correction, we use getDistance() on the target planet and assume there is not much change from yesterday to tomorrow.
		const double distanceCorrection=getDistance() * (AU / (SPEED_OF_LIGHT * 86400.));
		// Limitation for efficiency: If this is a planet moon from another planet, we compute RTS for the parent planet instead!
		if ((pType==isMoon) && (obsPlanet!=parent))
		{
			parent->computePosition(currentJDE-distanceCorrection-1., body1, dummy);
			parent->computePosition(currentJDE-distanceCorrection+1., body3, dummy);
		}
		else
		{
			computePosition(currentJDE-distanceCorrection-1., body1, dummy);
			computePosition(currentJDE-distanceCorrection+1., body3, dummy);
		}

		// And convert to equatorial coordinates of date. We can also use this day's current aberration, given the other uncertainties/omissions.
		const Vec3d eq_1=core->j2000ToEquinoxEqu(StelCore::matVsop87ToJ2000.multiplyWithoutTranslation(body1+aberrationPush-obs1), StelCore::RefractionOff);
		const Vec3d eq_2=getEquinoxEquatorialPos(core);
		const Vec3d eq_3=core->j2000ToEquinoxEqu(StelCore::matVsop87ToJ2000.multiplyWithoutTranslation(body3+aberrationPush-obs3), StelCore::RefractionOff);
		double ra1, ra2, ra3, de1, de2, de3;
		StelUtils::rectToSphe(&ra1, &de1, eq_1);
		StelUtils::rectToSphe(&ra2, &de2, eq_2);
		StelUtils::rectToSphe(&ra3, &de3, eq_3);
		// Around ra~12 there may be a jump between 12h and -12h which could crash interpolation. We better make sure to have either negative RA or RA>24 in this case.
		if (cos(ra2)<0.)
		{
			ra1=StelUtils::fmodpos(ra1, 2*M_PI);
			ra2=StelUtils::fmodpos(ra2, 2*M_PI);
			ra3=StelUtils::fmodpos(ra3, 2*M_PI);
		}

		// 3. Approximate times:
		// Sidereal Time of Place
		const double Theta2=obsPlanet->getSiderealTime(currentJD, currentJDE) * (M_PI/180.) + L;  // [radians]
		double cosH0=(sin(ho)-sin(phi)*sin(de2))/(cos(phi)*cos(de2));

		//omgr->removeExtraInfoStrings(StelObject::DebugAid);
		//omgr->addToExtraInfoString(StelObject::DebugAid, QString("&alpha;<sub>1</sub>: %1=%2 &delta;<sub>1</sub>: %3<br/>").arg(QString::number(ra1, 'f', 4)).arg(StelUtils::radToHmsStr(ra1)).arg(StelUtils::radToDmsStr(de1)));
		//omgr->addToExtraInfoString(StelObject::DebugAid, QString("&alpha;<sub>2</sub>: %1=%2 &delta;<sub>2</sub>: %3<br/>").arg(QString::number(ra2, 'f', 4)).arg(StelUtils::radToHmsStr(ra2)).arg(StelUtils::radToDmsStr(de2)));
		//omgr->addToExtraInfoString(StelObject::DebugAid, QString("&alpha;<sub>3</sub>: %1=%2 &delta;<sub>3</sub>: %3<br/>").arg(QString::number(ra3, 'f', 4)).arg(StelUtils::radToHmsStr(ra3)).arg(StelUtils::radToDmsStr(de3)));
		//omgr->addToExtraInfoString(StelObject::DebugAid, QString("h<sub>0</sub>= %1<br/>").arg(StelUtils::radToDmsStr(ho)));
		//omgr->addToExtraInfoString(StelObject::DebugAid, QString("JD<sub>2</sub>= %1<br/>").arg(QString::number(currentJD, 'f', 5)));
		//omgr->addToExtraInfoString(StelObject::DebugAid, QString("&Theta;<sub>2</sub>= %1<br/>").arg(StelUtils::radToHmsStr(Theta2)));
		//omgr->addToExtraInfoString(StelObject::DebugAid, QString("cos H<sub>0</sub>= %1<br/>").arg(QString::number(cosH0, 'f', 4)));

		double h2=StelUtils::fmodpos(Theta2-ra2, 2.*M_PI); if (h2>M_PI) h2-=2.*M_PI; // Hour angle at currentJD. This should be [-pi, pi]
		// Find approximation of transit time
		//double JDt=currentJD-h2/(M_PI*2.)*rotRate;
		//omgr->addToExtraInfoString(StelObject::DebugAid, QString("h<sub>2</sub>= %1<br/>").arg(QString::number(h2, 'f', 4)));
		//omgr->addToExtraInfoString(StelObject::DebugAid, QString("JD<sub>t</sub>= %1<br/>").arg(QString::number(JDt, 'f', 4)));


		// In terms of chapter 15, where m0, m1 and m2 are fractions of day within the current day, we use mr, mt, ms as fractions of day from currentJD, and they lie within [-1...+1].

		//double mr, ms, flag=0.;
		mt=-h2*(0.5*rotRate/M_PI);

		// circumpolar: set rise and set times to lower culmination, i.e. 1/2 rotation from transit. For permanently invisible objects, set to upper culmination
		if (fabs(cosH0)>1.)
		{
			flag = (cosH0<-1.) ? 100 : -100; // circumpolar / never rises
			mr   = (cosH0<-1.) ? mt-0.5*rotRate : mt;
			ms   = (cosH0<-1.) ? mt+0.5*rotRate : mt;
		}
		else
		{
			const double H0 = acos(cosH0);
			//omgr->addToExtraInfoString(StelObject::DebugAid, QString("H<sub>0</sub>= %1<br/>").arg(QString::number(H0*M_180_PI, 'f', 6)));

			mr = mt - H0*rotRate/(2.*M_PI);
			ms = mt + H0*rotRate/(2.*M_PI);
		}

		//omgr->addToExtraInfoString(StelObject::DebugAid, QString("m<sub>t</sub>= %1<br/>").arg(QString::number(mt, 'f', 6)));
		//omgr->addToExtraInfoString(StelObject::DebugAid, QString("m<sub>r</sub>= %1<br/>").arg(QString::number(mr, 'f', 6)));
		//omgr->addToExtraInfoString(StelObject::DebugAid, QString("m<sub>s</sub>= %1<br/>").arg(QString::number(ms, 'f', 6)));
		//omgr->addToExtraInfoString(StelObject::DebugAid, QString("rise    ~ %1<br/>").arg(StelUtils::julianDayToISO8601String(currentJD+mr)));
		//omgr->addToExtraInfoString(StelObject::DebugAid, QString("transit ~ %1<br/>").arg(StelUtils::julianDayToISO8601String(currentJD+mt)));
		//omgr->addToExtraInfoString(StelObject::DebugAid, QString("set     ~ %1<br/>").arg(StelUtils::julianDayToISO8601String(currentJD+ms)));

		// 4. Find correction for transit:
		double ra_mt=StelUtils::interpolate3(mt, ra1, ra2, ra3);
		double ht=StelUtils::fmodpos(Theta2-ra_mt, 2.*M_PI); if (ht>M_PI) ht-=2.*M_PI; // Hour angle of the transit RA at currentJD. This should be [-pi, pi]
		mt=-ht*(0.5*rotRate/M_PI); // moment in units of day from currentJD
		//omgr->addToExtraInfoString(StelObject::DebugAid, QString("&alpha;<sub>t</sub>': %1=%2 <br/>").arg(QString::number(ra_mt, 'f', 4)).arg(StelUtils::radToHmsStr(ra_mt, true)));
		//omgr->addToExtraInfoString(StelObject::DebugAid, QString("h<sub>t</sub>': %1 = %2<br/>").arg(QString::number(ht, 'f', 6)).arg(StelUtils::radToHmsStr(ht, true)));
		//omgr->addToExtraInfoString(StelObject::DebugAid, QString("m<sub>t</sub>' = %1<br/>").arg(QString::number(mt, 'f', 6)));

		ra_mt=StelUtils::interpolate3(mt, ra1, ra2, ra3);
		ht=StelUtils::fmodpos(Theta2-ra_mt, 2.*M_PI); if (ht>M_PI) ht-=2.*M_PI; // Hour angle of the transit RA at currentJD. This should be [-pi, pi]
		mt=-ht*(0.5*rotRate/M_PI); // moment in units of day from currentJD
		//omgr->addToExtraInfoString(StelObject::DebugAid, QString("&alpha;<sub>t</sub>'': %1=%2 <br/>").arg(QString::number(ra_mt, 'f', 4)).arg(StelUtils::radToHmsStr(ra_mt, true)));
		//omgr->addToExtraInfoString(StelObject::DebugAid, QString("h<sub>t</sub>'': %1 = %2<br/>").arg(QString::number(ht, 'f', 6)).arg(StelUtils::radToHmsStr(ht, true)));
		//omgr->addToExtraInfoString(StelObject::DebugAid, QString("m<sub>t</sub>'' = %1<br/>").arg(QString::number(mt, 'f', 6)));

		// 5. Find corrections for rise and set
		if (fabs(cosH0)<1.)
		{
			// RISE
			int iterations=0; // add this to limit the loops, just in case.
			double Delta_mr=1.;
			while (Delta_mr > 1./8640.) // Do that until accurate to 10 seconds
			{
				const double theta_mr=obsPlanet->getSiderealTime(currentJD+mr, currentJDE+mr) * (M_PI/180.) + L;  // [radians]; // radians
				const double ra_mr=StelUtils::interpolate3(mr, ra1, ra2, ra3);
				const double de_mr=StelUtils::interpolate3(mr, de1, de2, de3);
				double hr=StelUtils::fmodpos(theta_mr-ra_mr, 2.*M_PI); if (hr>M_PI) hr-=2.*M_PI; // Hour angle of the rising RA at currentJD. This should be [-pi, pi]
				//omgr->addToExtraInfoString(StelObject::DebugAid, QString("&alpha;<sub>r</sub>': %1=%2 <br/>").arg(QString::number(ra_mr, 'f', 4)).arg(StelUtils::radToHmsStr(ra_mr, true)));
				//omgr->addToExtraInfoString(StelObject::DebugAid, QString("h<sub>r</sub>': %1 = %2<br/>").arg(QString::number(hr, 'f', 6)).arg(StelUtils::radToHmsStr(hr, true)));

				double ar=asin(sin(phi)*sin(de_mr)+cos(phi)*cos(de_mr)*cos(hr)); // altitude at this hour angle

				Delta_mr= (ar-ho)/(cos(de_mr)*cos(phi)*sin(hr)) / (M_PI*2.);
				Delta_mr=StelUtils::fmodpos(Delta_mr+0.5, 1.0)-0.5; // ensure this is a small correction
				mr+=Delta_mr;

				//omgr->addToExtraInfoString(StelObject::DebugAid, QString("alt<sub>r</sub>': %1 = %2<br/>").arg(QString::number(ar, 'f', 6)).arg(StelUtils::radToDmsStr(ar)));
				//omgr->addToExtraInfoString(StelObject::DebugAid, QString("&Delta;<sub>mr</sub>'= %1<br/>").arg(QString::number(Delta_mr, 'f', 6)));
				//omgr->addToExtraInfoString(StelObject::DebugAid, QString("m<sub>r</sub>' = %1<br/>").arg(QString::number(mr, 'f', 6)));

				if (++iterations >= 5)
					break;
			}
			// SET
			iterations=0; // add this to limit the loops, just in case.
			double Delta_ms=1.;
			while (Delta_ms > 1./8640.) // Do that until accurate to 10 seconds
			{
				const double theta_ms=obsPlanet->getSiderealTime(currentJD+ms, currentJDE+ms) * (M_PI/180.) + L;  // [radians]; // radians
				const double ra_ms=StelUtils::interpolate3(ms, ra1, ra2, ra3);
				const double de_ms=StelUtils::interpolate3(ms, de1, de2, de3);
				double hs=StelUtils::fmodpos(theta_ms-ra_ms, 2.*M_PI); if (hs>M_PI) hs-=2.*M_PI; // Hour angle of the setting RA at currentJD. This should be [-pi, pi]
				//omgr->addToExtraInfoString(StelObject::DebugAid, QString("&alpha;<sub>s</sub>': %1=%2 <br/>").arg(QString::number(ra_ms, 'f', 4)).arg(StelUtils::radToHmsStr(ra_ms, true)));
				//omgr->addToExtraInfoString(StelObject::DebugAid, QString("h<sub>s</sub>': %1 = %2<br/>").arg(QString::number(hs, 'f', 6)).arg(StelUtils::radToHmsStr(hs, true)));

				double as=asin(sin(phi)*sin(de_ms)+cos(phi)*cos(de_ms)*cos(hs)); // altitude at this hour angle

				Delta_ms= (as-ho)/(cos(de_ms)*cos(phi)*sin(hs)) / (M_PI*2.);
				Delta_ms=StelUtils::fmodpos(Delta_ms+0.5, 1.0)-0.5; // ensure this is a small correction
				ms+=Delta_ms;

				//omgr->addToExtraInfoString(StelObject::DebugAid, QString("alt<sub>s</sub>': %1 = %2<br/>").arg(QString::number(as, 'f', 6)).arg(StelUtils::radToDmsStr(as)));
				//omgr->addToExtraInfoString(StelObject::DebugAid, QString("&Delta;<sub>ms</sub>'= %1<br/>").arg(QString::number(Delta_ms, 'f', 6)));
				//omgr->addToExtraInfoString(StelObject::DebugAid, QString("m<sub>s</sub>' = %1<br/>").arg(QString::number(ms, 'f', 6)));

				if (++iterations >= 5)
					break;
			}
		}
	}

	//omgr->addToExtraInfoString(StelObject::DebugAid, QString("rise    = %1<br/>").arg(StelUtils::julianDayToISO8601String(currentJD+mr)));
	//omgr->addToExtraInfoString(StelObject::DebugAid, QString("transit = %1<br/>").arg(StelUtils::julianDayToISO8601String(currentJD+mt)));
	//omgr->addToExtraInfoString(StelObject::DebugAid, QString("set     = %1<br/>").arg(StelUtils::julianDayToISO8601String(currentJD+ms)));

	return Vec4d(currentJD+mr, currentJD+mt, currentJD+ms, flag);
}<|MERGE_RESOLUTION|>--- conflicted
+++ resolved
@@ -4136,11 +4136,7 @@
 	
 	gl->glBindBuffer(GL_ELEMENT_ARRAY_BUFFER, 0);
 	gl->glBindBuffer(GL_ARRAY_BUFFER, 0);
-<<<<<<< HEAD
-	sphereVAO.release();
-=======
 	sphereVAO->release();
->>>>>>> 0056eeba
 
 	GL(shader->release());
 	
