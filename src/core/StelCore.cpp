/*
 * Copyright (C) 2003 Fabien Chereau
 * Copyright (C) 2012 Matthew Gates
 *
 * This program is free software; you can redistribute it and/or
 * modify it under the terms of the GNU General Public License
 * as published by the Free Software Foundation; either version 2
 * of the License, or (at your option) any later version.
 *
 * This program is distributed in the hope that it will be useful,
 * but WITHOUT ANY WARRANTY; without even the implied warranty of
 * MERCHANTABILITY or FITNESS FOR A PARTICULAR PURPOSE.  See the
 * GNU General Public License for more details.
 *
 * You should have received a copy of the GNU General Public License
 * along with this program; if not, write to the Free Software
 * Foundation, Inc., 51 Franklin Street, Suite 500, Boston, MA  02110-1335, USA.
 */

#include "StelCore.hpp"

#include "StelProjector.hpp"
#include "StelProjectorClasses.hpp"
#include "StelToneReproducer.hpp"
#include "StelSkyDrawer.hpp"
#include "StelApp.hpp"
#include "StelUtils.hpp"
#include "StelGeodesicGrid.hpp"
#include "StelMovementMgr.hpp"
#include "StelModuleMgr.hpp"
#include "StelPainter.hpp"
#include "StelLocationMgr.hpp"
#include "StelObserver.hpp"
#include "StelObjectMgr.hpp"
#include "Planet.hpp"
#include "SolarSystem.hpp"
#include "LandscapeMgr.hpp"
#include "StelTranslator.hpp"
#include "StelActionMgr.hpp"
#include "precession.h"

#include <QSettings>
#include <QDebug>
#include <QMetaEnum>

// Init statics transfo matrices
// See vsop87.doc:
const Mat4d StelCore::matJ2000ToVsop87(Mat4d::xrotation(-23.4392803055555555556*(M_PI/180)) * Mat4d::zrotation(0.0000275*(M_PI/180)));
const Mat4d StelCore::matVsop87ToJ2000(matJ2000ToVsop87.transpose());
const Mat4d StelCore::matJ2000ToGalactic(-0.054875539726, 0.494109453312, -0.867666135858, 0, -0.873437108010, -0.444829589425, -0.198076386122, 0, -0.483834985808, 0.746982251810, 0.455983795705, 0, 0, 0, 0, 1);
const Mat4d StelCore::matGalacticToJ2000(matJ2000ToGalactic.transpose());

const double StelCore::JD_SECOND=0.000011574074074074074074; // 1/(24*60*60)=1/86400
const double StelCore::JD_MINUTE=0.00069444444444444444444;  // 1/(24*60)   =1/1440
const double StelCore::JD_HOUR  =0.041666666666666666666;    // 1/24
const double StelCore::JD_DAY   =1.;
const double StelCore::ONE_OVER_JD_SECOND = 24 * 60 * 60;    // 86400


StelCore::StelCore()
	: skyDrawer(NULL)
	, movementMgr(NULL)
	, geodesicGrid(NULL)
	, currentProjectionType(ProjectionStereographic)
	, currentDeltaTAlgorithm(EspenakMeeus)
	, position(NULL)
	, flagUseNutation(true)
	, flagUseTopocentricCoordinates(true)	
	, timeSpeed(JD_SECOND)
	, JD(0.,0.)
	, presetSkyTime(0.)
<<<<<<< HEAD
	, milliSecondsOfLastJDayUpdate(0.)
	, JDayOfLastJDayUpdate(0.)
=======
	, secondsOfLastJDUpdate(0.)
	, jdOfLastJDUpdate(0.)
>>>>>>> 7cf92eb1
	, deltaTCustomNDot(-26.0)
	, deltaTCustomYear(1820.0)
{
	toneConverter = new StelToneReproducer();
	milliSecondsOfLastJDayUpdate = QDateTime::currentMSecsSinceEpoch();

	QSettings* conf = StelApp::getInstance().getSettings();
	// Create and initialize the default projector params
	QString tmpstr = conf->value("projection/viewport").toString();
	currentProjectorParams.maskType = StelProjector::stringToMaskType(tmpstr);
	const int viewport_width = conf->value("projection/viewport_width", currentProjectorParams.viewportXywh[2]).toInt();
	const int viewport_height = conf->value("projection/viewport_height", currentProjectorParams.viewportXywh[3]).toInt();
	const int viewport_x = conf->value("projection/viewport_x", 0).toInt();
	const int viewport_y = conf->value("projection/viewport_y", 0).toInt();
	currentProjectorParams.viewportXywh.set(viewport_x,viewport_y,viewport_width,viewport_height);

	const float viewportCenterX = conf->value("projection/viewport_center_x",0.5f*viewport_width).toFloat();
	const float viewportCenterY = conf->value("projection/viewport_center_y",0.5f*viewport_height).toFloat();
	currentProjectorParams.viewportCenter.set(viewportCenterX, viewportCenterY);
	const float viewportCenterOffsetX = conf->value("projection/viewport_center_offset_x",0.f).toFloat();
	const float viewportCenterOffsetY = conf->value("projection/viewport_center_offset_y",0.f).toFloat();
	currentProjectorParams.viewportCenterOffset.set(viewportCenterOffsetX, viewportCenterOffsetY);

	currentProjectorParams.viewportFovDiameter = conf->value("projection/viewport_fov_diameter", qMin(viewport_width,viewport_height)).toFloat();
	currentProjectorParams.flipHorz = conf->value("projection/flip_horz",false).toBool();
	currentProjectorParams.flipVert = conf->value("projection/flip_vert",false).toBool();

	currentProjectorParams.gravityLabels = conf->value("viewing/flag_gravity_labels").toBool();
	
	currentProjectorParams.devicePixelsPerPixel = StelApp::getInstance().getDevicePixelsPerPixel();

	flagUseNutation=conf->value("astro/flag_nutation", true).toBool();
	flagUseTopocentricCoordinates=conf->value("astro/flag_topocentric_coordinates", true).toBool();	
}


StelCore::~StelCore()
{
	delete toneConverter; toneConverter=NULL;
	delete geodesicGrid; geodesicGrid=NULL;
	delete skyDrawer; skyDrawer=NULL;
	delete position; position=NULL;
}

/*************************************************************************
 Load core data and initialize with default values
*************************************************************************/
void StelCore::init()
{
	QSettings* conf = StelApp::getInstance().getSettings();

	if (conf->childGroups().contains("location_run_once"))
		defaultLocationID = "stellarium_cli";
	else
		defaultLocationID = conf->value("init_location/location", "auto").toString();
	bool ok;
	StelLocationMgr* locationMgr = &StelApp::getInstance().getLocationMgr();
	StelLocation location=locationMgr->getLastResortLocation(); // first location: Paris. Required if no IP connection on first launch!
	if (defaultLocationID == "auto")
	{
		locationMgr->locationFromIP();
	}
	else if (defaultLocationID == "stellarium_cli")
	{
		location = locationMgr->locationFromCLI();
	}
	else
	{
		location = locationMgr->locationForString(defaultLocationID);
	}

	if (!location.isValid())
	{
		qWarning() << "Warning: location" << defaultLocationID << "is unknown.";
		location = locationMgr->getLastResortLocation();
	}
	position = new StelObserver(location);

	// Delta-T stuff
	// Define default algorithm for time correction (Delta T)
	QString tmpDT = conf->value("navigation/time_correction_algorithm", "EspenakMeeus").toString();
	setCurrentDeltaTAlgorithmKey(tmpDT);

	// Define variables of custom equation for calculation of Delta T
	// Default: ndot = -26.0 "/cy/cy; year = 1820; DeltaT = -20 + 32*u^2, where u = (currentYear-1820)/100
	setDeltaTCustomYear(conf->value("custom_time_correction/year", 1820.0).toFloat());
	setDeltaTCustomNDot(conf->value("custom_time_correction/ndot", -26.0).toFloat());
	setDeltaTCustomEquationCoefficients(StelUtils::strToVec3f(conf->value("custom_time_correction/coefficients", "-20,0,32").toString()));

	// Time stuff
	setTimeNow();

	// We want to be able to handle the old style preset time, recorded as a double
	// jday, or as a more human readable string...
	QString presetTimeStr = conf->value("navigation/preset_sky_time",2451545.).toString();
	presetSkyTime = presetTimeStr.toDouble(&ok);
	if (ok)
	{
		qDebug() << "navigation/preset_sky_time is a double - treating as jday:" << QString::number(presetSkyTime, 'f', 5);
	}
	else
	{
		qDebug() << "navigation/preset_sky_time was not a double, treating as string date:" << presetTimeStr;
		presetSkyTime = StelUtils::qDateTimeToJd(QDateTime::fromString(presetTimeStr));
	}
	setInitTodayTime(QTime::fromString(conf->value("navigation/today_time", "22:00").toString()));
	startupTimeMode = conf->value("navigation/startup_time_mode", "actual").toString().toLower();
	if (startupTimeMode=="preset")	
		setJD(presetSkyTime - StelUtils::getGMTShiftFromQT(presetSkyTime) * JD_HOUR);
	else if (startupTimeMode=="today")
		setTodayTime(getInitTodayTime());

	// Compute transform matrices between coordinates systems
	updateTransformMatrices();

	movementMgr = new StelMovementMgr(this);
	movementMgr->init();
	currentProjectorParams.fov = movementMgr->getInitFov();
	StelApp::getInstance().getModuleMgr().registerModule(movementMgr);

	skyDrawer = new StelSkyDrawer(this);
	skyDrawer->init();

	setCurrentProjectionTypeKey(getDefaultProjectionTypeKey());

	// Register all the core actions.
	QString timeGroup = N_("Date and Time");
	QString movementGroup = N_("Movement and Selection");
	QString displayGroup = N_("Display Options");
	StelActionMgr* actionsMgr = StelApp::getInstance().getStelActionManager();
	actionsMgr->addAction("actionIncrease_Time_Speed", timeGroup, N_("Increase time speed"), this, "increaseTimeSpeed()", "L");
	actionsMgr->addAction("actionDecrease_Time_Speed", timeGroup, N_("Decrease time speed"), this, "decreaseTimeSpeed()", "J");
	actionsMgr->addAction("actionIncrease_Time_Speed_Less", timeGroup, N_("Increase time speed (a little)"), this, "increaseTimeSpeedLess()", "Shift+L");
	actionsMgr->addAction("actionDecrease_Time_Speed_Less", timeGroup, N_("Decrease time speed (a little)"), this, "decreaseTimeSpeedLess()", "Shift+J");
	actionsMgr->addAction("actionSet_Real_Time_Speed", timeGroup, N_("Set normal time rate"), this, "toggleRealTimeSpeed()", "K");
	actionsMgr->addAction("actionSet_Time_Rate_Zero", timeGroup, N_("Set time rate to zero"), this, "setZeroTimeSpeed()", "7");
	actionsMgr->addAction("actionReturn_To_Current_Time", timeGroup, N_("Set time to now"), this, "setTimeNow()", "8");
	actionsMgr->addAction("actionAdd_Solar_Hour", timeGroup, N_("Add 1 solar hour"), this, "addHour()", "Ctrl+=");
	actionsMgr->addAction("actionAdd_Solar_Day", timeGroup, N_("Add 1 solar day"), this, "addDay()", "=");
	actionsMgr->addAction("actionAdd_Solar_Week", timeGroup, N_("Add 7 solar days"), this, "addWeek()", "]");
	actionsMgr->addAction("actionSubtract_Solar_Hour", timeGroup, N_("Subtract 1 solar hour"), this, "subtractHour()", "Ctrl+-");
	actionsMgr->addAction("actionSubtract_Solar_Day", timeGroup, N_("Subtract 1 solar day"), this, "subtractDay()", "-");
	actionsMgr->addAction("actionSubtract_Solar_Week", timeGroup, N_("Subtract 7 solar days"), this, "subtractWeek()", "[");
	actionsMgr->addAction("actionAdd_Sidereal_Day", timeGroup, N_("Add 1 sidereal day"), this, "addSiderealDay()", "Alt+=");
	actionsMgr->addAction("actionAdd_Sidereal_Year", timeGroup, N_("Add 1 sidereal year"), this, "addSiderealYear()", "Ctrl+Alt+Shift+]");
	actionsMgr->addAction("actionAdd_Sidereal_Century", timeGroup, N_("Add 100 sidereal years"), this, "addSiderealYears()");
	actionsMgr->addAction("actionAdd_Synodic_Month", timeGroup, N_("Add 1 synodic month"), this, "addSynodicMonth()");
	actionsMgr->addAction("actionAdd_Draconic_Month", timeGroup, N_("Add 1 draconic month"), this, "addDraconicMonth()");
	actionsMgr->addAction("actionAdd_Draconic_Year", timeGroup, N_("Add 1 draconic year"), this, "addDraconicYear()");
	actionsMgr->addAction("actionAdd_Anomalistic_Month", timeGroup, N_("Add 1 anomalistic month"), this, "addAnomalisticMonth()");
	actionsMgr->addAction("actionAdd_Anomalistic_Year", timeGroup, N_("Add 1 anomalistic year"), this, "addAnomalisticYear()");
	actionsMgr->addAction("actionAdd_Anomalistic_Century", timeGroup, N_("Add 100 anomalistic years"), this, "addAnomalisticYears()");
	actionsMgr->addAction("actionAdd_Mean_Tropical_Month", timeGroup, N_("Add 1 mean tropical month"), this, "addMeanTropicalMonth()");
	actionsMgr->addAction("actionAdd_Mean_Tropical_Year", timeGroup, N_("Add 1 mean tropical year"), this, "addMeanTropicalYear()");
	actionsMgr->addAction("actionAdd_Mean_Tropical_Century", timeGroup, N_("Add 100 mean tropical years"), this, "addMeanTropicalYears()");
	actionsMgr->addAction("actionAdd_Tropical_Year", timeGroup, N_("Add 1 tropical year"), this, "addTropicalYear()");
	actionsMgr->addAction("actionAdd_Julian_Year", timeGroup, N_("Add 1 Julian year"), this, "addJulianYear()");
	actionsMgr->addAction("actionAdd_Julian_Century", timeGroup, N_("Add 1 Julian century"), this, "addJulianYears()");
	actionsMgr->addAction("actionAdd_Gaussian_Year", timeGroup, N_("Add 1 Gaussian year"), this, "addGaussianYear()");
	actionsMgr->addAction("actionSubtract_Sidereal_Day", timeGroup, N_("Subtract 1 sidereal day"), this, "subtractSiderealDay()", "Alt+-");
	actionsMgr->addAction("actionSubtract_Sidereal_Year", timeGroup, N_("Subtract 1 sidereal year"), this, "subtractSiderealYear()", "Ctrl+Alt+Shift+[");
	actionsMgr->addAction("actionSubtract_Sidereal_Century", timeGroup, N_("Subtract 100 sidereal years"), this, "subtractSiderealYears()");
	actionsMgr->addAction("actionSubtract_Synodic_Month", timeGroup, N_("Subtract 1 synodic month"), this, "subtractSynodicMonth()");
	actionsMgr->addAction("actionSubtract_Draconic_Month", timeGroup, N_("Subtract 1 draconic month"), this, "subtractDraconicMonth()");
	actionsMgr->addAction("actionSubtract_Draconic_Year", timeGroup, N_("Subtract 1 draconic year"), this, "subtractDraconicYear()");
	actionsMgr->addAction("actionSubtract_Anomalistic_Month", timeGroup, N_("Subtract 1 anomalistic month"), this, "subtractAnomalisticMonth()");
	actionsMgr->addAction("actionSubtract_Anomalistic_Year", timeGroup, N_("Subtract 1 anomalistic year"), this, "subtractAnomalisticYear()");
	actionsMgr->addAction("actionSubtract_Anomalistic_Century", timeGroup, N_("Subtract 100 anomalistic years"), this, "subtractAnomalisticYears()");
	actionsMgr->addAction("actionSubtract_Mean_Tropical_Month", timeGroup, N_("Subtract 1 mean tropical month"), this, "subtractMeanTropicalMonth()");
	actionsMgr->addAction("actionSubtract_Mean_Tropical_Year", timeGroup, N_("Subtract 1 mean tropical year"), this, "subtractMeanTropicalYear()");
	actionsMgr->addAction("actionSubtract_Mean_Tropical_Century", timeGroup, N_("Subtract 100 mean tropical years"), this, "subtractMeanTropicalYears()");
	actionsMgr->addAction("actionSubtract_Tropical_Year", timeGroup, N_("Subtract 1 tropical year"), this, "subtractTropicalYear()");
	actionsMgr->addAction("actionSubtract_Julian_Year", timeGroup, N_("Subtract 1 Julian year"), this, "subtractJulianYear()");
	actionsMgr->addAction("actionSubtract_Julian_Century", timeGroup, N_("Subtract 1 Julian century"), this, "subtractJulianYears()");
	actionsMgr->addAction("actionSubtract_Gaussian_Year", timeGroup, N_("Subtract 1 Gaussian year"), this, "subtractGaussianYear()");

	actionsMgr->addAction("actionSet_Home_Planet_To_Selected", movementGroup, N_("Set home planet to selected planet"), this, "moveObserverToSelected()", "Ctrl+G");
	actionsMgr->addAction("actionGo_Home_Global", movementGroup, N_("Go to home"), this, "returnToHome()", "Ctrl+H");
	actionsMgr->addAction("actionHorizontal_Flip", displayGroup, N_("Flip scene horizontally"), this, "flipHorz", "Ctrl+Shift+H", "", true);
	actionsMgr->addAction("actionVertical_Flip", displayGroup, N_("Flip scene vertically"), this, "flipVert", "Ctrl+Shift+V", "", true);
	
}

QString StelCore::getDefaultProjectionTypeKey() const
{
	QSettings* conf = StelApp::getInstance().getSettings();
	return conf->value("projection/type", "ProjectionStereographic").toString();
}

// Get the shared instance of StelGeodesicGrid.
// The returned instance is garanteed to allow for at least maxLevel levels
const StelGeodesicGrid* StelCore::getGeodesicGrid(int maxLevel) const
{
	if (geodesicGrid==NULL)
	{
		geodesicGrid = new StelGeodesicGrid(maxLevel);
	}
	else if (maxLevel>geodesicGrid->getMaxLevel())
	{
		delete geodesicGrid;
		geodesicGrid = new StelGeodesicGrid(maxLevel);
	}
	return geodesicGrid;
}

StelProjectorP StelCore::getProjection2d() const
{
	StelProjectorP prj(new StelProjector2d());
	prj->init(currentProjectorParams);
	return prj;
}

StelProjectorP StelCore::getProjection(StelProjector::ModelViewTranformP modelViewTransform, ProjectionType projType) const
{
	if (projType==1000)
		projType = currentProjectionType;

	StelProjectorP prj;
	switch (projType)
	{
		case ProjectionPerspective:
			prj = StelProjectorP(new StelProjectorPerspective(modelViewTransform));
			break;
		case ProjectionEqualArea:
			prj = StelProjectorP(new StelProjectorEqualArea(modelViewTransform));
			break;
		case ProjectionStereographic:
			prj = StelProjectorP(new StelProjectorStereographic(modelViewTransform));
			break;
		case ProjectionFisheye:
			prj = StelProjectorP(new StelProjectorFisheye(modelViewTransform));
			break;
		case ProjectionHammer:
			prj = StelProjectorP(new StelProjectorHammer(modelViewTransform));
			break;
		case ProjectionCylinder:
			prj = StelProjectorP(new StelProjectorCylinder(modelViewTransform));
			break;
		case ProjectionMercator:
			prj = StelProjectorP(new StelProjectorMercator(modelViewTransform));
			break;
		case ProjectionOrthographic:
			prj = StelProjectorP(new StelProjectorOrthographic(modelViewTransform));
			break;
		case ProjectionSinusoidal:
			prj = StelProjectorP(new StelProjectorSinusoidal(modelViewTransform));
			break;
		default:
			qWarning() << "Unknown projection type: " << (int)(projType) << "using ProjectionStereographic instead";
			prj = StelProjectorP(new StelProjectorStereographic(modelViewTransform));
			Q_ASSERT(0);
	}
	prj->init(currentProjectorParams);
	return prj;
}

// Get an instance of projector using the current display parameters from Navigation, StelMovementMgr
StelProjectorP StelCore::getProjection(FrameType frameType, RefractionMode refractionMode) const
{
	switch (frameType)
	{
		case FrameAltAz:
			return getProjection(getAltAzModelViewTransform(refractionMode));
		case FrameHeliocentricEclipticJ2000:
			return getProjection(getHeliocentricEclipticModelViewTransform(refractionMode));
		case FrameObservercentricEclipticJ2000:
			return getProjection(getObservercentricEclipticJ2000ModelViewTransform(refractionMode));
		case FrameObservercentricEclipticOfDate:
			return getProjection(getObservercentricEclipticOfDateModelViewTransform(refractionMode));
		case FrameEquinoxEqu:
			return getProjection(getEquinoxEquModelViewTransform(refractionMode));
		case FrameJ2000:
			return getProjection(getJ2000ModelViewTransform(refractionMode));
		case FrameGalactic:
			 return getProjection(getGalacticModelViewTransform(refractionMode));
		default:
			qDebug() << "Unknown reference frame type: " << (int)frameType << ".";
	}
	Q_ASSERT(0);
	return getProjection2d();
}

StelToneReproducer* StelCore::getToneReproducer()
{
	return toneConverter;
}

const StelToneReproducer* StelCore::getToneReproducer() const
{
	return toneConverter;
}

StelSkyDrawer* StelCore::getSkyDrawer()
{
	return skyDrawer;
}

const StelSkyDrawer* StelCore::getSkyDrawer() const
{
	return skyDrawer;
}

StelMovementMgr* StelCore::getMovementMgr()
{
	return movementMgr;
}

const StelMovementMgr* StelCore::getMovementMgr() const
{
	return movementMgr;
}

SphericalCap StelCore::getVisibleSkyArea() const
{
	const LandscapeMgr* landscapeMgr = GETSTELMODULE(LandscapeMgr);
	Vec3d up(0, 0, 1);
	up = altAzToJ2000(up, RefractionOff);
	
	// Limit star drawing to above landscape's minimal altitude (was const=-0.035, Bug lp:1469407)
	if (landscapeMgr->getIsLandscapeFullyVisible())
	{
		return SphericalCap(up, landscapeMgr->getLandscapeSinMinAltitudeLimit());
	}
	return SphericalCap(up, -1.f);
}

void StelCore::setClippingPlanes(double znear, double zfar)
{
	currentProjectorParams.zNear=znear;currentProjectorParams.zFar=zfar;
}

void StelCore::getClippingPlanes(double* zn, double* zf) const
{
	*zn = currentProjectorParams.zNear;
	*zf = currentProjectorParams.zFar;
}

// Handle the resizing of the window
void StelCore::windowHasBeenResized(float x, float y, float width, float height)
{
	// Maximize display when resized since it invalidates previous options anyway
	currentProjectorParams.viewportXywh.set(x, y, width, height);
	currentProjectorParams.viewportCenter.set(x+(0.5+currentProjectorParams.viewportCenterOffset.v[0])*width, y+(0.5+currentProjectorParams.viewportCenterOffset.v[1])*height);
	currentProjectorParams.viewportFovDiameter = qMin(width,height);
}

/*************************************************************************
 Update all the objects in function of the time
*************************************************************************/
void StelCore::update(double deltaTime)
{
	// Update the position of observation and time and recompute planet positions etc...
	updateTime(deltaTime);

	// Transform matrices between coordinates systems
	updateTransformMatrices();

	// Update direction of vision/Zoom level
	movementMgr->updateMotion(deltaTime);

	currentProjectorParams.fov = movementMgr->getCurrentFov();

	skyDrawer->update(deltaTime);
}


/*************************************************************************
 Execute all the pre-drawing functions
*************************************************************************/
void StelCore::preDraw()
{
	// Init openGL viewing with fov, screen size and clip planes
	currentProjectorParams.zNear = 0.000001;
	currentProjectorParams.zFar = 500.;

	skyDrawer->preDraw();

	// Clear areas not redrawn by main viewport (i.e. fisheye square viewport)
	glClearColor(0,0,0,0);
	glClear(GL_COLOR_BUFFER_BIT);
}


/*************************************************************************
 Update core state after drawing modules
*************************************************************************/
void StelCore::postDraw()
{
	StelPainter sPainter(getProjection(StelCore::FrameJ2000));
	sPainter.drawViewportShape();
}

void StelCore::setCurrentProjectionType(ProjectionType type)
{
	currentProjectionType=type;
	const double savedFov = currentProjectorParams.fov;
	currentProjectorParams.fov = 0.0001;	// Avoid crash
	double newMaxFov = getProjection(StelProjector::ModelViewTranformP(new StelProjector::Mat4dTransform(Mat4d::identity())))->getMaxFov();
	movementMgr->setMaxFov(newMaxFov);
	currentProjectorParams.fov = qMin(newMaxFov, savedFov);
}

StelCore::ProjectionType StelCore::getCurrentProjectionType() const
{
	return currentProjectionType;
}

//! Set the current projection type to use
void StelCore::setCurrentProjectionTypeKey(QString key)
{
	const QMetaEnum& en = metaObject()->enumerator(metaObject()->indexOfEnumerator("ProjectionType"));
	ProjectionType newType = (ProjectionType)en.keyToValue(key.toLatin1().data());
	if (newType<0)
	{
		qWarning() << "Unknown projection type: " << key << "setting \"ProjectionStereographic\" instead";
		newType = ProjectionStereographic;
	}
	setCurrentProjectionType(newType);
}

//! Get the current Mapping used by the Projection
QString StelCore::getCurrentProjectionTypeKey(void) const
{
	return metaObject()->enumerator(metaObject()->indexOfEnumerator("ProjectionType")).key(currentProjectionType);
}

//! Get the list of all the available projections
QStringList StelCore::getAllProjectionTypeKeys() const
{
	const QMetaEnum& en = metaObject()->enumerator(metaObject()->indexOfEnumerator("ProjectionType"));
	QStringList l;
	for (int i=0;i<en.keyCount();++i)
		l << en.key(i);
	return l;
}

void StelCore::setMaskType(StelProjector::StelProjectorMaskType m)
{
	currentProjectorParams.maskType = m;
}

void StelCore::setFlagGravityLabels(bool gravity)
{
	currentProjectorParams.gravityLabels = gravity;
}

void StelCore::setDefautAngleForGravityText(float a)
{
	currentProjectorParams.defautAngleForGravityText = a;
}

void StelCore::setFlipHorz(bool flip)
{
	currentProjectorParams.flipHorz = flip;
}

void StelCore::setFlipVert(bool flip)
{
	currentProjectorParams.flipVert = flip;
}

bool StelCore::getFlipHorz(void) const
{
	return currentProjectorParams.flipHorz;
}

bool StelCore::getFlipVert(void) const
{
	return currentProjectorParams.flipVert;
}

QString StelCore::getDefaultLocationID() const
{
	return defaultLocationID;
}

QString StelCore::projectionTypeKeyToNameI18n(const QString& key) const
{
	const QMetaEnum& en = metaObject()->enumerator(metaObject()->indexOfEnumerator("ProjectionType"));
	QString s(getProjection(StelProjector::ModelViewTranformP(new StelProjector::Mat4dTransform(Mat4d::identity())), (ProjectionType)en.keyToValue(key.toLatin1()))->getNameI18());
	return s;
}

QString StelCore::projectionNameI18nToTypeKey(const QString& nameI18n) const
{
	const QMetaEnum& en = metaObject()->enumerator(metaObject()->indexOfEnumerator("ProjectionType"));
	for (int i=0;i<en.keyCount();++i)
	{
		if (getProjection(StelProjector::ModelViewTranformP(new StelProjector::Mat4dTransform(Mat4d::identity())), (ProjectionType)i)->getNameI18()==nameI18n)
			return en.valueToKey(i);
	}
	// Unknown translated name
	Q_ASSERT(0);
	return en.valueToKey(ProjectionStereographic);
}

StelProjector::StelProjectorParams StelCore::getCurrentStelProjectorParams() const
{
	return currentProjectorParams;
}

void StelCore::setCurrentStelProjectorParams(const StelProjector::StelProjectorParams& newParams)
{
	currentProjectorParams=newParams;
}

void StelCore::lookAtJ2000(const Vec3d& pos, const Vec3d& aup)
{
	Vec3d f(j2000ToAltAz(pos, RefractionOff));
	Vec3d up(j2000ToAltAz(aup, RefractionOff));
	f.normalize();
	up.normalize();

	// Update the model view matrix
	Vec3d s(f^up);	// y vector
	s.normalize();
	Vec3d u(s^f);	// Up vector in AltAz coordinates
	u.normalize();
	matAltAzModelView.set(s[0],u[0],-f[0],0.,
			      s[1],u[1],-f[1],0.,
			      s[2],u[2],-f[2],0.,
			      0.,0.,0.,1.);
	invertMatAltAzModelView = matAltAzModelView.inverse();
}

Vec3d StelCore::altAzToEquinoxEqu(const Vec3d& v, RefractionMode refMode) const
{
	if (refMode==RefractionOff || skyDrawer==NULL || (refMode==RefractionAuto && skyDrawer->getFlagHasAtmosphere()==false))
		return matAltAzToEquinoxEqu*v;
	Vec3d r(v);
	skyDrawer->getRefraction().backward(r);
	r.transfo4d(matAltAzToEquinoxEqu);
	return r;
}

Vec3d StelCore::equinoxEquToAltAz(const Vec3d& v, RefractionMode refMode) const
{
	if (refMode==RefractionOff || skyDrawer==NULL || (refMode==RefractionAuto && skyDrawer->getFlagHasAtmosphere()==false))
		return matEquinoxEquToAltAz*v;
	Vec3d r(v);
	r.transfo4d(matEquinoxEquToAltAz);
	skyDrawer->getRefraction().forward(r);
	return r;
}

Vec3d StelCore::altAzToJ2000(const Vec3d& v, RefractionMode refMode) const
{
	if (refMode==RefractionOff || skyDrawer==NULL || (refMode==RefractionAuto && skyDrawer->getFlagHasAtmosphere()==false))
		return matEquinoxEquToJ2000*matAltAzToEquinoxEqu*v;
	Vec3d r(v);
	skyDrawer->getRefraction().backward(r);
	r.transfo4d(matEquinoxEquToJ2000*matAltAzToEquinoxEqu);
	return r;
}

Vec3d StelCore::j2000ToAltAz(const Vec3d& v, RefractionMode refMode) const
{
	if (refMode==RefractionOff || skyDrawer==NULL || (refMode==RefractionAuto && skyDrawer->getFlagHasAtmosphere()==false))
		return matJ2000ToAltAz*v;
	Vec3d r(v);
	r.transfo4d(matJ2000ToAltAz);
	skyDrawer->getRefraction().forward(r);
	return r;
}

Vec3d StelCore::galacticToJ2000(const Vec3d& v) const
{
	return matGalacticToJ2000*v;
}

Vec3d StelCore::equinoxEquToJ2000(const Vec3d& v) const
{
	return matEquinoxEquToJ2000*v;
}

Vec3d StelCore::j2000ToEquinoxEqu(const Vec3d& v) const
{
	return matJ2000ToEquinoxEqu*v;
}

Vec3d StelCore::j2000ToGalactic(const Vec3d& v) const
{
	return matJ2000ToGalactic*v;
}

//! Transform vector from heliocentric ecliptic coordinate to altazimuthal
Vec3d StelCore::heliocentricEclipticToAltAz(const Vec3d& v, RefractionMode refMode) const
{
	if (refMode==RefractionOff || skyDrawer==NULL || (refMode==RefractionAuto && skyDrawer->getFlagHasAtmosphere()==false))
		return matHeliocentricEclipticJ2000ToAltAz*v;
	Vec3d r(v);
	r.transfo4d(matHeliocentricEclipticJ2000ToAltAz);
	skyDrawer->getRefraction().forward(r);
	return r;
}

//! Transform from heliocentric coordinate to equatorial at current equinox (for the planet where the observer stands)
Vec3d StelCore::heliocentricEclipticToEquinoxEqu(const Vec3d& v) const
{
	return matHeliocentricEclipticToEquinoxEqu*v;
}

/*
//! Transform vector from heliocentric coordinate to false equatorial : equatorial
//! coordinate but centered on the observer position (useful for objects close to earth)
//! Unused as of V0.13
Vec3d StelCore::heliocentricEclipticToEarthPosEquinoxEqu(const Vec3d& v) const
{
	return matAltAzToEquinoxEqu*matHeliocentricEclipticToAltAz*v;
}
*/

StelProjector::ModelViewTranformP StelCore::getHeliocentricEclipticModelViewTransform(RefractionMode refMode) const
{
	if (refMode==RefractionOff || skyDrawer==NULL || (refMode==RefractionAuto && skyDrawer->getFlagHasAtmosphere()==false))
		return StelProjector::ModelViewTranformP(new StelProjector::Mat4dTransform(matAltAzModelView*matHeliocentricEclipticJ2000ToAltAz));
	Refraction* refr = new Refraction(skyDrawer->getRefraction());
	// The pretransform matrix will convert from input coordinates to AltAz needed by the refraction function.
	refr->setPreTransfoMat(matHeliocentricEclipticJ2000ToAltAz);
	refr->setPostTransfoMat(matAltAzModelView);
	return StelProjector::ModelViewTranformP(refr);
}

//! Get the modelview matrix for observer-centric ecliptic J2000 (Vsop87A) drawing
StelProjector::ModelViewTranformP StelCore::getObservercentricEclipticJ2000ModelViewTransform(RefractionMode refMode) const
{
	if (refMode==RefractionOff || skyDrawer==NULL || (refMode==RefractionAuto && skyDrawer->getFlagHasAtmosphere()==false))
		return StelProjector::ModelViewTranformP(new StelProjector::Mat4dTransform(matAltAzModelView*matJ2000ToAltAz*matVsop87ToJ2000));
	Refraction* refr = new Refraction(skyDrawer->getRefraction());
	// The pretransform matrix will convert from input coordinates to AltAz needed by the refraction function.
	refr->setPreTransfoMat(matJ2000ToAltAz*matVsop87ToJ2000);
	refr->setPostTransfoMat(matAltAzModelView);
	return StelProjector::ModelViewTranformP(refr);
}

//! Get the modelview matrix for observer-centric ecliptic-of-date drawing
StelProjector::ModelViewTranformP StelCore::getObservercentricEclipticOfDateModelViewTransform(RefractionMode refMode) const
{
	double eps_A=getPrecessionAngleVondrakCurrentEpsilonA();
	if (refMode==RefractionOff || skyDrawer==NULL || (refMode==RefractionAuto && skyDrawer->getFlagHasAtmosphere()==false))
		return StelProjector::ModelViewTranformP(new StelProjector::Mat4dTransform(matAltAzModelView*matEquinoxEquToAltAz* Mat4d::xrotation(eps_A)));
	Refraction* refr = new Refraction(skyDrawer->getRefraction());
	// The pretransform matrix will convert from input coordinates to AltAz needed by the refraction function.
	refr->setPreTransfoMat(matEquinoxEquToAltAz* Mat4d::xrotation(eps_A));
	refr->setPostTransfoMat(matAltAzModelView);
	return StelProjector::ModelViewTranformP(refr);
}

//! Get the modelview matrix for observer-centric equatorial at equinox drawing
StelProjector::ModelViewTranformP StelCore::getEquinoxEquModelViewTransform(RefractionMode refMode) const
{
	if (refMode==RefractionOff || skyDrawer==NULL || (refMode==RefractionAuto && skyDrawer->getFlagHasAtmosphere()==false))
		return StelProjector::ModelViewTranformP(new StelProjector::Mat4dTransform(matAltAzModelView*matEquinoxEquToAltAz));
	Refraction* refr = new Refraction(skyDrawer->getRefraction());
	// The pretransform matrix will convert from input coordinates to AltAz needed by the refraction function.
	refr->setPreTransfoMat(matEquinoxEquToAltAz);
	refr->setPostTransfoMat(matAltAzModelView);
	return StelProjector::ModelViewTranformP(refr);
}

//! Get the modelview matrix for observer-centric altazimuthal drawing
StelProjector::ModelViewTranformP StelCore::getAltAzModelViewTransform(RefractionMode refMode) const
{
	if (refMode==RefractionOff || skyDrawer==NULL || (refMode==RefractionAuto && skyDrawer->getFlagHasAtmosphere()==false))
	{
		// Catch problem with improperly initialized matAltAzModelView
		Q_ASSERT(matAltAzModelView[0]==matAltAzModelView[0]);
		return StelProjector::ModelViewTranformP(new StelProjector::Mat4dTransform(matAltAzModelView));
	}
	Refraction* refr = new Refraction(skyDrawer->getRefraction());
	// The pretransform matrix will convert from input coordinates to AltAz needed by the refraction function.
	refr->setPostTransfoMat(matAltAzModelView);
	return StelProjector::ModelViewTranformP(refr);
}

//! Get the modelview matrix for observer-centric J2000 equatorial drawing
StelProjector::ModelViewTranformP StelCore::getJ2000ModelViewTransform(RefractionMode refMode) const
{
	if (refMode==RefractionOff || skyDrawer==NULL || (refMode==RefractionAuto && skyDrawer->getFlagHasAtmosphere()==false))
		return StelProjector::ModelViewTranformP(new StelProjector::Mat4dTransform(matAltAzModelView*matEquinoxEquToAltAz*matJ2000ToEquinoxEqu));
	Refraction* refr = new Refraction(skyDrawer->getRefraction());
	// The pretransform matrix will convert from input coordinates to AltAz needed by the refraction function.
	refr->setPreTransfoMat(matEquinoxEquToAltAz*matJ2000ToEquinoxEqu);
	refr->setPostTransfoMat(matAltAzModelView);
	return StelProjector::ModelViewTranformP(refr);
}

//! Get the modelview matrix for observer-centric Galactic equatorial drawing
StelProjector::ModelViewTranformP StelCore::getGalacticModelViewTransform(RefractionMode refMode) const
{
	if (refMode==RefractionOff || skyDrawer==NULL || (refMode==RefractionAuto && skyDrawer->getFlagHasAtmosphere()==false))
		return StelProjector::ModelViewTranformP(new StelProjector::Mat4dTransform(matAltAzModelView*matEquinoxEquToAltAz*matJ2000ToEquinoxEqu*matGalacticToJ2000));
	Refraction* refr = new Refraction(skyDrawer->getRefraction());
	// The pretransform matrix will convert from input coordinates to AltAz needed by the refraction function.
	refr->setPreTransfoMat(matEquinoxEquToAltAz*matJ2000ToEquinoxEqu*matGalacticToJ2000);
	refr->setPostTransfoMat(matAltAzModelView);
	return StelProjector::ModelViewTranformP(refr);
}

// GZ: One of the most important functions, totally void of doc. :-(
// called in update() (for every frame)
void StelCore::updateTransformMatrices()
{
	matAltAzToEquinoxEqu = position->getRotAltAzToEquatorial(getJD(), getJDE());
	matEquinoxEquToAltAz = matAltAzToEquinoxEqu.transpose();

	// multiply static J2000 earth axis tilt (eclipticalJ2000<->equatorialJ2000)
	// in effect, this matrix transforms from VSOP87 ecliptical J2000 to planet-based equatorial coordinates.
	// For earth, matJ2000ToEquinoxEqu is the precession matrix.
	// TODO: rename matEquinoxEquToJ2000 to matEquinoxEquDateToJ2000
	matEquinoxEquToJ2000 = matVsop87ToJ2000 * position->getRotEquatorialToVsop87();
	matJ2000ToEquinoxEqu = matEquinoxEquToJ2000.transpose();
	matJ2000ToAltAz = matEquinoxEquToAltAz*matJ2000ToEquinoxEqu;

	matHeliocentricEclipticToEquinoxEqu = matJ2000ToEquinoxEqu * matVsop87ToJ2000 * Mat4d::translation(-position->getCenterVsop87Pos());

	// These two next have to take into account the position of the observer on the earth/planet of observation.
	// GZ tmp could be called matAltAzToVsop87
	Mat4d tmp = matJ2000ToVsop87 * matEquinoxEquToJ2000 * matAltAzToEquinoxEqu;

	// Before 0.14 getDistanceFromCenter assumed spherical planets. Now uses rectangular coordinates for observer!
	if (flagUseTopocentricCoordinates)
	{
		matAltAzToHeliocentricEclipticJ2000 =  Mat4d::translation(position->getCenterVsop87Pos()) * tmp *
				Mat4d::translation(Vec3d(0.,0., position->getDistanceFromCenter()));

		matHeliocentricEclipticJ2000ToAltAz =  Mat4d::translation(Vec3d(0.,0.,-position->getDistanceFromCenter())) * tmp.transpose() *
				Mat4d::translation(-position->getCenterVsop87Pos());
	}
	else
	{
		matAltAzToHeliocentricEclipticJ2000 =  Mat4d::translation(position->getCenterVsop87Pos()) * tmp;

		matHeliocentricEclipticJ2000ToAltAz =  tmp.transpose() *
				Mat4d::translation(-position->getCenterVsop87Pos());
	}
}

// Return the observer heliocentric position
Vec3d StelCore::getObserverHeliocentricEclipticPos() const
{
	return Vec3d(matAltAzToHeliocentricEclipticJ2000[12], matAltAzToHeliocentricEclipticJ2000[13], matAltAzToHeliocentricEclipticJ2000[14]);
}

// Set the location to use by default at startup
void StelCore::setDefaultLocationID(const QString& id)
{
	StelLocation location = StelApp::getInstance().getLocationMgr().locationForString(id);
	if (!location.isValid())
	{
		qWarning() << "Trying to set an invalid location" << id;
		return;
	}
	defaultLocationID = id;
	QSettings* conf = StelApp::getInstance().getSettings();
	Q_ASSERT(conf);
	conf->setValue("init_location/location", id);
}

void StelCore::returnToDefaultLocation()
{
	StelLocationMgr& locationMgr = StelApp::getInstance().getLocationMgr();
	StelLocation loc = locationMgr.locationForString(defaultLocationID);
	if (loc.isValid())
		moveObserverTo(loc, 0.);
}

void StelCore::returnToHome()
{
	// Using returnToDefaultLocation() and getCurrentLocation() introduce issue, because for flying
	// between planets using SpaceShip and second method give does not exist data
	StelLocationMgr& locationMgr = StelApp::getInstance().getLocationMgr();
	StelLocation loc;
	if (defaultLocationID == "auto")
	{
		locationMgr.locationFromIP();
		loc = locationMgr.getLastResortLocation();
	}
	else
		loc = locationMgr.locationForString(defaultLocationID);

	if (loc.isValid())
		moveObserverTo(loc, 0.);

	PlanetP p = GETSTELMODULE(SolarSystem)->searchByEnglishName(loc.planetName);
	QSettings* conf = StelApp::getInstance().getSettings();

	LandscapeMgr* landscapeMgr = GETSTELMODULE(LandscapeMgr);
	landscapeMgr->setCurrentLandscapeID(landscapeMgr->getDefaultLandscapeID());
	landscapeMgr->setFlagAtmosphere(p->hasAtmosphere() && conf->value("landscape/flag_atmosphere", true).toBool());
	landscapeMgr->setFlagFog(p->hasAtmosphere() && conf->value("landscape/flag_fog", true).toBool());

	GETSTELMODULE(StelObjectMgr)->unSelect();

	StelMovementMgr* smmgr = getMovementMgr();
	smmgr->setViewDirectionJ2000(altAzToJ2000(smmgr->getInitViewingDirection(), StelCore::RefractionOff));
	smmgr->zoomTo(smmgr->getInitFov(), 1.);
}

<<<<<<< HEAD
double StelCore::getJDayOfLastJDayUpdate() const
{
	return JDayOfLastJDayUpdate;
}

void StelCore::setMilliSecondsOfLastJDayUpdate(qint64 millis)
{
	milliSecondsOfLastJDayUpdate = millis;
}

qint64 StelCore::getMilliSecondsOfLastJDayUpdate() const
{
	return milliSecondsOfLastJDayUpdate;
}

void StelCore::setJDay(double JD)
=======
void StelCore::setJD(double newJD)
>>>>>>> 7cf92eb1
{
	JD.first=newJD;
	JD.second=computeDeltaT(newJD);
	resetSync();
}

double StelCore::getJD() const
{
	return JD.first;
}

void StelCore::setJDE(double newJDE)
{
	// nitpickerish this is not exact, but as good as it gets...
	JD.second=computeDeltaT(newJDE);
	JD.first=newJDE-JD.second/86400.0;
	resetSync();
}

double StelCore::getJDE() const
{
	return JD.first+JD.second/86400.0;
}


void StelCore::setMJDay(double MJD)
{
	setJD(MJD+2400000.5);
}

double StelCore::getMJDay() const
{
	return JD.first-2400000.5;
}

double StelCore::getPresetSkyTime() const
{
	return presetSkyTime;
}

void StelCore::setPresetSkyTime(double d)
{
	presetSkyTime=d;
}

void StelCore::setTimeRate(double ts)
{
	timeSpeed=ts;
	resetSync();
	emit timeRateChanged(timeSpeed);
}

double StelCore::getTimeRate() const
{
	return timeSpeed;
}

void StelCore::moveObserverToSelected()
{
	StelObjectMgr* objmgr = GETSTELMODULE(StelObjectMgr);
	Q_ASSERT(objmgr);
	if (objmgr->getWasSelected())
	{
		Planet* pl = dynamic_cast<Planet*>(objmgr->getSelectedObject()[0].data());
		if (pl)
		{
			// We need to move to the selected planet. Try to generate a location from the current one
			StelLocation loc = getCurrentLocation();
			if (loc.planetName != pl->getEnglishName())
			{
				loc.planetName = pl->getEnglishName();
				loc.name = "-";
				loc.state = "";
				moveObserverTo(loc);

				LandscapeMgr* landscapeMgr = GETSTELMODULE(LandscapeMgr);
				if (pl->getEnglishName() == "Solar System Observer")
				{
					landscapeMgr->setFlagAtmosphere(false);
					landscapeMgr->setFlagFog(false);
					landscapeMgr->setFlagLandscape(false);
				}
				else
				{
					landscapeMgr->setFlagAtmosphere(pl->hasAtmosphere());
					landscapeMgr->setFlagFog(pl->hasAtmosphere());
					landscapeMgr->setFlagLandscape(true);
				}
			}
		}
	}
	StelMovementMgr* mmgr = GETSTELMODULE(StelMovementMgr);
	Q_ASSERT(mmgr);
	mmgr->setFlagTracking(false);
}

// Get the informations on the current location
const StelLocation& StelCore::getCurrentLocation() const
{
	return position->getCurrentLocation();
}

const QSharedPointer<Planet> StelCore::getCurrentPlanet() const
{
	return position->getHomePlanet();
}

<<<<<<< HEAD
const StelObserver* StelCore::getCurrentObserver() const
=======
const StelObserver *StelCore::getCurrentObserver() const
>>>>>>> 7cf92eb1
{
	return position;
}

<<<<<<< HEAD
void StelCore::setObserver(StelObserver *obs)
{
	delete position;
	position = obs;
}

=======
>>>>>>> 7cf92eb1
// Smoothly move the observer to the given location
void StelCore::moveObserverTo(const StelLocation& target, double duration, double durationIfPlanetChange)
{
	emit(locationChanged(target));
	double d = (getCurrentLocation().planetName==target.planetName) ? duration : durationIfPlanetChange;
	if (d>0.)
	{
		StelLocation curLoc = getCurrentLocation();
		if (position->isTraveling())
		{
			// Avoid using a temporary location name to create another temporary one (otherwise it looks like loc1 -> loc2 -> loc3 etc..)
			curLoc.name = ".";
		}
		SpaceShipObserver* newObs = new SpaceShipObserver(curLoc, target, d);
		delete position;
		position = newObs;
		newObs->update(0);
	}
	else
	{
		delete position;
		position = new StelObserver(target);
	}
}


//! Set stellarium time to current real world time
void StelCore::setTimeNow()
{
	setJD(StelUtils::getJDFromSystem());
}

void StelCore::setTodayTime(const QTime& target)
{
	QDateTime dt = QDateTime::currentDateTime();
	if (target.isValid())
	{
		dt.setTime(target);
		// don't forget to adjust for timezone / daylight savings.
		double JD = StelUtils::qDateTimeToJd(dt)-(StelUtils::getGMTShiftFromQT(StelUtils::getJDFromSystem()) * JD_HOUR);
		setJD(JD);
	}
	else
	{
		qWarning() << "WARNING - time passed to StelCore::setTodayTime is not valid. The system time will be used." << target;
		setTimeNow();
	}
}

//! Get whether the current stellarium time is the real world time
bool StelCore::getIsTimeNow(void) const
{
	// cache last time to prevent to much slow system call
	static double lastJD = getJD();
	static bool previousResult = (fabs(getJD()-(StelUtils::getJDFromSystem()))<JD_SECOND);
	if (fabs(lastJD-getJD())>JD_SECOND/4)
	{
		lastJD = getJD();
		previousResult = (fabs(getJD()-(StelUtils::getJDFromSystem()))<JD_SECOND);
	}
	return previousResult;
}

QTime StelCore::getInitTodayTime(void)
{
	return initTodayTime;
}

void StelCore::setInitTodayTime(const QTime& time)
{
	initTodayTime=time;
}

void StelCore::setPresetSkyTime(QDateTime dateTime)
{
	setPresetSkyTime(StelUtils::qDateTimeToJd(dateTime));
}

void StelCore::addHour()
{
	addSolarDays(JD_HOUR);
}

void StelCore::addDay()
{
	addSolarDays(1.0);
}

void StelCore::addWeek()
{
	addSolarDays(7.0);
}

void StelCore::addSiderealDay()
{
	addSiderealDays(1.0);
}

void StelCore::addSiderealYear()
{
	double days = 365.256363004;
	const PlanetP& home = position->getHomePlanet();
	if ((home->getEnglishName() != "Solar System Observer") && (home->getSiderealPeriod()>0))
		days = home->getSiderealPeriod();

	addSolarDays(days);
}

void StelCore::addSiderealYears(float n)
{
	double days = 365.256363004;
	const PlanetP& home = position->getHomePlanet();
	if ((home->getEnglishName() != "Solar System Observer") && (home->getSiderealPeriod()>0))
		days = home->getSiderealPeriod();

	addSolarDays(days*n);
}

void StelCore::addSynodicMonth()
{
	addSolarDays(29.530588853);
}

void StelCore::addDraconicMonth()
{
	addSolarDays(27.212220817);
}

void StelCore::addMeanTropicalMonth()
{
	addSolarDays(27.321582241);
}

void StelCore::addAnomalisticMonth()
{
	addSolarDays(27.554549878);
}

void StelCore::addAnomalisticYear()
{
	addSolarDays(365.259636);
}

void StelCore::addAnomalisticYears(float n)
{
	addSolarDays(365.259636*n);
}

void StelCore::addDraconicYear()
{
	addSolarDays(346.620075883);
}

void StelCore::addMeanTropicalYear()
{
	addSolarDays(365.242190419);
}

void StelCore::addTropicalYear()
{
	// Source: J. Meeus. More Mathematical Astronomy Morsels. 2002, p. 358.
	float T = (getJD()-2451545.0)/365250.0;
	addSolarDays(365.242189623 - T*(0.000061522 - T*(0.0000000609 + T*0.00000026525)));
}

void StelCore::addMeanTropicalYears(float n)
{
	addSolarDays(365.2421897*n);
}

void StelCore::addJulianYear()
{
	addSolarDays(365.25);
}

void StelCore::addGaussianYear()
{
	addSolarDays(365.2568983);
}

void StelCore::addJulianYears(float n)
{
	addSolarDays(365.25*n);
}

void StelCore::subtractHour()
{
	addSolarDays(-JD_HOUR);
}

void StelCore::subtractDay()
{
	addSolarDays(-1.0);
}

void StelCore::subtractWeek()
{
	addSolarDays(-7.0);
}

void StelCore::subtractSiderealDay()
{
	addSiderealDays(-1.0);
}

void StelCore::subtractSiderealYear()
{
	double days = 365.256363004;
	const PlanetP& home = position->getHomePlanet();
	if ((home->getEnglishName() != "Solar System Observer") && (home->getSiderealPeriod()>0))
		days = home->getSiderealPeriod();

	addSolarDays(-days);
}

void StelCore::subtractSiderealYears(float n)
{
	double days = 365.256363004;
	const PlanetP& home = position->getHomePlanet();
	if ((home->getEnglishName() != "Solar System Observer") && (home->getSiderealPeriod()>0))
		days = home->getSiderealPeriod();

	addSolarDays(-days*n);
}

void StelCore::subtractSynodicMonth()
{
	addSolarDays(-29.530588853);
}

void StelCore::subtractDraconicMonth()
{
	addSolarDays(-27.212220817);
}

void StelCore::subtractMeanTropicalMonth()
{
	addSolarDays(-27.321582241);
}

void StelCore::subtractAnomalisticMonth()
{
	addSolarDays(-27.554549878);
}

void StelCore::subtractAnomalisticYear()
{
	addSolarDays(-365.259636);
}

void StelCore::subtractAnomalisticYears(float n)
{
	addSolarDays(-365.259636*n);
}

void StelCore::subtractDraconicYear()
{
	addSolarDays(-346.620075883);
}

void StelCore::subtractTropicalYear()
{
	// Source: J. Meeus. More Mathematical Astronomy Morsels. 2002, p. 358.
	float T = (getJD()-2451545.0)/365250.0;
	addSolarDays(-(365.242189623 - T*(0.000061522 - T*(0.0000000609 + T*0.00000026525))));
}

void StelCore::subtractMeanTropicalYear()
{
	addSolarDays(-365.242190419);
}

void StelCore::subtractMeanTropicalYears(float n)
{
	addSolarDays(-365.2421897*n);
}

void StelCore::subtractJulianYear()
{
	addSolarDays(-365.25);
}

void StelCore::subtractGaussianYear()
{
	addSolarDays(-365.2568983);
}

void StelCore::subtractJulianYears(float n)
{
	addSolarDays(-365.25*n);
}

void StelCore::addSolarDays(double d)
{
	const PlanetP& home = position->getHomePlanet();
	if (home->getEnglishName() != "Solar System Observer")	
		d *= home->getMeanSolarDay();

	setJD(getJD() + d);
}

void StelCore::addSiderealDays(double d)
{
	const PlanetP& home = position->getHomePlanet();
	if (home->getEnglishName() != "Solar System Observer")
		d *= home->getSiderealDay();
	setJD(getJD() + d);
}

// Get the sidereal time shifted by the observer longitude
double StelCore::getLocalSiderealTime() const
{
	// On Earth, this requires UT deliberately with all its faults, on other planets we use the more regular TT.
	return (position->getHomePlanet()->getSiderealTime(getJD(), getJDE())+position->getCurrentLocation().longitude)*M_PI/180.;
}

//! Get the duration of a sidereal day for the current observer in day.
double StelCore::getLocalSiderealDayLength() const
{
	return position->getHomePlanet()->getSiderealDay();
}

//! Get the duration of a sidereal year for the current observer in days.
double StelCore::getLocalSiderealYearLength() const
{
	return position->getHomePlanet()->getSiderealPeriod();
}

QString StelCore::getStartupTimeMode()
{
	return startupTimeMode;
}

//! Increase the time speed
void StelCore::increaseTimeSpeed()
{
	double s = getTimeRate();
	if (s>=JD_SECOND) s*=10.;
	else if (s<-JD_SECOND) s/=10.;
	else if (s>=0. && s<JD_SECOND) s=JD_SECOND;
	else if (s>=-JD_SECOND && s<0.) s=0.;
	setTimeRate(s);
}

//! Decrease the time speed
void StelCore::decreaseTimeSpeed()
{
	double s = getTimeRate();
	if (s>JD_SECOND) s/=10.;
	else if (s<=-JD_SECOND) s*=10.;
	else if (s>-JD_SECOND && s<=0.) s=-JD_SECOND;
	else if (s>0. && s<=JD_SECOND) s=0.;
	setTimeRate(s);
}

void StelCore::increaseTimeSpeedLess()
{
	double s = getTimeRate();
	if (s>=JD_SECOND) s*=2.;
	else if (s<-JD_SECOND) s/=2.;
	else if (s>=0. && s<JD_SECOND) s=JD_SECOND;
	else if (s>=-JD_SECOND && s<0.) s=0.;
	setTimeRate(s);
}

void StelCore::decreaseTimeSpeedLess()
{
	double s = getTimeRate();
	if (s>JD_SECOND) s/=2.;
	else if (s<=-JD_SECOND) s*=2.;
	else if (s>-JD_SECOND && s<=0.) s=-JD_SECOND;
	else if (s>0. && s<=JD_SECOND) s=0.;
	setTimeRate(s);
}

void StelCore::setZeroTimeSpeed()
{
	setTimeRate(0);
}

void StelCore::setRealTimeSpeed()
{
	setTimeRate(JD_SECOND);
}

void StelCore::toggleRealTimeSpeed()
{
	(!getRealTimeSpeed()) ? setRealTimeSpeed() : setZeroTimeSpeed();
}

bool StelCore::getRealTimeSpeed() const
{
	return (fabs(timeSpeed-JD_SECOND)<0.0000001);
}

////////////////////////////////////////////////////////////////////////////////
// Increment time
void StelCore::updateTime(double deltaTime)
{
	if (getRealTimeSpeed())
	{
		// Get rid of the error from the 1 /
<<<<<<< HEAD
		JDay = JDayOfLastJDayUpdate + (QDateTime::currentMSecsSinceEpoch() - milliSecondsOfLastJDayUpdate) / 1000.0 / ONE_OVER_JD_SECOND;
	}
	else
	{
		JDay = JDayOfLastJDayUpdate + (QDateTime::currentMSecsSinceEpoch() - milliSecondsOfLastJDayUpdate) / 1000.0 * timeSpeed;
=======
		// JDay = JDayOfLastJDayUpdate + (StelApp::getTotalRunTime() - secondsOfLastJDayUpdate) / ONE_OVER_JD_SECOND;
		// GZ I don't understand the comment. Is the constant wrong?
		JD.first = jdOfLastJDUpdate + (StelApp::getTotalRunTime() - secondsOfLastJDUpdate) * JD_SECOND;
	}
	else
	{
		JD.first = jdOfLastJDUpdate + (StelApp::getTotalRunTime() - secondsOfLastJDUpdate) * timeSpeed;
>>>>>>> 7cf92eb1
	}

	// Fix time limits to -100000 to +100000 to prevent bugs
	if (JD.first>38245309.499988) JD.first = 38245309.499988;
	if (JD.first<-34803211.500012) JD.first = -34803211.500012;
	JD.second=computeDeltaT(JD.first);

	if (position->isObserverLifeOver())
	{
		// Unselect if the new home planet is the previously selected object
		StelObjectMgr* objmgr = GETSTELMODULE(StelObjectMgr);
		Q_ASSERT(objmgr);
		if (objmgr->getWasSelected() && objmgr->getSelectedObject()[0].data()==position->getHomePlanet())
		{
			objmgr->unSelect();
		}
		StelObserver* newObs = position->getNextObserver();
		delete position;
		position = newObs;
	}
	position->update(deltaTime);

	// Position of sun and all the satellites (ie planets)
	// GZ maybe setting this static can speedup a bit?
	static SolarSystem* solsystem = (SolarSystem*)StelApp::getInstance().getModuleMgr().getModule("SolarSystem");
	// Likely the most important location where we need JDE:
	solsystem->computePositions(getJDE(), position->getHomePlanet()->getHeliocentricEclipticPos());
}

void StelCore::resetSync()
{
<<<<<<< HEAD
	JDayOfLastJDayUpdate = getJDay();
	//use currentMsecsSinceEpoch directly instead of StelApp::getTotalRuntime,
	//because the StelApp::startMSecs gets subtracted anyways in update()
	//also changed to qint64 to increase precision
	milliSecondsOfLastJDayUpdate = QDateTime::currentMSecsSinceEpoch();
	emit timeSyncOccurred(JDayOfLastJDayUpdate);
=======
	jdOfLastJDUpdate = getJD();
	secondsOfLastJDUpdate = StelApp::getTotalRunTime();
>>>>>>> 7cf92eb1
}

void StelCore::setStartupTimeMode(const QString& s)
{
	startupTimeMode = s;
}

// return precomputed DeltaT in seconds. Public.
double StelCore::getDeltaT() const
{
	return JD.second;
}


// compute and return DeltaT in seconds. Try not to call it directly, current DeltaT, JD, and JDE are available.
double StelCore::computeDeltaT(const double JD) const
{
	double DeltaT = 0.;
	double ndot = 0.;
	bool dontUseMoon = false;
	switch (getCurrentDeltaTAlgorithm())
	{
		case WithoutCorrection:
			// Without correction, DeltaT is disabled
			DeltaT = 0.;
			dontUseMoon = true;
			break;
		case Schoch:
			// Schoch (1931) algorithm for DeltaT
			ndot = -29.68; // n.dot = -29.68"/cy/cy
			DeltaT = StelUtils::getDeltaTBySchoch(JD);
			break;
		case Clemence:
			// Clemence (1948) algorithm for DeltaT
			ndot = -22.44; // n.dot = -22.44 "/cy/cy
			DeltaT = StelUtils::getDeltaTByClemence(JD);
			break;
		case IAU:
			// IAU (1952) algorithm for DeltaT, based on observations by Spencer Jones (1939)
			ndot = -22.44; // n.dot = -22.44 "/cy/cy
			DeltaT = StelUtils::getDeltaTByIAU(JD);
			break;
		case AstronomicalEphemeris:
			// Astronomical Ephemeris (1960) algorithm for DeltaT
			ndot = -22.44; // n.dot = -22.44 "/cy/cy
			DeltaT = StelUtils::getDeltaTByAstronomicalEphemeris(JD);
			break;
		case TuckermanGoldstine:
			// Tuckerman (1962, 1964) & Goldstine (1973) algorithm for DeltaT
			//FIXME: n.dot
			ndot = -22.44; // n.dot = -22.44 "/cy/cy ???
			DeltaT = StelUtils::getDeltaTByTuckermanGoldstine(JD);
			break;
		case MullerStephenson:
			// Muller & Stephenson (1975) algorithm for DeltaT
			ndot = -37.5; // n.dot = -37.5 "/cy/cy
			DeltaT = StelUtils::getDeltaTByMullerStephenson(JD);
			break;
		case Stephenson1978:
			// Stephenson (1978) algorithm for DeltaT
			ndot = -30.0; // n.dot = -30.0 "/cy/cy
			DeltaT = StelUtils::getDeltaTByStephenson1978(JD);
			break;
		case SchmadelZech1979:
			// Schmadel & Zech (1979) algorithm for DeltaT
			ndot = -23.8946; // n.dot = -23.8946 "/cy/cy
			DeltaT = StelUtils::getDeltaTBySchmadelZech1979(JD);
			break;
		case MorrisonStephenson1982:
			// Morrison & Stephenson (1982) algorithm for DeltaT (used by RedShift)
			ndot = -26.0; // n.dot = -26.0 "/cy/cy
			DeltaT = StelUtils::getDeltaTByMorrisonStephenson1982(JD);
			break;
		case StephensonMorrison1984:
			// Stephenson & Morrison (1984) algorithm for DeltaT
			ndot = -26.0; // n.dot = -26.0 "/cy/cy
			DeltaT = StelUtils::getDeltaTByStephensonMorrison1984(JD);
			break;
		case StephensonHoulden:
			// Stephenson & Houlden (1986) algorithm for DeltaT
			ndot = -26.0; // n.dot = -26.0 "/cy/cy
			DeltaT = StelUtils::getDeltaTByStephensonHoulden(JD);
			break;
		case Espenak:
			// Espenak (1987, 1989) algorithm for DeltaT
			//FIXME: n.dot
			ndot = -23.8946; // n.dot = -23.8946 "/cy/cy ???
			DeltaT = StelUtils::getDeltaTByEspenak(JD);
			break;
		case Borkowski:
			// Borkowski (1988) algorithm for DeltaT, relates to ELP2000-85!
			ndot = -23.895; // GZ: I see -23.895 in the paper, not -23.859; (?) // n.dot = -23.859 "/cy/cy
			DeltaT = StelUtils::getDeltaTByBorkowski(JD);
			break;
		case SchmadelZech1988:
			// Schmadel & Zech (1988) algorithm for DeltaT
			//FIXME: n.dot
			ndot = -26.0; // n.dot = -26.0 "/cy/cy ???
			DeltaT = StelUtils::getDeltaTBySchmadelZech1988(JD);
			break;
		case ChaprontTouze:
			// Chapront-Touzé & Chapront (1991) algorithm for DeltaT
			ndot = -23.8946; // n.dot = -23.8946 "/cy/cy
			DeltaT = StelUtils::getDeltaTByChaprontTouze(JD);
			break;
		case StephensonMorrison1995:
			// Stephenson & Morrison (1995) algorithm for DeltaT
			ndot = -26.0; // n.dot = -26.0 "/cy/cy
			DeltaT = StelUtils::getDeltaTByStephensonMorrison1995(JD);
			break;
		case Stephenson1997:
			// Stephenson (1997) algorithm for DeltaT
			ndot = -26.0; // n.dot = -26.0 "/cy/cy
			DeltaT = StelUtils::getDeltaTByStephenson1997(JD);
			break;
		case ChaprontMeeus:
			// Chapront, Chapront-Touze & Francou (1997) & Meeus (1998) algorithm for DeltaT
			ndot = -25.7376; // n.dot = -25.7376 "/cy/cy
			DeltaT = StelUtils::getDeltaTByChaprontMeeus(JD);
			break;
		case JPLHorizons:
			// JPL Horizons algorithm for DeltaT
			ndot = -25.7376; // n.dot = -25.7376 "/cy/cy
			DeltaT = StelUtils::getDeltaTByJPLHorizons(JD);
			break;
		case MeeusSimons:
			// Meeus & Simons (2000) algorithm for DeltaT
			ndot = -25.7376; // n.dot = -25.7376 "/cy/cy
			DeltaT = StelUtils::getDeltaTByMeeusSimons(JD);
			break;
		case ReingoldDershowitz:
			// Reingold & Dershowitz (2002, 2007) algorithm for DeltaT
			// FIXME: n.dot
			ndot = -26.0; // n.dot = -26.0 "/cy/cy ???
			DeltaT = StelUtils::getDeltaTByReingoldDershowitz(JD);
			break;
		case MontenbruckPfleger:
			// Montenbruck & Pfleger (2000) algorithm for DeltaT
			// NOTE: book not contains n.dot value
			// FIXME: n.dot
			ndot = -26.0; // n.dot = -26.0 "/cy/cy ???
			DeltaT = StelUtils::getDeltaTByMontenbruckPfleger(JD);
			break;
		case MorrisonStephenson2004:
			// Morrison & Stephenson (2004, 2005) algorithm for DeltaT
			ndot = -26.0; // n.dot = -26.0 "/cy/cy
			DeltaT = StelUtils::getDeltaTByMorrisonStephenson2004(JD);
			break;
		case Reijs:
			// Reijs (2006) algorithm for DeltaT
			ndot = -26.0; // n.dot = -26.0 "/cy/cy
			DeltaT = StelUtils::getDeltaTByReijs(JD);
			break;
		case EspenakMeeus:
			// Espenak & Meeus (2006) algorithm for DeltaT
			ndot = -25.858; // n.dot = -25.858 "/cy/cy
			DeltaT = StelUtils::getDeltaTByEspenakMeeus(JD);
			break;
		case EspenakMeeusZeroMoonAccel:
			// This is a trying area. Something is wrong with DeltaT, maybe ndot is still not applied correctly.
			// Espenak & Meeus (2006) algorithm for DeltaT
			ndot = -25.858; // n.dot = -25.858 "/cy/cy
			dontUseMoon = true;
			DeltaT = StelUtils::getDeltaTByEspenakMeeus(JD);
			break;
		case Banjevic:
			// Banjevic (2006) algorithm for DeltaT
			ndot = -26.0; // n.dot = -26.0 "/cy/cy
			DeltaT = StelUtils::getDeltaTByBanjevic(JD);
			break;
		case IslamSadiqQureshi:
			// Islam, Sadiq & Qureshi (2008 + revisited 2013) algorithm for DeltaT (6 polynomials)
			ndot = -26.0; // n.dot = -26.0 "/cy/cy
			DeltaT = StelUtils::getDeltaTByIslamSadiqQureshi(JD);
			dontUseMoon = true; // Seems this solutions doesn't use value of secular acceleration of the Moon
			break;
		case KhalidSultanaZaidi:
			// M. Khalid, Mariam Sultana and Faheem Zaidi polinomial approximation of time period 1620-2013 (2014)
			ndot = -26.0; // n.dot = -26.0 "/cy/cy
			DeltaT = StelUtils::getDeltaTByKhalidSultanaZaidi(JD);
			dontUseMoon = true; // Seems this solutions doesn't use value of secular acceleration of the Moon
			break;
		case Custom:
			// User defined coefficients for quadratic equation for DeltaT
			ndot = getDeltaTCustomNDot(); // n.dot = custom value "/cy/cy
			int year, month, day;
			Vec3f coeff = getDeltaTCustomEquationCoefficients();
			StelUtils::getDateFromJulianDay(JD, &year, &month, &day);
			double u = (StelUtils::getDecYear(year,month,day)-getDeltaTCustomYear())/100;
			DeltaT = coeff[0] + u*(coeff[1] + u*coeff[2]);
			break;
	}

	if (!dontUseMoon)
		DeltaT += StelUtils::getMoonSecularAcceleration(JD, ndot);

	return DeltaT;
}

//! Set the current algorithm for time correction to use
void StelCore::setCurrentDeltaTAlgorithmKey(QString key)
{
	const QMetaEnum& en = metaObject()->enumerator(metaObject()->indexOfEnumerator("DeltaTAlgorithm"));
	DeltaTAlgorithm algo = (DeltaTAlgorithm)en.keyToValue(key.toLatin1().data());
	if (algo<0)
	{
		qWarning() << "Unknown DeltaT algorithm: " << key << "setting \"WithoutCorrection\" instead";
		algo = WithoutCorrection;
	}
	setCurrentDeltaTAlgorithm(algo);
}

//! Get the current algorithm used by the DeltaT
QString StelCore::getCurrentDeltaTAlgorithmKey(void) const
{
	return metaObject()->enumerator(metaObject()->indexOfEnumerator("DeltaTAlgorithm")).key(currentDeltaTAlgorithm);
}

//! Get description of the current algorithm for time correction
QString StelCore::getCurrentDeltaTAlgorithmDescription(void) const
{
	// GZ remarked where more info would be desirable. Generally, a full citation and the math. term would be nice to have displayed if it's just one formula, and the range of valid dates.
	QString description;
	double jd = 0;
	QString marker;
	switch (getCurrentDeltaTAlgorithm())
	{
		case WithoutCorrection:
			description = q_("Correction is disabled. Use only if you know what you are doing!");
			break;
		case Schoch: // historical value.
			description = q_("This historical formula was obtained by C. Schoch in 1931 and was used by G. Henriksson in his article <em>Einstein's Theory of Relativity Confirmed by Ancient Solar Eclipses</em> (%1). See for more info %2here%3.").arg("2009").arg("<a href='http://journalofcosmology.com/AncientAstronomy123.html'>").arg("</a>").append(getCurrentDeltaTAlgorithmValidRangeDescription(jd, &marker));
			break;
		case Clemence: // historical value.
			description = q_("This empirical equation was published by G. M. Clemence in the article <em>On the system of astronomical constants</em> (%1).").arg("<a href='http://adsabs.harvard.edu/abs/1948AJ.....53..169C'>1948</a>").append(getCurrentDeltaTAlgorithmValidRangeDescription(jd, &marker));
			break;
		case IAU: // historical value.
			description = q_("This formula is based on a study of post-1650 observations of the Sun, the Moon and the planets by Spencer Jones (%1) and used by Jean Meeus in his <em>Astronomical Formulae for Calculators</em>. It was also adopted in the PC program SunTracker Pro.").arg("<a href='http://adsabs.harvard.edu/abs/1939MNRAS..99..541S'>1939</a>").append(getCurrentDeltaTAlgorithmValidRangeDescription(jd, &marker));
			// find year of publication of AFFC
			break;
		case AstronomicalEphemeris: // historical value.
			description = q_("This is a slightly modified version of the IAU (1952) formula which was adopted in the <em>Astronomical Ephemeris</em> and in the <em>Canon of Solar Eclipses</em> by Mucke & Meeus (1983).").append(getCurrentDeltaTAlgorithmValidRangeDescription(jd, &marker));
			// TODO: expand the sentence: ... adopted ... from 19xx-19yy?
			break;
		case TuckermanGoldstine: // historical value.
			description = q_("The tables of Tuckerman (1962, 1964) list the positions of the Sun, the Moon and the planets at 5- and 10-day intervals from 601 BCE to 1649 CE. The same relation was also implicitly adopted in the syzygy tables of Goldstine (1973).").append(getCurrentDeltaTAlgorithmValidRangeDescription(jd, &marker));
			// TODO: These tables are sometimes found cited, but I have no details. Maybe add "based on ... " ?
			break;
		case MullerStephenson:
			description = q_("This equation was published by P. M. Muller and F. R. Stephenson in the article <em>The accelerations of the earth and moon from early astronomical observations</em> (%1).").arg("<a href='http://adsabs.harvard.edu/abs/1975grhe.conf..459M'>1975</a>").append(getCurrentDeltaTAlgorithmValidRangeDescription(jd, &marker));
			break;
		case Stephenson1978:
			description = q_("This equation was published by F. R. Stephenson in the article <em>Pre-Telescopic Astronomical Observations</em> (%1).").arg("<a href='http://adsabs.harvard.edu/abs/1978tfer.conf....5S'>1978</a>").append(getCurrentDeltaTAlgorithmValidRangeDescription(jd, &marker));
			break;
		case SchmadelZech1979: // outdated data fit, historical value?
			description = q_("This 12th-order polynomial equation (outdated and superseded by Schmadel & Zech (1988)) was published by L. D. Schmadel and G. Zech in the article <em>Polynomial approximations for the correction delta T E.T.-U.T. in the period 1800-1975</em> (%1) as fit through data published by Brouwer (1952).").arg("<a href='http://adsabs.harvard.edu/abs/1979AcA....29..101S'>1979</a>").append(getCurrentDeltaTAlgorithmValidRangeDescription(jd, &marker));
			break;
		case MorrisonStephenson1982:
			description = q_("This algorithm was adopted in P. Bretagnon & L. Simon's <em>Planetary Programs and Tables from -4000 to +2800</em> (1986) and in the PC planetarium program RedShift.").append(getCurrentDeltaTAlgorithmValidRangeDescription(jd, &marker));
			break;
		case StephensonMorrison1984: // PRIMARY SOURCE
			description = q_("This formula was published by F. R. Stephenson and L. V. Morrison in the article <em>Long-term changes in the rotation of the earth - 700 B.C. to A.D. 1980</em> (%1).").arg("<a href='http://adsabs.harvard.edu/abs/1984RSPTA.313...47S'>1984</a>").append(getCurrentDeltaTAlgorithmValidRangeDescription(jd, &marker));
			break;
		case StephensonHoulden:
			description = q_("This algorithm is used in the PC planetarium program Guide 7.").append(getCurrentDeltaTAlgorithmValidRangeDescription(jd, &marker));
			break;
		case Espenak: // limited range, but wide availability?
			description = q_("This algorithm was given by F. Espenak in his <em>Fifty Year Canon of Solar Eclipses: 1986-2035</em> (1987) and in his <em>Fifty Year Canon of Lunar Eclipses: 1986-2035</em> (1989).").append(getCurrentDeltaTAlgorithmValidRangeDescription(jd, &marker));
			break;
		case Borkowski: // Linked to ELP2000-85, so it's important...
			description = q_("This formula was obtained by K.M. Borkowski (%1) from an analysis of 31 solar eclipse records dating between 2137 BCE and 1715 CE.").arg("<a href='http://adsabs.harvard.edu/abs/1988A&A...205L...8B'>1988</a>").append(getCurrentDeltaTAlgorithmValidRangeDescription(jd, &marker));
			break;
		case SchmadelZech1988: // data fit through Stephenson&Morrison1984, which itself is important. Unclear who uses this version?
			description = q_("This 12th-order polynomial equation was published by L. D. Schmadel and G. Zech in the article <em>Empirical Transformations from U.T. to E.T. for the Period 1800-1988</em> (%1) as data fit through values given by Stephenson & Morrison (1984).").arg("<a href='http://adsabs.harvard.edu/abs/1988AN....309..219S'>1988</a>").append(getCurrentDeltaTAlgorithmValidRangeDescription(jd, &marker));
			break;
		case ChaprontTouze:
			description = q_("This formula was adopted by M. Chapront-Touze & J. Chapront in the shortened version of the ELP 2000-85 lunar theory in their <em>Lunar Tables and Programs from 4000 B.C. to A.D. 8000</em> (1991).").append(getCurrentDeltaTAlgorithmValidRangeDescription(jd, &marker));
			break;
		case StephensonMorrison1995:
			description = q_("This equation was published by F. R. Stephenson and L. V. Morrison in the article <em>Long-Term Fluctuations in the Earth's Rotation: 700 BC to AD 1990</em> (%1).").arg("<a href='http://adsabs.harvard.edu/abs/1995RSPTA.351..165S'>1995</a>").append(getCurrentDeltaTAlgorithmValidRangeDescription(jd, &marker));
			break;
		case Stephenson1997:
			description = q_("F. R. Stephenson published this formula in his book <em>Historical Eclipses and Earth's Rotation</em> (%1).").arg("<a href='http://ebooks.cambridge.org/ebook.jsf?bid=CBO9780511525186'>1997</a>").append(getCurrentDeltaTAlgorithmValidRangeDescription(jd, &marker));
			break;
		case ChaprontMeeus:
			description = q_("From J. Meeus, <em>Astronomical Algorithms</em> (2nd ed., 1998), and widely used. Table for 1620..2000, and includes a variant of Chapront, Chapront-Touze & Francou (1997) for dates outside 1620..2000.").append(getCurrentDeltaTAlgorithmValidRangeDescription(jd, &marker));
			break;
		case JPLHorizons:
			description = q_("The JPL Solar System Dynamics Group of the NASA Jet Propulsion Laboratory use this formula in their interactive website %1JPL Horizons%2.").arg("<a href='http://ssd.jpl.nasa.gov/?horizons'>").arg("</a>").append(getCurrentDeltaTAlgorithmValidRangeDescription(jd, &marker));
			break;
		case MeeusSimons:
			description = q_("This polynome was published by J. Meeus and L. Simons in article <em>Polynomial approximations to Delta T, 1620-2000 AD</em> (%1).").arg("<a href='http://adsabs.harvard.edu/abs/2000JBAA..110..323M'>2000</a>").append(getCurrentDeltaTAlgorithmValidRangeDescription(jd, &marker));
			break;
		case MontenbruckPfleger: // uninspired
			description = q_("The fourth edition of O. Montenbruck & T. Pfleger's <em>Astronomy on the Personal Computer</em> (2000) provides simple 3rd-order polynomial data fits for the recent past.").append(getCurrentDeltaTAlgorithmValidRangeDescription(jd, &marker));
			break;
		case ReingoldDershowitz: //
			description = q_("E. M. Reingold & N. Dershowitz present this polynomial data fit in <em>Calendrical Calculations</em> (3rd ed. 2007) and in their <em>Calendrical Tabulations</em> (2002). It is based on Jean Meeus' <em>Astronomical Algorithms</em> (1991).").append(getCurrentDeltaTAlgorithmValidRangeDescription(jd, &marker));
			break;
		case MorrisonStephenson2004: // PRIMARY SOURCE
			description = q_("This important solution was published by L. V. Morrison and F. R. Stephenson in article <em>Historical values of the Earth's clock error %1T and the calculation of eclipses</em> (%2) with addendum in (%3).").arg(QChar(0x0394)).arg("<a href='http://adsabs.harvard.edu/abs/2004JHA....35..327M'>2004</a>").arg("<a href='http://adsabs.harvard.edu/abs/2005JHA....36..339M'>2005</a>").append(getCurrentDeltaTAlgorithmValidRangeDescription(jd, &marker));
			break;
		case Reijs:
			description = q_("From the Length of Day (LOD; as determined by Stephenson & Morrison (%2)), Victor Reijs derived a %1T formula by using a Simplex optimisation with a cosine and square function. This is based on a possible periodicy described by Stephenson (%2). See for more info %3here%4.").arg(QChar(0x0394)).arg("<a href='http://adsabs.harvard.edu/abs/2004JHA....35..327M'>2004</a>").arg("<a href='http://www.iol.ie/~geniet/eng/DeltaTeval.htm'>").arg("</a>").append(getCurrentDeltaTAlgorithmValidRangeDescription(jd, &marker));
			break;
		case EspenakMeeus: // GENERAL SOLUTION
			description = q_("This solution by F. Espenak and J. Meeus, based on Morrison & Stephenson (2004) and a polynomial fit through tabulated values for 1600-2000, is used for the %1NASA Eclipse Web Site%2 and in their <em>Five Millennium Canon of Solar Eclipses: -1900 to +3000</em> (2006). This formula is also used in the solar, lunar and planetary ephemeris program SOLEX.").arg("<a href='http://eclipse.gsfc.nasa.gov/eclipse.html'>").arg("</a>").append(getCurrentDeltaTAlgorithmValidRangeDescription(jd, &marker)).append(" <em>").append(q_("Used by default.")).append("</em>");
			break;
		case EspenakMeeusZeroMoonAccel: // PATCHED SOLUTION
			description = QString("%1 %2").arg(q_("PATCHED VERSION WITHOUT ADDITIONAL LUNAR ACCELERATION.")).arg(q_("This solution by F. Espenak and J. Meeus, based on Morrison & Stephenson (2004) and a polynomial fit through tabulated values for 1600-2000, is used for the %1NASA Eclipse Web Site%2 and in their <em>Five Millennium Canon of Solar Eclipses: -1900 to +3000</em> (2006). This formula is also used in the solar, lunar and planetary ephemeris program SOLEX.").arg("<a href='http://eclipse.gsfc.nasa.gov/eclipse.html'>").arg("</a>").append(getCurrentDeltaTAlgorithmValidRangeDescription(jd, &marker)).append(" <em>").append("</em>"));
			break;
		case Banjevic:
			description = q_("This solution by B. Banjevic, based on Stephenson & Morrison (1984), was published in article <em>Ancient eclipses and dating the fall of Babylon</em> (%1).").arg("<a href='http://adsabs.harvard.edu/abs/2006POBeo..80..251B'>2006</a>").append(getCurrentDeltaTAlgorithmValidRangeDescription(jd, &marker));
			break;
		case IslamSadiqQureshi:
			description = q_("This solution by S. Islam, M. Sadiq and M. S. Qureshi, based on Meeus & Simons (2000), was published in article <em>Error Minimization of Polynomial Approximation of DeltaT</em> (%1) and revisited by Sana Islam in 2013.").arg("<a href='http://www.ias.ac.in/jaa/dec2008/JAA610.pdf'>2008</a>").append(getCurrentDeltaTAlgorithmValidRangeDescription(jd, &marker));
			break;
		case KhalidSultanaZaidi:
			description = q_("This polynomial approximation with 0.6 seconds of accuracy by M. Khalid, Mariam Sultana and Faheem Zaidi was published in <em>Delta T: Polynomial Approximation of Time Period 1620-2013</em> (%1).").arg("<a href='http://dx.doi.org/10.1155/2014/480964'>2014</a>").append(getCurrentDeltaTAlgorithmValidRangeDescription(jd, &marker));
			break;
		case Custom:
			description = q_("This is a quadratic formula for calculation of %1T with coefficients defined by the user.").arg(QChar(0x0394));
			break;
		default:
			description = q_("Error");
	}
	return description;
}

QString StelCore::getCurrentDeltaTAlgorithmValidRangeDescription(const double JD, QString *marker) const
{
	QString validRange = "";
	QString validRangeAppendix = "";
	*marker = "";
	int year, month, day;
	int start = 0;
	int finish = 0;
	StelUtils::getDateFromJulianDay(JD, &year, &month, &day);
	switch (getCurrentDeltaTAlgorithm())
	{
		case WithoutCorrection:
			// say nothing
			break;
		case Schoch:
			// Valid range unknown
			break;
		case Clemence:
			start	= 1681;
			finish	= 1900;
			break;
		case IAU:
			start	= 1681;
			finish	= 1900;
			break;
		case AstronomicalEphemeris:
			// GZ: What is the source of "1681..1900"? Expl.Suppl.AE 1961-p87 says "...over periods extending back to ancient times"
			// I changed to what I estimate.
			start	= -500; // 1681;
			finish	=  2000; // 1900;
			break;
		case TuckermanGoldstine:
			start	= -600;
			finish	= 1649;
			break;
		case MullerStephenson:
			start	= -1375;
			finish	= 1975;
			break;
		case Stephenson1978:
			// Valid range unknown
			break;
		case SchmadelZech1979:
			start	= 1800;
			finish	= 1975;
			validRangeAppendix = q_("with meaningless values outside this range");
			break;
		case MorrisonStephenson1982:
			// FIXME: This is correct valid range?
			start	= -4000;
			finish	= 2800;
			break;
		case StephensonMorrison1984:
			start	= -391;
			finish	= 1600;
			break;
		case StephensonHoulden:
			start	= -600;
			finish	= 1600;
			break;
		case Espenak:
			start	= 1950;
			finish	= 2100;
			break;
		case Borkowski:
			start	= -2136;
			finish	= 1715;
			break;
		case SchmadelZech1988:
			start	= 1800;
			finish	= 1988;
			validRangeAppendix = q_("with a mean error of less than one second, max. error 1.9s, and meaningless values outside this range");
			break;
		case ChaprontTouze:
			// FIXME: It's valid range?
			start	= -4000;
			finish	= 8000;
			break;
		case StephensonMorrison1995:
			start	= -700;
			finish	= 1600;
			break;
		case Stephenson1997:
			start	= -500;
			finish	= 1600;
			break;
		case ChaprontMeeus:
			start	= -400; // 1800; // not explicitly given, but guess based on his using ChaprontFrancou which is cited elsewhere in a similar term with -391.
			finish	=  2150; // 1997;
			break;
		case JPLHorizons:
			start	= -2999;
			finish	= 1620;
			validRangeAppendix = q_("with zero values outside this range");
			break;
		case MeeusSimons:
			start	= 1620;
			finish	= 2000;
			validRangeAppendix = q_("with zero values outside this range");
			break;
		case MontenbruckPfleger:
			start	= 1825;
			finish	= 2005;
			validRangeAppendix = q_("with a typical 1-second accuracy and zero values outside this range");
			break;
		case ReingoldDershowitz:
			// GZ: while not original work, it's based on Meeus and therefore the full implementation covers likewise approximately:
			start	= -400; //1620;
			finish	= 2100; //2019;
			break;
		case MorrisonStephenson2004:
			start	= -1000;
			finish	= 2000;
			break;
		case Reijs:
			start	= -1500; // -500; // GZ: It models long-term variability, so we should reflect this. Not sure on the begin, though.
			finish	= 1100; // not 1620; // GZ: Not applicable for telescopic era, and better not after 1100 (pers.comm.)
			break;
		case EspenakMeeus: // the default, range stated in the Canon, p. 14.
		case EspenakMeeusZeroMoonAccel:
			start	= -1999;
			finish	= 3000;
			break;
		case Banjevic:
			start	= -2020;
			finish	= 1620;
			validRangeAppendix = q_("with zero values outside this range");
			break;
		case IslamSadiqQureshi:
			start	= 1620;
			finish	= 2007;
			validRangeAppendix = q_("with zero values outside this range");
			break;
		case KhalidSultanaZaidi:
			start	= 1620;
			finish	= 2013;
			validRangeAppendix = q_("with zero values outside this range");
			break;
		case Custom:
			// Valid range unknown
			break;
	}

	if (start!=finish)
	{
		if (validRangeAppendix!="")
			validRange = q_("Valid range of usage: between years %1 and %2, %3.").arg(start).arg(finish).arg(validRangeAppendix);
		else
			validRange = q_("Valid range of usage: between years %1 and %2.").arg(start).arg(finish);
		if ((year < start) || (finish < year))
			*marker = "*";
	}
	else
		*marker = "?";

	return QString(" %1").arg(validRange);
}

// return if sky plus atmosphere is bright enough from sunlight so that e.g. screen labels should be rendered dark.
bool StelCore::isBrightDaylight() const
{
	const Vec3d& sunPos = GETSTELMODULE(SolarSystem)->getSun()->getAltAzPosGeometric(this);
	return sunPos[2] > -0.12; // Nautical twilight (0.12 > sin (6 deg),
}

double StelCore::getCurrentEpoch() const
{
	return 2000.0 + (getJD() - 2451545.0)/365.25;
}<|MERGE_RESOLUTION|>--- conflicted
+++ resolved
@@ -69,18 +69,13 @@
 	, timeSpeed(JD_SECOND)
 	, JD(0.,0.)
 	, presetSkyTime(0.)
-<<<<<<< HEAD
-	, milliSecondsOfLastJDayUpdate(0.)
-	, JDayOfLastJDayUpdate(0.)
-=======
-	, secondsOfLastJDUpdate(0.)
+	, milliSecondsOfLastJDUpdate(0.)
 	, jdOfLastJDUpdate(0.)
->>>>>>> 7cf92eb1
 	, deltaTCustomNDot(-26.0)
 	, deltaTCustomYear(1820.0)
 {
 	toneConverter = new StelToneReproducer();
-	milliSecondsOfLastJDayUpdate = QDateTime::currentMSecsSinceEpoch();
+	milliSecondsOfLastJDUpdate = QDateTime::currentMSecsSinceEpoch();
 
 	QSettings* conf = StelApp::getInstance().getSettings();
 	// Create and initialize the default projector params
@@ -875,26 +870,22 @@
 	smmgr->zoomTo(smmgr->getInitFov(), 1.);
 }
 
-<<<<<<< HEAD
-double StelCore::getJDayOfLastJDayUpdate() const
-{
-	return JDayOfLastJDayUpdate;
-}
-
-void StelCore::setMilliSecondsOfLastJDayUpdate(qint64 millis)
-{
-	milliSecondsOfLastJDayUpdate = millis;
-}
-
-qint64 StelCore::getMilliSecondsOfLastJDayUpdate() const
-{
-	return milliSecondsOfLastJDayUpdate;
-}
-
-void StelCore::setJDay(double JD)
-=======
+double StelCore::getJDOfLastJDUpdate() const
+{
+	return jdOfLastJDUpdate;
+}
+
+void StelCore::setMilliSecondsOfLastJDUpdate(qint64 millis)
+{
+	milliSecondsOfLastJDUpdate = millis;
+}
+
+qint64 StelCore::getMilliSecondsOfLastJDUpdate() const
+{
+	return milliSecondsOfLastJDUpdate;
+}
+
 void StelCore::setJD(double newJD)
->>>>>>> 7cf92eb1
 {
 	JD.first=newJD;
 	JD.second=computeDeltaT(newJD);
@@ -1002,24 +993,17 @@
 	return position->getHomePlanet();
 }
 
-<<<<<<< HEAD
-const StelObserver* StelCore::getCurrentObserver() const
-=======
 const StelObserver *StelCore::getCurrentObserver() const
->>>>>>> 7cf92eb1
 {
 	return position;
 }
 
-<<<<<<< HEAD
 void StelCore::setObserver(StelObserver *obs)
 {
 	delete position;
 	position = obs;
 }
 
-=======
->>>>>>> 7cf92eb1
 // Smoothly move the observer to the given location
 void StelCore::moveObserverTo(const StelLocation& target, double duration, double durationIfPlanetChange)
 {
@@ -1422,21 +1406,13 @@
 	if (getRealTimeSpeed())
 	{
 		// Get rid of the error from the 1 /
-<<<<<<< HEAD
-		JDay = JDayOfLastJDayUpdate + (QDateTime::currentMSecsSinceEpoch() - milliSecondsOfLastJDayUpdate) / 1000.0 / ONE_OVER_JD_SECOND;
+		// JDay = JDayOfLastJDayUpdate + (QDateTime::currentMSecsSinceEpoch() - milliSecondsOfLastJDayUpdate) / 1000.0 / ONE_OVER_JD_SECOND;
+		// GZ I don't understand the comment. Is the constant wrong?
+		JD.first = jdOfLastJDUpdate + (QDateTime::currentMSecsSinceEpoch() - milliSecondsOfLastJDUpdate) / 1000.0 * JD_SECOND;
 	}
 	else
 	{
-		JDay = JDayOfLastJDayUpdate + (QDateTime::currentMSecsSinceEpoch() - milliSecondsOfLastJDayUpdate) / 1000.0 * timeSpeed;
-=======
-		// JDay = JDayOfLastJDayUpdate + (StelApp::getTotalRunTime() - secondsOfLastJDayUpdate) / ONE_OVER_JD_SECOND;
-		// GZ I don't understand the comment. Is the constant wrong?
-		JD.first = jdOfLastJDUpdate + (StelApp::getTotalRunTime() - secondsOfLastJDUpdate) * JD_SECOND;
-	}
-	else
-	{
-		JD.first = jdOfLastJDUpdate + (StelApp::getTotalRunTime() - secondsOfLastJDUpdate) * timeSpeed;
->>>>>>> 7cf92eb1
+		JD.first = jdOfLastJDUpdate + (QDateTime::currentMSecsSinceEpoch() - milliSecondsOfLastJDUpdate) / 1000.0 * timeSpeed;
 	}
 
 	// Fix time limits to -100000 to +100000 to prevent bugs
@@ -1468,17 +1444,12 @@
 
 void StelCore::resetSync()
 {
-<<<<<<< HEAD
-	JDayOfLastJDayUpdate = getJDay();
+	jdOfLastJDUpdate = getJD();
 	//use currentMsecsSinceEpoch directly instead of StelApp::getTotalRuntime,
 	//because the StelApp::startMSecs gets subtracted anyways in update()
 	//also changed to qint64 to increase precision
-	milliSecondsOfLastJDayUpdate = QDateTime::currentMSecsSinceEpoch();
-	emit timeSyncOccurred(JDayOfLastJDayUpdate);
-=======
-	jdOfLastJDUpdate = getJD();
-	secondsOfLastJDUpdate = StelApp::getTotalRunTime();
->>>>>>> 7cf92eb1
+	milliSecondsOfLastJDUpdate = QDateTime::currentMSecsSinceEpoch();
+	emit timeSyncOccurred(jdOfLastJDUpdate);
 }
 
 void StelCore::setStartupTimeMode(const QString& s)
