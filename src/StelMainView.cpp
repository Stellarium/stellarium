--- conflicted
+++ resolved
@@ -782,11 +782,9 @@
 	//try to enable GL debugging using GL_KHR_debug
 	fmt.setOption(QSurfaceFormat::DebugContext);
 #endif
-<<<<<<< HEAD
+
 	// shorter blinking backlight on exclusive fullscreen
 	fmt.setColorSpace(QSurfaceFormat::sRGBColorSpace);
-=======
->>>>>>> 37908c9f
 
 	return fmt;
 }
