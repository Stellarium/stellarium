--- conflicted
+++ resolved
@@ -56,12 +56,9 @@
 			  << "--user-dir (or -u)      : Use an alternative user data directory\n"
 			  << "--verbose               : Even more diagnostic output in logfile \n"
 			  << "                          (esp. multimedia handling)\n"
-<<<<<<< HEAD
 			  << "--compat33 (or -C)      : Request OpenGL 3.3 Compatibility Profile\n"
 			  << "                          May help for certain driver configurations. Mac?\n"
-=======
 			  << "--fix-text (or -t)      : May fix text rendering problems\n"
->>>>>>> cce86031
 			#ifdef Q_OS_WIN
 			  << "--angle-mode (or -a)    : Use ANGLE as OpenGL ES2 rendering engine (autodetect driver)\n"
 			  << "--angle-d3d9 (or -9)    : Force use Direct3D 9 for ANGLE OpenGL ES2 rendering engine\n"
@@ -98,17 +95,14 @@
 	{
 		qApp->setProperty("verbose", true);
 	}
-<<<<<<< HEAD
 	if (argsGetOption(argList, "-C", "--compat33"))
 	{
 		qApp->setProperty("onetime_compat33", true);
-=======
+	}
 	if (argsGetOption(argList, "-t", "--fix-text"))
 	{
 		qApp->setProperty("text_texture", true); // Will be observed in StelPainter::drawText()
->>>>>>> cce86031
-	}
-
+	}
 	#ifdef Q_OS_WIN
 	if (argsGetOption(argList, "-s", "--safe-mode"))
 	{
