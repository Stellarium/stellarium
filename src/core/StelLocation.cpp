/*
 * Copyright (C) 2008 Fabien Chereau
 *
 * This program is free software; you can redistribute it and/or
 * modify it under the terms of the GNU General Public License
 * as published by the Free Software Foundation; either version 2
 * of the License, or (at your option) any later version.
 *
 * This program is distributed in the hope that it will be useful,
 * but WITHOUT ANY WARRANTY; without even the implied warranty of
 * MERCHANTABILITY or FITNESS FOR A PARTICULAR PURPOSE.  See the
 * GNU General Public License for more details.
 *
 * You should have received a copy of the GNU General Public License
 * along with this program; if not, write to the Free Software
 * Foundation, Inc., 51 Franklin Street, Suite 500, Boston, MA  02110-1335, USA.
 */

#include "StelLocation.hpp"
#include "StelLocationMgr.hpp"
#include "StelLocaleMgr.hpp"
#include "StelUtils.hpp"
#include "StelModuleMgr.hpp"
#include "StelApp.hpp"
#include "Planet.hpp"
#include "SolarSystem.hpp"
#include <QTimeZone>
#include <QStringList>

const int StelLocation::DEFAULT_BORTLE_SCALE_INDEX = 2;

int StelLocation::metaTypeId = initMetaType();
int StelLocation::initMetaType()
{
	int id = qRegisterMetaType<StelLocation>();
	qRegisterMetaTypeStreamOperators<StelLocation>();
	return id;
}

// Output the location as a string ready to be stored in the user_location file
QString StelLocation::serializeToLine() const
{
	QString sanitizedTZ=StelLocationMgr::sanitizeTimezoneStringForLocationDB(ianaTimeZone);
	return QString("%1\t%2\t%3\t%4\t%5\t%6\t%7\t%8\t%9\t%10\t%11\t%12")
			.arg(name)
			.arg(state)
			.arg(country)
			.arg(role)
			.arg(population/1000)
			.arg(latitude<0 ? QString("%1S").arg(-latitude, 0, 'f', 6) : QString("%1N").arg(latitude, 0, 'f', 6))
			.arg(longitude<0 ? QString("%1W").arg(-longitude, 0, 'f', 6) : QString("%1E").arg(longitude, 0, 'f', 6))
			.arg(altitude)
			.arg(bortleScaleIndex)
			.arg(sanitizedTZ)
			.arg(planetName)
			.arg(landscapeKey);
}

QString StelLocation::getID() const
{
	if (name.isEmpty())
		return QString("%1, %2").arg(latitude).arg(longitude);

	if (!country.isEmpty())
		return QString("%1, %2").arg(name).arg(country);
	else
		return name;
}

// GZ TODO: These operators may require sanitizing for timezone names!
QDataStream& operator<<(QDataStream& out, const StelLocation& loc)
{
	out << loc.name << loc.state << loc.country << loc.role << loc.population << loc.latitude << loc.longitude << loc.altitude << loc.bortleScaleIndex << loc.ianaTimeZone << loc.planetName << loc.landscapeKey << loc.isUserLocation;
	return out;
}

QDataStream& operator>>(QDataStream& in, StelLocation& loc)
{
	in >> loc.name >> loc.state >> loc.country >> loc.role >> loc.population >> loc.latitude >> loc.longitude >> loc.altitude >> loc.bortleScaleIndex >> loc.ianaTimeZone >> loc.planetName >> loc.landscapeKey >> loc.isUserLocation;
	return in;
}

// Parse a location from a line serialization
StelLocation StelLocation::createFromLine(const QString& rawline)
{
	StelLocation loc;
	const QStringList& splitline = rawline.split("\t");
	loc.name    = splitline.at(0).trimmed();
	loc.state   = splitline.at(1).trimmed();
	loc.country = StelLocaleMgr::countryCodeToString(splitline.at(2).trimmed());	
	if (loc.country.isEmpty())
		loc.country = splitline.at(2).trimmed();

	loc.role    = splitline.at(3).at(0).toUpper();
	if (loc.role.isNull())
		loc.role = QChar(0x0058); // char 'X'
	loc.population = static_cast<int> (splitline.at(4).toFloat()*1000);

	const QString& latstring = splitline.at(5).trimmed();
	loc.latitude = latstring.left(latstring.size() - 1).toFloat();
	if (latstring.endsWith('S'))
		loc.latitude=-loc.latitude;

	const QString& lngstring = splitline.at(6).trimmed();
	loc.longitude = lngstring.left(lngstring.size() - 1).toFloat();
	if (lngstring.endsWith('W'))
		loc.longitude=-loc.longitude;

	loc.altitude = static_cast<int>(splitline.at(7).toFloat());

	if (splitline.size()>8)
	{
		bool ok;
		loc.bortleScaleIndex = splitline.at(8).toInt(&ok);
		if (ok==false)
			loc.bortleScaleIndex = DEFAULT_BORTLE_SCALE_INDEX;
	}
	else
		loc.bortleScaleIndex = DEFAULT_BORTLE_SCALE_INDEX;

	if (splitline.size()>9)
	{
		// Parse time zone
		loc.ianaTimeZone = splitline.at(9).trimmed();
		// GZ Check whether the timezone ID is available in the current Qt/IANA list?
		if ( ! QTimeZone::isTimeZoneIdAvailable(loc.ianaTimeZone.toUtf8()))
		{
			// Try to find a currently used IANA string from our known replacements.
			QString fitName=StelLocationMgr::sanitizeTimezoneStringFromLocationDB(loc.ianaTimeZone);
			qDebug() << "StelLocation::createFromLine(): TimeZone name for " << loc.name << " not found. Translating" << loc.ianaTimeZone << " to " << fitName;
			loc.ianaTimeZone=fitName;
		}
	}

	if (splitline.size()>10)
	{
		// Parse planet name
		loc.planetName = splitline.at(10).trimmed();
	}
	else
	{
		// Earth by default
		loc.planetName = "Earth";
	}

	if (splitline.size()>11)
	{
		// Parse optional associated landscape key
		loc.landscapeKey = splitline.at(11).trimmed();
	}
	return loc;
}

// Compute great-circle distance between two locations
float StelLocation::distanceDegrees(const float long1, const float lat1, const float long2, const float lat2)
{
	static const float DEGREES=M_PIf/180.0f;
	return std::acos( std::sin(lat1*DEGREES)*std::sin(lat2*DEGREES) +
			  std::cos(lat1*DEGREES)*std::cos(lat2*DEGREES) *
			  std::cos((long1-long2)*DEGREES) ) / DEGREES;
}
double StelLocation::distanceKm(Planet *planet, const double long1, const double lat1, const double long2, const double lat2)
{
	static const double DEGREES=M_PI/180.0;
	const double f = 1.0 - planet->getOneMinusOblateness(); // flattening
	const double a = planet->getEquatorialRadius()*AU;

	const double F = (lat1+lat2)*0.5*DEGREES;
	const double G = (lat1-lat2)*0.5*DEGREES;
	const double L = (long1-long2)*0.5*DEGREES;

	const double sinG=sin(G), cosG=cos(G), sinF=sin(F), cosF=cos(F), sinL=sin(L), cosL=cos(L);
	const double S  = sinG*sinG*cosL*cosL+cosF*cosF*sinL*sinL;
	const double C  = cosG*cosG*cosL*cosL+sinF*sinF*sinL*sinL;
	const double om = atan(sqrt(S/C));
	const double R  = sqrt(S*C)/om;
	const double D  = 2.*om*a;
	const double H1 = (3.0*R-1.0)/(2.0*C);
	const double H2 = (3.0*R+1.0)/(2.0*S);
	return D*(1.0+f*(H1*sinF*sinF*cosG*cosG-H2*cosF*cosF*sinG*sinG));
}
double StelLocation::distanceKm(const double otherLong, const double otherLat) const
{
	PlanetP planet=GETSTELMODULE(SolarSystem)->searchByEnglishName(planetName);
	return distanceKm(planet.data(), static_cast<double>(longitude), static_cast<double>(latitude), otherLong, otherLat);
<<<<<<< HEAD
}

double StelLocation::GetAzimuthForLocation(double longObs, double latObs, double longTarget, double latTarget)
{
	longObs *= (M_PI / 180.0);
	latObs *= (M_PI / 180.0);
	longTarget *= (M_PI / 180.0);
	latTarget *= (M_PI / 180.0);

	return (180.0 / M_PI) * atan2(sin(longTarget - longObs),
			 cos(latObs) * tan(latTarget) - sin(latObs) * cos(longTarget - longObs));
=======
>>>>>>> ece74cef
}<|MERGE_RESOLUTION|>--- conflicted
+++ resolved
@@ -183,18 +183,4 @@
 {
 	PlanetP planet=GETSTELMODULE(SolarSystem)->searchByEnglishName(planetName);
 	return distanceKm(planet.data(), static_cast<double>(longitude), static_cast<double>(latitude), otherLong, otherLat);
-<<<<<<< HEAD
-}
-
-double StelLocation::GetAzimuthForLocation(double longObs, double latObs, double longTarget, double latTarget)
-{
-	longObs *= (M_PI / 180.0);
-	latObs *= (M_PI / 180.0);
-	longTarget *= (M_PI / 180.0);
-	latTarget *= (M_PI / 180.0);
-
-	return (180.0 / M_PI) * atan2(sin(longTarget - longObs),
-			 cos(latObs) * tan(latTarget) - sin(latObs) * cos(longTarget - longObs));
-=======
->>>>>>> ece74cef
 }