/*
 * Stellarium
 * Copyright (C) 2006 Fabien Chereau
 *
 * This program is free software; you can redistribute it and/or
 * modify it under the terms of the GNU General Public License
 * as published by the Free Software Foundation; either version 2
 * of the License, or (at your option) any later version.
 *
 * This program is distributed in the hope that it will be useful,
 * but WITHOUT ANY WARRANTY; without even the implied warranty of
 * MERCHANTABILITY or FITNESS FOR A PARTICULAR PURPOSE.  See the
 * GNU General Public License for more details.
 *
 * You should have received a copy of the GNU General Public License
 * along with this program; if not, write to the Free Software
 * Foundation, Inc., 51 Franklin Street, Suite 500, Boston, MA  02110-1335, USA.
 */

#ifndef _STELAPP_HPP_
#define _STELAPP_HPP_

#include <QString>
#include <QObject>

// Predeclaration of some classes
class StelCore;
class StelTextureMgr;
class StelObjectMgr;
class StelLocaleMgr;
class StelModuleMgr;
class StelSkyCultureMgr;
class StelShortcutMgr;
class QSettings;
class QNetworkAccessManager;
class QNetworkReply;
class QTime;
class QTimer;
class StelLocationMgr;
class StelSkyLayerMgr;
class StelAudioMgr;
class StelVideoMgr;
class StelGuiBase;
class StelMainScriptAPIProxy;
class StelScriptMgr;
<<<<<<< HEAD
class StelActionMgr;
=======
class StelProgressController;
>>>>>>> c52d4974

//! @class StelApp
//! Singleton main Stellarium application class.
//! This is the central class of Stellarium.  Only one singleton instance of
//! this class is created and can be accessed from anywhere else.  This class
//! is the access point to several "Manager" class which provide application-wide
//! services for managment of font, textures, localization, sky culture, and in
//! theory all other services used by the other part of the program.
//!
//! The StelApp class is also the one managing the StelModule in a generic manner
//! by calling their update, drawing and other methods when needed.
//! @author Fabien Chereau
class StelApp : public QObject
{
	Q_OBJECT
	Q_PROPERTY(bool nightMode READ getVisionModeNight WRITE setVisionModeNight)

public:
	friend class StelAppGraphicsWidget;
	friend class StelSkyItem;

	//! Create and initialize the main Stellarium application.
	//! @param parent the QObject parent
	//! The configFile will be search for in the search path by the StelFileMgr,
	//! it is therefor possible to specify either just a file name or path within the
	//! search path, or use a full path or even a relative path to an existing file
	StelApp(QObject* parent=NULL);

	//! Deinitialize and destroy the main Stellarium application.
	virtual ~StelApp();

	//! Initialize core and all the modules.
	void init(QSettings* conf);
	//! Deinitialize core and all the modules.
	void deinit();

	//! Load and initialize external modules (plugins)
	void initPlugIns();

	//! Get the StelApp singleton instance.
	//! @return the StelApp singleton instance
	static StelApp& getInstance() {Q_ASSERT(singleton); return *singleton;}

	//! Get the module manager to use for accessing any module loaded in the application.
	//! @return the module manager.
	StelModuleMgr& getModuleMgr() {return *moduleMgr;}

	//! Get the locale manager to use for i18n & date/time localization.
	//! @return the font manager to use for loading fonts.
	StelLocaleMgr& getLocaleMgr() {return *localeMgr;}

	//! Get the sky cultures manager.
	//! @return the sky cultures manager
	StelSkyCultureMgr& getSkyCultureMgr() {return *skyCultureMgr;}

	//! Get the texture manager to use for loading textures.
	//! @return the texture manager to use for loading textures.
	StelTextureMgr& getTextureManager() {return *textureMgr;}

	//! Get the Location manager to use for managing stored locations
	//! @return the Location manager to use for managing stored locations
	StelLocationMgr& getLocationMgr() {return *planetLocationMgr;}

	//! Get the StelObject manager to use for querying from all stellarium objects.
	//! @return the StelObject manager to use for querying from all stellarium objects 	.
	StelObjectMgr& getStelObjectMgr() {return *stelObjectMgr;}

	StelSkyLayerMgr& getSkyImageMgr() {return *skyImageMgr;}

	//! Get the audio manager
	StelAudioMgr* getStelAudioMgr() {return audioMgr;}

	//! Get the shortcuts manager to use for managing and editing shortcuts
	StelShortcutMgr* getStelShortcutManager() {return shortcutMgr;}

	//! Get the actions manager to use for managing and editing actions
	StelActionMgr* getStelActionManager() {return actionMgr;}

	//! Get the video manager
	StelVideoMgr* getStelVideoMgr() {return videoMgr;}

	//! Get the core of the program.
	//! It is the one which provide the projection, navigation and tone converter.
	//! @return the StelCore instance of the program
	StelCore* getCore() {return core;}

	//! Get the common instance of QNetworkAccessManager used in stellarium
	QNetworkAccessManager* getNetworkAccessManager() {return networkAccessManager;}

	//! Update translations, font for GUI and sky everywhere in the program.
	void updateI18n();

	//! Update and reload sky culture informations everywhere in the program.
	void updateSkyCulture();

	//! Return the main configuration options
	QSettings* getSettings() {return confSettings;}

	//! Return the currently used style
	QString getCurrentStelStyle() {return flagNightVision ? "night_color" : "color";}

	//! Update all object according to the deltaTime in seconds.
	void update(double deltaTime);

	//! Draw all registered StelModule in the order defined by the order lists.
	//! @return the max squared distance in pixels that any object has travelled since the last update.
	void draw();

	//! Iterate through the drawing sequence.
	//! This allow us to split the slow drawing operation into small parts,
	//! we can then decide to pause the painting for this frame and used the cached image instead.
	//! @return true if we should continue drawing (by calling the method again)
	bool drawPartial();

	//! Call this when the size of the GL window has changed.
	void glWindowHasBeenResized(float x, float y, float w, float h);

	//! Get the GUI instance implementing the abstract GUI interface.
	StelGuiBase* getGui() const {return stelGui;}
	//! Tell the StelApp instance which GUI si currently being used.
	//! The caller is responsible for destroying the GUI.
	void setGui(StelGuiBase* b) {stelGui=b;}

#ifndef DISABLE_SCRIPTING
	//! Get the script API proxy (for signal handling)
	StelMainScriptAPIProxy* getMainScriptAPIProxy() {return scriptAPIProxy;}
	//! Get the script manager
	StelScriptMgr& getScriptMgr() {return *scriptMgr;}
#endif

	static void initStatic();
	static void deinitStatic();

	//! Add a progression indicator to the GUI (if applicable).
	//! @return a controller which can be used to indicate the current status.
	//! The StelApp instance remains the owner of the controller.
	StelProgressController* addProgressBar();
	void removeProgressBar(StelProgressController* p);
	
	///////////////////////////////////////////////////////////////////////////
	// Scriptable methods
public slots:

	//! Set flag for activating night vision mode.
	void setVisionModeNight(bool);
	//! Get flag for activating night vision mode.
	bool getVisionModeNight() const {return flagNightVision;}

	//! Get the current number of frame per second.
	//! @return the FPS averaged on the last second
	float getFps() const {return fps;}

	//! Return the time since when stellarium is running in second.
	static double getTotalRunTime();

	//! Report that a download occured. This is used for statistics purposes.
	//! Connect this slot to QNetworkAccessManager::finished() slot to obtain statistics at the end of the program.
	void reportFileDownloadFinished(QNetworkReply* reply);
	
signals:
	void colorSchemeChanged(const QString&);
	void languageChanged();
	void skyCultureChanged(const QString&);

	//! Called just after a progress bar is added.
	void progressBarAdded(const StelProgressController*);
	//! Called just before a progress bar is removed.
	void progressBarRemoved(const StelProgressController*);

private:

	//! Handle mouse clics.
	void handleClick(class QMouseEvent* event);
	//! Handle mouse wheel.
	void handleWheel(class QWheelEvent* event);
	//! Handle mouse move.
	void handleMove(int x, int y, Qt::MouseButtons b);
	//! Handle key press and release.
	void handleKeys(class QKeyEvent* event);

	void initScriptMgr(QSettings* conf);

	// The StelApp singleton
	static StelApp* singleton;

	// The associated StelCore instance
	StelCore* core;

	// Module manager for the application
	StelModuleMgr* moduleMgr;

	// Locale manager for the application
	StelLocaleMgr* localeMgr;

	// Sky cultures manager for the application
	StelSkyCultureMgr* skyCultureMgr;

	//Shortcuts manager for the application
	StelShortcutMgr* shortcutMgr;

	//Actions manager fot the application.  Will replace shortcutMgr.
	StelActionMgr* actionMgr;

	// Textures manager for the application
	StelTextureMgr* textureMgr;

	// Manager for all the StelObjects of the program
	StelObjectMgr* stelObjectMgr;

	// Manager for the list of observer locations on planets
	StelLocationMgr* planetLocationMgr;

	// Main network manager used for the program
	QNetworkAccessManager* networkAccessManager;

	//! Get proxy settings from config file... if not set use http_proxy env var
	void setupHttpProxy();

	// The audio manager.  Must execute in the main thread.
	StelAudioMgr* audioMgr;

	// The video manager.  Must execute in the main thread.
	StelVideoMgr* videoMgr;

	StelSkyLayerMgr* skyImageMgr;

#ifndef DISABLE_SCRIPTING
	// The script API proxy object (for bridging threads)
	StelMainScriptAPIProxy* scriptAPIProxy;

	// The script manager based on Qt script engine
	StelScriptMgr* scriptMgr;
#endif



	StelGuiBase* stelGui;

	// Used to collect wheel events
	QTimer * wheelEventTimer;

	float fps;
	int frame;
	double timefr, timeBase;		// Used for fps counter

	//! Define whether we are in night vision mode
	bool flagNightVision;

	QSettings* confSettings;

	// Define whether the StelApp instance has completed initialization
	bool initialized;

	static QTime* qtime;

	// Temporary variables used to store the last gl window resize
	// if the core was not yet initialized
	int saveProjW;
	int saveProjH;

	//! Store the number of downloaded files for statistics.
	int nbDownloadedFiles;
	//! Store the summed size of all downloaded files in bytes.
	qint64 totalDownloadedSize;

	//! Store the number of downloaded files read from the cache for statistics.
	int nbUsedCache;
	//! Store the summed size of all downloaded files read from the cache in bytes.
	qint64 totalUsedCacheSize;

	//! The state of the drawing sequence
	int drawState;
	
	QList<StelProgressController*> progressControllers;
};

#endif // _STELAPP_HPP_<|MERGE_RESOLUTION|>--- conflicted
+++ resolved
@@ -43,11 +43,8 @@
 class StelGuiBase;
 class StelMainScriptAPIProxy;
 class StelScriptMgr;
-<<<<<<< HEAD
 class StelActionMgr;
-=======
 class StelProgressController;
->>>>>>> c52d4974
 
 //! @class StelApp
 //! Singleton main Stellarium application class.
