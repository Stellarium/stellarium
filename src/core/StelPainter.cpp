--- conflicted
+++ resolved
@@ -147,6 +147,9 @@
 
 StelPainter::~StelPainter()
 {
+	//reset opengl state
+	glState.reset();
+
 #ifndef NDEBUG
 	GLenum er = glGetError();
 	if (er!=GL_NO_ERROR)
@@ -155,13 +158,6 @@
 			qFatal("Invalid openGL operation detected in ~StelPainter()");
 	}
 
-<<<<<<< HEAD
-	//reset opengl state
-	glState.reset();
-
-#ifndef NDEBUG
-=======
->>>>>>> 78045126
 	// We are done with this StelPainter
 	globalMutex->unlock();
 #endif
