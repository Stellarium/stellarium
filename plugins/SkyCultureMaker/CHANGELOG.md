--- conflicted
+++ resolved
@@ -2,11 +2,8 @@
 
 ## Version 1.0.1
 
-<<<<<<< HEAD
+* New Feature: Option to automatically merge lines into polylines on export
 * Fix: Erased lines are still exported (#4593)
-=======
-* New Feature: Option to automatically merge lines into polylines on export
->>>>>>> 7b75711c
 * Fix: Drawn constellations are not reset after "Export and Exit"
 * Fix: "Export and Exit" exits even when export failed, deleting all unsaved progress
 * Fix: Stop drawing line key (Double Right Click) only works when Star/DSO is selected
