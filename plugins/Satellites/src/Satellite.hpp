--- conflicted
+++ resolved
@@ -119,7 +119,7 @@
 	virtual QString getInfoString(const StelCore *core, const InfoStringGroup& flags) const;
 	virtual Vec3f getInfoColor(void) const;
 	virtual Vec3d getJ2000EquatorialPos(const StelCore*) const;
-	virtual float getVMagnitude(const StelCore* core=NULL) const;
+	virtual float getVMagnitude(const StelCore* core) const;
 	virtual double getAngularSize(const StelCore* core) const;
 	virtual QString getNameI18n(void) const
 	{
@@ -231,7 +231,6 @@
 
 	void draw(const StelCore* core, StelPainter& painter, float maxMagHints);
 
-<<<<<<< HEAD
 	//Satellite Orbit Position calculation
 	gSatWrapper *pSatWrapper;
 	Vec3d	position;
@@ -240,15 +239,6 @@
 	Vec3d	elAzPosition;
 	int	visibility;
 	double	phaseAngle; // phase angle for the satellite
-=======
-        //Satellite Orbit Position calculation
-        gSatWrapper *pSatWrapper;
-        Vec3d position;
-        Vec3d velocity;
-        Vec3d latLongSubPointPosition;
-        Vec3d elAzPosition;
-        int   visibility;
->>>>>>> cf08ac68
 
 	//Satellite Orbit Draw
 	QFont     font;
