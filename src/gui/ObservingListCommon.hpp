/*
 * Stellarium
 * Copyright (C) 2020 Jocelyn GIROD
 *
 * This program is free software; you can redistribute it and/or modify
 * it under the terms of the GNU General Public License as published by
 * the Free Software Foundation; either version 2 of the License, or
 * (at your option) any later version.
 *
 * This program is distributed in the hope that it will be useful,
 * but WITHOUT ANY WARRANTY; without even the implied warranty of
 * MERCHANTABILITY or FITNESS FOR A PARTICULAR PURPOSE.  See the
 * GNU General Public License for more details.
 *
 * You should have received a copy of the GNU General Public License along
 * with this program; if not, write to the Free Software Foundation, Inc.,
 * 51 Franklin Street, Fifth Floor, Boston, MA 02110-1301 USA.
 */

#ifndef OBSERVINGLISTCOMMON_H
#define OBSERVINGLISTCOMMON_H

#include <QString>

struct observingListItem {
    QString name;
    QString nameI18n;
    QString type;
    QString ra;
    QString dec;
    QString magnitude; //TODO voir si c'est utilisé
    QString constellation;
    double jd;
    QString location;
    double fov;
    bool isVisibleMarker; //TODO voir si c'est vraiment utilisé
};
Q_DECLARE_METATYPE ( observingListItem )

//TODO certain champ peuvent ne pas servir - penser à les supprimer
// à vérifier après la V2
struct bookmark
{
	QString name;
	QString nameI18n;
	QString ra;
	QString dec;
	bool isVisibleMarker;
	double jd;
	QString location;
	double fov;

};
Q_DECLARE_METATYPE(bookmark)

enum ObsListColumns {
    ColumnUUID,	    //! UUID of object
    ColumnName,	    //! Name or designation of object
    ColumnNameI18n,	    //! Localized name of object
    ColumnType,     //! Type of the object
    ColumnRa,	  //! Right ascension of the object
    ColumnDec,	 //! Declination of the object
    ColumnMagnitude,	//! Magnitude of the object
    ColumnConstellation,    //! Constellation in which the object is located
    ColumnJD,   //! Date in julian day
    ColumnLocation,     //! Location where the object is observed
    ColumnCount	    //! Total number of columns
};

//TODO certaine clé peuvent ne pas servir - penser à les supprimer
// à vérifier après la V2

static constexpr char const * JSON_FILE_NAME = "observingList.json";
static constexpr char const * FILE_VERSION = "2.0";

static constexpr char const * JSON_BOOKMARKS_FILE_NAME = "bookmarks.json";
static constexpr char const * BOOKMARKS_LIST_NAME = "bookmarks list";
static constexpr char const * BOOKMARKS_LIST_DESCRIPTION = "Bookmarks of previous Stellarium version.";
static constexpr char const * SHORT_NAME_VALUE = "Observing list for Stellarium";

static constexpr char const * KEY_DEFAULT_LIST_OLUD = "defaultListOlud";
static constexpr char const * KEY_OBSERVING_LISTS = "observingLists";
static constexpr char const * KEY_CREATION_DATE = "creation date";
static constexpr char const * KEY_BOOKMARKS = "bookmarks";
static constexpr char const * KEY_NAME = "name";
static constexpr char const * KEY_NAME_I18N = "nameI18n";
static constexpr char const * KEY_JD = "jd";
static constexpr char const * KEY_RA = "ra";
static constexpr char const * KEY_DEC = "dec";
static constexpr char const * KEY_FOV = "fov";
static constexpr char const * KEY_DESCRIPTION = "description";
static constexpr char const * KEY_LANDSCAPE_ID = "landscape id";
static constexpr char const * KEY_OBJECTS = "objects";
static constexpr char const * KEY_OBJECTS_TYPE = "objtype";
static constexpr char const * KEY_DESIGNATION = "designation";
static constexpr char const * KEY_SORTING = "sorting";
static constexpr char const * KEY_LOCATION = "location";
static constexpr char const * KEY_VERSION = "version";
static constexpr char const * KEY_SHORT_NAME = "shortName";
static constexpr char const * KEY_IS_VISIBLE_MARKER = "isVisibleMarker";

static constexpr char const * SORTING_BY_NAME = "name";
static constexpr char const * SORTING_BY_TYPE = "type";
static constexpr char const * SORTING_BY_RA = "right ascension";
static constexpr char const * SORTING_BY_DEC = "declination";
static constexpr char const * SORTING_BY_MAGNITUDE = "magnitude";
static constexpr char const * SORTING_BY_CONSTELLATION = "constellation";
<<<<<<< HEAD

static constexpr int COLUMN_NUMBER_NAME = 1;
static constexpr int COLUMN_NUMBER_TYPE = 3;
static constexpr int COLUMN_NUMBER_RA = 4;
static constexpr int COLUMN_NUMBER_DEC = 5;
static constexpr int COLUMN_NUMBER_MAGNITUDE = 6;
static constexpr int COLUMN_NUMBER_CONSTELLATION = 7;

static constexpr char const * CUSTOM_OBJECT = "CustomObject";
=======
>>>>>>> 29fb26bd


#endif // OBSERVINGLISTCOMMON_H<|MERGE_RESOLUTION|>--- conflicted
+++ resolved
@@ -105,7 +105,6 @@
 static constexpr char const * SORTING_BY_DEC = "declination";
 static constexpr char const * SORTING_BY_MAGNITUDE = "magnitude";
 static constexpr char const * SORTING_BY_CONSTELLATION = "constellation";
-<<<<<<< HEAD
 
 static constexpr int COLUMN_NUMBER_NAME = 1;
 static constexpr int COLUMN_NUMBER_TYPE = 3;
@@ -114,9 +113,4 @@
 static constexpr int COLUMN_NUMBER_MAGNITUDE = 6;
 static constexpr int COLUMN_NUMBER_CONSTELLATION = 7;
 
-static constexpr char const * CUSTOM_OBJECT = "CustomObject";
-=======
->>>>>>> 29fb26bd
-
-
 #endif // OBSERVINGLISTCOMMON_H