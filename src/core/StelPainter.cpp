/*
 * Stellarium
 * Copyright (C) 2008 Fabien Chereau
 *
 * This program is free software; you can redistribute it and/or
 * modify it under the terms of the GNU General Public License
 * as published by the Free Software Foundation; either version 2
 * of the License, or (at your option) any later version.
 *
 * This program is distributed in the hope that it will be useful,
 * but WITHOUT ANY WARRANTY; without even the implied warranty of
 * MERCHANTABILITY or FITNESS FOR A PARTICULAR PURPOSE.  See the
 * GNU General Public License for more details.
 *
 * You should have received a copy of the GNU General Public License
 * along with this program; if not, write to the Free Software
 * Foundation, Inc., 51 Franklin Street, Suite 500, Boston, MA  02110-1335, USA.
 */

#include "StelPainter.hpp"

#include "StelApp.hpp"
#include "StelMainView.hpp"
#include "StelLocaleMgr.hpp"
#include "StelProjector.hpp"
#include "StelProjectorClasses.hpp"
#include "StelUtils.hpp"
#include "Dithering.hpp"
#include "SaturationShader.hpp"

#include <QDebug>
#include <QString>
#include <QSettings>
#include <QPainter>
#include <QMutex>
#include <QVarLengthArray>
#include <QPaintEngine>
#include <QCache>
#include <QOpenGLVertexArrayObject>
#include <QOpenGLPaintDevice>
#include <QOpenGLBuffer>
#include <QOpenGLShader>
#include <QOpenGLTexture>
#include <QApplication>

static const int TEX_CACHE_LIMIT = 7000000;

#ifndef NDEBUG
QMutex* StelPainter::globalMutex = new QMutex();
#endif

QCache<QByteArray, StringTexture> StelPainter::texCache(TEX_CACHE_LIMIT);
QOpenGLShaderProgram* StelPainter::texturesShaderProgram=Q_NULLPTR;
QOpenGLShaderProgram* StelPainter::basicShaderProgram=Q_NULLPTR;
QOpenGLShaderProgram* StelPainter::colorShaderProgram=Q_NULLPTR;
QOpenGLShaderProgram* StelPainter::texturesColorShaderProgram=Q_NULLPTR;
StelPainter::BasicShaderVars StelPainter::basicShaderVars;
StelPainter::TexturesShaderVars StelPainter::texturesShaderVars;
StelPainter::BasicShaderVars StelPainter::colorShaderVars;
StelPainter::TexturesColorShaderVars StelPainter::texturesColorShaderVars;

StelPainter::GLState::GLState(QOpenGLFunctions* gl)
	: blend(false),
	  blendSrc(GL_SRC_ALPHA), blendDst(GL_ONE_MINUS_SRC_ALPHA),
	  depthTest(false),
	  depthMask(false),
	  cullFace(false),
	  lineSmooth(false),
	  lineWidth(1.0f),
	  gl(gl)
{
}

void StelPainter::GLState::apply()
{
	if(blend)
		gl->glEnable(GL_BLEND);
	else
		gl->glDisable(GL_BLEND);
	gl->glBlendFunc(blendSrc,blendDst);
	if(depthTest)
		gl->glEnable(GL_DEPTH_TEST);
	else
		gl->glDisable(GL_DEPTH_TEST);
	gl->glDepthMask(depthMask);
	if(cullFace)
		gl->glEnable(GL_CULL_FACE);
	else
		gl->glDisable(GL_CULL_FACE);
#ifdef GL_LINE_SMOOTH
	if(!QOpenGLContext::currentContext()->isOpenGLES())
	{
		if (lineSmooth)
			gl->glEnable(GL_LINE_SMOOTH);
		else
			gl->glDisable(GL_LINE_SMOOTH);
	}
#endif
}

void StelPainter::GLState::reset()
{
	*this = GLState(gl);
	apply();
}

bool StelPainter::linkProg(QOpenGLShaderProgram* prog, const QString& name)
{
	bool ret = prog->link();
	QString log = prog->log();
	if (!ret || (!log.isEmpty() && !log.contains("Link was successful") && !(log=="No errors."))) //"No errors." returned on some Intel drivers
		qWarning() << QString("StelPainter: Warnings while linking %1 shader program:\n%2").arg(name, prog->log());
	return ret;
}

StelPainter::DitheringMode StelPainter::parseDitheringMode(QString const& str)
{
	const auto s=str.trimmed().toLower();
	if(s=="disabled"   ) return DitheringMode::Disabled;
	if(s=="color565"   ) return DitheringMode::Color565;
	if(s=="color666"   ) return DitheringMode::Color666;
	if(s=="color888"   ) return DitheringMode::Color888;
	if(s=="color101010") return DitheringMode::Color101010;
	return DitheringMode::Disabled;
}

StelPainter::StelPainter(const StelProjectorP& proj)
	: QOpenGLFunctions(QOpenGLContext::currentContext())
	, glState(this)
	, vao(new QOpenGLVertexArrayObject)
	, verticesVBO(new QOpenGLBuffer(QOpenGLBuffer::VertexBuffer))
	, indicesVBO(new QOpenGLBuffer(QOpenGLBuffer::IndexBuffer))
{
	Q_ASSERT(proj);

#ifndef NDEBUG
	Q_ASSERT(globalMutex);
	
	GLenum er = glGetError();
	if (er!=GL_NO_ERROR)
	{
		if (er==GL_INVALID_OPERATION)
			qFatal("Invalid openGL operation. It is likely that you used openGL calls without having a valid instance of StelPainter");
	}

	// Lock the global mutex ensuring that no other instances of StelPainter are currently being used
	if (globalMutex->tryLock()==false)
	{
		qFatal("There can be only 1 instance of StelPainter at a given time");
	}
#endif

	//TODO: is this still required, and is there some Qt way to fix it? 0x11111111 is a bit peculiar, how was it chosen?
	// Fix some problem when using Qt OpenGL2 engine
	glStencilMask(0x11111111);
	glState.apply(); //apply default OpenGL state
	setProjector(proj);

	QSettings*const conf = StelApp::getInstance().getSettings();
	QVariant selectedDitherFormat = conf->value("video/dithering_mode");
	if(!selectedDitherFormat.isValid())
	{
		constexpr char defaultValue[] = "color888";
		selectedDitherFormat = defaultValue;
		conf->setValue("video/dithering_mode", defaultValue);
	}
	ditheringMode = parseDitheringMode(selectedDitherFormat.toString());

	vao->create();
	indicesVBO->create();
	indicesVBO->setUsagePattern(QOpenGLBuffer::StreamDraw);
	verticesVBO->create();
	verticesVBO->setUsagePattern(QOpenGLBuffer::StreamDraw);
}

void StelPainter::setProjector(const StelProjectorP& p)
{
	prj=p;
	// Init GL viewport to current projector values
	glViewport(prj->viewportXywh[0], prj->viewportXywh[1], prj->viewportXywh[2], prj->viewportXywh[3]);
	glFrontFace(prj->needGlFrontFaceCW()?GL_CW:GL_CCW);
}

StelPainter::~StelPainter()
{
	if(ditherPatternTex)
		glDeleteTextures(1, &ditherPatternTex);
	//reset opengl state
	glState.reset();

#ifndef NDEBUG
	GLenum er = glGetError();
	if (er!=GL_NO_ERROR)
	{
		if (er==GL_INVALID_OPERATION)
			qFatal("Invalid openGL operation detected in ~StelPainter()");
	}

	// We are done with this StelPainter
	globalMutex->unlock();
#endif
}


void StelPainter::setFont(const QFont& font)
{
	currentFont = font;
}

void StelPainter::setColor(float r, float g, float b, float a)
{
	currentColor.set(r,g,b,a);
}

void StelPainter::setColor(Vec3f rgb, float a)
{
	currentColor.set(rgb[0],rgb[1],rgb[2],a);
}

void StelPainter::setColor(Vec4f rgba)
{
	currentColor=rgba;
}

Vec4f StelPainter::getColor() const
{
	return currentColor;
}

QFontMetrics StelPainter::getFontMetrics() const
{
	return QFontMetrics(currentFont);
}

void StelPainter::setBlending(bool enableBlending, GLenum blendSrc, GLenum blendDst)
{
	if(enableBlending != glState.blend)
	{
		glState.blend = enableBlending;
		if(enableBlending)
			glEnable(GL_BLEND);
		else
			glDisable(GL_BLEND);
	}
	if(enableBlending)
	{
		if(blendSrc!=glState.blendSrc||blendDst!=glState.blendDst)
		{
			glState.blendSrc = blendSrc;
			glState.blendDst = blendDst;
			glBlendFunc(blendSrc,blendDst);
		}
	}
}

bool StelPainter::getBlending(GLenum *src, GLenum *dst) const
{
	if (dst!=Q_NULLPTR)
		*dst=glState.blendDst;
	if (src!=Q_NULLPTR)
		*src=glState.blendSrc;
	return glState.blend;
}

void StelPainter::setDepthTest(bool enable)
{
	if(glState.depthTest != enable)
	{
		glState.depthTest = enable;
		if(enable)
			glEnable(GL_DEPTH_TEST);
		else
			glDisable(GL_DEPTH_TEST);
	}
}

void StelPainter::setDepthMask(bool enable)
{
	if(glState.depthMask != enable)
	{
		glState.depthMask = enable;
		if(enable)
			glDepthMask(GL_TRUE);
		else
			glDepthMask(GL_FALSE);
	}
}

void StelPainter::setCullFace(bool enable)
{
	if(glState.cullFace!=enable)
	{
		glState.cullFace = enable;
		if(enable)
			glEnable(GL_CULL_FACE);
		else
			glDisable(GL_CULL_FACE);
	}
}

void StelPainter::setLineSmooth(bool enable)
{
#ifdef GL_LINE_SMOOTH
	if (!QOpenGLContext::currentContext()->isOpenGLES() && enable!=glState.lineSmooth)
	{
		glState.lineSmooth = enable;
		if(enable)
			glEnable(GL_LINE_SMOOTH);
		else
			glDisable(GL_LINE_SMOOTH);
	}
#else
	Q_UNUSED(enable); //noop
#endif
}

void StelPainter::setLineWidth(float width)
{
<<<<<<< HEAD
	auto& stel=StelApp::getInstance();
	int ma;
	glGetIntegerv(GL_MAJOR_VERSION, &ma);
	if(ma>2)
		width=1;
	if(fabs(glState.lineWidth - width) > 1.e-10f)
	{
		glState.lineWidth = width;
		glLineWidth(width);
		StelOpenGL::checkGLErrors(__FILE__,__LINE__);
=======
	if(fabs(glState.lineWidth - width) < 1.e-10f)
		return;

	glState.lineWidth = width;

	if(width > 1 && StelMainView::getInstance().getGLInformation().isCoreProfile)
	{
		// FIXME: ignoring this command, because it's not valid in OpenGL Core profile
		// The correct way of following it would be to draw the lines as quads (pairs of triangles).
		return;
>>>>>>> 9b92140f
	}

	glLineWidth(width);
}

///////////////////////////////////////////////////////////////////////////
// Standard methods for drawing primitives

// Fill with black around the circle
void StelPainter::drawViewportShape(void)
{
	if (prj->maskType != StelProjector::MaskDisk)
		return;

	bool oldBlendState = glState.blend;
	glDisable(GL_BLEND);
	setColor(0.f,0.f,0.f);

	GLfloat innerRadius = 0.5f*static_cast<float>(prj->viewportFovDiameter);
	GLfloat outerRadius = static_cast<float>(prj->getViewportWidth()+prj->getViewportHeight());
	GLint slices = 239;

	GLfloat sinCache[240];
	GLfloat cosCache[240];
	GLfloat vertices[(240+1)*2][3];
	GLfloat deltaRadius;
	GLfloat radiusHigh;

	if (outerRadius<=0.0f || innerRadius<0.0f ||innerRadius > outerRadius)
	{
		Q_ASSERT(0);
		return;
	}

	/* Compute length (needed for normal calculations) */
	deltaRadius=outerRadius-innerRadius;

	/* Cache is the vertex locations cache */
	for (int i=0; i<=slices; i++)
	{
		GLfloat angle=(M_PIf*2.0f)*static_cast<float>(i)/static_cast<float>(slices);
		sinCache[i]=static_cast<GLfloat>(sin(angle));
		cosCache[i]=static_cast<GLfloat>(cos(angle));
	}

	sinCache[slices]=sinCache[0];
	cosCache[slices]=cosCache[0];

	/* Enable arrays */
	enableClientStates(true);
	setVertexPointer(3, GL_FLOAT, vertices);

	radiusHigh=outerRadius-deltaRadius;
	for (int i=0; i<=slices; i++)
	{
		vertices[i*2][0]= static_cast<float>(prj->viewportCenter[0]) + outerRadius*sinCache[i];
		vertices[i*2][1]= static_cast<float>(prj->viewportCenter[1]) + outerRadius*cosCache[i];
		vertices[i*2][2] = 0.0f;
		vertices[i*2+1][0]= static_cast<float>(prj->viewportCenter[0]) + radiusHigh*sinCache[i];
		vertices[i*2+1][1]= static_cast<float>(prj->viewportCenter[1]) + radiusHigh*cosCache[i];
		vertices[i*2+1][2] = 0.0f;
	}
	drawFromArray(TriangleStrip, (slices+1)*2, 0, false);
	enableClientStates(false);
	if(oldBlendState)
		glEnable(GL_BLEND);
}

void StelPainter::computeFanDisk(float radius, uint innerFanSlices, uint level, QVector<Vec3d>& vertexArr, QVector<Vec2f>& texCoordArr)
{
	Q_ASSERT(level<32);
	float rad[64];
	uint i,j;
	rad[level] = radius;
#pragma warning(suppress: 4146)
	for (i=level-1u;i!=-1u;--i)
	{
		rad[i] = rad[i+1]*(1.f-M_PIf/(innerFanSlices<<(i+1)))*2.f/3.f;
	}
	uint slices = innerFanSlices<<level;

	float* cos_sin_theta = StelUtils::ComputeCosSinTheta(static_cast<uint>(slices));
	float* cos_sin_theta_p;
	uint slices_step = 2;
	float x,y,xa,ya;
	radius*=2.f;
	vertexArr.resize(0);
	texCoordArr.resize(0);
	for (i=level;i>0;--i,slices_step<<=1)
	{
		for (j=0,cos_sin_theta_p=cos_sin_theta; j<slices-1; j+=slices_step,cos_sin_theta_p+=2*slices_step)
		{
			xa = rad[i]*cos_sin_theta_p[slices_step];
			ya = rad[i]*cos_sin_theta_p[slices_step+1];
			texCoordArr << Vec2f(0.5f+xa/radius, 0.5f+ya/radius);
			vertexArr << Vec3d(static_cast<double>(xa), static_cast<double>(ya), 0);

			x = rad[i]*cos_sin_theta_p[2*slices_step];
			y = rad[i]*cos_sin_theta_p[2*slices_step+1];
			texCoordArr << Vec2f(0.5f+x/radius, 0.5f+y/radius);
			vertexArr << Vec3d(static_cast<double>(x), static_cast<double>(y), 0);

			x = rad[i-1]*cos_sin_theta_p[2*slices_step];
			y = rad[i-1]*cos_sin_theta_p[2*slices_step+1];
			texCoordArr << Vec2f(0.5f+x/radius, 0.5f+y/radius);
			vertexArr << Vec3d(static_cast<double>(x), static_cast<double>(y), 0);

			texCoordArr << Vec2f(0.5f+xa/radius, 0.5f+ya/radius);
			vertexArr << Vec3d(static_cast<double>(xa), static_cast<double>(ya), 0);
			texCoordArr << Vec2f(0.5f+x/radius, 0.5f+y/radius);
			vertexArr << Vec3d(static_cast<double>(x), static_cast<double>(y), 0);

			x = rad[i-1]*cos_sin_theta_p[0];
			y = rad[i-1]*cos_sin_theta_p[1];
			texCoordArr << Vec2f(0.5f+x/radius, 0.5f+y/radius);
			vertexArr << Vec3d(static_cast<double>(x), static_cast<double>(y), 0);

			texCoordArr << Vec2f(0.5f+xa/radius, 0.5f+ya/radius);
			vertexArr << Vec3d(static_cast<double>(xa), static_cast<double>(ya), 0);
			texCoordArr << Vec2f(0.5f+x/radius, 0.5f+y/radius);
			vertexArr << Vec3d(static_cast<double>(x), static_cast<double>(y), 0);

			x = rad[i]*cos_sin_theta_p[0];
			y = rad[i]*cos_sin_theta_p[1];
			texCoordArr << Vec2f(0.5f+x/radius, 0.5f+y/radius);
			vertexArr << Vec3d(static_cast<double>(x), static_cast<double>(y), 0);
		}
	}
	// draw the inner polygon
	slices_step>>=1;
	cos_sin_theta_p=cos_sin_theta;

	if (slices==1)
	{
		x = rad[0]*cos_sin_theta_p[0];
		y = rad[0]*cos_sin_theta_p[1];
		texCoordArr << Vec2f(0.5f+x/radius, 0.5f+y/radius);
		vertexArr << Vec3d(static_cast<double>(x), static_cast<double>(y), 0);
		cos_sin_theta_p+=2*slices_step;
		x = rad[0]*cos_sin_theta_p[0];
		y = rad[0]*cos_sin_theta_p[1];
		texCoordArr << Vec2f(0.5f+x/radius, 0.5f+y/radius);
		vertexArr << Vec3d(static_cast<double>(x), static_cast<double>(y), 0);
		cos_sin_theta_p+=2*slices_step;
		x = rad[0]*cos_sin_theta_p[0];
		y = rad[0]*cos_sin_theta_p[1];
		texCoordArr << Vec2f(0.5f+x/radius, 0.5f+y/radius);
		vertexArr << Vec3d(static_cast<double>(x), static_cast<double>(y), 0);
	}
	else
	{
		j=0;
		while (j<slices)
		{
			texCoordArr << Vec2f(0.5f, 0.5f);
			vertexArr << Vec3d(0, 0, 0);
			x = rad[0]*cos_sin_theta_p[0];
			y = rad[0]*cos_sin_theta_p[1];
			texCoordArr << Vec2f(0.5f+x/radius, 0.5f+y/radius);
			vertexArr << Vec3d(static_cast<double>(x), static_cast<double>(y), 0);
			j+=slices_step;
			cos_sin_theta_p+=2*slices_step;
			x = rad[0]*cos_sin_theta_p[0];
			y = rad[0]*cos_sin_theta_p[1];
			texCoordArr << Vec2f(0.5f+x/radius, 0.5f+y/radius);
			vertexArr << Vec3d(static_cast<double>(x), static_cast<double>(y), 0);
		}
	}
}

static void sSphereMapTexCoordFast(float rho_div_fov, const float costheta, const float sintheta, QVector<float>& out)
{
	if (rho_div_fov>0.5f)
		rho_div_fov=0.5f;
	out << 0.5f + rho_div_fov * costheta << 0.5f + rho_div_fov * sintheta;
}

void StelPainter::sSphereMap(double radius, unsigned int slices, unsigned int stacks, float textureFov, int orientInside)
{
	float rho;
	double x,y,z;
	unsigned int i, j;
	const float* cos_sin_rho = StelUtils::ComputeCosSinRho(stacks);
	const float* cos_sin_rho_p;

	const float* cos_sin_theta = StelUtils::ComputeCosSinTheta(slices);
	const float* cos_sin_theta_p;

	float drho = M_PIf / static_cast<float>(stacks);
	drho/=textureFov;

	// texturing: s goes from 0.0/0.25/0.5/0.75/1.0 at +y/+x/-y/-x/+y axis
	// t goes from -1.0/+1.0 at z = -radius/+radius (linear along longitudes)
	// cannot use triangle fan on texturing (s coord. at top/bottom tip varies)

	const unsigned int imax = stacks;

	static QVector<double> vertexArr;
	static QVector<float> texCoordArr;

	// draw intermediate stacks as quad strips
	// LGTM comments: the floats are always <=1. We still prefer float multiplication (with insignificant accuracy loss) for speed.
	if (!orientInside) // nsign==1
	{
		for (i = 0,cos_sin_rho_p=cos_sin_rho,rho=0.f; i < imax; ++i,cos_sin_rho_p+=2,rho+=drho)
		{
			vertexArr.resize(0);
			texCoordArr.resize(0);
			for (j=0,cos_sin_theta_p=cos_sin_theta;j<=slices;++j,cos_sin_theta_p+=2)
			{
				x = static_cast<double>(-cos_sin_theta_p[1] * cos_sin_rho_p[1]);
				y = static_cast<double>(cos_sin_theta_p[0] * cos_sin_rho_p[1]);
				z = static_cast<double>(cos_sin_rho_p[0]);
				sSphereMapTexCoordFast(rho, cos_sin_theta_p[0], cos_sin_theta_p[1], texCoordArr);
				vertexArr << x*radius << y*radius << z*radius;

				x = static_cast<double>(-cos_sin_theta_p[1] * cos_sin_rho_p[3]);
				y = static_cast<double>(cos_sin_theta_p[0] * cos_sin_rho_p[3]);
				z = static_cast<double>(cos_sin_rho_p[2]);
				sSphereMapTexCoordFast(rho + drho, cos_sin_theta_p[0], cos_sin_theta_p[1], texCoordArr);
				vertexArr << x*radius << y*radius << z*radius;
			}
			setArrays(reinterpret_cast<const Vec3d*>(vertexArr.constData()), reinterpret_cast<const Vec2f*>(texCoordArr.constData()));
			drawFromArray(TriangleStrip, vertexArr.size()/3);
		}
	}
	else
	{
		for (i = 0,cos_sin_rho_p=cos_sin_rho,rho=0.f; i < imax; ++i,cos_sin_rho_p+=2,rho+=drho)
		{
			vertexArr.resize(0);
			texCoordArr.resize(0);
			for (j=0,cos_sin_theta_p=cos_sin_theta;j<=slices;++j,cos_sin_theta_p+=2)
			{
				x = static_cast<double>(-cos_sin_theta_p[1] * cos_sin_rho_p[3]);
				y = static_cast<double>(cos_sin_theta_p[0] * cos_sin_rho_p[3]);
				z = static_cast<double>(cos_sin_rho_p[2]);
				sSphereMapTexCoordFast(rho + drho, cos_sin_theta_p[0], -cos_sin_theta_p[1], texCoordArr);
				vertexArr << x*radius << y*radius << z*radius;

				x = static_cast<double>(-cos_sin_theta_p[1] * cos_sin_rho_p[1]);
				y = static_cast<double>(cos_sin_theta_p[0] * cos_sin_rho_p[1]);
				z = static_cast<double>(cos_sin_rho_p[0]);
				sSphereMapTexCoordFast(rho, cos_sin_theta_p[0], -cos_sin_theta_p[1], texCoordArr);
				vertexArr << x*radius << y*radius << z*radius;
			}
			setArrays(reinterpret_cast<const Vec3d*>(vertexArr.constData()), reinterpret_cast<const Vec2f*>(texCoordArr.constData()));
			drawFromArray(TriangleStrip, vertexArr.size()/3);
		}
	}
}

void StelPainter::drawTextGravity180(float x, float y, const QString& ws, float xshift, float yshift)
{
	float dx, dy, d, theta, theta_o, psi, width;
	dx = x - static_cast<float>(prj->viewportCenter[0]);
	dy = y - static_cast<float>(prj->viewportCenter[1]);
	d = std::sqrt(dx*dx + dy*dy);
	float limit = 120.;

	// If the text is too far away to be visible in the screen return
	if (d>qMax(prj->viewportXywh[3], prj->viewportXywh[2])*2 || ws.isEmpty())
		return;

	float ppx = static_cast<float>(prj->getDevicePixelsPerPixel());
	float cWidth = static_cast<float>(getFontMetrics().boundingRect(ws).width())/ws.length();
	float stdWidth = static_cast<float>(getFontMetrics().boundingRect("a").width());
	theta = std::atan2(dy - 1, dx);
	theta_o = M_PIf + std::atan2(dx, dy - 1);	
	psi = std::atan2(ppx*cWidth, d + 1) * M_180_PIf;
	if (psi>5)
		psi = 5;

	float xVc = static_cast<float>(prj->viewportCenter[0]) + xshift;
	float yVc = static_cast<float>(prj->viewportCenter[1]) + yshift;
	const float cosr = std::cos(-theta_o * M_PI_180f);
	const float sinr = std::sin(-theta_o * M_PI_180f);
	float xom = x + xshift*cosr - yshift*sinr;
	float yom = y + yshift*sinr + yshift*cosr;

	if (!StelApp::getInstance().getLocaleMgr().isAppRTL())
	{
		for (int i=0; i<ws.length(); ++i)
		{
			if (d<limit)
			{
				drawText(xom, yom, ws[i], -theta_o*M_180_PIf+psi*static_cast<float>(i), 0., 0.);
				xom += cWidth*std::cos(-theta_o+psi*static_cast<float>(i) * M_PI_180f);
				yom += cWidth*std::sin(-theta_o+psi*static_cast<float>(i) * M_PI_180f);
			}
			else
			{
				x = d * std::cos(theta) + xVc ;
				y = d * std::sin(theta) + yVc ;
				drawText(x, y, ws[i], 90.f + theta*M_180_PIf, 0., 0.);
				// Compute how much the character contributes to the angle
				if (ws[i].isSpace())
					width = stdWidth;
				else
					width = static_cast<float>(getFontMetrics().boundingRect(ws[i]).width());
				theta += psi * M_PI_180f * (1 + (width - cWidth)/ cWidth);
			}
		}
	}
	else
	{
		int slen = ws.length();
		for (int i=0;i<slen;i++)
		{
			if (d<limit)
			{
				drawText(xom, yom, ws[slen-1-i], -theta_o*M_180_PIf+psi*static_cast<float>(i), 0., 0.);
				xom += cWidth*std::cos(-theta_o+psi*static_cast<float>(i) * M_PI_180f);
				yom += cWidth*std::sin(-theta_o+psi*static_cast<float>(i) * M_PI_180f);
			}
			else
			{
				x = d * std::cos(theta) + xVc;
				y = d * std::sin(theta) + yVc;
				drawText(x, y, ws[slen-1-i], 90.f + theta*M_180_PIf, 0., 0.);
				if (ws[slen-1-i].isSpace())
					width = stdWidth;
				else
					width = static_cast<float>(getFontMetrics().boundingRect(ws[slen-1-i]).width());
				theta += psi * M_PI_180f * (1 + (width - cWidth)/ cWidth);
			}
		}
	}
}

void StelPainter::drawText(const Vec3d& v, const QString& str, float angleDeg, float xshift, float yshift, bool noGravity)
{
	Vec3d win;
	if (prj->project(v, win))
		drawText(static_cast<float>(win[0]), static_cast<float>(win[1]), str, angleDeg, xshift, yshift, noGravity);
}

/*************************************************************************
 Draw the string at the given position and angle with the given font
*************************************************************************/

// Methods taken from text-use-opengl-buffer
// Container for one cached string texture
struct StringTexture
{
	QOpenGLTexture* texture;
	QSize size;
	QSizeF getTexSize() const {
		return QSizeF(static_cast<qreal>(size.width())  / static_cast<qreal>(texture->width()),
			      static_cast<qreal>(size.height()) / static_cast<qreal>(texture->height()));
	}

	StringTexture(QOpenGLTexture* tex, const QSize& size) :
	     texture(tex), size(size) {}
	~StringTexture() {delete texture;}
};

StringTexture* StelPainter::getTexTexture(const QString& str, int pixelSize) const
{
	// Render first the text into a QPixmap, then create a QOpenGLTexture
	// from it.  We could optimize by directly using a QImage, but for some
	// reason the result is not exactly the same than with a QPixmap.
	QByteArray hash = str.toUtf8() + QByteArray::number(pixelSize);
	StringTexture* cachedTex = texCache.object(hash);
	if (cachedTex)
		return cachedTex;
	QFont tmpFont = currentFont;
	tmpFont.setPixelSize(currentFont.pixelSize()*static_cast<int>(static_cast<float>(prj->getDevicePixelsPerPixel())*StelApp::getInstance().getGlobalScalingRatio()));
	QRect strRect = QFontMetrics(tmpFont).boundingRect(str);
	int w = strRect.width()+1+static_cast<int>(0.02f*strRect.width());
	int h = strRect.height();

	QPixmap strImage = QPixmap(StelUtils::getBiggerPowerOfTwo(w), StelUtils::getBiggerPowerOfTwo(h));
	strImage.fill(Qt::transparent);
	QPainter painter(&strImage);
	tmpFont.setStyleStrategy(QFont::NoAntialias);
	painter.setFont(tmpFont);
	//painter.setRenderHints(QPainter::TextAntialiasing);
	painter.setPen(Qt::white);
	painter.drawText(-strRect.x(), -strRect.y(), str);
	StringTexture* newTex = new StringTexture(new QOpenGLTexture(strImage.toImage()), QSize(w, h));
	texCache.insert(hash, newTex, 3*w*h);
	// simply returning newTex is dangerous as the object is owned by the cache now. (Coverity Scan barks.)
	return texCache.object(hash);
}

void StelPainter::drawText(float x, float y, const QString& str, float angleDeg, float xshift, float yshift, bool noGravity)
{
	if (prj->gravityLabels && !noGravity)
	{
		drawTextGravity180(x, y, str, xshift, yshift);
	}
	else if (qApp->property("text_texture")==true) // CLI option -t given?
	{
		//qDebug() <<  "Text texture" << str;
		// This is taken from branch text-use-opengl-buffer. This is essential on devices like Raspberry Pi (2016-03).
		StringTexture* tex = getTexTexture(str, currentFont.pixelSize());
		Q_ASSERT(tex);
		if (!noGravity)
			angleDeg += prj->defaultAngleForGravityText;
		tex->texture->bind();

		static float vertexData[8];
		// compute the vertex coordinates applying the translation and the rotation
		static const float vertexBase[] = {0., 0., 1., 0., 0., 1., 1., 1.};
		if (std::fabs(angleDeg)>1.f*static_cast<float>(M_PI)/180.f)
		{
			glTexParameteri(GL_TEXTURE_2D, GL_TEXTURE_MIN_FILTER, GL_LINEAR);
			glTexParameteri(GL_TEXTURE_2D, GL_TEXTURE_MAG_FILTER, GL_LINEAR);
			const float cosr = std::cos(angleDeg * static_cast<float>(M_PI/180.));
			const float sinr = std::sin(angleDeg * static_cast<float>(M_PI/180.));
			for (int i = 0; i < 8; i+=2)
			{
				vertexData[i]   = int(x + (tex->size.width()*vertexBase[i]+xshift) * cosr - (tex->size.height()*vertexBase[i+1]+yshift) * sinr);
				vertexData[i+1] = int(y + (tex->size.width()*vertexBase[i]+xshift) * sinr + (tex->size.height()*vertexBase[i+1]+yshift) * cosr);
			}
		}
		else
		{
			glTexParameteri(GL_TEXTURE_2D, GL_TEXTURE_MIN_FILTER, GL_NEAREST);
			glTexParameteri(GL_TEXTURE_2D, GL_TEXTURE_MAG_FILTER, GL_NEAREST);
			for (int i = 0; i < 8; i+=2)
			{
				vertexData[i]   = int(x + tex->size.width()*vertexBase[i]+xshift);
				vertexData[i+1] = int(y + tex->size.height()*vertexBase[i+1]+yshift);
			}
		}

		float* texCoords = new float[8];
		for (int i=0;i<4;i++)
		{
			texCoords[i*2+0] = static_cast<float>(tex->getTexSize().width()) * (i % 2);
			texCoords[i*2+1] = static_cast<float>(tex->getTexSize().height()) * (1 - static_cast<float>(i) / 2);
		}
		setTexCoordPointer(2, GL_FLOAT, texCoords);

		//text drawing requires blending, but we reset GL state afterwards if necessary
		bool oldBlending = glState.blend;
		GLenum oldSrc = glState.blendSrc, oldDst = glState.blendDst;
		setBlending(true);
		enableClientStates(true, true);
		setVertexPointer(2, GL_FLOAT, vertexData);
		drawFromArray(TriangleStrip, 4, 0, false);
		setBlending(oldBlending, oldSrc, oldDst);
		enableClientStates(false, false);
		tex->texture->release();
		delete[] texCoords;
	}
	else
	{
		QOpenGLPaintDevice device;
		device.setSize(QSize(prj->getViewportWidth(), prj->getViewportHeight()));
		// This doesn't seem to work correctly, so implement the hack below instead.
		// Maybe check again later, or check on mac with retina..
		// device.setDevicePixelRatio(prj->getDevicePixelsPerPixel());
		// painter.setFont(currentFont);
		
		QPainter painter(&device);
		
		QFont tmpFont = currentFont;
		tmpFont.setPixelSize(currentFont.pixelSize()*static_cast<int>(static_cast<float>(prj->getDevicePixelsPerPixel())*StelApp::getInstance().getGlobalScalingRatio()));
		painter.setFont(tmpFont);
		painter.setPen(currentColor.toQColor());
		
		float scaleRatio = StelApp::getInstance().getGlobalScalingRatio();
		xshift*=scaleRatio;
		yshift*=scaleRatio;
		
		y = prj->getViewportHeight()-y;
		yshift = -yshift;

		// Translate/rotate
		if (!noGravity)
			angleDeg += prj->defaultAngleForGravityText;

		if (std::fabs(angleDeg)>1.f)
		{
			QTransform m;
			m.translate(static_cast<qreal>(x), static_cast<qreal>(y));
			m.rotate(static_cast<qreal>(-angleDeg));
			painter.setTransform(m);
			painter.drawText(qRound(xshift), qRound(yshift), str);
		}
		else
		{
			painter.drawText(qRound(x+xshift), qRound(y+yshift), str);
		}

		//important to call this before GL state restore
		painter.end();

		//fix for bug 1628072 caused by QTBUG-56798
		StelOpenGL::clearGLErrors();

		//QPainter messes up some GL state, begin/endNativePainting or save/restore does not help
		glState.apply();
	}
}

// Recursive method cutting a small circle in small segments
inline void fIter(const StelProjectorP& prj, const Vec3d& p1, const Vec3d& p2, Vec3d& win1, Vec3d& win2, std::list<Vec3d>& vertexList, const std::list<Vec3d>::const_iterator& iter, double radius, const Vec3d& center, int nbI=0, bool checkCrossDiscontinuity=true)
{
	const bool crossDiscontinuity = checkCrossDiscontinuity && prj->intersectViewportDiscontinuity(p1+center, p2+center);
	if (crossDiscontinuity && nbI>=10)
	{
		win1[2]=-2.;
		win2[2]=-2.;
		vertexList.insert(iter, win1);
		vertexList.insert(iter, win2);
		return;
	}

	Vec3d newVertex(p1); newVertex+=p2;
	newVertex.normalize();
	newVertex*=radius;
	Vec3d win3(newVertex[0]+center[0], newVertex[1]+center[1], newVertex[2]+center[2]);
	const bool isValidVertex = prj->projectInPlace(win3);

	const float v10=static_cast<float>(win1[0]-win3[0]);
	const float v11=static_cast<float>(win1[1]-win3[1]);
	const float v20=static_cast<float>(win2[0]-win3[0]);
	const float v21=static_cast<float>(win2[1]-win3[1]);

	const float dist = std::sqrt((v10*v10+v11*v11)*(v20*v20+v21*v21));
	const float cosAngle = (v10*v20+v11*v21)/dist;
	if ((cosAngle>-0.999f || dist>50*50 || crossDiscontinuity) && nbI<10)
	{
		// Use the 3rd component of the vector to store whether the vertex is valid
		win3[2]= isValidVertex ? 1.0 : -1.;
		fIter(prj, p1, newVertex, win1, win3, vertexList, vertexList.insert(iter, win3), radius, center, nbI+1, crossDiscontinuity || dist>50*50);
		fIter(prj, newVertex, p2, win3, win2, vertexList, iter, radius, center, nbI+1, crossDiscontinuity || dist>50*50 );
	}
}

// Used by the method below
QVector<Vec3f> StelPainter::smallCircleVertexArray;
QVector<Vec4f> StelPainter::smallCircleColorArray;

void StelPainter::drawSmallCircleVertexArray()
{
	if (smallCircleVertexArray.size() == 1)
	{
		smallCircleVertexArray.resize(0);
		smallCircleColorArray.resize(0);
		return;
	}
	if (smallCircleVertexArray.isEmpty())
		return;

	enableClientStates(true, false, !smallCircleColorArray.isEmpty());
	setVertexPointer(3, GL_FLOAT, smallCircleVertexArray.constData());
	if (!smallCircleColorArray.isEmpty())
		setColorPointer(4, GL_FLOAT, smallCircleColorArray.constData());
	drawFromArray(LineStrip, smallCircleVertexArray.size(), 0, false);
	enableClientStates(false);
	smallCircleVertexArray.resize(0);
	smallCircleColorArray.resize(0);
}

static Vec3d pt1, pt2;
void StelPainter::drawGreatCircleArc(const Vec3d& start, const Vec3d& stop, const SphericalCap* clippingCap,
	void (*viewportEdgeIntersectCallback)(const Vec3d& screenPos, const Vec3d& direction, void* userData), void* userData)
 {
	 if (clippingCap)
	 {
		 pt1=start;
		 pt2=stop;
		 if (clippingCap->clipGreatCircle(pt1, pt2))
		 {
			drawSmallCircleArc(pt1, pt2, Vec3d(0.), viewportEdgeIntersectCallback, userData);
		 }
		 return;
	}
	drawSmallCircleArc(start, stop, Vec3d(0.), viewportEdgeIntersectCallback, userData);
 }

/*************************************************************************
 Draw a small circle arc in the current frame
*************************************************************************/
void StelPainter::drawSmallCircleArc(const Vec3d& start, const Vec3d& stop, const Vec3d& rotCenter, void (*viewportEdgeIntersectCallback)(const Vec3d& screenPos, const Vec3d& direction, void* userData), void* userData)
{
	Q_ASSERT(smallCircleVertexArray.empty());

	std::list<Vec3d> tessArc;	// Contains the list of projected points from the tesselated arc. (QLinkedList no longer available in Qt6.)
	Vec3d win1, win2;
	win1[2] = prj->project(start, win1) ? 1.0 : -1.;
	win2[2] = prj->project(stop, win2) ? 1.0 : -1.;
	tessArc.push_back(win1);


	if (rotCenter.lengthSquared()<1e-11)
	{
		// Great circle
		// Perform the tesselation of the arc in small segments in a way so that the lines look smooth
		fIter(prj, start, stop, win1, win2, tessArc, tessArc.insert(tessArc.end(), win2), 1, rotCenter);
	}
	else
	{
		Vec3d tmp = (rotCenter^start)/rotCenter.length();
		const double radius = fabs(tmp.length());
		// Perform the tesselation of the arc in small segments in a way so that the lines look smooth
		fIter(prj, start-rotCenter, stop-rotCenter, win1, win2, tessArc, tessArc.insert(tessArc.end(), win2), radius, rotCenter);
	}

	// And draw.
	std::list<Vec3d>::const_iterator i = tessArc.cbegin();
	//while (i<tessArc.cend())
	while (std::next(i, 1) != tessArc.cend())
	{
		const Vec3d& p1 = *i;
		const Vec3d& p2 = *(++i);
		const bool p1InViewport = prj->checkInViewport(p1);
		const bool p2InViewport = prj->checkInViewport(p2);
		if ((p1[2]>0 && p1InViewport) || (p2[2]>0 && p2InViewport))
		{
			smallCircleVertexArray.append(p1.toVec3f()); //Vec3f(static_cast<float>(p1[0]), static_cast<float>(p1[1]), static_cast<float>(p1[2])));
			if (std::next(i,1)==tessArc.cend())
			{
				smallCircleVertexArray.append(p2.toVec3f()); //Vec3f(static_cast<float>(p2[0]), static_cast<float>(p2[1]), static_cast<float>(p2[2])));
				drawSmallCircleVertexArray();
			}
			if (viewportEdgeIntersectCallback && p1InViewport!=p2InViewport)
			{
				// We crossed the edge of the view port
				if (p1InViewport)
					viewportEdgeIntersectCallback(prj->viewPortIntersect(p1, p2), p2-p1, userData);
				else
					viewportEdgeIntersectCallback(prj->viewPortIntersect(p2, p1), p1-p2, userData);
			}
		}
		else
		{
			// Break the line, draw the stored vertex and flush the list
			if (!smallCircleVertexArray.isEmpty())
				smallCircleVertexArray.append(Vec3f(static_cast<float>(p1[0]), static_cast<float>(p1[1]), static_cast<float>(p1[2])));
			drawSmallCircleVertexArray();
		}
	}
	Q_ASSERT(smallCircleVertexArray.isEmpty());
}

void StelPainter::drawPath(const QVector<Vec3d> &points, const QVector<Vec4f> &colors)
{
	// Because the path may intersect a viewport discontinuity, we cannot render
	// it in one OpenGL drawing call.
	Q_ASSERT(smallCircleVertexArray.isEmpty());
	Q_ASSERT(smallCircleColorArray.isEmpty());
	Q_ASSERT(points.size() == colors.size());
	Vec3d win;

	// In general we should add all the points, even if they are hidden, since otherwise we don't
	// have proper clipping on the sides.  We make an exception for the orthographic projection because
	// its clipping doesn't work well.  A better solution would be to use a culling test I think.
	bool skipHiddenPoints = dynamic_cast<StelProjectorOrthographic*>(prj.data());

	for (int i = 0; i+1 != points.size(); i++)
	{
		const Vec3d p1 = points[i];
		const Vec3d p2 = points[i + 1];
		if (!prj->intersectViewportDiscontinuity(p1, p2))
		{
			bool visible = prj->project(p1, win);

			if (!visible && skipHiddenPoints)
			{
				drawSmallCircleVertexArray();
				continue;
			}

			smallCircleVertexArray.append(Vec3f(static_cast<float>(win[0]), static_cast<float>(win[1]), static_cast<float>(win[2])));
			smallCircleColorArray.append(colors[i]);
			if (i+2==points.size())
			{
				prj->project(p2, win);
				smallCircleVertexArray.append(Vec3f(static_cast<float>(win[0]), static_cast<float>(win[1]), static_cast<float>(win[2])));
				smallCircleColorArray.append(colors[i + 1]);
				drawSmallCircleVertexArray();
			}
		}
		else
		{
			// Break the line, draw the stored vertex and flush the list
			if (!smallCircleVertexArray.isEmpty())
			{
				prj->project(p1, win);
				smallCircleVertexArray.append(Vec3f(static_cast<float>(win[0]), static_cast<float>(win[1]), static_cast<float>(win[2])));
				smallCircleColorArray.append(colors[i]);
			}
			drawSmallCircleVertexArray();
		}
	}
	Q_ASSERT(smallCircleVertexArray.isEmpty());
	Q_ASSERT(smallCircleColorArray.isEmpty());
}

// Project the passed triangle on the screen ensuring that it will look smooth, even for non linear distortion
// by splitting it into subtriangles.
void StelPainter::projectSphericalTriangle(const SphericalCap* clippingCap, const Vec3d* vertices, QVarLengthArray<Vec3f, 4096>* outVertices,
        const Vec2f* texturePos, QVarLengthArray<Vec2f, 4096>* outTexturePos, const Vec3f *colors, QVarLengthArray<Vec3f, 4096> *outColors,
        double maxSqDistortion, int nbI, bool checkDisc1, bool checkDisc2, bool checkDisc3) const
{
	Q_ASSERT(fabs(vertices[0].length()-1.)<0.00001);
	Q_ASSERT(fabs(vertices[1].length()-1.)<0.00001);
	Q_ASSERT(fabs(vertices[2].length()-1.)<0.00001);
	if (clippingCap && clippingCap->containsTriangle(vertices))
		clippingCap = Q_NULLPTR;
	if (clippingCap && !clippingCap->intersectsTriangle(vertices))
		return;
	bool cDiscontinuity1 = checkDisc1 && prj->intersectViewportDiscontinuity(vertices[0], vertices[1]);
	bool cDiscontinuity2 = checkDisc2 && prj->intersectViewportDiscontinuity(vertices[1], vertices[2]);
	bool cDiscontinuity3 = checkDisc3 && prj->intersectViewportDiscontinuity(vertices[0], vertices[2]);
	const bool cd1=cDiscontinuity1;
	const bool cd2=cDiscontinuity2;
	const bool cd3=cDiscontinuity3;

	Vec3d e0=vertices[0];
	Vec3d e1=vertices[1];
	Vec3d e2=vertices[2];
	bool valid = prj->projectInPlace(e0);
	valid = prj->projectInPlace(e1) || valid;
	valid = prj->projectInPlace(e2) || valid;
	// Clip polygons behind the viewer
	if (!valid)
		return;

	if (checkDisc1 && cDiscontinuity1==false)
	{
		// If the distortion at segment e0,e1 is too big, flags it for subdivision
		Vec3d win3 = vertices[0]; win3+=vertices[1];
		prj->projectInPlace(win3);
		win3[0]-=(e0[0]+e1[0])*0.5; win3[1]-=(e0[1]+e1[1])*0.5;
		cDiscontinuity1 = (win3[0]*win3[0]+win3[1]*win3[1])>maxSqDistortion;
	}
	if (checkDisc2 && cDiscontinuity2==false)
	{
		// If the distortion at segment e1,e2 is too big, flags it for subdivision
		Vec3d win3 = vertices[1]; win3+=vertices[2];
		prj->projectInPlace(win3);
		win3[0]-=(e2[0]+e1[0])*0.5; win3[1]-=(e2[1]+e1[1])*0.5;
		cDiscontinuity2 = (win3[0]*win3[0]+win3[1]*win3[1])>maxSqDistortion;
	}
	if (checkDisc3 && cDiscontinuity3==false)
	{
		// If the distortion at segment e2,e0 is too big, flags it for subdivision
		Vec3d win3 = vertices[2]; win3+=vertices[0];
		prj->projectInPlace(win3);
		win3[0] -= (e0[0]+e2[0])*0.5;
		win3[1] -= (e0[1]+e2[1])*0.5;
		cDiscontinuity3 = (win3[0]*win3[0]+win3[1]*win3[1])>maxSqDistortion;
	}

	if (!cDiscontinuity1 && !cDiscontinuity2 && !cDiscontinuity3)
	{
		// The triangle is clean, appends it
		outVertices->append(e0.toVec3f()); outVertices->append(e1.toVec3f()); outVertices->append(e2.toVec3f());
		if (outTexturePos)
			outTexturePos->append(texturePos,3);
		if (outColors)
			outColors->append(colors,3);
		return;
	}

	if (nbI > 4)
	{
		// If we reached the limit number of iterations and still have a discontinuity,
		// discards the triangle.
		if (cd1 || cd2 || cd3)
			return;

		// Else display it, it will be suboptimal though.
		outVertices->append(e0.toVec3f()); outVertices->append(e1.toVec3f()); outVertices->append(e2.toVec3f());
		if (outTexturePos)
			outTexturePos->append(texturePos,3);
		if (outColors)
			outColors->append(colors,3);
		return;
	}

	// Recursively splits the triangle into sub triangles.
	// Depending on which combination of sides of the triangle has to be split a different strategy is used.
	Vec3d va[3];
	Vec2f ta[3];
	Vec3f ca[3];
	// Only 1 side has to be split: split the triangle in 2
	if (cDiscontinuity1 && !cDiscontinuity2 && !cDiscontinuity3)
	{
		va[0]=vertices[0];
		va[1]=vertices[0];va[1]+=vertices[1];
		va[1].normalize();
		va[2]=vertices[2];
		if (outTexturePos)
		{
			ta[0]=texturePos[0];
			ta[1]=(texturePos[0]+texturePos[1])*0.5;
			ta[2]=texturePos[2];
		}
		if (outColors)
		{
			ca[0]=colors[0];
			ca[1]=(colors[0]+colors[1])*0.5;
			ca[2]=colors[2];
		}
		projectSphericalTriangle(clippingCap, va, outVertices, ta, outTexturePos, ca, outColors, maxSqDistortion, nbI+1, true, true, false);

		//va[0]=vertices[0]+vertices[1];
		//va[0].normalize();
		va[0]=va[1];
		va[1]=vertices[1];
		va[2]=vertices[2];
		if (outTexturePos)
		{
			ta[0]=(texturePos[0]+texturePos[1])*0.5;
			ta[1]=texturePos[1];
			ta[2]=texturePos[2];
		}
		if (outColors)
		{
			ca[0]=(colors[0]+colors[1])*0.5;
			ca[1]=colors[1];
			ca[2]=colors[2];
		}
		projectSphericalTriangle(clippingCap, va, outVertices, ta, outTexturePos, ca, outColors, maxSqDistortion, nbI+1, true, false, true);
		return;
	}

	if (!cDiscontinuity1 && cDiscontinuity2 && !cDiscontinuity3)
	{
		va[0]=vertices[0];
		va[1]=vertices[1];
		va[2]=vertices[1];va[2]+=vertices[2];
		va[2].normalize();
		if (outTexturePos)
		{
			ta[0]=texturePos[0];
			ta[1]=texturePos[1];
			ta[2]=(texturePos[1]+texturePos[2])*0.5;
		}
		if (outColors)
		{
			ca[0]=colors[0];
			ca[1]=colors[1];
			ca[2]=(colors[1]+colors[2])*0.5;
		}
		projectSphericalTriangle(clippingCap, va, outVertices, ta, outTexturePos, ca, outColors, maxSqDistortion, nbI+1, false, true, true);

		va[0]=vertices[0];
		//va[1]=vertices[1]+vertices[2];
		//va[1].normalize();
		va[1]=va[2];
		va[2]=vertices[2];
		if (outTexturePos)
		{
			ta[0]=texturePos[0];
			ta[1]=(texturePos[1]+texturePos[2])*0.5;
			ta[2]=texturePos[2];
		}
		if (outColors)
		{
			ca[0]=colors[0];
			ca[1]=(colors[1]+colors[2])*0.5;
			ca[2]=colors[2];
		}
		projectSphericalTriangle(clippingCap, va, outVertices, ta, outTexturePos, ca, outColors, maxSqDistortion, nbI+1, true, true, false);
		return;
	}

	if (!cDiscontinuity1 && !cDiscontinuity2 && cDiscontinuity3)
	{
		va[0]=vertices[0];
		va[1]=vertices[1];
		va[2]=vertices[0];va[2]+=vertices[2];
		va[2].normalize();
		if (outTexturePos)
		{
			ta[0]=texturePos[0];
			ta[1]=texturePos[1];
			ta[2]=(texturePos[0]+texturePos[2])*0.5;
		}
		if (outColors)
		{
			ca[0]=colors[0];
			ca[1]=colors[1];
			ca[2]=(colors[0]+colors[2])*0.5;
		}
		projectSphericalTriangle(clippingCap, va, outVertices, ta, outTexturePos, ca, outColors, maxSqDistortion, nbI+1, false, true, true);

		//va[0]=vertices[0]+vertices[2];
		//va[0].normalize();
		va[0]=va[2];
		va[1]=vertices[1];
		va[2]=vertices[2];
		if (outTexturePos)
		{
			ta[0]=(texturePos[0]+texturePos[2])*0.5;
			ta[1]=texturePos[1];
			ta[2]=texturePos[2];
		}
		if (outColors)
		{
			ca[0]=(colors[0]+colors[2])*0.5;
			ca[1]=colors[1];
			ca[2]=colors[2];
		}
		projectSphericalTriangle(clippingCap, va, outVertices, ta, outTexturePos, ca, outColors, maxSqDistortion, nbI+1, true, false, true);
		return;
	}

	// 2 sides have to be split: split the triangle in 3
	if (cDiscontinuity1 && cDiscontinuity2 && !cDiscontinuity3)
	{
		va[0]=vertices[0];
		va[1]=vertices[0];va[1]+=vertices[1];
		va[1].normalize();
		va[2]=vertices[1];va[2]+=vertices[2];
		va[2].normalize();
		if (outTexturePos)
		{
			ta[0]=texturePos[0];
			ta[1]=(texturePos[0]+texturePos[1])*0.5;
			ta[2]=(texturePos[1]+texturePos[2])*0.5;
		}
		if (outColors)
		{
			ca[0]=colors[0];
			ca[1]=(colors[0]+colors[1])*0.5;
			ca[2]=(colors[1]+colors[2])*0.5;
		}
		projectSphericalTriangle(clippingCap, va, outVertices, ta, outTexturePos, ca, outColors, maxSqDistortion, nbI+1);

		//va[0]=vertices[0]+vertices[1];
		//va[0].normalize();
		va[0]=va[1];
		va[1]=vertices[1];
		//va[2]=vertices[1]+vertices[2];
		//va[2].normalize();
		if (outTexturePos)
		{
			ta[0]=(texturePos[0]+texturePos[1])*0.5;
			ta[1]=texturePos[1];
			ta[2]=(texturePos[1]+texturePos[2])*0.5;
		}
		if (outColors)
		{
			ca[0]=(colors[0]+colors[1])*0.5;
			ca[1]=colors[1];
			ca[2]=(colors[1]+colors[2])*0.5;
		}
		projectSphericalTriangle(clippingCap, va, outVertices, ta, outTexturePos, ca, outColors, maxSqDistortion, nbI+1);

		va[0]=vertices[0];
		//va[1]=vertices[1]+vertices[2];
		//va[1].normalize();
		va[1]=va[2];
		va[2]=vertices[2];
		if (outTexturePos)
		{
			ta[0]=texturePos[0];
			ta[1]=(texturePos[1]+texturePos[2])*0.5;
			ta[2]=texturePos[2];
		}
		if (outColors)
		{
			ca[0]=colors[0];
			ca[1]=(colors[1]+colors[2])*0.5;
			ca[2]=colors[2];
		}
		projectSphericalTriangle(clippingCap, va, outVertices, ta, outTexturePos, ca, outColors, maxSqDistortion, nbI+1, true, true, false);
		return;
	}
	if (cDiscontinuity1 && !cDiscontinuity2 && cDiscontinuity3)
	{
		va[0]=vertices[0];
		va[1]=vertices[0];va[1]+=vertices[1];
		va[1].normalize();
		va[2]=vertices[0];va[2]+=vertices[2];
		va[2].normalize();
		if (outTexturePos)
		{
			ta[0]=texturePos[0];
			ta[1]=(texturePos[0]+texturePos[1])*0.5;
			ta[2]=(texturePos[0]+texturePos[2])*0.5;
		}
		if (outColors)
		{
			ca[0]=colors[0];
			ca[1]=(colors[0]+colors[1])*0.5;
			ca[2]=(colors[0]+colors[2])*0.5;
		}
		projectSphericalTriangle(clippingCap, va, outVertices, ta, outTexturePos, ca, outColors, maxSqDistortion, nbI+1);

		//va[0]=vertices[0]+vertices[1];
		//va[0].normalize();
		va[0]=va[1];
		va[1]=vertices[2];
		//va[2]=vertices[0]+vertices[2];
		//va[2].normalize();
		if (outTexturePos)
		{
			ta[0]=(texturePos[0]+texturePos[1])*0.5;
			ta[1]=texturePos[2];
			ta[2]=(texturePos[0]+texturePos[2])*0.5;
		}
		if (outColors)
		{
			ca[0]=(colors[0]+colors[1])*0.5;
			ca[1]=colors[2];
			ca[2]=(colors[0]+colors[2])*0.5;
		}
		projectSphericalTriangle(clippingCap, va, outVertices, ta, outTexturePos, ca, outColors, maxSqDistortion, nbI+1);


		//va[0]=vertices[0]+vertices[1];
		//va[0].normalize();
		va[1]=vertices[1];
		va[2]=vertices[2];
		if (outTexturePos)
		{
			ta[0]=(texturePos[0]+texturePos[1])*0.5;
			ta[1]=texturePos[1];
			ta[2]=texturePos[2];
		}
		if (outColors)
		{
			ca[0]=(colors[0]+colors[1])*0.5;
			ca[1]=colors[1];
			ca[2]=colors[2];
		}
		projectSphericalTriangle(clippingCap, va, outVertices, ta, outTexturePos, ca, outColors, maxSqDistortion, nbI+1, true, false, true);

		return;
	}
	if (!cDiscontinuity1 && cDiscontinuity2 && cDiscontinuity3)
	{
		va[0]=vertices[0];
		va[1]=vertices[1];
		va[2]=vertices[1];va[2]+=vertices[2];
		va[2].normalize();
		if (outTexturePos)
		{
			ta[0]=texturePos[0];
			ta[1]=texturePos[1];
			ta[2]=(texturePos[1]+texturePos[2])*0.5;
		}
		if (outColors)
		{
			ca[0]=colors[0];
			ca[1]=colors[1];
			ca[2]=(colors[1]+colors[2])*0.5;
		}
		projectSphericalTriangle(clippingCap, va, outVertices, ta, outTexturePos, ca, outColors, maxSqDistortion, nbI+1, false, true, true);

		//va[0]=vertices[1]+vertices[2];
		//va[0].normalize();
		va[0]=va[2];
		va[1]=vertices[2];
		va[2]=vertices[0];va[2]+=vertices[2];
		va[2].normalize();
		if (outTexturePos)
		{
			ta[0]=(texturePos[1]+texturePos[2])*0.5;
			ta[1]=texturePos[2];
			ta[2]=(texturePos[0]+texturePos[2])*0.5;
		}
		if (outColors)
		{
			ca[0]=(colors[1]+colors[2])*0.5;
			ca[1]=colors[2];
			ca[2]=(colors[0]+colors[2])*0.5;
		}
		projectSphericalTriangle(clippingCap, va, outVertices, ta, outTexturePos, ca, outColors, maxSqDistortion, nbI+1);

		va[1]=va[0];
		va[0]=vertices[0];
		//va[1]=vertices[1]+vertices[2];
		//va[1].normalize();
		//va[2]=vertices[0]+vertices[2];
		//va[2].normalize();
		if (outTexturePos)
		{
			ta[0]=texturePos[0];
			ta[1]=(texturePos[1]+texturePos[2])*0.5;
			ta[2]=(texturePos[0]+texturePos[2])*0.5;
		}
		if (outColors)
		{
			ca[0]=colors[0];
			ca[1]=(colors[1]+colors[2])*0.5;
			ca[2]=(colors[0]+colors[2])*0.5;
		}
		projectSphericalTriangle(clippingCap, va, outVertices, ta, outTexturePos, ca, outColors, maxSqDistortion, nbI+1);
		return;
	}

	// Last case: the 3 sides have to be split: cut in 4 triangles a' la HTM
	va[0]=vertices[0];va[0]+=vertices[1];
	va[0].normalize();
	va[1]=vertices[1];va[1]+=vertices[2];
	va[1].normalize();
	va[2]=vertices[0];va[2]+=vertices[2];
	va[2].normalize();
	if (outTexturePos)
	{
		ta[0]=(texturePos[0]+texturePos[1])*0.5;
		ta[1]=(texturePos[1]+texturePos[2])*0.5;
		ta[2]=(texturePos[0]+texturePos[2])*0.5;
	}
	if (outColors)
	{
		ca[0]=(colors[0]+colors[1])*0.5;
		ca[1]=(colors[1]+colors[2])*0.5;
		ca[2]=(colors[0]+colors[2])*0.5;
	}
	projectSphericalTriangle(clippingCap, va, outVertices, ta, outTexturePos, ca, outColors, maxSqDistortion, nbI+1);

	va[1]=va[0];
	va[0]=vertices[0];
	//va[1]=vertices[0]+vertices[1];
	//va[1].normalize();
	//va[2]=vertices[0]+vertices[2];
	//va[2].normalize();
	if (outTexturePos)
	{
		ta[0]=texturePos[0];
		ta[1]=(texturePos[0]+texturePos[1])*0.5;
		ta[2]=(texturePos[0]+texturePos[2])*0.5;
	}
	if (outColors)
	{
		ca[0]=colors[0];
		ca[1]=(colors[0]+colors[1])*0.5;
		ca[2]=(colors[0]+colors[2])*0.5;
	}
	projectSphericalTriangle(clippingCap, va, outVertices, ta, outTexturePos, ca, outColors, maxSqDistortion, nbI+1);

	//va[0]=vertices[0]+vertices[1];
	//va[0].normalize();
	va[0]=va[1];
	va[1]=vertices[1];
	va[2]=vertices[1];va[2]+=vertices[2];
	va[2].normalize();
	if (outTexturePos)
	{
		ta[0]=(texturePos[0]+texturePos[1])*0.5;
		ta[1]=texturePos[1];
		ta[2]=(texturePos[1]+texturePos[2])*0.5;
	}
	if (outColors)
	{
		ca[0]=(colors[0]+colors[1])*0.5;
		ca[1]=colors[1];
		ca[2]=(colors[1]+colors[2])*0.5;
	}
	projectSphericalTriangle(clippingCap, va, outVertices, ta, outTexturePos, ca, outColors, maxSqDistortion, nbI+1);

	va[0]=vertices[0];va[0]+=vertices[2];
	va[0].normalize();
	//va[1]=vertices[1]+vertices[2];
	//va[1].normalize();
	va[1]=va[2];
	va[2]=vertices[2];
	if (outTexturePos)
	{
		ta[0]=(texturePos[0]+texturePos[2])*0.5;
		ta[1]=(texturePos[1]+texturePos[2])*0.5;
		ta[2]=texturePos[2];
	}
	if (outColors)
	{
		ca[0]=(colors[0]+colors[2])*0.5;
		ca[1]=(colors[1]+colors[2])*0.5;
		ca[2]=colors[2];
	}
	projectSphericalTriangle(clippingCap, va, outVertices, ta, outTexturePos, ca, outColors, maxSqDistortion, nbI+1);

	return;
}

static QVarLengthArray<Vec3f, 4096> polygonVertexArray;
static QVarLengthArray<Vec2f, 4096> polygonTextureCoordArray;
static QVarLengthArray<Vec3f, 4096> polygonColorArray;
static QVarLengthArray<unsigned int, 4096> indexArray;

void StelPainter::drawGreatCircleArcs(const StelVertexArray& va, const SphericalCap* clippingCap)
{
	Q_ASSERT(va.vertex.size()!=1);
	Q_ASSERT(!va.isIndexed());	// Indexed unsupported yet
	switch (va.primitiveType)
	{
		case StelVertexArray::Lines:
			Q_ASSERT(va.vertex.size()%2==0);
			for (int i=0;i<va.vertex.size();i+=2)
				drawGreatCircleArc(va.vertex.at(i), va.vertex.at(i+1), clippingCap);
			return;
		case StelVertexArray::LineStrip:
			for (int i=0;i<va.vertex.size()-1;++i)
				drawGreatCircleArc(va.vertex.at(i), va.vertex.at(i+1), clippingCap);
			return;
		case StelVertexArray::LineLoop:
			for (int i=0;i<va.vertex.size()-1;++i)
				drawGreatCircleArc(va.vertex.at(i), va.vertex.at(i+1), clippingCap);
			drawGreatCircleArc(va.vertex.last(), va.vertex.first(), clippingCap);
			return;
		default:
			Q_ASSERT(0); // Unsupported primitive yype
	}
}

// The function object that we use as an interface between VertexArray::foreachTriangle and
// StelPainter::projectSphericalTriangle.
//
// This is used by drawSphericalTriangles to project all the triangles coordinates in a StelVertexArray into our global
// vertex array buffer.
class VertexArrayProjector
{
public:
	VertexArrayProjector(const StelVertexArray& ar, StelPainter* apainter, const SphericalCap* aclippingCap,
						 QVarLengthArray<Vec3f, 4096>* aoutVertices, QVarLengthArray<Vec2f, 4096>* aoutTexturePos=Q_NULLPTR, QVarLengthArray<Vec3f, 4096>* aoutColors=Q_NULLPTR, double amaxSqDistortion=5.)
		   : //vertexArray(ar),
		     painter(apainter), clippingCap(aclippingCap), outVertices(aoutVertices),
			 outColors(aoutColors), outTexturePos(aoutTexturePos), maxSqDistortion(amaxSqDistortion)
	{
		Q_UNUSED(ar)
	}

	// Project a single triangle and add it into the output arrays
	inline void operator()(const Vec3d* v0, const Vec3d* v1, const Vec3d* v2,
						   const Vec2f* t0, const Vec2f* t1, const Vec2f* t2,
						   const Vec3f* c0, const Vec3f* c1, const Vec3f* c2,
						   unsigned int, unsigned int, unsigned) const
	{
		// XXX: we may optimize more by putting the declaration and the test outside of this method.
		Vec3d tmpVertex[3] = {*v0, *v1, *v2};
		// required, else assertion at begin of projectSphericalTriangle() fails!
		tmpVertex[0].normalize();
		tmpVertex[1].normalize();
		tmpVertex[2].normalize();
		if ( (outTexturePos) && (outColors))
		{
			const Vec2f tmpTexture[3] = {*t0, *t1, *t2};
			const Vec3f tmpColor[3] = {*c0, *c1, *c2};
			painter->projectSphericalTriangle(clippingCap, tmpVertex, outVertices, tmpTexture, outTexturePos, tmpColor, outColors, maxSqDistortion);
		}
		else if (outTexturePos)
		{
			const Vec2f tmpTexture[3] = {*t0, *t1, *t2};
			painter->projectSphericalTriangle(clippingCap, tmpVertex, outVertices, tmpTexture, outTexturePos, Q_NULLPTR, Q_NULLPTR, maxSqDistortion);
		}
		else if (outColors)
		{
			const Vec3f tmpColor[3] = {*c0, *c1, *c2};
			painter->projectSphericalTriangle(clippingCap, tmpVertex, outVertices, Q_NULLPTR, Q_NULLPTR, tmpColor, outColors, maxSqDistortion);
		}
		else
			painter->projectSphericalTriangle(clippingCap, tmpVertex, outVertices, Q_NULLPTR, Q_NULLPTR, Q_NULLPTR, Q_NULLPTR, maxSqDistortion);
	}

	// Draw the resulting arrays
	void drawResult()
	{
		painter->setVertexPointer(3, GL_FLOAT, outVertices->constData());
		if (outTexturePos)
			painter->setTexCoordPointer(2, GL_FLOAT, outTexturePos->constData());
		if (outColors)
			painter->setColorPointer(3, GL_FLOAT, outColors->constData());

		painter->enableClientStates(true, outTexturePos != Q_NULLPTR, outColors != Q_NULLPTR);
		painter->drawFromArray(StelPainter::Triangles, outVertices->size(), 0, false);
		painter->enableClientStates(false);
	}

private:
	StelPainter* painter;
	const SphericalCap* clippingCap;
	QVarLengthArray<Vec3f, 4096>* outVertices;
	QVarLengthArray<Vec3f, 4096>* outColors;
	QVarLengthArray<Vec2f, 4096>* outTexturePos;
	double maxSqDistortion;
};

void StelPainter::drawStelVertexArray(const StelVertexArray& arr, bool checkDiscontinuity, Vec3d aberration)
{
	if (checkDiscontinuity && prj->hasDiscontinuity())
	{
		// The projection has discontinuities, so we need to make sure that no triangle is crossing them.
		drawStelVertexArray(arr.removeDiscontinuousTriangles(this->getProjector().data()), false, aberration);
		return;
	}

	if (aberration==Vec3d(0.))
	{
		setVertexPointer(3, GL_DOUBLE, arr.vertex.constData());
	}
	else
	{
		QVector<Vec3d> aberredVertex(arr.vertex.size());
		for (int i=0; i<arr.vertex.size(); i++)
		{
			Q_ASSERT(qFuzzyCompare(arr.vertex.at(i).lengthSquared(), 1.0));
			Vec3d vec=arr.vertex.at(i)+aberration;
			vec.normalize();
			aberredVertex[i]=vec;
		}
		setVertexPointer(3, GL_DOUBLE, aberredVertex.constData());
	}
	if (arr.isTextured())
	{
		setTexCoordPointer(2, GL_FLOAT, arr.texCoords.constData());
		if (arr.isColored())
		{
			setColorPointer(3, GL_FLOAT, arr.colors.constData());
			enableClientStates(true, true, true);
		}
		else
			enableClientStates(true, true, false);
	}
	else
	{
		if (arr.isColored())
		{
			setColorPointer(3, GL_FLOAT, arr.colors.constData());
			enableClientStates(true, false, true);
		}
		else
			enableClientStates(true, false, false);
	}
	if (arr.isIndexed())
		drawFromArray(static_cast<StelPainter::DrawingMode>(arr.primitiveType), arr.indices.size(), 0, true, arr.indices.constData());
	else
		drawFromArray(static_cast<StelPainter::DrawingMode>(arr.primitiveType), arr.vertex.size());

	enableClientStates(false);
}

void StelPainter::drawSphericalTriangles(const StelVertexArray& va, bool textured, bool colored, const SphericalCap* clippingCap, bool doSubDivide, double maxSqDistortion)
{
	if (va.vertex.isEmpty())
		return;

	Q_ASSERT(va.vertex.size()>2);
	polygonVertexArray.clear();
	polygonTextureCoordArray.clear();

	indexArray.clear();

	if (!doSubDivide)
	{
		// The simplest case, we don't need to iterate through the triangles at all.
		drawStelVertexArray(va);
		return;
	}

	// the last case.  It is the slowest, it process the triangles one by one.
	{
		// Project all the triangles of the VertexArray into our buffer arrays.
		VertexArrayProjector result = va.foreachTriangle(VertexArrayProjector(va, this, clippingCap, &polygonVertexArray, textured ? &polygonTextureCoordArray : Q_NULLPTR, colored ? &polygonColorArray : Q_NULLPTR, maxSqDistortion));
		result.drawResult();
		return;
	}
}

// Draw the given SphericalPolygon.
void StelPainter::drawSphericalRegion(SphericalRegion* poly, SphericalPolygonDrawMode drawMode, const SphericalCap* clippingCap, const bool doSubDivise, const double maxSqDistortion, const Vec3d &observerVelocity)
{
	if (!prj->getBoundingCap().intersects(poly->getBoundingCap()))
		return;

	bool oldCullFace = glState.cullFace;

	switch (drawMode)
	{
		case SphericalPolygonDrawModeBoundary:
			if (doSubDivise || prj->intersectViewportDiscontinuity(poly->getBoundingCap()))
				drawGreatCircleArcs(poly->getOutlineVertexArray(), clippingCap);
			else
				drawStelVertexArray(poly->getOutlineVertexArray(), false);
			break;
		case SphericalPolygonDrawModeFill:
		case SphericalPolygonDrawModeTextureFill:
		case SphericalPolygonDrawModeTextureFillColormodulated:
			setCullFace(true);
			// The polygon is already tessellated as triangles
			if (doSubDivise || prj->intersectViewportDiscontinuity(poly->getBoundingCap()))
				// flag for color-modulated textured mode (e.g. for Milky Way/extincted)
				drawSphericalTriangles(poly->getFillVertexArray(observerVelocity), drawMode>=SphericalPolygonDrawModeTextureFill, drawMode==SphericalPolygonDrawModeTextureFillColormodulated, clippingCap, doSubDivise, maxSqDistortion);
			else
				drawStelVertexArray(poly->getFillVertexArray(observerVelocity), false);

			setCullFace(oldCullFace);
			break;
		default:
			Q_ASSERT(0);
	}
}


/*************************************************************************
 draw a simple circle, 2d viewport coordinates in pixel
*************************************************************************/
void StelPainter::drawCircle(float x, float y, float r)
{
	if (r <= 1.0f)
		return;
	const Vec2f center(x,y);
	const Vec2f v_center(0.5f*prj->viewportXywh[2],0.5f*prj->viewportXywh[3]);
	const float R = v_center.length();
	const float d = (v_center-center).length();
	if (d > r+R || d < r-R)
		return;
	const int segments = 180;
	const float phi = 2.0f*M_PIf/segments;
	const float cp = std::cos(phi);
	const float sp = std::sin(phi);
	float dx = r;
	float dy = 0;
	static QVarLengthArray<Vec3f, 180> circleVertexArray(180);

	for (int i=0;i<segments;i++)
	{
		circleVertexArray[i].set(x+dx,y+dy,0);
		r = dx*cp-dy*sp;
		dy = dx*sp+dy*cp;
		dx = r;
	}
	enableClientStates(true);
	setVertexPointer(3, GL_FLOAT, circleVertexArray.data());
	drawFromArray(LineLoop, 180, 0, false);
	enableClientStates(false);
}

void StelPainter::drawSprite2dMode(float x, float y, float radius)
{
	static float vertexData[] = {-10.,-10.,10.,-10., 10.,10., -10.,10.};
	static const float texCoordData[] = {0.,0., 1.,0., 0.,1., 1.,1.};
	
	// Takes into account device pixel density and global scale ratio, as we are drawing 2D stuff.
	radius *= static_cast<float>(prj->getDevicePixelsPerPixel())*StelApp::getInstance().getGlobalScalingRatio();
	
	vertexData[0]=x-radius; vertexData[1]=y-radius;
	vertexData[2]=x+radius; vertexData[3]=y-radius;
	vertexData[4]=x-radius; vertexData[5]=y+radius;
	vertexData[6]=x+radius; vertexData[7]=y+radius;
	enableClientStates(true, true);
	setVertexPointer(2, GL_FLOAT, vertexData);
	setTexCoordPointer(2, GL_FLOAT, texCoordData);
	drawFromArray(TriangleStrip, 4, 0, false);
	enableClientStates(false);
}

void StelPainter::drawSprite2dModeNoDeviceScale(float x, float y, float radius)
{
	drawSprite2dMode(x, y, radius/(static_cast<float>(prj->getDevicePixelsPerPixel())*StelApp::getInstance().getGlobalScalingRatio()));
}

void StelPainter::drawSprite2dMode(const Vec3d& v, float radius)
{
	Vec3d win;
	if (prj->project(v, win))
		drawSprite2dMode(static_cast<float>(win[0]), static_cast<float>(win[1]), radius);
}

void StelPainter::drawSprite2dMode(float x, float y, float radius, float rotation)
{
	static float vertexData[8];
	static const float texCoordData[] = {0.f,0.f, 1.f,0.f, 0.f,1.f, 1.f,1.f};

	// compute the vertex coordinates applying the translation and the rotation
	static const float vertexBase[] = {-1., -1., 1., -1., -1., 1., 1., 1.};
	const float cosr = std::cos(rotation * M_PI_180f);
	const float sinr = std::sin(rotation * M_PI_180f);
	
	// Takes into account device pixel density and global scale ratio, as we are drawing 2D stuff.
	radius *= static_cast<float>(prj->getDevicePixelsPerPixel())*StelApp::getInstance().getGlobalScalingRatio();
	
	for (int i = 0; i < 8; i+=2)
	{
		vertexData[i] = x + radius * vertexBase[i] * cosr - radius * vertexBase[i+1] * sinr;
		vertexData[i+1] = y + radius * vertexBase[i] * sinr + radius * vertexBase[i+1] * cosr;
	}

	enableClientStates(true, true);
	setVertexPointer(2, GL_FLOAT, vertexData);
	setTexCoordPointer(2, GL_FLOAT, texCoordData);
	drawFromArray(TriangleStrip, 4, 0, false);
	enableClientStates(false);
}

void StelPainter::drawRect2d(float x, float y, float width, float height, bool textured)
{
	static float vertexData[] = {-10.,-10.,10.,-10., 10.,10., -10.,10.};
	static const float texCoordData[] = {0.,0., 1.,0., 0.,1., 1.,1.};
	vertexData[0]=x; vertexData[1]=y;
	vertexData[2]=x+width; vertexData[3]=y;
	vertexData[4]=x; vertexData[5]=y+height;
	vertexData[6]=x+width; vertexData[7]=y+height;
	if (textured)
	{
		enableClientStates(true, true);
		setVertexPointer(2, GL_FLOAT, vertexData);
		setTexCoordPointer(2, GL_FLOAT, texCoordData);
	}
	else
	{
		enableClientStates(true);
		setVertexPointer(2, GL_FLOAT, vertexData);
	}
	drawFromArray(TriangleStrip, 4, 0, false);
	enableClientStates(false);
}

/*************************************************************************
 Draw a GL_POINT at the given position
*************************************************************************/
void StelPainter::drawPoint2d(float x, float y)
{
	static float vertexData[] = {0.,0.};
	vertexData[0]=x;
	vertexData[1]=y;

	enableClientStates(true);
	setVertexPointer(2, GL_FLOAT, vertexData);
	drawFromArray(Points, 1, 0, false);
	enableClientStates(false);
}


/*************************************************************************
 Draw a line between the 2 points.
*************************************************************************/
void StelPainter::drawLine2d(const float x1, const float y1, const float x2, const float y2)
{
	static float vertexData[] = {0.,0.,0.,0.};
	vertexData[0]=x1;
	vertexData[1]=y1;
	vertexData[2]=x2;
	vertexData[3]=y2;

	enableClientStates(true);
	setVertexPointer(2, GL_FLOAT, vertexData);
	drawFromArray(Lines, 2, 0, false);
	enableClientStates(false);
}

///////////////////////////////////////////////////////////////////////////
// Drawing methods for general (non-linear) mode.
// This used to draw a full sphere. Since 0.13 it's possible to have a spherical zone only.
void StelPainter::sSphere(const double radius, const double oneMinusOblateness,
			  const unsigned int slices, const unsigned int stacks,
			  const bool orientInside, const bool flipTexture, const float topAngle, const float bottomAngle)
{
	double x, y, z;
	GLfloat s=0.f, t=0.f;
	GLfloat nsign;

	if (orientInside)
	{
		nsign = -1.f;
		t=0.f; // from inside texture is reversed
	}
	else
	{
		nsign = 1.f;
		t=1.f;
	}

	const float* cos_sin_rho = Q_NULLPTR;
	Q_ASSERT(topAngle<bottomAngle); // don't forget: These are opening angles counted from top.
	if ((bottomAngle>3.1415f) && (topAngle<0.0001f)) // safety margin.
		cos_sin_rho = StelUtils::ComputeCosSinRho(stacks);
	else
	{
		const float drho = (bottomAngle-topAngle) / static_cast<float>(stacks); // deltaRho:  originally just 180degrees/stacks, now the range clamped.
		cos_sin_rho = StelUtils::ComputeCosSinRhoZone(drho, stacks, M_PIf-bottomAngle);
	}
	// Allow parameters so that pole regions may remain free.
	const float* cos_sin_rho_p;

	const float* cos_sin_theta = StelUtils::ComputeCosSinTheta(slices);
	const float *cos_sin_theta_p;

	// texturing: s goes from 0.0/0.25/0.5/0.75/1.0 at +y/+x/-y/-x/+y axis
	// t goes from -1.0/+1.0 at z = -radius/+radius (linear along longitudes)
	// cannot use triangle fan on texturing (s coord. at top/bottom tip varies)
	// If the texture is flipped, we iterate the coordinates backward.
	const GLfloat ds = (flipTexture ? -1.f : 1.f) / static_cast<float>(slices);
	const GLfloat dt = nsign / static_cast<float>(stacks); // from inside texture is reversed

	// draw intermediate as quad strips
	static QVector<double> vertexArr;
	static QVector<float> texCoordArr;
	static QVector<float> colorArr;
	static QVector<unsigned short> indiceArr;

	texCoordArr.resize(0);
	vertexArr.resize(0);
	colorArr.resize(0);
	indiceArr.resize(0);

	// LGTM comments: the floats are always <=1. We still prefer float multiplication (with insignificant accuracy loss) for speed.
	uint i, j;
	for (i = 0,cos_sin_rho_p = cos_sin_rho; i < stacks; ++i,cos_sin_rho_p+=2)
	{
		s = flipTexture ? 1.f : 0.f;
		for (j = 0,cos_sin_theta_p = cos_sin_theta; j<=slices;++j,cos_sin_theta_p+=2)
		{
			x = static_cast<double>(-cos_sin_theta_p[1] * cos_sin_rho_p[1]);
			y = static_cast<double>(cos_sin_theta_p[0] * cos_sin_rho_p[1]);
			z = static_cast<double>(nsign * cos_sin_rho_p[0]);
			texCoordArr << s << t;
			vertexArr << x * radius << y * radius << z * oneMinusOblateness * radius;
			x = static_cast<double>(-cos_sin_theta_p[1] * cos_sin_rho_p[3]);
			y = static_cast<double>(cos_sin_theta_p[0] * cos_sin_rho_p[3]);
			z = static_cast<double>(nsign * cos_sin_rho_p[2]);
			texCoordArr << s << t - dt;
			vertexArr << x * radius << y * radius << z * oneMinusOblateness * radius;
			s += ds;
		}
		unsigned int offset = i*(slices+1)*2;
		for (j = 2;j<slices*2+2;j+=2)
		{
			indiceArr << static_cast<unsigned short>(offset+j-2) << static_cast<unsigned short>(offset+j-1) << static_cast<unsigned short>(offset+j);
			indiceArr << static_cast<unsigned short>(offset+j) << static_cast<unsigned short>(offset+j-1) << static_cast<unsigned short>(offset+j+1);
		}
		t -= dt;
	}

	// Draw the array now
	setArrays(reinterpret_cast<const Vec3d*>(vertexArr.constData()), reinterpret_cast<const Vec2f*>(texCoordArr.constData()));
	drawFromArray(Triangles, indiceArr.size(), 0, true, indiceArr.constData());
}

StelVertexArray StelPainter::computeSphereNoLight(double radius, double oneMinusOblateness, unsigned int slices, unsigned int stacks,
                          int orientInside, bool flipTexture, float topAngle, float bottomAngle)
{
	StelVertexArray result(StelVertexArray::Triangles);
	double x, y, z;
	GLfloat s=0.f, t=0.f;
	GLuint i, j;
	GLfloat nsign;
	if (orientInside)
	{
		nsign = -1.f;
		t=0.f; // from inside texture is reversed
	}
	else
	{
		nsign = 1.f;
		t=1.f;
	}

	const float* cos_sin_rho = Q_NULLPTR; //StelUtils::ComputeCosSinRho(stacks);
	Q_ASSERT(topAngle<bottomAngle); // don't forget: These are opening angles counted from top.
	if ((bottomAngle>3.1415f) && (topAngle<0.0001f)) // safety margin.
		cos_sin_rho = StelUtils::ComputeCosSinRho(stacks);
	else
	{
		const float drho = (bottomAngle-topAngle) / static_cast<float>(stacks); // deltaRho:  originally just 180degrees/stacks, now the range clamped.
		cos_sin_rho = StelUtils::ComputeCosSinRhoZone(drho, stacks, M_PIf-bottomAngle);
	}
	// Allow parameters so that pole regions may remain free.
	const float* cos_sin_rho_p;

	const float* cos_sin_theta = StelUtils::ComputeCosSinTheta(slices);
	const float *cos_sin_theta_p;

	// texturing: s goes from 0.0/0.25/0.5/0.75/1.0 at +y/+x/-y/-x/+y axis
	// t goes from -1.0/+1.0 at z = -radius/+radius (linear along longitudes)
	// cannot use triangle fan on texturing (s coord. at top/bottom tip varies)
	// If the texture is flipped, we iterate the coordinates backward.
	const GLfloat ds = (flipTexture ? -1.f : 1.f) / static_cast<float>(slices);
	const GLfloat dt = nsign / static_cast<float>(stacks); // from inside texture is reversed

	// draw intermediate as quad strips
	// LGTM comments: the floats are always <=1. We still prefer float multiplication (with insignificant accuracy loss) for speed.
	for (i = 0,cos_sin_rho_p = cos_sin_rho; i < stacks; ++i,cos_sin_rho_p+=2)
	{
		s = !flipTexture ? 0.f : 1.f;
		for (j = 0,cos_sin_theta_p = cos_sin_theta; j<=slices;++j,cos_sin_theta_p+=2)
		{
			x = static_cast<double>(-cos_sin_theta_p[1] * cos_sin_rho_p[1]);
			y = static_cast<double>(cos_sin_theta_p[0] * cos_sin_rho_p[1]);
			z = static_cast<double>(nsign * cos_sin_rho_p[0]);
			result.texCoords << Vec2f(s,t);
			result.vertex << Vec3d(x*radius, y*radius, z*oneMinusOblateness*radius);
			x = static_cast<double>(-cos_sin_theta_p[1] * cos_sin_rho_p[3]);
			y = static_cast<double>(cos_sin_theta_p[0] * cos_sin_rho_p[3]);
			z = static_cast<double>(nsign * cos_sin_rho_p[2]);
			result.texCoords << Vec2f(s, t-dt);
			result.vertex << Vec3d(x*radius, y*radius, z*oneMinusOblateness*radius);
			s += ds;
		}
		unsigned int offset = i*(slices+1)*2;
		for (j = 2;j<slices*2+2;j+=2)
		{
			result.indices << static_cast<unsigned short>(offset+j-2) << static_cast<unsigned short>(offset+j-1) << static_cast<unsigned short>(offset+j);
			result.indices << static_cast<unsigned short>(offset+j) << static_cast<unsigned short>(offset+j-1) << static_cast<unsigned short>(offset+j+1);
		}
		t -= dt;
	}
	return result;
}

// Reimplementation of gluCylinder : glu is overrided for non standard projection
void StelPainter::sCylinder(double radius, double height, int slices, int orientInside)
{
	if (orientInside)
		glCullFace(GL_FRONT);

	static QVarLengthArray<Vec2f, 512> texCoordArray;
	static QVarLengthArray<Vec3d, 512> vertexArray;
	texCoordArray.clear();
	vertexArray.clear();
	float s = 0.f;
	double x, y;
	const float ds = 1.f / static_cast<float>(slices);
	const double da = 2. * M_PI / slices;
	for (int i = 0; i <= slices; ++i)
	{
		x = std::sin(da*i);
		y = std::cos(da*i);
		texCoordArray.append(Vec2f(s, 0.f));
		vertexArray.append(Vec3d(x*radius, y*radius, 0.));
		texCoordArray.append(Vec2f(s, 1.f));
		vertexArray.append(Vec3d(x*radius, y*radius, height));
		s += ds;
	}
	setArrays(vertexArray.constData(), texCoordArray.constData());
	drawFromArray(TriangleStrip, vertexArray.size());

	if (orientInside)
		glCullFace(GL_BACK);
}

void StelPainter::initGLShaders()
{
	qDebug() << "Initializing basic GL shaders... ";
	// Basic shader: just vertex filled with plain color
	QOpenGLShader vshader3(QOpenGLShader::Vertex);
	const auto vsrc3 =
		StelOpenGL::globalShaderPrefix(StelOpenGL::VERTEX_SHADER) +
		"ATTRIBUTE mediump vec3 vertex;\n"
		"uniform mediump mat4 projectionMatrix;\n"
		"void main(void)\n"
		"{\n"
		"    gl_Position = projectionMatrix*vec4(vertex, 1.);\n"
		"}\n";
	vshader3.compileSourceCode(vsrc3);
	if (!vshader3.log().isEmpty()) { qWarning() << "StelPainter: Warnings while compiling vshader3: " << vshader3.log(); }
	QOpenGLShader fshader3(QOpenGLShader::Fragment);
	const auto fsrc3 =
		StelOpenGL::globalShaderPrefix(StelOpenGL::FRAGMENT_SHADER) +
		"uniform mediump vec4 color;\n"
		"void main(void)\n"
		"{\n"
		"    FRAG_COLOR = color;\n"
		"}\n";
	fshader3.compileSourceCode(fsrc3);
	if (!fshader3.log().isEmpty()) { qWarning() << "StelPainter: Warnings while compiling fshader3: " << fshader3.log(); }
	basicShaderProgram = new QOpenGLShaderProgram(QOpenGLContext::currentContext());
	basicShaderProgram->addShader(&vshader3);
	basicShaderProgram->addShader(&fshader3);
	linkProg(basicShaderProgram, "basicShaderProgram");
	basicShaderVars.projectionMatrix = basicShaderProgram->uniformLocation("projectionMatrix");
	basicShaderVars.color = basicShaderProgram->uniformLocation("color");
	basicShaderVars.vertex = basicShaderProgram->attributeLocation("vertex");
	

	// Basic shader: vertex filled with interpolated color
	QOpenGLShader vshaderInterpolatedColor(QOpenGLShader::Vertex);
	const auto vshaderInterpolatedColorSrc =
		StelOpenGL::globalShaderPrefix(StelOpenGL::VERTEX_SHADER) +
		"ATTRIBUTE mediump vec3 vertex;\n"
		"ATTRIBUTE mediump vec4 color;\n"
		"uniform mediump mat4 projectionMatrix;\n"
		"VARYING mediump vec4 fragcolor;\n"
		"void main(void)\n"
		"{\n"
		"    gl_Position = projectionMatrix*vec4(vertex, 1.);\n"
		"    fragcolor = color;\n"
		"}\n";
	vshaderInterpolatedColor.compileSourceCode(vshaderInterpolatedColorSrc);
	if (!vshaderInterpolatedColor.log().isEmpty()) {
	  qWarning() << "StelPainter: Warnings while compiling vshaderInterpolatedColor: " << vshaderInterpolatedColor.log();
	}
	QOpenGLShader fshaderInterpolatedColor(QOpenGLShader::Fragment);
	const auto fshaderInterpolatedColorSrc =
		StelOpenGL::globalShaderPrefix(StelOpenGL::FRAGMENT_SHADER) +
		"VARYING mediump vec4 fragcolor;\n"
		"void main(void)\n"
		"{\n"
		"    FRAG_COLOR = fragcolor;\n"
		"}\n";
	fshaderInterpolatedColor.compileSourceCode(fshaderInterpolatedColorSrc);
	if (!fshaderInterpolatedColor.log().isEmpty()) {
	  qWarning() << "StelPainter: Warnings while compiling fshaderInterpolatedColor: " << fshaderInterpolatedColor.log();
	}
	colorShaderProgram = new QOpenGLShaderProgram(QOpenGLContext::currentContext());
	colorShaderProgram->addShader(&vshaderInterpolatedColor);
	colorShaderProgram->addShader(&fshaderInterpolatedColor);
	linkProg(colorShaderProgram, "colorShaderProgram");
	colorShaderVars.projectionMatrix = colorShaderProgram->uniformLocation("projectionMatrix");
	colorShaderVars.color = colorShaderProgram->attributeLocation("color");
	colorShaderVars.vertex = colorShaderProgram->attributeLocation("vertex");
	
	// Basic texture shader program
	QOpenGLShader vshader2(QOpenGLShader::Vertex);
	const auto vsrc2 =
		StelOpenGL::globalShaderPrefix(StelOpenGL::VERTEX_SHADER) +
		"ATTRIBUTE highp vec3 vertex;\n"
		"ATTRIBUTE mediump vec2 texCoord;\n"
		"uniform mediump mat4 projectionMatrix;\n"
		"VARYING mediump vec2 texc;\n"
		"void main(void)\n"
		"{\n"
		"    gl_Position = projectionMatrix * vec4(vertex, 1.);\n"
		"    texc = texCoord;\n"
		"}\n";
	vshader2.compileSourceCode(vsrc2);
	if (!vshader2.log().isEmpty()) { qWarning() << "StelPainter: Warnings while compiling vshader2: " << vshader2.log(); }

	QOpenGLShader fshader2(QOpenGLShader::Fragment);
	const auto fsrc2 =
		StelOpenGL::globalShaderPrefix(StelOpenGL::FRAGMENT_SHADER) +
		makeDitheringShader()+
		"VARYING mediump vec2 texc;\n"
		"uniform sampler2D tex;\n"
		"uniform mediump vec4 texColor;\n"
		"void main(void)\n"
		"{\n"
		"    FRAG_COLOR = dither(texture2D(tex, texc)*texColor);\n"
		"}\n";
	fshader2.compileSourceCode(fsrc2);
	if (!fshader2.log().isEmpty()) { qWarning() << "StelPainter: Warnings while compiling fshader2: " << fshader2.log(); }

	texturesShaderProgram = new QOpenGLShaderProgram(QOpenGLContext::currentContext());
	texturesShaderProgram->addShader(&vshader2);
	texturesShaderProgram->addShader(&fshader2);
	linkProg(texturesShaderProgram, "texturesShaderProgram");
	texturesShaderVars.projectionMatrix = texturesShaderProgram->uniformLocation("projectionMatrix");
	texturesShaderVars.texCoord = texturesShaderProgram->attributeLocation("texCoord");
	texturesShaderVars.vertex = texturesShaderProgram->attributeLocation("vertex");
	texturesShaderVars.texColor = texturesShaderProgram->uniformLocation("texColor");
	texturesShaderVars.texture = texturesShaderProgram->uniformLocation("tex");
	texturesShaderVars.ditherPattern = texturesShaderProgram->uniformLocation("ditherPattern");
	texturesShaderVars.rgbMaxValue = texturesShaderProgram->uniformLocation("rgbMaxValue");

	// Texture shader program + interpolated color per vertex
	QOpenGLShader vshader4(QOpenGLShader::Vertex);
	const auto vsrc4 =
		StelOpenGL::globalShaderPrefix(StelOpenGL::VERTEX_SHADER) +
		"ATTRIBUTE highp vec3 vertex;\n"
		"ATTRIBUTE mediump vec2 texCoord;\n"
		"ATTRIBUTE mediump vec4 color;\n"
		"uniform mediump mat4 projectionMatrix;\n"
		"VARYING mediump vec2 texc;\n"
		"VARYING mediump vec4 outColor;\n"
		"void main(void)\n"
		"{\n"
		"    gl_Position = projectionMatrix * vec4(vertex, 1.);\n"
		"    texc = texCoord;\n"
		"    outColor = color;\n"
		"}\n";
	vshader4.compileSourceCode(vsrc4);
	if (!vshader4.log().isEmpty()) { qWarning() << "StelPainter: Warnings while compiling vshader4: " << vshader4.log(); }

	QOpenGLShader fshader4(QOpenGLShader::Fragment);
	const auto fsrc4 =
		StelOpenGL::globalShaderPrefix(StelOpenGL::FRAGMENT_SHADER) +
		makeDitheringShader()+
		makeSaturationShader()+
		"VARYING mediump vec2 texc;\n"
		"VARYING mediump vec4 outColor;\n"
		"uniform sampler2D tex;\n"
		"uniform lowp float saturation;\n"
		"void main(void)\n"
		"{\n"
		"    FRAG_COLOR = dither(texture2D(tex, texc)*outColor);\n"
		"    if (saturation != 1.0)\n"
		"        FRAG_COLOR.rgb = saturate(FRAG_COLOR.rgb, saturation);\n"
		"}\n";
	fshader4.compileSourceCode(fsrc4);
	if (!fshader4.log().isEmpty()) { qWarning() << "StelPainter: Warnings while compiling fshader4: " << fshader4.log(); }

	texturesColorShaderProgram = new QOpenGLShaderProgram(QOpenGLContext::currentContext());
	texturesColorShaderProgram->addShader(&vshader4);
	texturesColorShaderProgram->addShader(&fshader4);
	linkProg(texturesColorShaderProgram, "texturesColorShaderProgram");
	texturesColorShaderVars.projectionMatrix = texturesColorShaderProgram->uniformLocation("projectionMatrix");
	texturesColorShaderVars.texCoord = texturesColorShaderProgram->attributeLocation("texCoord");
	texturesColorShaderVars.vertex = texturesColorShaderProgram->attributeLocation("vertex");
	texturesColorShaderVars.color = texturesColorShaderProgram->attributeLocation("color");
	texturesColorShaderVars.texture = texturesColorShaderProgram->uniformLocation("tex");
	texturesColorShaderVars.ditherPattern = texturesColorShaderProgram->uniformLocation("ditherPattern");
	texturesColorShaderVars.rgbMaxValue = texturesColorShaderProgram->uniformLocation("rgbMaxValue");
	texturesColorShaderVars.saturation = texturesColorShaderProgram->uniformLocation("saturation");
}


void StelPainter::deinitGLShaders()
{
	delete basicShaderProgram;
	basicShaderProgram = Q_NULLPTR;
	delete colorShaderProgram;
	colorShaderProgram = Q_NULLPTR;
	delete texturesShaderProgram;
	texturesShaderProgram = Q_NULLPTR;
	delete texturesColorShaderProgram;
	texturesColorShaderProgram = Q_NULLPTR;
	texCache.clear();
}


void StelPainter::setArrays(const Vec3d* vertices, const Vec2f* texCoords, const Vec3f* colorArray, const Vec3f* normalArray)
{
	enableClientStates(vertices, texCoords, colorArray, normalArray);
	setVertexPointer(3, GL_DOUBLE, vertices);
	setTexCoordPointer(2, GL_FLOAT, texCoords);
	setColorPointer(3, GL_FLOAT, colorArray);
	setNormalPointer(GL_FLOAT, normalArray);
}

void StelPainter::setArrays(const Vec3f* vertices, const Vec2f* texCoords, const Vec3f* colorArray, const Vec3f* normalArray)
{
	enableClientStates(vertices, texCoords, colorArray, normalArray);
	setVertexPointer(3, GL_FLOAT, vertices);
	setTexCoordPointer(2, GL_FLOAT, texCoords);
	setColorPointer(3, GL_FLOAT, colorArray);
	setNormalPointer(GL_FLOAT, normalArray);
}

void StelPainter::enableClientStates(bool vertex, bool texture, bool color, bool normal)
{
	vertexArray.enabled = vertex;
	texCoordArray.enabled = texture;
	colorArray.enabled = color;
	normalArray.enabled = normal;
}

void StelPainter::drawFromArray(DrawingMode mode, int count, int offset, bool doProj, const unsigned short* indices)
{
	if(!count) return;

	ArrayDesc projectedVertexArray = vertexArray;
	if (doProj)
	{
		// Project the vertex array using current projection
		if (indices)
			projectedVertexArray = projectArray(vertexArray, 0, count, indices + offset);
		else
			projectedVertexArray = projectArray(vertexArray, offset, count, Q_NULLPTR);
	}

	QOpenGLShaderProgram* pr=Q_NULLPTR;

	const Mat4f& m = getProjector()->getProjectionMatrix();
	const QMatrix4x4 qMat(m[0], m[4], m[8], m[12], m[1], m[5], m[9], m[13], m[2], m[6], m[10], m[14], m[3], m[7], m[11], m[15]);

	vao->bind();
	verticesVBO->bind();
	GLsizeiptr numberOfVerticesToCopy = count + offset;
	if(indices)
	{
		indicesVBO->bind();
		indicesVBO->allocate(indices+offset, count * sizeof indices[0]);
		numberOfVerticesToCopy = 1 + *std::max_element(indices + offset, indices + offset + count);
	}

	const auto rgbMaxValue=calcRGBMaxValue(ditheringMode);
	if (!texCoordArray.enabled && !colorArray.enabled && !normalArray.enabled)
	{
		pr = basicShaderProgram;
		pr->bind();

		verticesVBO->allocate(projectedVertexArray.pointer, projectedVertexArray.vertexSizeInBytes()*numberOfVerticesToCopy);

		pr->setAttributeBuffer(basicShaderVars.vertex, projectedVertexArray.type, 0, projectedVertexArray.size);
		pr->enableAttributeArray(basicShaderVars.vertex);
		pr->setUniformValue(basicShaderVars.projectionMatrix, qMat);
		pr->setUniformValue(basicShaderVars.color, currentColor[0], currentColor[1], currentColor[2], currentColor[3]);
	}
	else if (texCoordArray.enabled && !colorArray.enabled && !normalArray.enabled)
	{
		pr = texturesShaderProgram;
		pr->bind();

		const auto bufferSize = projectedVertexArray.vertexSizeInBytes()*numberOfVerticesToCopy +
								texCoordArray.vertexSizeInBytes()*numberOfVerticesToCopy;
		verticesVBO->allocate(bufferSize);
		const auto vertexDataSize = projectedVertexArray.vertexSizeInBytes()*numberOfVerticesToCopy;
		verticesVBO->write(0, projectedVertexArray.pointer, vertexDataSize);
		const auto texCoordDataOffset = vertexDataSize;
		const auto texCoordDataSize = texCoordArray.vertexSizeInBytes()*numberOfVerticesToCopy;
		verticesVBO->write(texCoordDataOffset, texCoordArray.pointer, texCoordDataSize);

		pr->setAttributeBuffer(texturesShaderVars.vertex, projectedVertexArray.type, 0, projectedVertexArray.size);
		pr->enableAttributeArray(texturesShaderVars.vertex);
		pr->setUniformValue(texturesShaderVars.projectionMatrix, qMat);
		pr->setUniformValue(texturesShaderVars.texColor, currentColor[0], currentColor[1], currentColor[2], currentColor[3]);
		pr->setAttributeBuffer(texturesShaderVars.texCoord, texCoordArray.type, texCoordDataOffset, texCoordArray.size);
		pr->enableAttributeArray(texturesShaderVars.texCoord);
		//pr->setUniformValue(texturesShaderVars.texture, 0);    // use texture unit 0
		glActiveTexture(GL_TEXTURE1);
		if(!ditherPatternTex)
			ditherPatternTex=makeDitherPatternTexture(*this);
		glBindTexture(GL_TEXTURE_2D, ditherPatternTex);
		pr->setUniformValue(texturesShaderVars.ditherPattern, 1);
		pr->setUniformValue(texturesShaderVars.rgbMaxValue, rgbMaxValue[0], rgbMaxValue[1], rgbMaxValue[2]);
	}
	else if (texCoordArray.enabled && colorArray.enabled && !normalArray.enabled)
	{
		pr = texturesColorShaderProgram;
		pr->bind();

		const auto bufferSize = projectedVertexArray.vertexSizeInBytes()*numberOfVerticesToCopy +
								texCoordArray.vertexSizeInBytes()*numberOfVerticesToCopy +
								colorArray.vertexSizeInBytes()*numberOfVerticesToCopy;
		verticesVBO->allocate(bufferSize);
		const auto vertexDataSize = projectedVertexArray.vertexSizeInBytes()*numberOfVerticesToCopy;
		verticesVBO->write(0, projectedVertexArray.pointer, vertexDataSize);
		const auto texCoordDataOffset = vertexDataSize;
		const auto texCoordDataSize = texCoordArray.vertexSizeInBytes()*numberOfVerticesToCopy;
		verticesVBO->write(texCoordDataOffset, texCoordArray.pointer, texCoordDataSize);
		const auto colorDataOffset = vertexDataSize + texCoordDataSize;
		const auto colorDataSize = colorArray.vertexSizeInBytes()*numberOfVerticesToCopy;
		verticesVBO->write(colorDataOffset, colorArray.pointer, colorDataSize);

		pr->setAttributeBuffer(texturesColorShaderVars.vertex, projectedVertexArray.type, 0, projectedVertexArray.size);
		pr->enableAttributeArray(texturesColorShaderVars.vertex);
		pr->setUniformValue(texturesColorShaderVars.projectionMatrix, qMat);
		pr->setAttributeBuffer(texturesColorShaderVars.texCoord, texCoordArray.type, texCoordDataOffset, texCoordArray.size);
		pr->enableAttributeArray(texturesColorShaderVars.texCoord);
		pr->setAttributeBuffer(texturesColorShaderVars.color, colorArray.type, colorDataOffset, colorArray.size);
		pr->enableAttributeArray(texturesColorShaderVars.color);
		//pr->setUniformValue(texturesShaderVars.texture, 0);    // use texture unit 0
		glActiveTexture(GL_TEXTURE1);
		if(!ditherPatternTex)
			ditherPatternTex=makeDitherPatternTexture(*this);
		glBindTexture(GL_TEXTURE_2D, ditherPatternTex);
		pr->setUniformValue(texturesColorShaderVars.ditherPattern, 1);
		pr->setUniformValue(texturesColorShaderVars.rgbMaxValue, rgbMaxValue[0], rgbMaxValue[1], rgbMaxValue[2]);
		pr->setUniformValue(texturesColorShaderVars.saturation, saturation);
	}
	else if (!texCoordArray.enabled && colorArray.enabled && !normalArray.enabled)
	{
		pr = colorShaderProgram;
		pr->bind();

		const auto bufferSize = projectedVertexArray.vertexSizeInBytes()*numberOfVerticesToCopy +
								colorArray.vertexSizeInBytes()*numberOfVerticesToCopy;
		verticesVBO->allocate(bufferSize);
		const auto vertexDataSize = projectedVertexArray.vertexSizeInBytes()*numberOfVerticesToCopy;
		verticesVBO->write(0, projectedVertexArray.pointer, vertexDataSize);
		const auto colorDataOffset = vertexDataSize;
		const auto colorDataSize = colorArray.vertexSizeInBytes()*numberOfVerticesToCopy;
		verticesVBO->write(colorDataOffset, colorArray.pointer, colorDataSize);

		pr->setAttributeBuffer(colorShaderVars.vertex, projectedVertexArray.type, 0, projectedVertexArray.size);
		pr->enableAttributeArray(colorShaderVars.vertex);
		pr->setUniformValue(colorShaderVars.projectionMatrix, qMat);
		pr->setAttributeBuffer(colorShaderVars.color, colorArray.type, colorDataOffset, colorArray.size);
		pr->enableAttributeArray(colorShaderVars.color);
	}
	else
	{
		qDebug() << "Unhandled parameters." << texCoordArray.enabled << colorArray.enabled << normalArray.enabled;
		Q_ASSERT(0);
		return;
	}
	
	if (indices)
		glDrawElements(mode, count, GL_UNSIGNED_SHORT, 0);
	else
		glDrawArrays(mode, offset, count);

	verticesVBO->release();
	indicesVBO->release();
	vao->release();

	if (pr)
		pr->release();
}

size_t StelPainter::ArrayDesc::vertexSizeInBytes() const
{
	size_t elemSize = 1;
	switch(type)
	{
	case GL_SHORT:
		elemSize = sizeof(GLshort);
		break;
	case GL_INT:
		elemSize = sizeof(GLint);
		break;
	case GL_FLOAT:
		elemSize = sizeof(GLfloat);
		break;
	case GL_DOUBLE:
		elemSize = sizeof(GLdouble);
		break;
	default:
		Q_ASSERT_X(false, Q_FUNC_INFO, "Unexpected element type");
		break;
	}
	return elemSize * size;
}

StelPainter::ArrayDesc StelPainter::projectArray(const StelPainter::ArrayDesc& array, int offset, int count, const unsigned short* indices)
{
	// XXX: we should use a more generic way to test whether or not to do the projection.
	if (dynamic_cast<StelProjector2d*>(prj.data()))
	{
		return array;
	}

	Q_ASSERT(array.size == 3);
	Q_ASSERT(array.type == GL_DOUBLE);
	const Vec3d* vecArray = reinterpret_cast<const Vec3d *>(const_cast<void*>(array.pointer));

	// We have two different cases :
	// 1) We are not using an indice array.  In that case the size of the array is known
	// 2) We are using an indice array.  In that case we have to find the max value by iterating through the indices.
	if (!indices)
	{
		polygonVertexArray.resize(offset + count);
		prj->project(count, vecArray + offset, polygonVertexArray.data() + offset);
	} else
	{
		// we need to find the max value of the indices !
		unsigned short max = 0;
		for (int i = offset; i < offset + count; ++i)
		{
			max = std::max(max, indices[i]);
		}
		polygonVertexArray.resize(max+1);
		prj->project(max + 1, vecArray + offset, polygonVertexArray.data() + offset);
	}

	ArrayDesc ret;
	ret.size = 3;
	ret.type = GL_FLOAT;
	ret.pointer = polygonVertexArray.constData();
	ret.enabled = array.enabled;
	return ret;
}
<|MERGE_RESOLUTION|>--- conflicted
+++ resolved
@@ -316,18 +316,6 @@
 
 void StelPainter::setLineWidth(float width)
 {
-<<<<<<< HEAD
-	auto& stel=StelApp::getInstance();
-	int ma;
-	glGetIntegerv(GL_MAJOR_VERSION, &ma);
-	if(ma>2)
-		width=1;
-	if(fabs(glState.lineWidth - width) > 1.e-10f)
-	{
-		glState.lineWidth = width;
-		glLineWidth(width);
-		StelOpenGL::checkGLErrors(__FILE__,__LINE__);
-=======
 	if(fabs(glState.lineWidth - width) < 1.e-10f)
 		return;
 
@@ -338,7 +326,6 @@
 		// FIXME: ignoring this command, because it's not valid in OpenGL Core profile
 		// The correct way of following it would be to draw the lines as quads (pairs of triangles).
 		return;
->>>>>>> 9b92140f
 	}
 
 	glLineWidth(width);
@@ -826,12 +813,14 @@
 		{
 			painter.drawText(qRound(x+xshift), qRound(y+yshift), str);
 		}
-
+		
 		//important to call this before GL state restore
 		painter.end();
 
 		//fix for bug 1628072 caused by QTBUG-56798
+#ifndef QT_NO_DEBUG
 		StelOpenGL::clearGLErrors();
+#endif
 
 		//QPainter messes up some GL state, begin/endNativePainting or save/restore does not help
 		glState.apply();
