/*
 * Stellarium
 * Copyright (C) 2006 Fabien Chereau
 *
 * This program is free software; you can redistribute it and/or
 * modify it under the terms of the GNU General Public License
 * as published by the Free Software Foundation; either version 2
 * of the License, or (at your option) any later version.
 *
 * This program is distributed in the hope that it will be useful,
 * but WITHOUT ANY WARRANTY; without even the implied warranty of
 * MERCHANTABILITY or FITNESS FOR A PARTICULAR PURPOSE.  See the
 * GNU General Public License for more details.
 *
 * You should have received a copy of the GNU General Public License
 * along with this program; if not, write to the Free Software
 * Foundation, Inc., 51 Franklin Street, Suite 500, Boston, MA  02110-1335, USA.
 */

#include "StelApp.hpp"

#include "Dithering.hpp"
#include "StelCore.hpp"
#include "StelMainView.hpp"
#include "StelSplashScreen.hpp"
#include "StelUtils.hpp"
#include "StelTextureMgr.hpp"
#include "StelObjectMgr.hpp"
#include "ConstellationMgr.hpp"
#include "AsterismMgr.hpp"
#include "HipsMgr.hpp"
#include "NebulaMgr.hpp"
#include "LandscapeMgr.hpp"
#include "CustomObjectMgr.hpp"
#include "HighlightMgr.hpp"
#include "GridLinesMgr.hpp"
#include "MilkyWay.hpp"
#include "ZodiacalLight.hpp"
#include "LabelMgr.hpp"
#include "MarkerMgr.hpp"
#include "SolarSystem.hpp"
#include "NomenclatureMgr.hpp"
#include "SporadicMeteorMgr.hpp"
#include "SpecificTimeMgr.hpp"
#include "StarMgr.hpp"
#include "StelProjector.hpp"
#include "StelLocationMgr.hpp"
#include "ToastMgr.hpp"
#include "StelActionMgr.hpp"
#include "StelPropertyMgr.hpp"
#include "StelProgressController.hpp"
#include "StelModuleMgr.hpp"
#include "StelLocaleMgr.hpp"
#include "StelSkyCultureMgr.hpp"
#include "StelFileMgr.hpp"
#include "StelSkyLayerMgr.hpp"
#include "StelAudioMgr.hpp"
#include "StelVideoMgr.hpp"
#include "SpecialMarkersMgr.hpp"
#include "StelViewportEffect.hpp"
#include "StelGuiBase.hpp"
#include "StelPainter.hpp"
#ifdef ENABLE_SCRIPTING
 #include "StelScriptMgr.hpp"
 #include "StelMainScriptAPIProxy.hpp"

#ifdef USE_STATIC_PLUGIN_CALENDARS
 #include "../plugins/Calendars/src/Calendars.hpp"
#endif
#endif


#include <cstdlib>
#include <iostream>
#include <QDebug>
#include <QFile>
#include <QFileInfo>
#include <QMouseEvent>
#include <QNetworkAccessManager>
#include <QNetworkDiskCache>
#include <QNetworkProxy>
#include <QNetworkReply>
#include <QOpenGLBuffer>
#include <QOpenGLContext>
#include <QOpenGLShaderProgram>
#include <QOpenGLVertexArrayObject>
#include <QOpenGLFramebufferObject>
#include <QOpenGLFunctions_3_3_Core>
#include <QString>
#include <QStringList>
#include <QSysInfo>
#include <QTextStream>
#include <QTimer>
#include <QDir>
#include <QCoreApplication>
#include <QGuiApplication>
#include <QScreen>
#include <QDateTime>
#include <QRegularExpression>
#include <QRandomGenerator>
#if QT_VERSION >= QT_VERSION_CHECK(6, 0, 0)
#include <QImageReader>
#endif
#ifdef ENABLE_SPOUT
#include <QMessageBox>
#include "SpoutSender.hpp"
#endif

#ifdef USE_STATIC_PLUGIN_HELLOSTELMODULE
Q_IMPORT_PLUGIN(HelloStelModuleStelPluginInterface)
#endif

#ifdef USE_STATIC_PLUGIN_SIMPLEDRAWLINE
Q_IMPORT_PLUGIN(SimpleDrawLineStelPluginInterface)
#endif

#ifdef USE_STATIC_PLUGIN_ANGLEMEASURE
Q_IMPORT_PLUGIN(AngleMeasureStelPluginInterface)
#endif

#ifdef USE_STATIC_PLUGIN_ARCHAEOLINES
Q_IMPORT_PLUGIN(ArchaeoLinesStelPluginInterface)
#endif

#ifdef USE_STATIC_PLUGIN_CALENDARS
Q_IMPORT_PLUGIN(CalendarsStelPluginInterface)
#endif

#ifdef USE_STATIC_PLUGIN_SATELLITES
Q_IMPORT_PLUGIN(SatellitesStelPluginInterface)
#endif

#ifdef USE_STATIC_PLUGIN_TEXTUSERINTERFACE
Q_IMPORT_PLUGIN(TextUserInterfaceStelPluginInterface)
#endif

#ifdef USE_STATIC_PLUGIN_OCULARS
Q_IMPORT_PLUGIN(OcularsStelPluginInterface)
#endif

#ifdef USE_STATIC_PLUGIN_OCULUS
Q_IMPORT_PLUGIN(OculusStelPluginInterface)
#endif

#ifdef USE_STATIC_PLUGIN_TELESCOPECONTROL
Q_IMPORT_PLUGIN(TelescopeControlStelPluginInterface)
#endif

#ifdef USE_STATIC_PLUGIN_SOLARSYSTEMEDITOR
Q_IMPORT_PLUGIN(SolarSystemEditorStelPluginInterface)
#endif

#ifdef USE_STATIC_PLUGIN_METEORSHOWERS
Q_IMPORT_PLUGIN(MeteorShowersStelPluginInterface)
#endif

#ifdef USE_STATIC_PLUGIN_NAVSTARS
Q_IMPORT_PLUGIN(NavStarsStelPluginInterface)
#endif

#ifdef USE_STATIC_PLUGIN_NOVAE
Q_IMPORT_PLUGIN(NovaeStelPluginInterface)
#endif

#ifdef USE_STATIC_PLUGIN_SUPERNOVAE
Q_IMPORT_PLUGIN(SupernovaeStelPluginInterface)
#endif

#ifdef USE_STATIC_PLUGIN_QUASARS
Q_IMPORT_PLUGIN(QuasarsStelPluginInterface)
#endif

#ifdef USE_STATIC_PLUGIN_PULSARS
Q_IMPORT_PLUGIN(PulsarsStelPluginInterface)
#endif

#ifdef USE_STATIC_PLUGIN_EXOPLANETS
Q_IMPORT_PLUGIN(ExoplanetsStelPluginInterface)
#endif

#ifdef USE_STATIC_PLUGIN_EQUATIONOFTIME
Q_IMPORT_PLUGIN(EquationOfTimeStelPluginInterface)
#endif

#ifdef USE_STATIC_PLUGIN_POINTERCOORDINATES
Q_IMPORT_PLUGIN(PointerCoordinatesStelPluginInterface)
#endif

#ifdef USE_STATIC_PLUGIN_OBSERVABILITY
Q_IMPORT_PLUGIN(ObservabilityStelPluginInterface)
#endif

#ifdef USE_STATIC_PLUGIN_SCENERY3D
Q_IMPORT_PLUGIN(Scenery3dStelPluginInterface)
#endif

#ifdef USE_STATIC_PLUGIN_REMOTECONTROL
Q_IMPORT_PLUGIN(RemoteControlStelPluginInterface)
#endif

#ifdef USE_STATIC_PLUGIN_REMOTESYNC
Q_IMPORT_PLUGIN(RemoteSyncStelPluginInterface)
#endif

#ifdef USE_STATIC_PLUGIN_VTS
Q_IMPORT_PLUGIN(VtsStelPluginInterface)
#endif

#ifdef USE_STATIC_PLUGIN_ONLINEQUERIES
Q_IMPORT_PLUGIN(OnlineQueriesPluginInterface)
#endif

// Initialize static variables
StelApp* StelApp::singleton = Q_NULLPTR;
qint64 StelApp::startMSecs = 0;
double StelApp::animationScale = 1.;

void StelApp::initStatic()
{
	StelApp::startMSecs = QDateTime::currentMSecsSinceEpoch();
}

void StelApp::deinitStatic()
{
	StelApp::startMSecs = 0;
}

/*************************************************************************
 Create and initialize the main Stellarium application.
*************************************************************************/
StelApp::StelApp(StelMainView *parent)
	: QObject(parent)
	, randomGenerator(Q_NULLPTR)
	, mainWin(parent)
	, core(Q_NULLPTR)
	, moduleMgr(Q_NULLPTR)
	, localeMgr(Q_NULLPTR)
	, skyCultureMgr(Q_NULLPTR)
	, actionMgr(Q_NULLPTR)
	, propMgr(Q_NULLPTR)
	, textureMgr(Q_NULLPTR)
	, stelObjectMgr(Q_NULLPTR)
	, planetLocationMgr(Q_NULLPTR)
	, networkAccessManager(Q_NULLPTR)
	, audioMgr(Q_NULLPTR)
	, videoMgr(Q_NULLPTR)
	, skyImageMgr(Q_NULLPTR)
#ifdef ENABLE_SCRIPTING
	, scriptAPIProxy(Q_NULLPTR)
	, scriptMgr(Q_NULLPTR)
#endif
	, stelGui(Q_NULLPTR)
	, devicePixelsPerPixel(1.)
	, globalScalingRatio(1.f)
	, fps(0)
	, frame(0)
	, frameTimeAccum(0.)
	, flagNightVision(false)
	, confSettings(Q_NULLPTR)
	, initialized(false)
	, saveProjW(-1.)
	, saveProjH(-1.)
	, nbDownloadedFiles(0)
	, totalDownloadedSize(0)
	, nbUsedCache(0)
	, totalUsedCacheSize(0)
	, screenFontSize(13)
	, renderBuffer(Q_NULLPTR)
	, viewportEffect(Q_NULLPTR)
	, gl(Q_NULLPTR)
	, flagShowDecimalDegrees(false)
	, flagUseAzimuthFromSouth(false)
	, flagUseFormattingOutput(false)
	, flagUseCCSDesignation(false)
	, flagOverwriteInfoColor(false)
	, overwriteInfoColor(Vec3f(1.f))
	, daylightInfoColor(Vec3f(0.f))
	#ifdef ENABLE_SPOUT
	, spoutSender(Q_NULLPTR)
	#endif
	, currentFbo(0)
{
	setObjectName("StelApp");

	// Can't create 2 StelApp instances
	Q_ASSERT(!singleton);
	singleton = this;

	moduleMgr = new StelModuleMgr();
	randomGenerator = new QRandomGenerator(static_cast<quint32>(QDateTime::currentMSecsSinceEpoch()));
#if QT_VERSION >= QT_VERSION_CHECK(6, 0, 0)
	// QImageReader has a new limitation. For super-large landscapes or other textures, we need to circumvent this.
	QImageReader::setAllocationLimit(1024); // Allow max texture size 16k x 16k
#endif
}

/*************************************************************************
 Deinitialize and destroy the main Stellarium application.
*************************************************************************/
StelApp::~StelApp()
{
	qDebug() << qPrintable(QString("Downloaded %1 files (%2 kbytes) in a session of %3 sec (average of %4 kB/s + %5 files from cache (%6 kB)).").arg(nbDownloadedFiles).arg(totalDownloadedSize/1024).arg(getTotalRunTime()).arg(static_cast<double>(totalDownloadedSize/1024)/getTotalRunTime()).arg(nbUsedCache).arg(totalUsedCacheSize/1024));

	stelObjectMgr->unSelect();
	moduleMgr->unloadModule("StelVideoMgr", false);  // We need to delete it afterward
	moduleMgr->unloadModule("StelSkyLayerMgr", false);  // We need to delete it afterward
	moduleMgr->unloadModule("StelObjectMgr", false);// We need to delete it afterward
	StelModuleMgr* tmp = moduleMgr;
	moduleMgr = new StelModuleMgr(); // Create a secondary instance to avoid crashes at other deinit
	delete tmp; tmp=Q_NULLPTR;
	delete skyImageMgr; skyImageMgr=Q_NULLPTR;
	delete core; core=Q_NULLPTR;
	delete skyCultureMgr; skyCultureMgr=Q_NULLPTR;
	delete localeMgr; localeMgr=Q_NULLPTR;
	delete audioMgr; audioMgr=Q_NULLPTR;
	delete videoMgr; videoMgr=Q_NULLPTR;
	delete stelObjectMgr; stelObjectMgr=Q_NULLPTR; // Delete the module by hand afterward
	delete textureMgr; textureMgr=Q_NULLPTR;
	delete planetLocationMgr; planetLocationMgr=Q_NULLPTR;
	delete moduleMgr; moduleMgr=Q_NULLPTR; // Delete the secondary instance
	delete actionMgr; actionMgr = Q_NULLPTR;
	delete propMgr; propMgr = Q_NULLPTR;
	delete renderBuffer; renderBuffer = Q_NULLPTR;
	delete randomGenerator; randomGenerator=Q_NULLPTR;
	Q_ASSERT(singleton);
	singleton = Q_NULLPTR;
}

void StelApp::setupNetworkProxy()
{
	QString proxyHost = confSettings->value("proxy/host_name").toString();
	QString proxyPort = confSettings->value("proxy/port").toString();
	QString proxyUser = confSettings->value("proxy/user").toString();
	QString proxyPass = confSettings->value("proxy/password").toString();
	QString proxyType = confSettings->value("proxy/type").toString();

	// If proxy settings not found in config, use environment variable
	// if it is defined.  (Config file over-rides environment).
	if (proxyHost.isEmpty() && proxyUser.isEmpty() && proxyPass.isEmpty() && proxyPort.isEmpty())
	{
		char *httpProxyEnv;
		httpProxyEnv = std::getenv("http_proxy");
		if (!httpProxyEnv)
		{
			httpProxyEnv = std::getenv("HTTP_PROXY");
		}
		if (httpProxyEnv)
		{
			QString proxyString = QString(httpProxyEnv);
			if (!proxyString.isEmpty())
			{
				// Handle http_proxy of the form
				// proto://username:password@fqdn:port
				// e.g.:
				// http://usr:pass@proxy.loc:3128/
				// http://proxy.loc:3128/
				// http://2001:62a:4:203:6ab5:99ff:fef2:560b:3128/
				// http://foo:bar@2001:62a:4:203:6ab5:99ff:fef2:560b:3128/
				static const QRegularExpression pre("^([^:]+://)?(?:([^:]+):([^@]*)@)?(.+):([\\d]+)");
				QRegularExpressionMatch preMatch=pre.match(proxyString);
				if (proxyString.indexOf(pre) >= 0)
				{
					proxyType = preMatch.captured(1);
					proxyUser = preMatch.captured(2);
					proxyPass = preMatch.captured(3);
					proxyHost = preMatch.captured(4);
					proxyPort = preMatch.captured(5);
				}
				else
				{
					qDebug() << "indecipherable environment variable http_proxy:" << proxyString;
					return;
				}
			}
		}
	}

	bool useSocksProxy = proxyType.contains("socks", Qt::CaseInsensitive);

	if (!proxyHost.isEmpty())
	{
		QNetworkProxy proxy;
		if (useSocksProxy)
			proxy.setType(QNetworkProxy::Socks5Proxy);
		else
			proxy.setType(QNetworkProxy::HttpProxy);
		proxy.setHostName(proxyHost);
		if (!proxyPort.isEmpty())
			proxy.setPort(proxyPort.toUShort());

		if (!proxyUser.isEmpty())
			proxy.setUser(proxyUser);

		if (!proxyPass.isEmpty())
			proxy.setPassword(proxyPass);

		QString ppDisp = proxyPass;
		ppDisp.fill('*');
		if (useSocksProxy)
			qDebug() << "Using SOCKS proxy:" << proxyUser << ppDisp << proxyHost << proxyPort;
		else
			qDebug() << "Using HTTP proxy:" << proxyUser << ppDisp << proxyHost << proxyPort;
		QNetworkProxy::setApplicationProxy(proxy);
	}
}

#ifdef ENABLE_SCRIPTING
void StelApp::initScriptMgr()
{
	scriptMgr->addModules();

#ifdef USE_STATIC_PLUGIN_CALENDARS
	Calendars *cal=GETSTELMODULE_SILENT(Calendars);
	if (cal)
		cal->makeCalendarsScriptable(scriptMgr);
#endif
	QString startupScript;
	if (qApp->property("onetime_startup_script").isValid())
		startupScript = qApp->property("onetime_startup_script").toString();
	else
		startupScript = confSettings->value("scripts/startup_script", "startup.ssc").toString();
	// Use a queued slot call to start the script only once the main qApp event loop is running...
	QMetaObject::invokeMethod(scriptMgr,
				  "runScript",
				  Qt::QueuedConnection,
				  Q_ARG(QString, startupScript));
}
#else
void StelApp::initScriptMgr() {}
#endif

QStringList StelApp::getCommandlineArguments()
{
	return qApp->property("stelCommandLine").toStringList();
}

void StelApp::init(QSettings* conf)
{
	gl = QOpenGLContext::currentContext()->functions();
	confSettings = conf;

	devicePixelsPerPixel = QOpenGLContext::currentContext()->screen()->devicePixelRatio();
	if (devicePixelsPerPixel>1)
		qDebug() << "Detected a high resolution device! Device pixel ratio:" << devicePixelsPerPixel;

	setScreenFontSize(confSettings->value("gui/screen_font_size", 13).toInt());
	setGuiFontSize(confSettings->value("gui/gui_font_size", 13).toInt());

	core = new StelCore();
	if (!fuzzyEquals(saveProjW, -1.) && !fuzzyEquals(saveProjH, -1.))
		core->windowHasBeenResized(0, 0, saveProjW, saveProjH);
	
	//Initializing locale at the beginning to show all strings translated
	localeMgr = new StelLocaleMgr();
	localeMgr->init();
	//SplashScreen::showMessage(q_("Initializing locales..."));

	SplashScreen::showMessage(q_("Initializing textures..."));
	// Initialize AFTER creation of openGL context
	textureMgr = new StelTextureMgr();

	SplashScreen::showMessage(q_("Initializing network access..."));
	networkAccessManager = new QNetworkAccessManager(this);
	networkAccessManager->setRedirectPolicy(QNetworkRequest::NoLessSafeRedirectPolicy);
	SplashScreen::showMessage(q_("Initializing network disk cache..."));
	// Activate http cache if Qt version >= 4.5
	QNetworkDiskCache* cache = new QNetworkDiskCache(networkAccessManager);
	//make maximum cache size configurable (in MB)
	//the default Qt value (50 MB) is quite low, especially for DSS
	cache->setMaximumCacheSize(confSettings->value("main/network_cache_size",300).toInt() * 1024 * 1024);
	QString cachePath = StelFileMgr::getCacheDir();

	qDebug().noquote() << "Cache directory:" << QDir::toNativeSeparators(cachePath);
	cache->setCacheDirectory(cachePath);
	networkAccessManager->setCache(cache);	
	connect(networkAccessManager, SIGNAL(finished(QNetworkReply*)), this, SLOT(reportFileDownloadFinished(QNetworkReply*)));

	// Proxy Initialisation
	SplashScreen::showMessage(q_("Initializing network proxy..."));
	setupNetworkProxy();

	//create non-StelModule managers
	propMgr = new StelPropertyMgr();
	skyCultureMgr = new StelSkyCultureMgr();
	propMgr->registerObject(skyCultureMgr);
	planetLocationMgr = new StelLocationMgr();
	actionMgr = new StelActionMgr();

	// register non-modules for StelProperty tracking
	propMgr->registerObject(this);
	propMgr->registerObject(mainWin);

	// Stel Object Data Base manager
	SplashScreen::showMessage(q_("Initializing Object Database..."));
	stelObjectMgr = new StelObjectMgr();
	stelObjectMgr->init();
	getModuleMgr().registerModule(stelObjectMgr);	

	// Hips surveys
	SplashScreen::showMessage(q_("Initializing HiPS survey..."));
	HipsMgr* hipsMgr = new HipsMgr();
	hipsMgr->init();
	getModuleMgr().registerModule(hipsMgr);

	// Init the solar system first
	SplashScreen::showMessage(q_("Initializing Solar System objects..."));
	SolarSystem* ssystem = new SolarSystem();
	ssystem->init();
	getModuleMgr().registerModule(ssystem);

	// Init the nomenclature for Solar system bodies
	SplashScreen::showMessage(q_("Initializing planetary nomenclature..."));
	NomenclatureMgr* nomenclature = new NomenclatureMgr();
	nomenclature->init();
	getModuleMgr().registerModule(nomenclature);

	// Load stars & their names
	SplashScreen::showMessage(q_("Initializing stars..."));
	StarMgr* hip_stars = new StarMgr();
	hip_stars->init();
	getModuleMgr().registerModule(hip_stars);

	SplashScreen::showMessage(q_("Initializing core..."));
	core->init();

	// Init nebulas
	SplashScreen::showMessage(q_("Initializing deep-sky objects..."));
	NebulaMgr* nebulas = new NebulaMgr();
	nebulas->init();
	getModuleMgr().registerModule(nebulas);

	// Init milky way
	SplashScreen::showMessage(q_("Initializing Milky Way..."));
	MilkyWay* milky_way = new MilkyWay();
	milky_way->init();
	getModuleMgr().registerModule(milky_way);

	// Init zodiacal light
	SplashScreen::showMessage(q_("Initializing zodiacal light..."));
	ZodiacalLight* zodiacal_light = new ZodiacalLight();
	zodiacal_light->init();
	getModuleMgr().registerModule(zodiacal_light);

	// Init sky image manager
	SplashScreen::showMessage(q_("Initializing sky image layer..."));
	skyImageMgr = new StelSkyLayerMgr();
	skyImageMgr->init();
	getModuleMgr().registerModule(skyImageMgr);

	// Toast surveys
	SplashScreen::showMessage(q_("Initializing TOAST surveys..."));
	ToastMgr* toasts = new ToastMgr();
	toasts->init();
	getModuleMgr().registerModule(toasts);

	// Init audio manager
	SplashScreen::showMessage(q_("Initializing audio..."));
	audioMgr = new StelAudioMgr();

	// Init video manager
	SplashScreen::showMessage(q_("Initializing video..."));
	videoMgr = new StelVideoMgr();
	videoMgr->init();
	getModuleMgr().registerModule(videoMgr);

	// Constellations
	SplashScreen::showMessage(q_("Initializing constellations..."));
	ConstellationMgr* constellations = new ConstellationMgr(hip_stars);
	constellations->init();
	getModuleMgr().registerModule(constellations);

	// Asterisms
	SplashScreen::showMessage(q_("Initializing asterisms..."));
	AsterismMgr* asterisms = new AsterismMgr(hip_stars);
	asterisms->init();
	getModuleMgr().registerModule(asterisms);

	// Landscape, atmosphere & cardinal points section
	SplashScreen::showMessage(q_("Initializing landscape..."));
	LandscapeMgr* landscape = new LandscapeMgr();
	landscape->init();
	getModuleMgr().registerModule(landscape);

	SplashScreen::showMessage(q_("Initializing grid lines..."));
	GridLinesMgr* gridLines = new GridLinesMgr();
	gridLines->init();
	getModuleMgr().registerModule(gridLines);
	
	SplashScreen::showMessage(q_("Initializing special markers..."));
	SpecialMarkersMgr* specialMarkers = new SpecialMarkersMgr();
	specialMarkers->init();
	getModuleMgr().registerModule(specialMarkers);

	// Sporadic Meteors
	SplashScreen::showMessage(q_("Initializing sporadic meteors..."));
	SporadicMeteorMgr* meteors = new SporadicMeteorMgr(10, 72);
	meteors->init();
	getModuleMgr().registerModule(meteors);

	// User labels
	SplashScreen::showMessage(q_("Initializing user labels..."));
	LabelMgr* skyLabels = new LabelMgr();
	skyLabels->init();
	getModuleMgr().registerModule(skyLabels);

	SplashScreen::showMessage(q_("Initializing sky cultures..."));
	skyCultureMgr->init();

	// User markers
	SplashScreen::showMessage(q_("Initializing user markers..."));
	MarkerMgr* skyMarkers = new MarkerMgr();
	skyMarkers->init();
	getModuleMgr().registerModule(skyMarkers);

	// Init custom objects
	SplashScreen::showMessage(q_("Initializing custom objects..."));
	CustomObjectMgr* custObj = new CustomObjectMgr();
	custObj->init();
	getModuleMgr().registerModule(custObj);

	// Init highlights
	SplashScreen::showMessage(q_("Initializing highlights..."));
	HighlightMgr* hlMgr = new HighlightMgr();
	hlMgr->init();
	getModuleMgr().registerModule(hlMgr);

	// Init specific time
	SplashScreen::showMessage(q_("Initializing specific time..."));
	SpecificTimeMgr* specificTime = new SpecificTimeMgr();
	specificTime->init();
	getModuleMgr().registerModule(specificTime);

	//Create the script manager here, maybe some modules/plugins may want to connect to it
	//It has to be initialized later after all modules have been loaded by calling initScriptMgr
#ifdef ENABLE_SCRIPTING
	SplashScreen::showMessage(q_("Initializing scripting..."));
	scriptAPIProxy = new StelMainScriptAPIProxy(this);
	scriptMgr = new StelScriptMgr(this);
#endif

	SplashScreen::showMessage(q_("Initializing color scheme..."));
	// Initialisation of the color scheme
	emit colorSchemeChanged("default");
	setVisionModeNight(confSettings->value("viewing/flag_night", false).toBool());

	// Enable viewport effect at startup if he set
	setViewportEffect(confSettings->value("video/viewport_effect", "none").toString());

	SplashScreen::clearMessage();
	updateI18n();

	// Init actions.
	actionMgr->addAction("actionShow_Night_Mode", N_("Display Options"), N_("Night mode"), this, "nightMode", "Ctrl+N");

	setFlagShowDecimalDegrees(confSettings->value("gui/flag_show_decimal_degrees", false).toBool());
	setFlagSouthAzimuthUsage(confSettings->value("gui/flag_use_azimuth_from_south", false).toBool());
	setFlagUseFormattingOutput(confSettings->value("gui/flag_use_formatting_output", false).toBool());
	setFlagUseCCSDesignation(confSettings->value("gui/flag_use_ccs_designations", false).toBool());
	setFlagOverwriteInfoColor(confSettings->value("gui/flag_overwrite_info_color", false).toBool());	
	setOverwriteInfoColor(Vec3f(confSettings->value("color/info_text_color", "1.0,1.0,1.0").toString()));
	setDaylightInfoColor(Vec3f(confSettings->value("color/daylight_text_color", "0.0,0.0,0.0").toString()));

	// Animation
	animationScale = confSettings->value("gui/pointer_animation_speed", 1.).toDouble();

	ditherPatternTex = StelApp::getInstance().getTextureManager().getDitheringTexture(0);
	setupPostProcessor();
	
#ifdef ENABLE_SPOUT
	//qDebug() << "Property spout is" << qApp->property("spout").toString();
	//qDebug() << "Property spoutName is" << qApp->property("spoutName").toString();
	if (qApp->property("spout").toString() != "none")
	{
		//if we are on windows and we have GLES, we are most likely on ANGLE
		bool isANGLE=QOpenGLContext::currentContext()->isOpenGLES();

		if (isANGLE)
		{
			qCritical() << "SPOUT: Does not run in ANGLE/OpenGL ES mode!";
		}
		else
		{
			SplashScreen::showMessage(q_("Initializing SPOUT sender..."));
			// Create the SpoutSender object.
			QString spoutName = qApp->property("spoutName").toString();
			if(spoutName.isEmpty())
				spoutName = "stellarium";

			spoutSender = new SpoutSender(spoutName);

			if (!spoutSender->isValid())
			{
				QMessageBox::warning(&StelMainView::getInstance(), "Stellarium SPOUT", q_("Cannot create Spout sender. See log for details."), QMessageBox::Ok);
				delete spoutSender;
				spoutSender = Q_NULLPTR;
				qApp->setProperty("spout", "");
			}
			SplashScreen::clearMessage();
		}
	}
	else
	{
		qApp->setProperty("spout", "");
	}
#endif

	initialized = true;
}

// Load and initialize external modules (plugins)
void StelApp::initPlugIns()
{
	// Load dynamically all the modules found in the modules/ directories
	// which are configured to be loaded at startup
	const QList<StelModuleMgr::PluginDescriptor> pluginList=moduleMgr->getPluginsList();
	for (const auto& i : pluginList)
	{
		if (i.loadAtStartup==false)
			continue;
		SplashScreen::showMessage(QString("%1 \"%2\"...").arg(q_("Loading plugin"), q_(i.info.displayedName)));
		StelModule* m = moduleMgr->loadPlugin(i.info.id);
		if (m!=Q_NULLPTR)
		{
			moduleMgr->registerModule(m, true);
			//load extensions after the module is registered
			moduleMgr->loadExtensions(i.info.id);
			m->init();
		}
	}
	SplashScreen::clearMessage();
}

void StelApp::deinit()
{
#ifdef 	ENABLE_SPOUT
	delete spoutSender;
	spoutSender = Q_NULLPTR;
#endif
#ifdef ENABLE_SCRIPTING
	if (scriptMgr->scriptIsRunning())
		scriptMgr->stopScript();
#endif
	QCoreApplication::processEvents();
	getModuleMgr().unloadAllPlugins();
	QCoreApplication::processEvents();
	StelPainter::deinitGLShaders();
}


StelProgressController* StelApp::addProgressBar()
{
	StelProgressController* p = new StelProgressController(this);
	progressControllers.append(p);
	emit progressBarAdded(p);
	return p;
}

void StelApp::removeProgressBar(StelProgressController* p)
{
	progressControllers.removeOne(p);	
	emit progressBarRemoved(p);
	delete p;
}


void StelApp::update(double deltaTime)
{
	if (!initialized)
		return;

	++frame;
	frameTimeAccum+=deltaTime;
	if (frameTimeAccum > 1.)
	{
		// Calc the FPS rate every seconds
		fps=static_cast<float>(frame)/static_cast<float>(frameTimeAccum);
		frame = 0;
		frameTimeAccum=0.;
	}
		
	core->update(deltaTime);

	moduleMgr->update();

	// Send the event to every StelModule
	for (auto* i : moduleMgr->getCallOrders(StelModule::ActionUpdate))
	{
		i->update(deltaTime);
	}

	stelObjectMgr->update(deltaTime);
}

void StelApp::prepareRenderBuffer()
{
	if (!viewportEffect) return;
	if (!renderBuffer)
	{
		StelProjector::StelProjectorParams params = core->getCurrentStelProjectorParams();
		int w = params.viewportXywh[2];
		int h = params.viewportXywh[3];
		renderBuffer = new QOpenGLFramebufferObject(w, h, QOpenGLFramebufferObject::Depth); // we only need depth here
	}
	renderBuffer->bind();
}

void StelApp::applyRenderBuffer(GLuint drawFbo)
{
	if (!renderBuffer) return;
	GL(gl->glBindFramebuffer(GL_FRAMEBUFFER, drawFbo));
	viewportEffect->paintViewportBuffer(renderBuffer);
}

void StelApp::setupPostProcessor()
{
	postProcessorVBO.reset(new QOpenGLBuffer(QOpenGLBuffer::VertexBuffer));
	postProcessorVBO->create();
	postProcessorVBO->bind();
	const GLfloat vertices[]=
	{
		// full screen quad
		-1, -1,
		 1, -1,
		-1,  1,
		 1,  1,
	};
	GL(gl->glBufferData(GL_ARRAY_BUFFER, sizeof vertices, vertices, GL_STATIC_DRAW));

	postProcessorVAO.reset(new QOpenGLVertexArrayObject);
	postProcessorVAO->create();
	postProcessorVAO->bind();
	gl->glVertexAttribPointer(0, 2, GL_FLOAT, false, 0, 0);
	postProcessorVBO->release();
	gl->glEnableVertexAttribArray(0);
	postProcessorVAO->release();

	postProcessorProgram.reset(new QOpenGLShaderProgram);
	postProcessorProgram->addShaderFromSourceCode(QOpenGLShader::Vertex,
		StelOpenGL::globalShaderPrefix(StelOpenGL::VERTEX_SHADER) + R"(
ATTRIBUTE vec3 vertex;
VARYING vec2 texcoord;
void main()
{
	gl_Position = vec4(vertex, 1.);
	texcoord = 0.5*vertex.xy+0.5;
}
)");
	postProcessorProgram->addShaderFromSourceCode(QOpenGLShader::Fragment,
		StelOpenGL::globalShaderPrefix(StelOpenGL::FRAGMENT_SHADER) +
		makeDitheringShader() + R"(
VARYING vec2 texcoord;
uniform sampler2D tex;

void main()
{
	vec4 rgba = texture2D(tex, texcoord);
	FRAG_COLOR = vec4(dither(rgba.rgb), rgba.a);
}
)");
	StelPainter::linkProg(postProcessorProgram.get(), "Post-processing program");
	postProcessorProgram->bind();
	postProcessorUniformLocations.tex           = postProcessorProgram->uniformLocation("tex");
	postProcessorUniformLocations.rgbMaxValue   = postProcessorProgram->uniformLocation("rgbMaxValue");
	postProcessorUniformLocations.ditherPattern = postProcessorProgram->uniformLocation("ditherPattern");
	postProcessorProgram->release();

	if(StelMainView::getInstance().getGLInformation().isHighGraphicsMode)
	{
		postProcessorProgramMS.reset(new QOpenGLShaderProgram);
		postProcessorProgramMS->addShaderFromSourceCode(QOpenGLShader::Vertex,
			StelOpenGL::globalShaderPrefix(StelOpenGL::VERTEX_SHADER) + R"(
ATTRIBUTE vec3 vertex;
void main()
{
	gl_Position = vec4(vertex, 1.);
}
)");
		postProcessorProgramMS->addShaderFromSourceCode(QOpenGLShader::Fragment,
			StelOpenGL::globalShaderPrefix(StelOpenGL::FRAGMENT_SHADER) +
			makeDitheringShader() + R"(
uniform sampler2DMS tex;
uniform int numMultiSamples;

void main()
{
	vec4 rgba = vec4(0);
	for(int n = 0; n < numMultiSamples; ++n)
		rgba += texelFetch(tex, ivec2(gl_FragCoord.xy), n);
	rgba /= float(numMultiSamples);
	FRAG_COLOR = vec4(dither(rgba.rgb), rgba.a);
}
)");
		StelPainter::linkProg(postProcessorProgramMS.get(), "Multisampled post-processing program");
		postProcessorProgramMS->bind();
		postProcessorUniformLocationsMS.tex               = postProcessorProgramMS->uniformLocation("tex");
		postProcessorUniformLocationsMS.rgbMaxValue       = postProcessorProgramMS->uniformLocation("rgbMaxValue");
		postProcessorUniformLocationsMS.ditherPattern     = postProcessorProgramMS->uniformLocation("ditherPattern");
		postProcessorUniformLocationsMS.numMultiSamples   = postProcessorProgramMS->uniformLocation("numMultiSamples");
		postProcessorProgramMS->release();
	}
}

void StelApp::highGraphicsModeDraw()
{
#if !QT_CONFIG(opengles2)
	const auto targetFBO = currentFbo;
	StelProjector::StelProjectorParams params = core->getCurrentStelProjectorParams();
	const auto w = params.viewportXywh[2] * params.devicePixelsPerPixel;
	const auto h = params.viewportXywh[3] * params.devicePixelsPerPixel;
	StelOpenGL::checkGLErrors(__FILE__, __LINE__);
	if(!sceneFBO || sceneFBO->size() != QSize(w,h))
	{
		qDebug().nospace() << "Creating scene FBO with size " << w << "x" << h;
		const auto internalFormat = GL_RGBA16;
		QOpenGLFramebufferObjectFormat format;
		format.setAttachment(QOpenGLFramebufferObject::CombinedDepthStencil);
		format.setInternalTextureFormat(internalFormat);
		sceneFBO.reset(new QOpenGLFramebufferObject(w, h, format));
		GLint maxSamples = 1;
		GL(gl->glGetIntegerv(GL_MAX_SAMPLES, &maxSamples));
		const auto samples = confSettings->value("video/multisampling", 0).toInt();
		numMultiSamples = std::min(samples, maxSamples);
		if(numMultiSamples > 1)
		{
			const auto gl = StelOpenGL::highGraphicsFunctions();
			if(sceneMultisampledFBO)
			{
				GL(gl->glDeleteFramebuffers(1, &sceneMultisampledFBO));
				GL(gl->glDeleteTextures(1, &sceneMultisampledTex));
				GL(gl->glDeleteRenderbuffers(1, &sceneMultisampledRenderbuffer));
			}
			GL(gl->glGenFramebuffers(1, &sceneMultisampledFBO));
			GL(gl->glGenTextures(1, &sceneMultisampledTex));
			GL(gl->glGenRenderbuffers(1, &sceneMultisampledRenderbuffer));

			GL(gl->glBindTexture(GL_TEXTURE_2D_MULTISAMPLE, sceneMultisampledTex));
			GL(gl->glTexImage2DMultisample(GL_TEXTURE_2D_MULTISAMPLE, numMultiSamples,
			                                        internalFormat, w, h, true));

			GL(gl->glBindRenderbuffer(GL_RENDERBUFFER, sceneMultisampledRenderbuffer));
			GL(gl->glRenderbufferStorageMultisample(GL_RENDERBUFFER, numMultiSamples,
			                                                 GL_DEPTH24_STENCIL8, w, h));

			GL(gl->glBindFramebuffer(GL_FRAMEBUFFER, sceneMultisampledFBO));
			GL(gl->glFramebufferTexture2D(GL_FRAMEBUFFER, GL_COLOR_ATTACHMENT0,
			                              GL_TEXTURE_2D_MULTISAMPLE, sceneMultisampledTex, 0));
			GL(gl->glFramebufferRenderbuffer(GL_FRAMEBUFFER, GL_DEPTH_STENCIL_ATTACHMENT,
			                                 GL_RENDERBUFFER, sceneMultisampledRenderbuffer));
			const auto status = gl->glCheckFramebufferStatus(GL_FRAMEBUFFER);
			if(status != GL_FRAMEBUFFER_COMPLETE)
			{
				qCritical().nospace() << __FILE__ << ":" << __LINE__
				                      << ": warning: framebuffer incomplete, status: "
				                      << status;
			}
		}
	}

	if(sceneMultisampledFBO)
	{
		GL(gl->glBindFramebuffer(GL_FRAMEBUFFER, sceneMultisampledFBO));
		currentFbo = sceneMultisampledFBO;
	}
	else
	{
		sceneFBO->bind();
		currentFbo = sceneFBO->handle();
	}
	StelOpenGL::checkGLErrors(__FILE__, __LINE__);

	GL(gl->glClear(GL_COLOR_BUFFER_BIT | GL_DEPTH_BUFFER_BIT | GL_STENCIL_BUFFER_BIT));

	const QList<StelModule*> modules = moduleMgr->getCallOrders(StelModule::ActionDraw);

	for(auto* module : modules)
	{
		module->draw(core);
	}

	if(sceneMultisampledFBO)
	{
		GL(gl->glBindFramebuffer(GL_FRAMEBUFFER, targetFBO));
		postProcessorProgramMS->bind();

		const int sceneTexSampler = 0;
		GL(gl->glActiveTexture(GL_TEXTURE0 + sceneTexSampler));
		GL(gl->glBindTexture(GL_TEXTURE_2D_MULTISAMPLE, sceneMultisampledTex));
		postProcessorProgramMS->setUniformValue(postProcessorUniformLocationsMS.tex, sceneTexSampler);

		const int ditherTexSampler = 1;
		ditherPatternTex->bind(ditherTexSampler);
		postProcessorProgramMS->setUniformValue(postProcessorUniformLocationsMS.ditherPattern, ditherTexSampler);
		const auto rgbMaxValue=calcRGBMaxValue(core->getDitheringMode());
		postProcessorProgramMS->setUniformValue(postProcessorUniformLocationsMS.rgbMaxValue,
		                                        rgbMaxValue[0], rgbMaxValue[1], rgbMaxValue[2]);
		postProcessorProgramMS->setUniformValue(postProcessorUniformLocationsMS.numMultiSamples, numMultiSamples);
	}
	else
	{
		GL(gl->glBindFramebuffer(GL_FRAMEBUFFER, targetFBO));
		postProcessorProgram->bind();

		const int sceneTexSampler = 0;
		GL(gl->glActiveTexture(GL_TEXTURE0 + sceneTexSampler));
		GL(gl->glBindTexture(GL_TEXTURE_2D, sceneFBO->texture()));
		postProcessorProgram->setUniformValue(postProcessorUniformLocations.tex, sceneTexSampler);

		const int ditherTexSampler = 1;
		ditherPatternTex->bind(ditherTexSampler);
		postProcessorProgram->setUniformValue(postProcessorUniformLocations.ditherPattern, ditherTexSampler);
		const auto rgbMaxValue=calcRGBMaxValue(core->getDitheringMode());
		postProcessorProgram->setUniformValue(postProcessorUniformLocations.rgbMaxValue,
		                                      rgbMaxValue[0], rgbMaxValue[1], rgbMaxValue[2]);

	}

	postProcessorVAO->bind();
	GL(gl->glEnable(GL_BLEND));
	GL(gl->glBlendFunc(GL_ONE,GL_ONE));
	GL(gl->glDrawArrays(GL_TRIANGLE_STRIP, 0, 4));
	GL(gl->glDisable(GL_BLEND));
	postProcessorVAO->release();
#endif
}

//! Main drawing function called at each frame
void StelApp::draw()
{
	if (!initialized)
		return;

	//find out which framebuffer is the current one
	//this is usually NOT the "zero" FBO, but one provided by QOpenGLWidget
	GLint drawFbo;
	GL(gl->glGetIntegerv(GL_FRAMEBUFFER_BINDING, &drawFbo));

	prepareRenderBuffer();
	currentFbo = renderBuffer ? renderBuffer->handle() : static_cast<GLuint>(drawFbo);

	core->preDraw();

	if(StelMainView::getInstance().getGLInformation().isHighGraphicsMode)
	{
<<<<<<< HEAD
		module->draw(core);
		if (StelOpenGL::checkGLErrors(__FILE__,__LINE__))
			qDebug() << module;
=======
		highGraphicsModeDraw();
>>>>>>> aed7d4da
	}
	else
	{
		const QList<StelModule*> modules = moduleMgr->getCallOrders(StelModule::ActionDraw);
		for (auto* module : modules)
		{
			module->draw(core);
		}
	}

	core->postDraw();
#ifdef ENABLE_SPOUT
	// At this point, the sky scene has been drawn, but no GUI panels.
	if(spoutSender)
		spoutSender->captureAndSendFrame(static_cast<GLuint>(drawFbo));
#endif
	applyRenderBuffer(static_cast<GLuint>(drawFbo));
}

/*************************************************************************
 Call this when the size of the GL window has changed
*************************************************************************/
void StelApp::glWindowHasBeenResized(const QRectF& rect)
{
	// Remove the effect before resizing the core, or things get messy.
	QString effect = getViewportEffect();
	setViewportEffect("none");
	if (core)
	{
		core->windowHasBeenResized(rect.x(), rect.y(), rect.width(), rect.height());
	}
	else
	{
		saveProjW = rect.width();
		saveProjH = rect.height();
	}
	// Force to recreate the viewport effect if any.
	setViewportEffect(effect);
#ifdef ENABLE_SPOUT
	if (spoutSender)
		spoutSender->resize(static_cast<uint>(rect.width()),static_cast<uint>(rect.height()));
#endif
}

// Handle mouse clics
void StelApp::handleClick(QMouseEvent* inputEvent)
{
	QPointF pos = inputEvent->pos();
	qreal x, y;
	x = pos.x();
	y = pos.y();
	if (viewportEffect)
		viewportEffect->distortXY(x, y);

	QMouseEvent event(inputEvent->type(), QPoint(qRound(x*devicePixelsPerPixel), qRound(y*devicePixelsPerPixel)), inputEvent->button(), inputEvent->buttons(), inputEvent->modifiers());
	event.setAccepted(false);
	
	// Send the event to every StelModule
	for (auto* i : moduleMgr->getCallOrders(StelModule::ActionHandleMouseClicks))
	{
		i->handleMouseClicks(&event);
		if (event.isAccepted())
		{
			inputEvent->setAccepted(true);
			return;
		}
	}
}

// Handle mouse wheel.
void StelApp::handleWheel(QWheelEvent* event)
{
	event->setAccepted(false);
#if QT_VERSION >= QT_VERSION_CHECK(5, 14, 0)
	QWheelEvent deltaEvent(event->position()*devicePixelsPerPixel,
			       event->globalPosition()*devicePixelsPerPixel,
			       event->pixelDelta(), event->angleDelta(), event->buttons(), event->modifiers(), Qt::ScrollUpdate, false);
#else
	QWheelEvent deltaEvent(QPoint(qRound(event->pos().x()*devicePixelsPerPixel), qRound(event->pos().y()*devicePixelsPerPixel)),
			       QPoint(qRound(event->globalPos().x()*devicePixelsPerPixel), qRound(event->globalPos().y()*devicePixelsPerPixel)),
			       event->delta(), event->buttons(), event->modifiers(), event->orientation());
#endif
	deltaEvent.setAccepted(false);
	// Send the event to every StelModule
	for (auto* i : moduleMgr->getCallOrders(StelModule::ActionHandleMouseClicks)) {
		i->handleMouseWheel(&deltaEvent);
		if (deltaEvent.isAccepted()) {
			event->accept();
			break;
		}
	}
}

// Handle mouse move
bool StelApp::handleMove(qreal x, qreal y, Qt::MouseButtons b)
{
	if (viewportEffect)
		viewportEffect->distortXY(x, y);
	// Send the event to every StelModule
	for (auto* i : moduleMgr->getCallOrders(StelModule::ActionHandleMouseMoves))
	{
		if (i->handleMouseMoves(qRound(x*devicePixelsPerPixel), qRound(y*devicePixelsPerPixel), b))
			return true;
	}
	return false;
}

// Handle key press and release
void StelApp::handleKeys(QKeyEvent* event)
{
	event->setAccepted(false);
	// First try to trigger a shortcut.
	if (event->type() == QEvent::KeyPress)
	{
		if (getStelActionManager()->pushKey(event->key() + int(event->modifiers())))
		{
			event->setAccepted(true);
			return;
		}
	}
	// Send the event to every StelModule
	for (auto* i : moduleMgr->getCallOrders(StelModule::ActionHandleKeys))
	{
		i->handleKeys(event);
		if (event->isAccepted())
			return;
	}
}

// Handle pinch on multi touch devices
void StelApp::handlePinch(qreal scale, bool started)
{
	// Send the event to every StelModule
	for (auto* i : moduleMgr->getCallOrders(StelModule::ActionHandleMouseMoves))
	{
		if (i->handlePinch(scale, started))
			return;
	}
}

//! Set flag for activating night vision mode
void StelApp::setVisionModeNight(bool b)
{
	if (flagNightVision!=b)
	{
		flagNightVision=b;
		emit visionNightModeChanged(b);
	}
}

void StelApp::setFlagOverwriteInfoColor(bool b)
{
	if (flagOverwriteInfoColor!=b)
	{
		flagOverwriteInfoColor=b;
		emit flagOverwriteInfoColorChanged(b);
	}
}

void StelApp::setFlagShowDecimalDegrees(bool b)
{
	if (flagShowDecimalDegrees!=b)
	{
		flagShowDecimalDegrees = b;
		emit flagShowDecimalDegreesChanged(b);
	}
}

void StelApp::setFlagUseFormattingOutput(bool b)
{
	if (flagUseFormattingOutput!=b)
	{
		flagUseFormattingOutput = b;
		emit flagUseFormattingOutputChanged(b);
	}
}

void StelApp::setFlagUseCCSDesignation(bool b)
{
	if (flagUseCCSDesignation!=b)
	{
		flagUseCCSDesignation = b;
		emit flagUseCCSDesignationChanged(b);
	}
}

void StelApp::setOverwriteInfoColor(const Vec3f& color)
{
	if (color != overwriteInfoColor)
	{
		overwriteInfoColor = color;
		emit overwriteInfoColorChanged(color);
	}
}

Vec3f StelApp::getOverwriteInfoColor() const
{
	return overwriteInfoColor;
}

void StelApp::setDaylightInfoColor(const Vec3f& color)
{
	if (color != daylightInfoColor)
	{
		daylightInfoColor = color;
		emit daylightInfoColorChanged(color);
	}
}

Vec3f StelApp::getDaylightInfoColor() const
{
	return daylightInfoColor;
}

// Update translations and font for sky everywhere in the program
void StelApp::updateI18n()
{
#ifdef ENABLE_NLS
	emit languageChanged();
#endif
}

void StelApp::ensureGLContextCurrent()
{
	mainWin->glContextMakeCurrent();
}

// Return the time since when stellarium is running in second.
double StelApp::getTotalRunTime()
{
	return static_cast<double>(QDateTime::currentMSecsSinceEpoch() - StelApp::startMSecs)/1000.;
}

// Return the scaled time since when stellarium is running in second.
double StelApp::getAnimationTime()
{
	return static_cast<double>(QDateTime::currentMSecsSinceEpoch() - StelApp::startMSecs)*StelApp::animationScale/1000.;
}

void StelApp::reportFileDownloadFinished(QNetworkReply* reply)
{
	bool fromCache = reply->attribute(QNetworkRequest::SourceIsFromCacheAttribute).toBool();
	if (fromCache)
	{
		++nbUsedCache;
		totalUsedCacheSize+=reply->bytesAvailable();
	}
	else
	{
		++nbDownloadedFiles;
		totalDownloadedSize+=reply->bytesAvailable();
	}
}

void StelApp::quit()
{
	emit aboutToQuit();
	// Let's allow exit from Stellarium via startup script!
	QMetaObject::invokeMethod(qApp, "quit", Qt::QueuedConnection);
}

void StelApp::setDevicePixelsPerPixel(qreal dppp)
{
	// Check that the device-independent pixel size didn't change
	if (!viewportEffect && !fuzzyEquals(devicePixelsPerPixel, dppp))
	{
		devicePixelsPerPixel = dppp;
		StelProjector::StelProjectorParams params = core->getCurrentStelProjectorParams();
		params.devicePixelsPerPixel = devicePixelsPerPixel;
		core->setCurrentStelProjectorParams(params);
	}
}

void StelApp::setViewportEffect(const QString& name)
{
	if (name == getViewportEffect()) return;
	if (renderBuffer)
	{
		ensureGLContextCurrent();
		delete renderBuffer;
		renderBuffer = Q_NULLPTR;
	}
	if (viewportEffect)
	{
		delete viewportEffect;
		viewportEffect = Q_NULLPTR;
	}
	if (name == "none") return;

	if (!core)
	{
		qDebug() << "No core to set viewport effect";
		return;
	}
	StelProjector::StelProjectorParams params = core->getCurrentStelProjectorParams();
	int w = params.viewportXywh[2];
	int h = params.viewportXywh[3];
	if (name == "sphericMirrorDistorter")
	{
		viewportEffect = new StelViewportDistorterFisheyeToSphericMirror(w, h);
	}
	else
	{
		qDebug() << "unknown viewport effect name:" << name;
		Q_ASSERT(false);
	}
}

QString StelApp::getViewportEffect() const
{
	if (viewportEffect)
		return viewportEffect->getName();
	return "none";
}

// Diagnostics
void StelApp::dumpModuleActionPriorities(StelModule::StelModuleActionName actionName) const
{
	const QList<StelModule*> modules = moduleMgr->getCallOrders(actionName);
	QMetaEnum me = QMetaEnum::fromType<StelModule::StelModuleActionName>();
	qDebug() << "Module Priorities for action named" << me.valueToKey(actionName);

	for (auto* module : modules)
	{
		module->draw(core);
		qDebug() << " -- " << module->getCallOrder(actionName) << "Module: " << module->objectName();
	}
}

StelModule* StelApp::getModule(const QString& moduleID) const
{
	return getModuleMgr().getModule(moduleID);
}
void StelApp::setScreenFontSize(int s)
{
	if (screenFontSize!=s)
	{
		screenFontSize=s;
		emit screenFontSizeChanged(s);
	}
}
void StelApp::setGuiFontSize(int s)
{
	if (getGuiFontSize()!=s)
	{
		QFont font=QGuiApplication::font();
		font.setPixelSize(s);
		QGuiApplication::setFont(font);
		emit guiFontSizeChanged(s);
	}
}
int StelApp::getGuiFontSize() const
{
	return QGuiApplication::font().pixelSize();
}

void StelApp::setAppFont(QFont font)
{
	int oldSize=QGuiApplication::font().pixelSize();
	font.setPixelSize(oldSize);
	#if (QT_VERSION>=QT_VERSION_CHECK(5,15,0))
	font.setStyleHint(QFont::AnyStyle, QFont::PreferAntialias);
	#else
	font.setStyleHint(QFont::AnyStyle, QFont::OpenGLCompatible);
	#endif
	QGuiApplication::setFont(font);
	emit fontChanged(font);
}

QString StelApp::getVersion() const
{
	QStringList ver = StelUtils::getApplicationVersion().split(".");
	return QString("%1.%2.%3").arg(ver[0], ver[1], ver[2]);
}<|MERGE_RESOLUTION|>--- conflicted
+++ resolved
@@ -1041,13 +1041,7 @@
 
 	if(StelMainView::getInstance().getGLInformation().isHighGraphicsMode)
 	{
-<<<<<<< HEAD
-		module->draw(core);
-		if (StelOpenGL::checkGLErrors(__FILE__,__LINE__))
-			qDebug() << module;
-=======
 		highGraphicsModeDraw();
->>>>>>> aed7d4da
 	}
 	else
 	{
