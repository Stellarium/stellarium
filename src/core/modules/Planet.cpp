--- conflicted
+++ resolved
@@ -219,12 +219,8 @@
 	  hidden(hidden),
 	  atmosphere(hasAtmosphere),
 	  halo(hasHalo),
-<<<<<<< HEAD
-	  gl(Q_NULLPTR)
-=======
 	  gl(Q_NULLPTR),
 	  iauMoonNumber("")
->>>>>>> c5e0c720
 {
 	// Initialize pType with the key found in pTypeMap, or mark planet type as undefined.
 	// The latter condition should obviously never happen.
@@ -384,16 +380,9 @@
 	{
 		QString emag = "";
 		if (core->getSkyDrawer()->getFlagHasAtmosphere() && (alt_app>-3.0*M_PI/180.0)) // Don't show extincted magnitude much below horizon where model is meaningless.
-<<<<<<< HEAD
-			oss << q_("Magnitude: <b>%1</b> (after extinction: <b>%2</b>)").arg(QString::number(getVMagnitude(core), 'f', 2),
-											    QString::number(getVMagnitudeWithExtinction(core), 'f', 2)) << "<br>";
-		else
-			oss << q_("Magnitude: <b>%1</b>").arg(getVMagnitude(core), 0, 'f', 2) << "<br>";
-=======
 			emag = QString(" (%1: <b>%2</b>)").arg(q_("extincted to"), QString::number(getVMagnitudeWithExtinction(core), 'f', 2));
 
 		oss << QString("%1: <b>%2</b>%3").arg(q_("Magnitude"), QString::number(getVMagnitude(core), 'f', 2), emag) << "<br />";
->>>>>>> c5e0c720
 	}
 	if (flags&AbsoluteMagnitude && (getAbsoluteMagnitude() > -99.))
 	{
@@ -404,9 +393,6 @@
 	}
 
 	oss << getCommonInfoString(core, flags);
-
-	// Debug help.
-	//oss << "Apparent Magnitude Algorithm: " << getApparentMagnitudeAlgorithmString() << " " << vMagAlgorithm << "<br>";
 
 	// Debug help.
 	//oss << "Apparent Magnitude Algorithm: " << getApparentMagnitudeAlgorithmString() << " " << vMagAlgorithm << "<br>";
@@ -450,19 +436,6 @@
 		double distanceKm = AU * distanceAu;
 		if (distanceAu < 0.1)
 		{
-<<<<<<< HEAD
-			// xgettext:no-c-format
-			oss << QString(q_("Distance: %1AU (%2 km)"))
-			       .arg(distanceAu, 0, 'f', 6)
-			       .arg(distanceKm, 0, 'f', 3);
-		}
-		else
-		{
-			// xgettext:no-c-format
-			oss << QString(q_("Distance: %1AU (%2 Mio km)"))
-			       .arg(distanceAu, 0, 'f', 3)
-			       .arg(distanceKm / 1.0e6, 0, 'f', 3);
-=======
 			distAU = QString::number(distanceAu, 'f', 6);
 			distKM = QString::number(distanceKm, 'f', 3);		}
 		else
@@ -471,7 +444,6 @@
 			distKM = QString::number(distanceKm / 1.0e6, 'f', 3);
 			// TRANSLATORS: Unit of measure for distance - milliones kilometers
 			km = qc_("Mio km", "distance");
->>>>>>> c5e0c720
 		}
 
 		oss << QString("%1: %2%3 (%4 %5)").arg(q_("Distance"), distAU, au, distKM, km) << "<br />";
@@ -606,13 +578,6 @@
 		{
 			// Only show during eclipse, show percent?
 			static SolarSystem *ssystem=GETSTELMODULE(SolarSystem);
-<<<<<<< HEAD
-			// Debug solution:
-			//			float eclipseFactor = ssystem->getEclipseFactor(core);
-			//			oss << QString(q_("Eclipse Factor: %1 alpha: %2")).arg(eclipseFactor).arg(-0.1f*qMax(-10.0f, (float) std::log10(eclipseFactor))) << "<br>";
-			// Release version:
-=======
->>>>>>> c5e0c720
 			float eclipseFactor = 100.f*(1.f-ssystem->getEclipseFactor(core));
 			if (eclipseFactor>1.e-7) // needed to avoid false display of 1e-14 or so.
 				oss << QString("%1: %2%").arg(q_("Eclipse Factor")).arg(QString::number(eclipseFactor, 'f', 2)) << "<br />";
@@ -1372,12 +1337,8 @@
 				if (englishName=="Ganymede")
 					return shadowFactor<1.0 ? 21.0 : (-2.09 + d + phaseDeg*(0.0323 - 0.00066*phaseDeg));
 				if (englishName=="Callisto")
-<<<<<<< HEAD
-					return -1.05 + d + phaseDeg*(0.078  - 0.00274*phaseDeg);
-=======
 					return shadowFactor<1.0 ? 21.0 : (-1.05 + d + phaseDeg*(0.078  - 0.00274*phaseDeg));
 
->>>>>>> c5e0c720
 				if ((absoluteMagnitude!=-99.) && (englishName!="Moon"))
 					return absoluteMagnitude+d;
 
@@ -2482,7 +2443,6 @@
 	if(!shader)
 	{
 		Planet::initShader();
-<<<<<<< HEAD
 
 		if(shaderError)
 		{
@@ -2490,15 +2450,6 @@
 			return;
 		}
 
-=======
-
-		if(shaderError)
-		{
-			qCritical()<<"Can't use planet drawing, shaders invalid!";
-			return;
-		}
-
->>>>>>> c5e0c720
 		shader = planetShaderProgram;
 		if (rings)
 		{
