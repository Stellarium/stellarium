--- conflicted
+++ resolved
@@ -42,18 +42,6 @@
 #include <QSortFilterProxyModel>
 #include <utility>
 
-<<<<<<< HEAD
-ObsListDialog::ObsListDialog ( QObject* parent ) : StelDialog ( "Observing list", parent )
-{
-	ui = new Ui_obsListDialogForm();
-	core = StelApp::getInstance().getCore();
-	objectMgr = GETSTELMODULE ( StelObjectMgr );
-	labelMgr = GETSTELMODULE ( LabelMgr );
-	obsListListModel = new QStandardItemModel ( 0,ColumnCount );
-	observingListJsonPath = StelFileMgr::findFile ( "data", static_cast<StelFileMgr::Flags>( StelFileMgr::Directory|StelFileMgr::Writable ) ) + "/" + QString ( JSON_FILE_NAME );
-	createEditDialog_instance = Q_NULLPTR;
-	defaultListUuid_ = "";
-=======
 using namespace std;
 
 
@@ -77,7 +65,6 @@
             "/" +
             QString(JSON_BOOKMARKS_FILE_NAME);
 
->>>>>>> 6b3d2240
 }
 
 ObsListDialog::~ObsListDialog() {
@@ -315,16 +302,9 @@
 /*
  * Slot for button obsListNewListButton
 */
-<<<<<<< HEAD
-void ObsListDialog::obsListNewListButtonPressed()
-{
-	std::string listUuid;
-	invokeObsListCreateEditDialog ( listUuid );
-=======
 void ObsListDialog::obsListNewListButtonPressed() {
     string listUuid = string();
     invokeObsListCreateEditDialog(listUuid);
->>>>>>> 6b3d2240
 }
 
 /*
@@ -341,13 +321,6 @@
 /**
  * Open the observing list create/edit dialog
 */
-<<<<<<< HEAD
-void ObsListDialog::invokeObsListCreateEditDialog ( std::string listUuid )
-{
-	createEditDialog_instance = ObsListCreateEditDialog::Instance ( listUuid );
-	connect ( createEditDialog_instance, SIGNAL ( exitButtonClicked() ), this, SLOT ( obsListCreateEditDialogClosed() ) );
-	createEditDialog_instance->setVisible ( true );
-=======
 void ObsListDialog::invokeObsListCreateEditDialog(string listOlud) {
     createEditDialog_instance = ObsListCreateEditDialog::Instance(std::move(listOlud));
     connect(createEditDialog_instance, SIGNAL (exitButtonClicked()), this, SLOT (obsListCreateEditDialogClosed()));
@@ -404,7 +377,6 @@
     }
     listNamesModel.sort(Qt::CaseInsensitive);
     ui->obsListComboBox->addItems(listNamesModel);
->>>>>>> 6b3d2240
 }
 
 /*
