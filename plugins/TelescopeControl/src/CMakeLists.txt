
INCLUDE_DIRECTORIES(
     .
     gui
     clients
     servers
     ${CMAKE_BINARY_DIR}
     ${CMAKE_BINARY_DIR}/plugins/TelescopeControl/src
     ${CMAKE_BINARY_DIR}/plugins/TelescopeControl/src/gui
     ${CMAKE_BINARY_DIR}/plugins/TelescopeControl/src/servers
)

LINK_DIRECTORIES(/src)

SET(TelescopeControl_SRCS
<<<<<<< HEAD
  TelescopeControlGlobals.hpp
  clients/InterpolatedPosition.hpp
  clients/InterpolatedPosition.cpp
  clients/TelescopeClient.hpp
  clients/TelescopeClient.cpp
  clients/TelescopeClientJsonRts2.hpp
  clients/TelescopeClientJsonRts2.cpp
  clients/TelescopeClientDirectLx200.hpp
  clients/TelescopeClientDirectLx200.cpp
  clients/TelescopeClientDirectNexStar.hpp
  clients/TelescopeClientDirectNexStar.cpp
  TelescopeControl.hpp
  TelescopeControl.cpp
  gui/SlewDialog.hpp
  gui/SlewDialog.cpp
  gui/TelescopeDialog.hpp
  gui/TelescopeDialog.cpp
  gui/TelescopeConfigurationDialog.hpp
  gui/TelescopeConfigurationDialog.cpp
  servers/LogFile.hpp
  servers/LogFile.cpp
  servers/Socket.hpp
  servers/Socket.cpp
  servers/Server.hpp
  servers/Server.cpp
  servers/Connection.hpp
  servers/Connection.cpp
  servers/SerialPort.hpp
  servers/SerialPort.cpp
  servers/Lx200Connection.hpp
  servers/Lx200Connection.cpp
  servers/Lx200Command.hpp
  servers/Lx200Command.cpp
  servers/NexStarConnection.hpp
  servers/NexStarConnection.cpp
  servers/NexStarCommand.hpp
  servers/NexStarCommand.cpp
  )
=======
     TelescopeControlGlobals.hpp
     clients/InterpolatedPosition.hpp
     clients/InterpolatedPosition.cpp
     clients/TelescopeClient.hpp
     clients/TelescopeClient.cpp
     clients/TelescopeClientDirectLx200.hpp
     clients/TelescopeClientDirectLx200.cpp
     clients/TelescopeClientDirectNexStar.hpp
     clients/TelescopeClientDirectNexStar.cpp
     TelescopeControl.hpp
     TelescopeControl.cpp
     gui/SlewDialog.hpp
     gui/SlewDialog.cpp
     gui/TelescopeDialog.hpp
     gui/TelescopeDialog.cpp
     gui/TelescopeConfigurationDialog.hpp
     gui/TelescopeConfigurationDialog.cpp
     gui/StoredPointsDialog.hpp
     gui/StoredPointsDialog.cpp
     servers/LogFile.hpp
     servers/LogFile.cpp
     servers/Socket.hpp
     servers/Socket.cpp
     servers/Server.hpp
     servers/Server.cpp
     servers/Connection.hpp
     servers/Connection.cpp
     servers/SerialPort.hpp
     servers/SerialPort.cpp
     servers/Lx200Connection.hpp
     servers/Lx200Connection.cpp
     servers/Lx200Command.hpp
     servers/Lx200Command.cpp
     servers/NexStarConnection.hpp
     servers/NexStarConnection.cpp
     servers/NexStarCommand.hpp
     servers/NexStarCommand.cpp
)
>>>>>>> 21f24c03

# Add here all the .ui files
SET(TelescopeControl_UIS
     gui/slewDialog.ui
     gui/telescopeDialog.ui
     gui/telescopeConfigurationDialog.ui
     gui/storedPointsDialog.ui
)

QT5_WRAP_UI(TelescopeControl_UIS_H ${TelescopeControl_UIS})

# Compile the resource files
SET(TelescopeControl_RES ../resources/TelescopeControl.qrc)
QT5_ADD_RESOURCES(TelescopeControl_RES_CXX ${TelescopeControl_RES})

#IF(WIN32 AND NOT MSVC)
# TODO: Test if winsock is still necessary if the Telescope Control plug-in is disabled.
# Because including it here seems to duplicate STELLARIUM_STATIC_PLUGINS_LIBRARIES
#   SET(extLinkerOption ${extLinkerOption} libwinmm.a -lws2_32)
#ENDIF()
#

ADD_LIBRARY(TelescopeControl-static STATIC ${TelescopeControl_SRCS} ${TelescopeControl_RES_CXX} ${TelescopeControl_UIS_H})
SET_TARGET_PROPERTIES(TelescopeControl-static PROPERTIES OUTPUT_NAME "TelescopeControl")
TARGET_LINK_LIBRARIES(TelescopeControl-static Qt5::Core Qt5::Network Qt5::Widgets Qt5::SerialPort)
SET_TARGET_PROPERTIES(TelescopeControl-static PROPERTIES COMPILE_FLAGS "-DQT_STATICPLUGIN")
ADD_DEPENDENCIES(AllStaticPlugins TelescopeControl-static)<|MERGE_RESOLUTION|>--- conflicted
+++ resolved
@@ -13,46 +13,6 @@
 LINK_DIRECTORIES(/src)
 
 SET(TelescopeControl_SRCS
-<<<<<<< HEAD
-  TelescopeControlGlobals.hpp
-  clients/InterpolatedPosition.hpp
-  clients/InterpolatedPosition.cpp
-  clients/TelescopeClient.hpp
-  clients/TelescopeClient.cpp
-  clients/TelescopeClientJsonRts2.hpp
-  clients/TelescopeClientJsonRts2.cpp
-  clients/TelescopeClientDirectLx200.hpp
-  clients/TelescopeClientDirectLx200.cpp
-  clients/TelescopeClientDirectNexStar.hpp
-  clients/TelescopeClientDirectNexStar.cpp
-  TelescopeControl.hpp
-  TelescopeControl.cpp
-  gui/SlewDialog.hpp
-  gui/SlewDialog.cpp
-  gui/TelescopeDialog.hpp
-  gui/TelescopeDialog.cpp
-  gui/TelescopeConfigurationDialog.hpp
-  gui/TelescopeConfigurationDialog.cpp
-  servers/LogFile.hpp
-  servers/LogFile.cpp
-  servers/Socket.hpp
-  servers/Socket.cpp
-  servers/Server.hpp
-  servers/Server.cpp
-  servers/Connection.hpp
-  servers/Connection.cpp
-  servers/SerialPort.hpp
-  servers/SerialPort.cpp
-  servers/Lx200Connection.hpp
-  servers/Lx200Connection.cpp
-  servers/Lx200Command.hpp
-  servers/Lx200Command.cpp
-  servers/NexStarConnection.hpp
-  servers/NexStarConnection.cpp
-  servers/NexStarCommand.hpp
-  servers/NexStarCommand.cpp
-  )
-=======
      TelescopeControlGlobals.hpp
      clients/InterpolatedPosition.hpp
      clients/InterpolatedPosition.cpp
@@ -62,6 +22,8 @@
      clients/TelescopeClientDirectLx200.cpp
      clients/TelescopeClientDirectNexStar.hpp
      clients/TelescopeClientDirectNexStar.cpp
+     clients/TelescopeClientJsonRts2.hpp
+     clients/TelescopeClientJsonRts2.cpp
      TelescopeControl.hpp
      TelescopeControl.cpp
      gui/SlewDialog.hpp
@@ -91,7 +53,6 @@
      servers/NexStarCommand.hpp
      servers/NexStarCommand.cpp
 )
->>>>>>> 21f24c03
 
 # Add here all the .ui files
 SET(TelescopeControl_UIS
