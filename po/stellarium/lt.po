# Lithuanian translation for stellarium
# Copyright (c) 2007 Rosetta Contributors and Canonical Ltd 2007
# This file is distributed under the same license as the stellarium package.
# FIRST AUTHOR <EMAIL@ADDRESS>, 2007.
#
msgid ""
msgstr ""
"Project-Id-Version: stellarium\n"
"Report-Msgid-Bugs-To: \n"
<<<<<<< HEAD
"POT-Creation-Date: 2011-06-25 13:31-0400\n"
"PO-Revision-Date: 2010-11-19 15:13+0000\n"
=======
"POT-Creation-Date: 2011-06-26 01:48+0700\n"
"PO-Revision-Date: 2010-12-31 15:05+0000\n"
>>>>>>> 52c453c6
"Last-Translator: Joshas <Unknown>\n"
"Language-Team: Lithuanian <lt@li.org>\n"
"MIME-Version: 1.0\n"
"Content-Type: text/plain; charset=UTF-8\n"
"Content-Transfer-Encoding: 8bit\n"
"X-Launchpad-Export-Date: 2011-06-28 04:34+0000\n"
"X-Generator: Launchpad (build 13168)\n"

#: src/core/modules/GridLinesMgr.cpp:525
msgid "Meridian"
msgstr "Dienovidinis"

#: src/core/modules/GridLinesMgr.cpp:529
msgid "Ecliptic"
msgstr "Ekliptika"

#: src/core/modules/GridLinesMgr.cpp:533
msgid "Equator"
msgstr "Pusiaujas"

#: src/core/modules/GridLinesMgr.cpp:537
msgid "Horizon"
msgstr ""

<<<<<<< HEAD
#: src/core/StelObject.cpp:97 src/core/StelObject.cpp:114
msgid "(apparent)"
msgstr ""

#: src/core/StelObject.cpp:94 src/core/StelObject.cpp:108
msgid "(geometric)"
msgstr ""
=======
#: src/core/modules/LandscapeMgr.cpp:488
msgid "Author: "
msgstr "Autorius: "

#: src/core/modules/LandscapeMgr.cpp:491
msgid "Location: "
msgstr "Vieta: "
>>>>>>> 52c453c6

#: src/core/modules/LandscapeMgr.cpp:496
#, qt-format
msgid ", %1 m"
msgstr ", %1 m"

#: src/core/modules/LandscapeMgr.cpp:499
msgid "Planet: "
msgstr "Planeta: "

<<<<<<< HEAD
#: src/ui_viewDialog.h:1094
msgid "0"
msgstr "0"

#: src/ui_viewDialog.h:1095
msgid "10"
msgstr "10"

#: src/ui_viewDialog.h:1097
msgid "10000"
msgstr "10000"

#: src/ui_viewDialog.h:1098
msgid "144000"
msgstr "144000"

#: src/ui_viewDialog.h:1096
msgid "80"
msgstr "80"
=======
#: src/core/modules/Nebula.cpp:96
#, qt-format
msgid "Type: <b>%1</b>"
msgstr "Tipas: <b>%1</b>"

#: src/core/modules/Nebula.cpp:99 src/core/modules/Planet.cpp:120
#: plugins/Supernovas/src/Supernova.cpp:98
#, qt-format
msgid "Magnitude: <b>%1</b>"
msgstr "Ryškis: <b>%1</b>"

#: src/core/modules/Nebula.cpp:104
#, qt-format
msgid "Size: %1"
msgstr "Dydis: %1"

#: src/core/modules/Nebula.cpp:284
msgid "Galaxy"
msgstr "Galaktika"

#: src/core/modules/Nebula.cpp:287
msgid "Open cluster"
msgstr "Atviras spiečius"
>>>>>>> 52c453c6

#: src/core/modules/Nebula.cpp:290
msgid "Globular cluster"
msgstr "Kamuolinis spiečius"

#: src/core/modules/Nebula.cpp:293
msgid "Nebula"
msgstr "Ūkas"

#: src/core/modules/Nebula.cpp:296
msgid "Planetary nebula"
msgstr "Planetiškasis ūkas"

#: src/core/modules/Nebula.cpp:299
msgid "Cluster associated with nebulosity"
msgstr "Spiečius susietas su ūku"

#: src/core/modules/Nebula.cpp:302
msgid "Unknown"
msgstr "Nežinomas"

<<<<<<< HEAD
=======
#: src/core/modules/Nebula.cpp:305
msgid "Undocumented type"
msgstr "Neaprašytas tipas"

>>>>>>> 52c453c6
#: src/core/modules/Planet.cpp:123 src/core/modules/StarWrapper.cpp:112
#, qt-format
msgid "Absolute Magnitude: %1"
msgstr "Absoliutinis ryškis: %1"

<<<<<<< HEAD
#: src/ui_viewDialog.h:1068
msgid "Absolute scale:"
msgstr "Absoliutinis mastelis:"

#: src/translations.h:169
msgid "Actual Time"
msgstr "Dabartinis laikas"

#: src/gui/StelGui.cpp:158
msgid "Add 1 sidereal day"
msgstr "Pridėti 1 žvaigždinę dieną"

#: src/gui/StelGui.cpp:160
msgid "Add 1 sidereal week"
msgstr "Pridėti 1 žvaigždinę savaitę"

#: src/gui/StelGui.cpp:154
msgid "Add 1 solar day"
msgstr "Pridėti 1 saulinę dieną"

#: src/gui/StelGui.cpp:152
msgid "Add 1 solar hour"
msgstr "Pridėti 1 saulinę valandą"

#: src/gui/StelGui.cpp:156
msgid "Add 1 solar week"
msgstr "Pridėti 1 saulinę savaitę"
=======
#: src/core/modules/Planet.cpp:136
#, qt-format
msgid "Ecliptic Geocentric (of date): %1/%2"
msgstr ""

#: src/core/modules/Planet.cpp:137
#, qt-format
msgid "Obliquity (of date): %1"
msgstr ""

#: src/core/modules/Planet.cpp:143
#, no-c-format, qt-format
msgid "Distance: %1AU"
msgstr "Nuotolis: %1AU"

#: src/core/modules/Planet.cpp:147
#, qt-format
msgid "Apparent diameter: %1"
msgstr "Regimasis skersmuo: %1"

#: src/core/modules/StarWrapper.cpp:51 src/core/modules/StarWrapper.cpp:108
#, qt-format
msgid "Magnitude: <b>%1</b> (B-V: %2)"
msgstr "Ryškis: <b>%1</b> (B-V: %2)"

#: src/core/modules/StarWrapper.cpp:118
#, qt-format
msgid "Spectral Type: %1"
msgstr "Spektrinė klasė: %1"
>>>>>>> 52c453c6

#: src/core/modules/StarWrapper.cpp:122
#: plugins/Supernovas/src/Supernova.cpp:107
#, qt-format
msgid "Distance: %1 Light Years"
msgstr "Nuotolis: %1 šviesmečiai"

#: src/core/modules/StarWrapper.cpp:125
#, qt-format
msgid "Parallax: %1\""
msgstr "Paralaksas: %1\""

#: src/core/StelProjector.cpp:62
msgid "Maximum FOV: "
msgstr "Didžiausias apžvalgos laukas "

<<<<<<< HEAD
#: src/ui_viewDialog.h:1116
msgid "Add/remove landscapes..."
msgstr "Pridėti/pašalinti kraštovaizdžius..."

#: src/translations.h:155
msgid "Administration "
msgstr "Valdymas "

#: src/translations.h:60
msgid "Adrastea"
msgstr ""

#: src/ui_configurationDialog.h:820
msgid "Align labels with the horizon"
msgstr "Lygiuoti užrašus su horizontu"
=======
#: src/core/StelProjectorClasses.cpp:25
msgid "Perspective"
msgstr "Perspektyva"

#: src/core/StelProjectorClasses.cpp:30
msgid ""
"Perspective projection keeps the horizon a straight line. The mathematical "
"name for this projection method is <i>gnomonic projection</i>."
msgstr ""
"Perspektyvinė projekcija laiko horizontą tiesia linija. Matematinis šios "
"projekcijos pavadinimas yra <i>gnomoninė projekcija</i>."

#: src/core/StelProjectorClasses.cpp:63
msgid "Equal Area"
msgstr "Vienodas plotas"
>>>>>>> 52c453c6

#: src/core/StelProjectorClasses.cpp:68
msgid ""
"The full name of this projection method is, <i>Lambert azimuthal equal-area "
"projection</i>. It preserves the area but not the angle."
msgstr ""
"Pilnas šios projekcijos pavadinimas - <i>Lambero azimutinė vienodo-ploto "
"projekcija</i>. Ji išlaiko plotą, bet ne kampą."

#: src/core/StelProjectorClasses.cpp:108
msgid "Stereographic"
msgstr "Stereografinė"

#: src/core/StelProjectorClasses.cpp:113
msgid ""
"Stereographic projection is known since the antiquity and was originally "
"known as the planisphere projection. It preserves the angles at which curves "
"cross each other but it does not preserve area."
msgstr ""
"Stereografinė projekcija yra žinoma nuo senovės ir buvo vadinama "
"planisferine projekcija. Ji išlaiko kampus, kuriais kertasi kreivės, bet "
"neišlaiko ploto."

<<<<<<< HEAD
#: src/translations.h:159
msgid "Altitude (m): "
msgstr "Aukštis (m): "
=======
#: src/core/StelProjectorClasses.cpp:145
msgid "Fish-eye"
msgstr "Žuvies akis"
>>>>>>> 52c453c6

#: src/core/StelProjectorClasses.cpp:150
msgid ""
"In fish-eye projection, or <i>azimuthal equidistant projection</i>, straight "
"lines become curves when they appear a large angular distance from the "
"centre of the field of view (like the distortions seen with very wide angle "
"camera lenses)."
msgstr ""
"Žuvies akies projekcijoje, o tiksliau <i>azimutinėje vienodai nutolusioje "
"projekcijoje</i>, tiesios linijos tampa kreivėmis, kai jos atsiranda dideliu "
"kampiniu atstumu nuo lauko vaizdo centro (panašiai, kaip iškraipymai labai "
"plataus vaizdo fotoaparatų objektyvuose)."

<<<<<<< HEAD
#: src/translations.h:50
msgid "Amalthea"
msgstr ""

#. TRANSLATORS: Asteroid (1221) Amor
#: src/translations.h:110
msgid "Amor"
msgstr "Amūras"
=======
#: src/core/StelProjectorClasses.cpp:182
msgid "Hammer-Aitoff"
msgstr "Hamerio-Aitofo"
>>>>>>> 52c453c6

#: src/core/StelProjectorClasses.cpp:187
msgid ""
"The Hammer projection is an equal-area map projection, described by Ernst "
"Hammer in 1892 and directly inspired by the Aitoff projection."
msgstr ""
"Hamerio projekcija tai vienodo ploto žemėlapio projekcija, aprašyta Ernst "
"Hammer 1892 m., tiesiogiai įkvėpta Aitofo projekcijos."

<<<<<<< HEAD
#: src/translations.h:57
msgid "Ananke"
msgstr ""

#: plugins/AngleMeasure/src/AngleMeasure.cpp:57
msgid "Angle Measure"
msgstr "Kampo matavimas"
=======
#: src/core/StelProjectorClasses.cpp:223
msgid "Cylinder"
msgstr "Cilindrinė"
>>>>>>> 52c453c6

#: src/core/StelProjectorClasses.cpp:228
msgid ""
"The full name of this projection mode is <i>cylindrical equidistant "
"projection</i>. With this projection all parallels are equally spaced."
msgstr ""
"Pilnas šios projekcijos pavadinimas - <i>cilindrinė vienodai nutolusi "
"projekcija</i>. Su šia projekcija, visos paralelės yra nutolusios viena nuo "
"kitos vienodu atstumu."

<<<<<<< HEAD
#. TRANSLATORS: Asteroid (99942) Apophis
#: src/translations.h:112
msgid "Apophis"
msgstr "Apofis"

#: src/core/modules/Planet.cpp:147
#, qt-format
msgid "Apparent diameter: %1"
msgstr "Regimasis skersmuo: %1"

#: src/translations.h:75
msgid "Ariel"
msgstr "Arielis"

#: src/translations.h:214
msgid "Arrow down to load list."
msgstr "Rodyklė žemyn įkels sarašą."
=======
#: src/core/StelProjectorClasses.cpp:270
msgid "Mercator"
msgstr "Merkatoriaus"

#: src/core/StelProjectorClasses.cpp:275
msgid ""
"The mercator projection is one of the most used world map projection. It "
"preserves direction and shapes but distorts size, in an increasing degree "
"away from the equator."
msgstr ""
"Merkatoriaus projekcija yra daugiausiai naudojama pasaulio žemėlapių "
"projekcija. Ji išlaiko kryptį ir formas, bet tolstant nuo pusiaujo iškreipia "
"dydį."

#: src/core/StelProjectorClasses.cpp:322
msgid "Orthographic"
msgstr "Ortografinė"

#: src/core/StelProjectorClasses.cpp:327
msgid ""
"Orthographic projection is related to perspective projection, but the point "
"of perspective is set to an infinite distance."
msgstr ""
"Ortografinė projekcija yra gimininga perspektyvinei projekcijai, bet "
"perspektyvos taškas yra begalybė."
>>>>>>> 52c453c6

#: src/core/StelObject.cpp:79
#, qt-format
msgid "RA/DE (J2000): %1/%2"
msgstr "RA/DE (J2000): %1/%2"

<<<<<<< HEAD
#: src/ui_viewDialog.h:1114
msgid "Art brightness: "
msgstr "Piešinių ryškumas: "

#. TRANSLATORS: Asteroid (5) Astraea
#: src/translations.h:98
msgid "Astraea"
msgstr "Astrėja"

#: src/gui/StelGui.cpp:115 src/ui_viewDialog.h:1081
msgid "Atmosphere"
msgstr "Atmosfera"

#: src/gui/ConfigurationDialog.cpp:585
msgid "Author"
msgstr "Autorius"

#: src/core/modules/LandscapeMgr.cpp:488
msgid "Author: "
msgstr "Autorius: "
=======
#: src/core/StelObject.cpp:86
#, qt-format
msgid "RA/DE (of date): %1/%2"
msgstr "RA/DE (datos): %1/%2"

#: src/core/StelObject.cpp:94 src/core/StelObject.cpp:97
#, qt-format
msgid "Hour angle/DE: %1/%2"
msgstr "Valandinis kampas/DE: %1/%2"

#: src/core/StelObject.cpp:94 src/core/StelObject.cpp:108
msgid "(geometric)"
msgstr ""

#: src/core/StelObject.cpp:97 src/core/StelObject.cpp:114
msgid "(apparent)"
msgstr ""

#: src/core/StelObject.cpp:108 src/core/StelObject.cpp:114
#, qt-format
msgid "Az/Alt: %1/%2"
msgstr "Az/Alt: %1/%2"

#: src/gui/ConfigurationDialog.cpp:295
msgid "Select screenshot directory"
msgstr "Nurodykite katalogą ekrano nuotraukoms"

#: src/gui/ConfigurationDialog.cpp:461
#, qt-format
msgid "Startup FOV: %1%2"
msgstr "Pradinis apžvalgos laukas: %1 %2"

#: src/gui/ConfigurationDialog.cpp:469
#, qt-format
msgid "Startup direction of view Az/Alt: %1/%2"
msgstr "Pradinė Az/Alt vaizdo kryptis: %1/%2"
>>>>>>> 52c453c6

#: src/gui/ConfigurationDialog.cpp:509
msgid "Authors"
msgstr "Autoriai"

<<<<<<< HEAD
#: src/gui/StelGui.cpp:176
msgid "Auto hide horizontal button bar"
msgstr "Automatiškai slėpti horizontalią mygtukų juostą"

#: src/gui/StelGui.cpp:177
msgid "Auto hide vertical button bar"
msgstr "Automatiškai slėpti vertikalią mygtukų juostą"
=======
#: src/gui/ConfigurationDialog.cpp:513 src/gui/ViewDialog.cpp:368
msgid "Contact"
msgstr "Susisiekite"

#: src/gui/ConfigurationDialog.cpp:585
msgid "Author"
msgstr "Autorius"
>>>>>>> 52c453c6

#: src/gui/ConfigurationDialog.cpp:586
msgid "License"
msgstr "Licencija"

#: src/gui/ConfigurationDialog.cpp:615
msgid "Running script: "
msgstr "Vykdomas scenarijus: "

#: src/gui/ConfigurationDialog.cpp:622
msgid "Running script: [none]"
msgstr "Vykdomas scenarijus: [nėra]"

#: src/gui/ConfigurationDialog.cpp:665
msgid "Finished downloading all star catalogs!"
msgstr "Visi žvaigždžių katalogai parsiųsti"

<<<<<<< HEAD
#: src/core/StelObject.cpp:108 src/core/StelObject.cpp:114
=======
#: src/gui/ConfigurationDialog.cpp:674
>>>>>>> 52c453c6
#, qt-format
msgid "Get catalog %1 of %2"
msgstr "Parsiųsti katalogą %1 iš %2"

<<<<<<< HEAD
#: src/translations.h:193
msgid "Azimuthal Grid"
msgstr "Azimutinį tinklelį"

#: src/gui/StelGui.cpp:104 src/ui_viewDialog.h:1103
msgid "Azimuthal grid"
msgstr "Azimutinis tinklelis"

#: src/translations.h:132
msgid "Aztec"
msgstr "Actekų"

#: src/translations.h:212
msgid "CD/DVD Script: "
msgstr "CD/DVD scenarijus: "
=======
#: src/gui/ConfigurationDialog.cpp:676
#, qt-format
msgid ""
"Download size: %1MB\n"
"Star count: %2 Million\n"
"Magnitude range: %3 - %4"
msgstr ""
"Siuntinio dydis: %1MB\n"
"Žvaigždžių skaičius: %2 milijonai\n"
"Ryškio intervalas: %3 - %4"

#: src/gui/ConfigurationDialog.cpp:685
msgid ""
"Finished downloading new star catalogs!\n"
"Restart Stellarium to display them."
msgstr ""
"Naujų žvaigždžių katalogų siuntimas baigtas.\n"
"Norėdami juos pamatyti, paleiskite Stellarium iš naujo."

#: src/gui/ConfigurationDialog.cpp:723 src/gui/ConfigurationDialog.cpp:757
#, qt-format
msgid ""
"Error downloading %1:\n"
"%2"
msgstr ""
"Klaida siunčiant %1:\n"
"%2"

#: src/gui/ConfigurationDialog.cpp:728
#, qt-format
msgid ""
"Downloading %1...\n"
"(You can close this window.)"
msgstr ""
"Siunčiama %1...\n"
"(Jūs galite uždaryti šį langą.)"
>>>>>>> 52c453c6

#: src/gui/ConfigurationDialog.cpp:808
msgid "Verifying file integrity..."
msgstr "Tikrinamas failų vientisumas..."

#: src/gui/ConfigurationDialog.cpp:812
#, qt-format
msgid ""
"Error downloading %1:\n"
"File is corrupted."
msgstr ""
"Klaida siunčiant %1:\n"
"Failas sugadintas."

<<<<<<< HEAD
#: src/translations.h:165
msgid "Calendar"
msgstr "Kalendorius"
=======
#: src/gui/HelpDialog.cpp:52 src/gui/StelGuiItems.cpp:285
#: src/gui/StelGuiItems.cpp:640
msgid "Space"
msgstr "Kosmosas"
>>>>>>> 52c453c6

#: src/gui/HelpDialog.cpp:53
msgid "Arrow keys & left mouse drag"
msgstr "Rodyklių klavišai ir slinkimas kairiu pelės klavišu"

#: src/gui/HelpDialog.cpp:54
msgid "Page Up/Down"
msgstr "Ankstesnio/tolesnio puslapio klavišas"

<<<<<<< HEAD
#: src/translations.h:188
msgid "Cardinal Points"
msgstr "Pasaulio kryptis"

#: src/gui/StelGui.cpp:112 src/ui_viewDialog.h:1108
msgid "Cardinal points"
msgstr "Pasaulio kryptys"

#: src/translations.h:56
msgid "Carme"
msgstr ""

#: src/ui_viewDialog.h:1100
msgid "Celestial Sphere"
msgstr "Dangaus sfera"

#: src/gui/StelGui.cpp:164
msgid "Center on selected object"
msgstr "Centruoti pažymėtą objektą"
=======
#: src/gui/HelpDialog.cpp:55
msgid "CTRL + Up/Down"
msgstr "Vald + aukštyn/žemyn"

#: src/gui/HelpDialog.cpp:56
msgid "Left click"
msgstr "Spragtelėti kairiu pelės klavišu"

#: src/gui/HelpDialog.cpp:57
msgid "Right click"
msgstr "Spragtelėti dešiniu pelės klavišu"

#: src/gui/HelpDialog.cpp:58
msgid "CTRL + Left click"
msgstr "Vald + kairiojo pelės klavišo spustelėjimas"
>>>>>>> 52c453c6

#: src/gui/HelpDialog.cpp:61 src/gui/StelGui.cpp:163
msgid "Movement and Selection"
msgstr "Slinkimas ir parinkimas"

<<<<<<< HEAD
#: src/translations.h:80
msgid "Charon"
msgstr "Charonas"

#: src/translations.h:133
msgid "Chinese"
msgstr "kiniečių"

#. TRANSLATORS: Asteroid (2060) Chiron
#: src/translations.h:114
msgid "Chiron"
msgstr "Cheironas"
=======
#: src/gui/HelpDialog.cpp:62
msgid "Pan view around the sky"
msgstr "Slinkti vaizdą aplink dangų"

#: src/gui/HelpDialog.cpp:63 src/gui/HelpDialog.cpp:64
msgid "Zoom in/out"
msgstr "Keisti mastelį"

#: src/gui/HelpDialog.cpp:65
msgid "Select object"
msgstr "Parinkti objektą"
>>>>>>> 52c453c6

#: src/gui/HelpDialog.cpp:66 src/gui/HelpDialog.cpp:68
msgid "Clear selection"
msgstr "Išvalyti parinkimą"

#: src/gui/HelpDialog.cpp:71
msgid "When a Script is Running"
msgstr "Kai vykdomas scenarijus"

<<<<<<< HEAD
#: src/core/modules/Nebula.cpp:299
msgid "Cluster associated with nebulosity"
msgstr "Spiečius susietas su ūku"

#: src/translations.h:152
msgid "Colors "
msgstr "Spalvos "
=======
#: src/gui/HelpDialog.cpp:72 src/gui/StelGui.cpp:142
msgid "Slow down the script execution rate"
msgstr "Sulėtinti scenarijaus vykdymą"

#: src/gui/HelpDialog.cpp:73 src/gui/StelGui.cpp:143
msgid "Speed up the script execution rate"
msgstr "Pagreitinti scenarijaus vykdymą"
>>>>>>> 52c453c6

#: src/gui/HelpDialog.cpp:74 src/gui/StelGui.cpp:144
msgid "Set the normal script execution rate"
msgstr "Nustatyti normalų scenarijaus vykdymo greitį"

#: src/gui/HelpDialog.cpp:163
msgid "Stellarium Help"
msgstr "Stellarium žinynas"

#: src/gui/HelpDialog.cpp:164
msgid "Keys"
msgstr "Klavišai"

<<<<<<< HEAD
#: src/gui/StelGui.cpp:132
msgid "Configuration window"
msgstr "Nustatymų langas"

#: src/translations.h:186
msgid "Constellation Art Intensity"
msgstr "Žvaigždynų paveikslų ryškumas"

#: src/translations.h:187
msgid "Constellation Boundaries"
msgstr "Žvaigždynų ribos"

#: src/translations.h:184
msgid "Constellation Lines"
msgstr "Žvaigždynų kontūrai"

#: src/translations.h:185
msgid "Constellation Names"
msgstr "Žvaigždynų pavadinimai"
=======
#: src/gui/HelpDialog.cpp:172
msgid "Further Reading"
msgstr "Tolesniam skaitymui"

#: src/gui/HelpDialog.cpp:173
msgid ""
"The following links are external web links, and will launch your web "
"browser:\n"
msgstr ""
"Šios nuorodos veda į interneto svetaines ir bus atidarytos interneto "
"naršyklėje:\n"

#: src/gui/HelpDialog.cpp:174
msgid "The Stellarium User Guide"
msgstr "Stellarium vartotojo žinynas"

#. TRANSLATORS: The text between braces is the text of an HTML link.
#: src/gui/HelpDialog.cpp:178
msgid "{Frequently Asked Questions} about Stellarium.  Answers too."
msgstr "{Dažniausiai užduodami klausimai} apie Stellarium.  Su atsakymais."

#. TRANSLATORS: The text between braces is the text of an HTML link.
#: src/gui/HelpDialog.cpp:183
msgid ""
"{The Stellarium Wiki} - General information.  You can also find user-"
"contributed landscapes and scripts here."
msgstr ""
"{The Stellarium Wiki} - Bendra informacija. Čia galite rasti ir vartotojų "
"sukurtas vietoves bei scenarijus."

#. TRANSLATORS: The text between braces is the text of an HTML link.
#: src/gui/HelpDialog.cpp:188
msgid ""
"{Support ticket system} - if you need help using Stellarium, post a support "
"request here and we'll try to help."
msgstr ""
"{Support ticket system} - jei Jums reikalinga pagalba naudojantis "
"Stellarium, parašykite pagalbos prašymą čia ir mes pabandysime padėti."

#. TRANSLATORS: The text between braces is the text of an HTML link.
#: src/gui/HelpDialog.cpp:193
msgid ""
"{Bug reporting and feature request system} - if something doesn't work "
"properly or is missing and is not listed in the tracker, you can open bug "
"reports here."
msgstr ""
"{Pranešimų apie klaidas ir naujų funkcijų pageidavimo sistema} - jei kažkas "
"veikia klaidingai ar kažko trūksta ir tai nepridėta klaidų sąraše, apie tai "
"galite pranešti čia."

#. TRANSLATORS: The text between braces is the text of an HTML link.
#: src/gui/HelpDialog.cpp:198
msgid "{Forums} - discuss Stellarium with other users."
msgstr "{Forumai} - aptarkite Stellarium su kitais vartotojais."

#: src/gui/HelpDialog.cpp:234 src/gui/HelpDialog.cpp:326
#: src/gui/HelpDialog.cpp:328 src/gui/StelGui.cpp:170
msgid "Miscellaneous"
msgstr "Įvairūs"

#: src/gui/HelpDialog.cpp:294
msgid "Developers"
msgstr "Programuotojai"

#: src/gui/HelpDialog.cpp:295
#, qt-format
msgid "Project coordinator & lead developer: %1"
msgstr "Projekto koordinatorius ir pagrindinis programuotojas: %1"

#: src/gui/HelpDialog.cpp:296
#, qt-format
msgid "Doc author/developer: %1"
msgstr "Žinyno autorius/programuotojas: %1"

#: src/gui/HelpDialog.cpp:297
#, qt-format
msgid "Graphic/other designer: %1"
msgstr "Grafikos/kt. dizaineris: %1"

#: src/gui/HelpDialog.cpp:298 src/gui/HelpDialog.cpp:299
#: src/gui/HelpDialog.cpp:301 src/gui/HelpDialog.cpp:302
#, qt-format
msgid "Developer: %1"
msgstr "Programuotojas: %1"

#: src/gui/HelpDialog.cpp:300
#, qt-format
msgid "OSX Developer: %1"
msgstr "OSX programuotojas: %1"

#: src/gui/StelGui.cpp:98
msgid "Display Options"
msgstr "Vaizdo nustatymai"

#: src/gui/StelGui.cpp:99
msgid "Constellation lines"
msgstr "Žvaigždynų kontūrai"
>>>>>>> 52c453c6

#: src/gui/StelGui.cpp:100
msgid "Constellation art"
msgstr "Žvaigždynų piešiniai"

#: src/gui/StelGui.cpp:101
msgid "Constellation labels"
msgstr "Žvaigždynų pavadinimai"

#: src/gui/StelGui.cpp:102
msgid "Constellation boundaries"
msgstr "Žvaigždynų ribos"

#: src/gui/StelGui.cpp:104 src/ui_viewDialog.h:1103
msgid "Azimuthal grid"
msgstr "Azimutinis tinklelis"

#: src/gui/StelGui.cpp:105 src/ui_viewDialog.h:1101
msgid "Equatorial grid"
msgstr "Ekvatorinis tinklelis"

<<<<<<< HEAD
#: src/ui_viewDialog.h:1109
msgid "Constellations"
msgstr "Žvaigždynai"

#: src/gui/ConfigurationDialog.cpp:513 src/gui/ViewDialog.cpp:368
msgid "Contact"
msgstr "Susisiekite"
=======
#: src/gui/StelGui.cpp:106 src/ui_viewDialog.h:1102
msgid "Equatorial J2000 grid"
msgstr "Ekvatorinis J2000 tinklelis"

#: src/gui/StelGui.cpp:107
msgid "Galactic grid"
msgstr "Galaktikos tinklelis"
>>>>>>> 52c453c6

#: src/gui/StelGui.cpp:108 src/ui_viewDialog.h:1107
msgid "Ecliptic line"
msgstr "Ekliptikos linija"

<<<<<<< HEAD
#: src/translations.h:209
msgid "Correct for light travel time: "
msgstr "Kelionės šviesos greičiu pataisa: "
=======
#: src/gui/StelGui.cpp:109 src/ui_viewDialog.h:1104
msgid "Equator line"
msgstr "Pusiaujo linija"
>>>>>>> 52c453c6

#: src/gui/StelGui.cpp:110 src/ui_viewDialog.h:1105
msgid "Meridian line"
msgstr "Dienovidinio linija"

#: src/gui/StelGui.cpp:111 src/ui_viewDialog.h:1106
msgid "Horizon line"
msgstr ""

<<<<<<< HEAD
#: src/translations.h:208
msgid "Cursor Timeout: "
msgstr "Slėpti kursorių po: "
=======
#: src/gui/StelGui.cpp:112 src/ui_viewDialog.h:1108
msgid "Cardinal points"
msgstr "Pasaulio kryptys"
>>>>>>> 52c453c6

#: src/gui/StelGui.cpp:114
msgid "Ground"
msgstr "Žemė"

<<<<<<< HEAD
#: src/translations.h:172
msgid "Date Display Format: "
msgstr "Datos formatas: "

#: src/gui/StelGui.cpp:141 src/ui_dateTimeDialogGui.h:294
msgid "Date and Time"
msgstr "Data ir laikas"

=======
#: src/gui/StelGui.cpp:115 src/ui_viewDialog.h:1081
msgid "Atmosphere"
msgstr "Atmosfera"

#: src/gui/StelGui.cpp:116
msgid "Fog"
msgstr "Rūką"

#: src/gui/StelGui.cpp:118 src/ui_viewDialog.h:1090
msgid "Nebulas"
msgstr "Ūkai"

#: src/gui/StelGui.cpp:119
msgid "Nebulas background images"
msgstr "Ūkų fono paveikslai"

#: src/gui/StelGui.cpp:120 src/ui_viewDialog.h:1067 src/ui_viewDialog.h:1089
msgid "Stars"
msgstr "Žvaigždės"

#: src/gui/StelGui.cpp:121
msgid "Planets labels"
msgstr "Planetų antraštės"

#: src/gui/StelGui.cpp:122
msgid "Planet orbits"
msgstr "Planetų orbitos"

#: src/gui/StelGui.cpp:123
msgid "Planet trails"
msgstr "Planetų pėdsakai"

#: src/gui/StelGui.cpp:125
msgid "Night mode"
msgstr "Nakties režimas"

#: src/gui/StelGui.cpp:126
msgid "Full-screen mode"
msgstr "Viso ekrano režimas"

#: src/gui/StelGui.cpp:127
msgid "Flip scene horizontally"
msgstr "Horizontalusis atspindys"

#: src/gui/StelGui.cpp:128
msgid "Flip scene vertically"
msgstr "Vertikalusis atspindys"

#: src/gui/StelGui.cpp:130
msgid "Windows"
msgstr "Langai"

#: src/gui/StelGui.cpp:131
msgid "Help window"
msgstr "Žinyno langas"

#: src/gui/StelGui.cpp:132
msgid "Configuration window"
msgstr "Nustatymų langas"

#: src/gui/StelGui.cpp:133
msgid "Search window"
msgstr "Paieškos langas"

#: src/gui/StelGui.cpp:134
msgid "Sky and viewing options window"
msgstr "Dangaus ir peržiūros nustatymų langas"

>>>>>>> 52c453c6
#: src/gui/StelGui.cpp:135
msgid "Date/time window"
msgstr "Datos/laiko langas"

<<<<<<< HEAD
#: src/translations.h:164
msgid "Day keys: "
msgstr "Mygtukai dienoms: "

=======
#: src/gui/StelGui.cpp:136
msgid "Location window"
msgstr "Vietovės langas"

#: src/gui/StelGui.cpp:138
msgid "Script console window"
msgstr "Scenarijaus pulto langas"

#: src/gui/StelGui.cpp:141 src/ui_dateTimeDialogGui.h:294
msgid "Date and Time"
msgstr "Data ir laikas"

>>>>>>> 52c453c6
#: src/gui/StelGui.cpp:145
msgid "Decrease time speed"
msgstr "Sulėtinti laiko tėkmės greitį"

<<<<<<< HEAD
=======
#: src/gui/StelGui.cpp:146
msgid "Increase time speed"
msgstr "Padidinti laiko tėkmės greitį"

#: src/gui/StelGui.cpp:147
msgid "Set normal time rate"
msgstr "Nustatyti normalų laiko tėkmės greitį"

>>>>>>> 52c453c6
#: src/gui/StelGui.cpp:148
msgid "Decrease time speed (a little)"
msgstr "Sumažinti laiko greitį (šiek tiek)"

<<<<<<< HEAD
#: src/ui_configurationDialog.h:764
msgid "Default options"
msgstr "Numatytosios nuostatos"

#: src/translations.h:39
msgid "Deimos"
msgstr "Deimas"

#: src/ui_locationDialogGui.h:393
msgid "Delete"
msgstr "Pašalinti"

#: src/translations.h:86
msgid "Despina"
msgstr ""

#: src/gui/HelpDialog.cpp:298 src/gui/HelpDialog.cpp:299
#: src/gui/HelpDialog.cpp:301 src/gui/HelpDialog.cpp:302
#, qt-format
msgid "Developer: %1"
msgstr "Programuotojas: %1"

#: src/gui/HelpDialog.cpp:294
msgid "Developers"
msgstr "Programuotojai"

#: src/ui_viewDialog.h:1072
msgid "Dim faint stars when a very bright object is visible"
msgstr "Pritemdyti neryškias žvaigždes, kai matomas labai ryškus objektas."

#: src/translations.h:66
msgid "Dione"
msgstr "Dione"
=======
#: src/gui/StelGui.cpp:149
msgid "Increase time speed (a little)"
msgstr "Padidinti laiko greitį (šiek tiek)"
>>>>>>> 52c453c6

#: src/gui/StelGui.cpp:150
msgid "Set time rate to zero"
msgstr "Nustatyti laiko tėkmę lygią nuliui"

#: src/gui/StelGui.cpp:151
msgid "Set time to now"
msgstr "Naudoti šio momento laiką"

#: src/gui/StelGui.cpp:152
msgid "Add 1 solar hour"
msgstr "Pridėti 1 saulinę valandą"

#: src/gui/StelGui.cpp:153
msgid "Subtract 1 solar hour"
msgstr "Atimti 1 saulinę valandą"

#: src/gui/StelGui.cpp:154
msgid "Add 1 solar day"
msgstr "Pridėti 1 saulinę dieną"

#: src/gui/StelGui.cpp:155
msgid "Subtract 1 solar day"
msgstr "Atimti 1 saulinę dieną"

<<<<<<< HEAD
#: src/core/modules/StarWrapper.cpp:122
#: plugins/Supernovas/src/Supernova.cpp:107
#, qt-format
msgid "Distance: %1 Light Years"
msgstr "Nuotolis: %1 šviesmečiai"

#: src/core/modules/Planet.cpp:143
#, no-c-format, qt-format
msgid "Distance: %1AU"
msgstr "Nuotolis: %1AU"
=======
#: src/gui/StelGui.cpp:156
msgid "Add 1 solar week"
msgstr "Pridėti 1 saulinę savaitę"

#: src/gui/StelGui.cpp:157
msgid "Subtract 1 solar week"
msgstr "Atimti 1 saulinę savaitę"
>>>>>>> 52c453c6

#: src/gui/StelGui.cpp:158
msgid "Add 1 sidereal day"
msgstr "Pridėti 1 žvaigždinę dieną"

<<<<<<< HEAD
#: src/gui/ConfigurationDialog.cpp:676
#, qt-format
msgid ""
"Download size: %1MB\n"
"Star count: %2 Million\n"
"Magnitude range: %3 - %4"
msgstr ""
"Siuntinio dydis: %1MB\n"
"Žvaigždžių skaičius: %2 milijonai\n"
"Ryškio intervalas: %3 - %4"
=======
#: src/gui/StelGui.cpp:159
msgid "Subtract 1 sidereal day"
msgstr "Atimti 1 žvaigždinę dieną"
>>>>>>> 52c453c6

#: src/gui/StelGui.cpp:160
msgid "Add 1 sidereal week"
msgstr "Pridėti 1 žvaigždinę savaitę"

<<<<<<< HEAD
#: src/gui/ConfigurationDialog.cpp:728
#, qt-format
msgid ""
"Downloading %1...\n"
"(You can close this window.)"
msgstr ""
"Siunčiama %1...\n"
"(Jūs galite uždaryti šį langą.)"

#: src/ui_viewDialog.h:1074
msgid "Dynamic eye adaptation"
msgstr "Dinamiškas akių prisitaikymas"

#: src/translations.h:128
msgid "E"
msgstr "R"
=======
#: src/gui/StelGui.cpp:161
msgid "Subtract 1 sidereal week"
msgstr "Atimti 1 žvaigždinę savaitę"

#: src/gui/StelGui.cpp:164
msgid "Center on selected object"
msgstr "Centruoti pažymėtą objektą"

#: src/gui/StelGui.cpp:165
msgid "Track object"
msgstr "Sekti objektą"
>>>>>>> 52c453c6

#: src/gui/StelGui.cpp:166
msgid "Zoom in on selected object"
msgstr "Priartinti pažymėtą objektą"

<<<<<<< HEAD
#: src/core/modules/GridLinesMgr.cpp:529
msgid "Ecliptic"
msgstr "Ekliptika"

#: src/core/modules/Planet.cpp:136
#, fuzzy, qt-format
msgid "Ecliptic Geocentric (of date): %1/%2"
msgstr "RA/DE (datos): %1/%2"

#: src/translations.h:196
msgid "Ecliptic Line"
msgstr "Ekliptikos liniją"

#: src/gui/StelGui.cpp:108 src/ui_viewDialog.h:1107
msgid "Ecliptic line"
msgstr "Ekliptikos linija"

#: src/translations.h:153
msgid "Effects "
msgstr "Efektai "

#: src/translations.h:134
msgid "Egyptian"
msgstr "egiptiečių"

#: src/translations.h:52
msgid "Elara"
msgstr ""

#: src/ui_configurationDialog.h:786
msgid "Enable keyboard navigation"
msgstr "Įjungti navigaciją klaviatūra"
=======
#: src/gui/StelGui.cpp:167
msgid "Zoom out"
msgstr "Atitraukti"

#: src/gui/StelGui.cpp:168
msgid "Set home planet to selected planet"
msgstr "Parinktą planetą nustatyti namų planeta"

#: src/gui/StelGui.cpp:171
msgid "Switch between equatorial and azimuthal mount"
msgstr "Persijungti tarp ekvatorinio ir azimutinio pririšimo"

#: src/gui/StelGui.cpp:172
msgid "Quit"
msgstr "Išeiti"

#: src/gui/StelGui.cpp:173
msgid "Save screenshot"
msgstr "Išsaugoti ekrano nuotrauką"

#: src/gui/StelGui.cpp:176
msgid "Auto hide horizontal button bar"
msgstr "Automatiškai slėpti horizontalią mygtukų juostą"
>>>>>>> 52c453c6

#: src/gui/StelGui.cpp:177
msgid "Auto hide vertical button bar"
msgstr "Automatiškai slėpti vertikalią mygtukų juostą"

<<<<<<< HEAD
#: src/translations.h:64
msgid "Enceladus"
msgstr "Enceladas"
=======
#: src/gui/StelGui.cpp:178
msgid "Toggle visibility of GUI"
msgstr "Perjungti vartotojo sąsajos matomumą"
>>>>>>> 52c453c6

#: src/gui/StelGuiItems.cpp:541
#, no-c-format, qt-format
msgid "%1m"
msgstr "%1m"

#: src/gui/ViewDialog.cpp:422
msgid "No description"
msgstr "Be aprašymo"

<<<<<<< HEAD
#: src/core/modules/GridLinesMgr.cpp:533
msgid "Equator"
msgstr "Pusiaujas"

#: src/translations.h:195
msgid "Equator Line"
msgstr "Pusiaujo liniją"

#: src/gui/StelGui.cpp:109 src/ui_viewDialog.h:1104
msgid "Equator line"
msgstr "Pusiaujo linija"

#: src/translations.h:194
msgid "Equatorial Grid"
msgstr "Ekvatorinį tinklelį"

#: src/gui/StelGui.cpp:106 src/ui_viewDialog.h:1102
msgid "Equatorial J2000 grid"
msgstr "Ekvatorinis J2000 tinklelis"

#: src/gui/StelGui.cpp:105 src/ui_viewDialog.h:1101
msgid "Equatorial grid"
msgstr "Ekvatorinis tinklelis"

#: src/translations.h:81
msgid "Eris"
msgstr "Eridė"

#. TRANSLATORS: Asteroid (433) Eros
#: src/translations.h:116
msgid "Eros"
msgstr "Erotas"

#: src/gui/ConfigurationDialog.cpp:723 src/gui/ConfigurationDialog.cpp:757
=======
#: src/gui/ViewDialog.cpp:506
msgid "No shooting stars"
msgstr "Nėra krintančių žvaigždžių"

#: src/gui/ViewDialog.cpp:509
msgid "Normal rate"
msgstr "Normalus dažnis"

#: src/gui/ViewDialog.cpp:512
msgid "Standard Perseids rate"
msgstr "Standartinis Perseido"

#: src/gui/ViewDialog.cpp:515
msgid "Exceptional Leonid rate"
msgstr "Nepaprastas Leonido"

#: src/gui/ViewDialog.cpp:518
msgid "Highest rate ever (1966 Leonids)"
msgstr "Didžiausias dažnis (1966 Leonido)"

#: src/gui/LocationDialog.cpp:334
msgid "New Location"
msgstr "Nauja vietovė"

#: src/gui/AddRemoveLandscapesDialog.cpp:112
msgid "Select a ZIP archive that contains a Stellarium landscape"
msgstr "Pasirinkite ZIP archyvą su Stellarium kraštovaizdžiu"

#. TRANSLATORS: This string is displayed in the "Files of type:" drop-down list in the standard file selection dialog.
#: src/gui/AddRemoveLandscapesDialog.cpp:114
msgid "ZIP archives"
msgstr "ZIP archyvai"

#: src/gui/AddRemoveLandscapesDialog.cpp:127
>>>>>>> 52c453c6
#, qt-format
msgid "Landscape \"%1\" has been installed successfully."
msgstr "Kraštovaizdis \"%1\" įdiegtas sėkmingai."

<<<<<<< HEAD
#: src/gui/ConfigurationDialog.cpp:812
#, qt-format
msgid ""
"Error downloading %1:\n"
"File is corrupted."
msgstr ""
"Klaida siunčiant %1:\n"
"Failas sugadintas."
=======
#: src/gui/AddRemoveLandscapesDialog.cpp:128
#: src/gui/AddRemoveLandscapesDialog.cpp:155
msgid "Success"
msgstr "Atlikta sėkmingai"

#: src/gui/AddRemoveLandscapesDialog.cpp:141
#: src/gui/AddRemoveLandscapesDialog.cpp:211
#: src/gui/AddRemoveLandscapesDialog.cpp:220
#: src/gui/AddRemoveLandscapesDialog.cpp:228
msgid "No landscape was installed."
msgstr "Nei vienas kraštovaizdis nebuvo įdiegtas."
>>>>>>> 52c453c6

#: src/gui/AddRemoveLandscapesDialog.cpp:142
#: src/gui/AddRemoveLandscapesDialog.cpp:166
#: src/gui/AddRemoveLandscapesDialog.cpp:215
#: src/gui/AddRemoveLandscapesDialog.cpp:221
#: src/gui/AddRemoveLandscapesDialog.cpp:229
#: src/gui/AddRemoveLandscapesDialog.cpp:239
msgid "Error!"
msgstr "Klaida!"

#: src/gui/AddRemoveLandscapesDialog.cpp:154
#, qt-format
msgid "Landscape \"%1\" has been removed successfully."
msgstr "Kraštovaizdis \"%1\" buvo sėkmingai pašalintas."

<<<<<<< HEAD
#: src/gui/ViewDialog.cpp:515
msgid "Exceptional Leonid rate"
msgstr "Nepaprastas Leonido"

#: src/ui_searchDialogGui.h:450
msgid "Find Object"
msgstr "Objekto paieška"

#: src/ui_searchDialogGui.h:451
#, fuzzy
msgid "Find Object or Position"
msgstr "Objekto paieška"

#: src/gui/ConfigurationDialog.cpp:665
msgid "Finished downloading all star catalogs!"
msgstr "Visi žvaigždžių katalogai parsiųsti"

#: src/gui/ConfigurationDialog.cpp:685
=======
#: src/gui/AddRemoveLandscapesDialog.cpp:165
#: src/gui/AddRemoveLandscapesDialog.cpp:235
msgid "The selected landscape could not be (completely) removed."
msgstr "Nepavyko (pilnai) pašalinti nurodyto kraštovaizdžio"

#. TRANSLATORS: MiB = mebibytes (IEC 60027-2 standard for 2^20 bytes)
#: src/gui/AddRemoveLandscapesDialog.cpp:188
#, qt-format
msgid "Size on disk: %1 MiB"
msgstr "Dydis diske: %1 MiB"

#. TRANSLATORS: The parameter is a file/directory path that may be quite long.
#: src/gui/AddRemoveLandscapesDialog.cpp:214
#, qt-format
msgid "Stellarium cannot open for reading or writing %1"
msgstr "Stellarium negali atverti %1 skaitymui ar rašymui"

#: src/gui/AddRemoveLandscapesDialog.cpp:220
>>>>>>> 52c453c6
msgid ""
"The selected file is not a ZIP archive or does not contain a Stellarium "
"landscape."
msgstr ""
<<<<<<< HEAD
"Naujų žvaigždžių katalogų siuntimas baigtas.\n"
"Norėdami juos pamatyti, paleiskite Stellarium iš naujo."

#: src/core/StelProjectorClasses.cpp:145
msgid "Fish-eye"
msgstr "Žuvies akis"

#: src/gui/StelGui.cpp:127
msgid "Flip scene horizontally"
msgstr "Horizontalusis atspindys"

#: src/gui/StelGui.cpp:128
msgid "Flip scene vertically"
msgstr "Vertikalusis atspindys"

#. TRANSLATORS: Asteroid (8) Flora
#: src/translations.h:104
msgid "Flora"
msgstr "Flora"

#: src/gui/StelGui.cpp:116
msgid "Fog"
msgstr "Rūką"

#: src/gui/StelGui.cpp:126
msgid "Full-screen mode"
msgstr "Viso ekrano režimas"
=======
"Pasirinktas failas nėra ZIP archyvas arba neturi Stellarium kraštovaizdžio."

#. TRANSLATORS: The parameter is the duplicate name or identifier.
#: src/gui/AddRemoveLandscapesDialog.cpp:227
#, qt-format
msgid "A landscape with the same name or identifier (%1) already exists."
msgstr "Kraštovaizdis su tokiu vardu ar identifikatoriumi (%1) jau yra."

#. TRANSLATORS: The parameter is a file/directory path that may be quite long. "It" refers to a landscape that can't be removed.
#: src/gui/AddRemoveLandscapesDialog.cpp:238
#, qt-format
msgid "You can remove it manually by deleting the following directory: %1"
msgstr "Jūs galite jį pašalinti ištrynę katalogą: %1"

#: src/main.cpp:335
msgid "This system does not support OpenGL."
msgstr "Ši sistema nepalaiko OpenGL."

#: src/translations.h:33
msgid "Sun"
msgstr "Saulė"
>>>>>>> 52c453c6

#: src/translations.h:34
msgid "Mercury"
msgstr "Merkurijus"

#: src/translations.h:35
msgid "Venus"
msgstr "Venera"

<<<<<<< HEAD
#: src/translations.h:87
#, fuzzy
msgid "Galatea"
msgstr "Galaktika"

#: src/core/modules/Nebula.cpp:284
msgid "Galaxy"
msgstr "Galaktika"
=======
#: src/translations.h:36
msgid "Earth"
msgstr "Žemė"
>>>>>>> 52c453c6

#: src/translations.h:37
msgid "Moon"
msgstr "Mėnulis"

<<<<<<< HEAD
#: src/translations.h:150
msgid "General "
msgstr "Bendri "

#: src/gui/ConfigurationDialog.cpp:674
#, qt-format
msgid "Get catalog %1 of %2"
msgstr "Parsiųsti katalogą %1 iš %2"
=======
#: src/translations.h:38
msgid "Mars"
msgstr "Marsas"

#: src/translations.h:39
msgid "Deimos"
msgstr "Deimas"
>>>>>>> 52c453c6

#: src/translations.h:40
msgid "Phobos"
msgstr "Fobas"

<<<<<<< HEAD
#: src/core/modules/Nebula.cpp:290
msgid "Globular cluster"
msgstr "Kamuolinis spiečius"
=======
#: src/translations.h:41
msgid "Ceres"
msgstr "Cerera"
>>>>>>> 52c453c6

#: src/translations.h:42
msgid "Pallas"
msgstr "Paladė"

#: src/translations.h:43
msgid "Juno"
msgstr "Junona"

<<<<<<< HEAD
#: src/ui_searchDialogGui.h:529
msgid "Greek letters for Bayer designations"
msgstr ""

#: src/gui/StelGui.cpp:114
msgid "Ground"
msgstr "Žemė"

#: src/translations.h:90
#, fuzzy
msgid "Halimede"
msgstr "Ganimedas"

#: src/core/StelProjectorClasses.cpp:182
msgid "Hammer-Aitoff"
msgstr "Hamerio-Aitofo"

#. TRANSLATORS: Asteroid (6) Hebe
#: src/translations.h:100
msgid "Hebe"
msgstr "Hebė"

#. TRANSLATORS: Asteroid (624) Hektor
#: src/translations.h:118
msgid "Hektor"
msgstr "Hektoras"
=======
#: src/translations.h:44
msgid "Vesta"
msgstr "Vesta"

#: src/translations.h:45
msgid "Jupiter"
msgstr "Jupiteris"

#: src/translations.h:46
msgid "Io"
msgstr "Ija"

#: src/translations.h:47
msgid "Europa"
msgstr "Europa"
>>>>>>> 52c453c6

#: src/translations.h:48
msgid "Ganymede"
msgstr "Ganimedas"

<<<<<<< HEAD
#: src/gui/StelGui.cpp:131
msgid "Help window"
msgstr "Žinyno langas"
=======
#: src/translations.h:49
msgid "Callisto"
msgstr "Kalista"
>>>>>>> 52c453c6

#: src/translations.h:50
msgid "Amalthea"
msgstr ""

#: src/translations.h:51
msgid "Himalia"
msgstr ""

<<<<<<< HEAD
#: src/gui/ViewDialog.cpp:518
msgid "Highest rate ever (1966 Leonids)"
msgstr "Didžiausias dažnis (1966 Leonido)"

#: src/translations.h:51
msgid "Himalia"
msgstr ""

#: plugins/Supernovas/src/Supernovas.cpp:59
msgid "Historical supernova"
msgstr ""

#: src/core/modules/GridLinesMgr.cpp:537
msgid "Horizon"
msgstr ""

#: src/gui/StelGui.cpp:111 src/ui_viewDialog.h:1106
#, fuzzy
msgid "Horizon line"
msgstr "Dienovidinio linija"

#: src/core/StelObject.cpp:94 src/core/StelObject.cpp:97
#, qt-format
msgid "Hour angle/DE: %1/%2"
msgstr "Valandinis kampas/DE: %1/%2"

#: src/ui_viewDialog.h:1093
msgid "Hourly zenith rate:"
msgstr "Valandinis zenitinis dažnis:"

#. TRANSLATORS: Asteroid (10) Hygiea
#: src/translations.h:108
msgid "Hygiea"
msgstr "Higėja"

#: src/translations.h:69
msgid "Hyperion"
msgstr "Hiperionas"

#: src/translations.h:70
msgid "Iapetus"
msgstr "Japetas"
=======
#: src/translations.h:52
msgid "Elara"
msgstr ""

#: src/translations.h:53
msgid "Pasiphae"
msgstr ""

#: src/translations.h:54
msgid "Sinope"
msgstr ""

#: src/translations.h:55
msgid "Lysithea"
msgstr ""

#: src/translations.h:56
msgid "Carme"
msgstr ""

#: src/translations.h:57
msgid "Ananke"
msgstr ""

#: src/translations.h:58
msgid "Leda"
msgstr ""
>>>>>>> 52c453c6

#: src/translations.h:59
msgid "Thebe"
msgstr ""

<<<<<<< HEAD
#: src/gui/StelGui.cpp:146
msgid "Increase time speed"
msgstr "Padidinti laiko tėkmės greitį"

#: src/gui/StelGui.cpp:149
msgid "Increase time speed (a little)"
msgstr "Padidinti laiko greitį (šiek tiek)"
=======
#: src/translations.h:60
msgid "Adrastea"
msgstr ""

#. TRANSLATORS: Asteroid (9) Metis
#: src/translations.h:61 src/translations.h:106
msgid "Metis"
msgstr "Metidė"
>>>>>>> 52c453c6

#: src/translations.h:62
msgid "Saturn"
msgstr "Saturnas"

<<<<<<< HEAD
#: src/translations.h:135
msgid "Inuit"
msgstr "inuitų"
=======
#: src/translations.h:63
msgid "Mimas"
msgstr "Mimas"
>>>>>>> 52c453c6

#: src/translations.h:64
msgid "Enceladus"
msgstr "Enceladas"

#: src/translations.h:65
msgid "Tethys"
msgstr "Tetija"

<<<<<<< HEAD
#. TRANSLATORS: Asteroid (7) Iris
#: src/translations.h:102
msgid "Iris"
msgstr "Iridė"
=======
#: src/translations.h:66
msgid "Dione"
msgstr "Dione"
>>>>>>> 52c453c6

#: src/translations.h:67
msgid "Rhea"
msgstr "Rėja"

#: src/translations.h:68
msgid "Titan"
msgstr "Titanas"

<<<<<<< HEAD
#. TRANSLATORS: Name of supernova SN 1604A
#: src/translations.h:122
msgid "Kepler's Supernova"
msgstr ""
=======
#: src/translations.h:69
msgid "Hyperion"
msgstr "Hiperionas"
>>>>>>> 52c453c6

#: src/translations.h:70
msgid "Iapetus"
msgstr "Japetas"

<<<<<<< HEAD
#: src/translations.h:136
msgid "Korean"
msgstr "korėjiečių"

#: src/ui_viewDialog.h:1088
msgid "Labels and Markers"
msgstr "Pavadinimai ir žymekliai"

#: src/translations.h:137
msgid "Lakota"
msgstr "lakotų"

#: src/ui_viewDialog.h:1062
msgid "Landscape"
msgstr "Kraštovaizdis"
=======
#: src/translations.h:71
msgid "Phoebe"
msgstr "Febė"

#: src/translations.h:72
msgid "Neptune"
msgstr "Neptūnas"

#: src/translations.h:73
msgid "Uranus"
msgstr "Uranas"

#: src/translations.h:74
msgid "Miranda"
msgstr "Miranda"
>>>>>>> 52c453c6

#: src/translations.h:75
msgid "Ariel"
msgstr "Arielis"

#: src/translations.h:76
msgid "Umbriel"
msgstr "Umbrielis"

<<<<<<< HEAD
#: src/translations.h:201
msgid "Landscape: "
msgstr "Kraštovaizdis: "

#: src/translations.h:93
msgid "Laomedeia"
msgstr ""

#: src/translations.h:88
msgid "Larissa"
msgstr ""

#: src/ui_locationDialogGui.h:395
msgid "Latitude:"
msgstr "Platuma:"

#: src/translations.h:157
msgid "Latitude: "
msgstr "Platuma: "

#: src/translations.h:58
msgid "Leda"
msgstr ""

#: src/gui/HelpDialog.cpp:56
msgid "Left click"
msgstr "Spragtelėti kairiu pelės klavišu"

#: src/gui/ConfigurationDialog.cpp:586
msgid "License"
msgstr "Licencija"

#: src/translations.h:200
msgid "Light Pollution Luminance: "
msgstr "Šviesos taršos skaistis: "

#: src/ui_viewDialog.h:1083
msgid "Light pollution: "
msgstr "Šviesos tarša: "

#: src/translations.h:182
msgid "Limiting Magnitude: "
msgstr "Ribojantis ryškis: "

#: src/translations.h:217
msgid "Load Default Configuration: "
msgstr "Įkelti numatytąsias nuostatas: "
=======
#: src/translations.h:77
msgid "Titania"
msgstr "Titanija"

#: src/translations.h:78
msgid "Oberon"
msgstr "Oberonas"

#: src/translations.h:79
msgid "Pluto"
msgstr "Plutonas"

#: src/translations.h:80
msgid "Charon"
msgstr "Charonas"

#: src/translations.h:81
msgid "Eris"
msgstr "Eridė"

#: src/translations.h:82
msgid "Triton"
msgstr ""

#: src/translations.h:83
msgid "Nereid"
msgstr ""

#: src/translations.h:84
msgid "Naiad"
msgstr ""

#: src/translations.h:85
msgid "Thalassa"
msgstr ""
>>>>>>> 52c453c6

#: src/translations.h:86
msgid "Despina"
msgstr ""

<<<<<<< HEAD
#: src/translations.h:211
msgid "Local Script: "
msgstr "Vietinis scenarijus: "
=======
#: src/translations.h:87
msgid "Galatea"
msgstr ""
>>>>>>> 52c453c6

#: src/translations.h:88
msgid "Larissa"
msgstr ""

<<<<<<< HEAD
#: src/gui/StelGui.cpp:136
msgid "Location window"
msgstr "Vietovės langas"

#: src/core/modules/LandscapeMgr.cpp:491
msgid "Location: "
msgstr "Vieta: "
=======
#: src/translations.h:89
msgid "Proteus"
msgstr ""

#: src/translations.h:90
msgid "Halimede"
msgstr ""
>>>>>>> 52c453c6

#: src/translations.h:91
msgid "Psamathe"
msgstr ""

#: src/translations.h:92
msgid "Sao"
msgstr ""

<<<<<<< HEAD
#: src/translations.h:158
msgid "Longitude: "
msgstr "Ilguma: "

#: src/translations.h:55
msgid "Lysithea"
msgstr ""

#: src/translations.h:204
msgid "Magnitude Scaling Multiplier: "
msgstr "Dydžio pagal ryškį reikšmė: "

#: src/translations.h:179
msgid "Magnitude Sizing Multiplier: "
msgstr "Ryškio dydžio daugiklis: "

#: src/core/modules/Nebula.cpp:99 src/core/modules/Planet.cpp:120
#: plugins/Supernovas/src/Supernova.cpp:98
#, qt-format
msgid "Magnitude: <b>%1</b>"
msgstr "Ryškis: <b>%1</b>"

#: src/core/modules/StarWrapper.cpp:51 src/core/modules/StarWrapper.cpp:108
#, qt-format
msgid "Magnitude: <b>%1</b> (B-V: %2)"
msgstr "Ryškis: <b>%1</b> (B-V: %2)"
=======
#: src/translations.h:93
msgid "Laomedeia"
msgstr ""

#: src/translations.h:94
msgid "Neso"
msgstr ""

#: src/translations.h:95
msgid "Solar System Observer"
msgstr "Saulės sistemos stebėtojas"

#. TRANSLATORS: Asteroid (5) Astraea
#: src/translations.h:98
msgid "Astraea"
msgstr "Astrėja"

#. TRANSLATORS: Asteroid (6) Hebe
#: src/translations.h:100
msgid "Hebe"
msgstr "Hebė"
>>>>>>> 52c453c6

#. TRANSLATORS: Asteroid (7) Iris
#: src/translations.h:102
msgid "Iris"
msgstr "Iridė"

<<<<<<< HEAD
#: src/translations.h:202
msgid "Manual zoom: "
msgstr "Rankinis mastelis: "

#: src/translations.h:138
msgid "Maori"
msgstr "Maorių"

#: src/ui_viewDialog.h:1060
msgid "Markings"
msgstr "Žymės"
=======
#. TRANSLATORS: Asteroid (8) Flora
#: src/translations.h:104
msgid "Flora"
msgstr "Flora"

#. TRANSLATORS: Asteroid (10) Hygiea
#: src/translations.h:108
msgid "Hygiea"
msgstr "Higėja"

#. TRANSLATORS: Asteroid (1221) Amor
#: src/translations.h:110
msgid "Amor"
msgstr "Amūras"
>>>>>>> 52c453c6

#. TRANSLATORS: Asteroid (99942) Apophis
#: src/translations.h:112
msgid "Apophis"
msgstr "Apofis"

#. TRANSLATORS: Asteroid (2060) Chiron
#: src/translations.h:114
msgid "Chiron"
msgstr "Cheironas"

#. TRANSLATORS: Asteroid (433) Eros
#: src/translations.h:116
msgid "Eros"
msgstr "Erotas"

<<<<<<< HEAD
#: src/translations.h:180
msgid "Maximum Magnitude to Label: "
msgstr "Maksimalus pavadinimo dydis: "

#: src/translations.h:206
msgid "Maximum Nebula Magnitude to Label: "
msgstr "Maksimalus ūko pavadinimo dydis: "
=======
#. TRANSLATORS: Asteroid (624) Hektor
#: src/translations.h:118
msgid "Hektor"
msgstr "Hektoras"

#. TRANSLATORS: Name of supernova SN 1572A
#: src/translations.h:120
msgid "Tycho's Supernova"
msgstr ""
>>>>>>> 52c453c6

#. TRANSLATORS: Name of supernova SN 1604A
#: src/translations.h:122
msgid "Kepler's Supernova"
msgstr ""

#: src/translations.h:126
msgid "N"
msgstr "Š"

<<<<<<< HEAD
#: src/core/modules/GridLinesMgr.cpp:525
msgid "Meridian"
msgstr "Dienovidinis"

#: src/translations.h:192
msgid "Meridian Line"
msgstr "Dienovidinio linija"

#: src/gui/StelGui.cpp:110 src/ui_viewDialog.h:1105
msgid "Meridian line"
msgstr "Dienovidinio linija"

#. TRANSLATORS: Asteroid (9) Metis
#: src/translations.h:61 src/translations.h:106
msgid "Metis"
msgstr "Metidė"

#: src/translations.h:205
msgid "Milky Way intensity: "
msgstr "Paukščių tako ryškumas: "

#: src/translations.h:63
msgid "Mimas"
msgstr "Mimas"

#: src/translations.h:74
msgid "Miranda"
msgstr "Miranda"

#: src/gui/HelpDialog.cpp:234 src/gui/HelpDialog.cpp:326
#: src/gui/HelpDialog.cpp:328 src/gui/StelGui.cpp:170
msgid "Miscellaneous"
msgstr "Įvairūs"
=======
#: src/translations.h:127
msgid "S"
msgstr "P"

#: src/translations.h:128
msgid "E"
msgstr "R"

#: src/translations.h:129
msgid "W"
msgstr "V"

#: src/translations.h:132
msgid "Aztec"
msgstr "Actekų"

#: src/translations.h:133
msgid "Chinese"
msgstr "kiniečių"

#: src/translations.h:134
msgid "Egyptian"
msgstr "egiptiečių"

#: src/translations.h:135
msgid "Inuit"
msgstr "inuitų"

#: src/translations.h:136
msgid "Korean"
msgstr "korėjiečių"
>>>>>>> 52c453c6

#: src/translations.h:137
msgid "Lakota"
msgstr "lakotų"

#: src/translations.h:138
msgid "Maori"
msgstr "Maorių"

#: src/translations.h:139
msgid "Navajo"
msgstr "navajų"

#: src/translations.h:140
msgid "Norse"
msgstr "Norvegijos"

#: src/translations.h:141
msgid "Polynesian"
msgstr "polineziečių"

<<<<<<< HEAD
#: src/gui/HelpDialog.cpp:61 src/gui/StelGui.cpp:163
msgid "Movement and Selection"
msgstr "Slinkimas ir parinkimas"

#: src/translations.h:126
msgid "N"
msgstr "Š"

#: src/translations.h:84
msgid "Naiad"
msgstr ""

#: src/ui_locationDialogGui.h:408
msgid "Name/City:"
msgstr "Pavadinimas/Miestas:"

#: src/translations.h:139
msgid "Navajo"
msgstr "navajų"
=======
#: src/translations.h:142
msgid "Sami"
msgstr "Samių"

#: src/translations.h:143
msgid "Tupi-Guarani"
msgstr "Tupi-Guarani"

#: src/translations.h:144
msgid "Western"
msgstr "vakariečių"

#: src/translations.h:148
msgid "Set Location "
msgstr "Nurodyti vietovę "
>>>>>>> 52c453c6

#: src/translations.h:149
msgid "Set Time "
msgstr "Nurodyti laiką "

<<<<<<< HEAD
#: src/core/modules/Nebula.cpp:293
msgid "Nebula"
msgstr "Ūkas"

#: src/translations.h:198
msgid "Nebula Circles"
msgstr "Ūkų orbitos"

#: src/translations.h:197
msgid "Nebula Names"
msgstr "Ūkų pavadinimai"

#: src/gui/StelGui.cpp:118 src/ui_viewDialog.h:1090
msgid "Nebulas"
msgstr "Ūkai"

#: src/gui/StelGui.cpp:119
msgid "Nebulas background images"
msgstr "Ūkų fono paveikslai"

#: src/translations.h:72
msgid "Neptune"
msgstr "Neptūnas"

#: src/translations.h:83
msgid "Nereid"
msgstr ""

#: src/translations.h:94
msgid "Neso"
msgstr ""

#: src/gui/LocationDialog.cpp:334
msgid "New Location"
msgstr "Nauja vietovė"

#: src/gui/StelGui.cpp:125
msgid "Night mode"
msgstr "Nakties režimas"

#: src/gui/ViewDialog.cpp:422
msgid "No description"
msgstr "Be aprašymo"
=======
#: src/translations.h:150
msgid "General "
msgstr "Bendri "

#: src/translations.h:151
msgid "Stars "
msgstr "Žvaigždės "

#: src/translations.h:152
msgid "Colors "
msgstr "Spalvos "

#: src/translations.h:153
msgid "Effects "
msgstr "Efektai "

#: src/translations.h:154
msgid "Scripts "
msgstr "Scenarijai "

#: src/translations.h:155
msgid "Administration "
msgstr "Valdymas "

#: src/translations.h:157
msgid "Latitude: "
msgstr "Platuma: "

#: src/translations.h:158
msgid "Longitude: "
msgstr "Ilguma: "

#: src/translations.h:159
msgid "Altitude (m): "
msgstr "Aukštis (m): "
>>>>>>> 52c453c6

#: src/translations.h:160
msgid "Solar System Body: "
msgstr "Saulės sistemos kūnas: "

<<<<<<< HEAD
#: src/gui/ViewDialog.cpp:506
msgid "No shooting stars"
msgstr "Nėra krintančių žvaigždžių"
=======
#: src/translations.h:162
msgid "Sky Time: "
msgstr "Dangaus laikas: "
>>>>>>> 52c453c6

#: src/translations.h:163
msgid "Set Time Zone: "
msgstr "Nurodyti laiko juostą: "

<<<<<<< HEAD
#: src/gui/ViewDialog.cpp:509
msgid "Normal rate"
msgstr "Normalus dažnis"

#: src/translations.h:140
msgid "Norse"
msgstr "Norvegijos"
=======
#: src/translations.h:164
msgid "Day keys: "
msgstr "Mygtukai dienoms: "

#: src/translations.h:165
msgid "Calendar"
msgstr "Kalendorius"
>>>>>>> 52c453c6

#: src/translations.h:166
msgid "Sidereal"
msgstr "Žvaigždinis"

<<<<<<< HEAD
#: src/translations.h:78
msgid "Oberon"
msgstr "Oberonas"

#: src/ui_searchDialogGui.h:530
#, fuzzy
msgid "Object"
msgstr "Objekto paieška"

#: src/translations.h:203
msgid "Object Sizing Rule: "
msgstr "Objektų dydžio keitimo taisyklė: "

#: src/core/modules/Planet.cpp:137
#, fuzzy, qt-format
msgid "Obliquity (of date): %1"
msgstr "RA/DE (datos): %1/%2"

#: plugins/Oculars/src/Oculars.cpp:943
msgid "Ocular view"
msgstr ""
=======
#: src/translations.h:167
msgid "Preset Sky Time: "
msgstr "Numatytas dangaus laikas: "

#: src/translations.h:168
msgid "Sky Time At Start-up: "
msgstr "Pradinis dangaus laikas: "

#: src/translations.h:169
msgid "Actual Time"
msgstr "Dabartinis laikas"
>>>>>>> 52c453c6

#: src/translations.h:170
msgid "Preset Time"
msgstr "Numatytas laikas"

#: src/translations.h:171
msgid "Time Display Format: "
msgstr "Laiko formatas: "

<<<<<<< HEAD
#: src/core/modules/Nebula.cpp:287
msgid "Open cluster"
msgstr "Atviras spiečius"

#: src/ui_viewDialog.h:1117 src/ui_viewDialog.h:1122 src/ui_viewDialog.h:1124
#: src/ui_configurationDialog.h:854 src/ui_configurationDialog.h:865
msgid "Options"
msgstr "Nustatymai"
=======
#: src/translations.h:172
msgid "Date Display Format: "
msgstr "Datos formatas: "

#: src/translations.h:174
msgid "Sky Culture: "
msgstr "Pavadinimai pagal kultūrą: "
>>>>>>> 52c453c6

#: src/translations.h:175
msgid "Sky Language: "
msgstr "Dangaus kūnų pavadinimai: "

#: src/translations.h:177
msgid "Show: "
msgstr "Rodyti: "

#: src/translations.h:178
msgid "Star Value Multiplier: "
msgstr "Žvaigždžių kiekio reikšmė "

#: src/translations.h:179
msgid "Magnitude Sizing Multiplier: "
msgstr "Ryškio dydžio daugiklis: "

#: src/translations.h:180
msgid "Maximum Magnitude to Label: "
msgstr "Maksimalus pavadinimo dydis: "

#: src/translations.h:181
msgid "Twinkling: "
msgstr "Mirgėjimas: "

#: src/translations.h:182
msgid "Limiting Magnitude: "
msgstr "Ribojantis ryškis: "

<<<<<<< HEAD
#: src/core/modules/StarWrapper.cpp:125
#, qt-format
msgid "Parallax: %1\""
msgstr "Paralaksas: %1\""

#: src/translations.h:53
msgid "Pasiphae"
msgstr ""

#: src/core/StelProjectorClasses.cpp:25
msgid "Perspective"
msgstr "Perspektyva"
=======
#: src/translations.h:184
msgid "Constellation Lines"
msgstr "Žvaigždynų kontūrai"

#: src/translations.h:185
msgid "Constellation Names"
msgstr "Žvaigždynų pavadinimai"
>>>>>>> 52c453c6

#: src/translations.h:186
msgid "Constellation Art Intensity"
msgstr "Žvaigždynų paveikslų ryškumas"

#: src/translations.h:187
msgid "Constellation Boundaries"
msgstr "Žvaigždynų ribos"

<<<<<<< HEAD
#: src/translations.h:71
msgid "Phoebe"
msgstr "Febė"
=======
#: src/translations.h:188
msgid "Cardinal Points"
msgstr "Pasaulio kryptis"
>>>>>>> 52c453c6

#: src/translations.h:189
msgid "Planet Names"
msgstr "Planetų pavadinimai"

#: src/translations.h:190
msgid "Planet Orbits"
msgstr "Planetų orbitos"

#: src/translations.h:191
msgid "Planet Trails"
msgstr "Planetų pėdsakai"

<<<<<<< HEAD
#: src/gui/StelGui.cpp:122
msgid "Planet orbits"
msgstr "Planetų orbitos"

#: src/gui/StelGui.cpp:123
msgid "Planet trails"
msgstr "Planetų pėdsakai"
=======
#: src/translations.h:192
msgid "Meridian Line"
msgstr "Dienovidinio linija"

#: src/translations.h:193
msgid "Azimuthal Grid"
msgstr "Azimutinį tinklelį"
>>>>>>> 52c453c6

#: src/translations.h:194
msgid "Equatorial Grid"
msgstr "Ekvatorinį tinklelį"

<<<<<<< HEAD
#: src/core/modules/LandscapeMgr.cpp:499
msgid "Planet: "
msgstr "Planeta: "
=======
#: src/translations.h:195
msgid "Equator Line"
msgstr "Pusiaujo liniją"
>>>>>>> 52c453c6

#: src/translations.h:196
msgid "Ecliptic Line"
msgstr "Ekliptikos liniją"

<<<<<<< HEAD
#: src/core/modules/Nebula.cpp:296
msgid "Planetary nebula"
msgstr "Planetiškasis ūkas"

#: src/ui_viewDialog.h:1091
msgid "Planets"
msgstr "Planetos"

#: src/ui_viewDialog.h:1075
msgid "Planets and satellites"
msgstr "Planetos ir palydovai"

#: src/gui/StelGui.cpp:121
msgid "Planets labels"
msgstr "Planetų antraštės"

#. TRANSLATORS: Title of a group of key bindings in the Help window
#: plugins/AngleMeasure/src/AngleMeasure.cpp:121
#: plugins/CompassMarks/src/CompassMarks.cpp:121
#: plugins/Oculars/src/Oculars.cpp:931 plugins/Oculars/src/Oculars.cpp:945
#: plugins/Satellites/src/Satellites.cpp:123
msgid "Plugin Key Bindings"
msgstr ""

#: plugins/TextUserInterface/src/TextUserInterface.cpp:81
msgid ""
"Plugin implementation of 0.9.x series Text User Interface (TUI), used in "
"planetarium systems"
msgstr ""
"0.9.x versijų Tekstinės vartotojo sąsajos (TUI) įgyvendinimas papildiniu."
=======
#: src/translations.h:197
msgid "Nebula Names"
msgstr "Ūkų pavadinimai"

#: src/translations.h:198
msgid "Nebula Circles"
msgstr "Ūkų orbitos"

#: src/translations.h:200
msgid "Light Pollution Luminance: "
msgstr "Šviesos taršos skaistis: "

#: src/translations.h:201
msgid "Landscape: "
msgstr "Kraštovaizdis: "

#: src/translations.h:202
msgid "Manual zoom: "
msgstr "Rankinis mastelis: "

#: src/translations.h:203
msgid "Object Sizing Rule: "
msgstr "Objektų dydžio keitimo taisyklė: "
>>>>>>> 52c453c6

#: src/translations.h:204
msgid "Magnitude Scaling Multiplier: "
msgstr "Dydžio pagal ryškį reikšmė: "

<<<<<<< HEAD
#: src/translations.h:79
msgid "Pluto"
msgstr "Plutonas"

#: src/translations.h:141
msgid "Polynesian"
msgstr "polineziečių"

#: src/ui_searchDialogGui.h:532
#, fuzzy
msgid "Position"
msgstr "Projekcija"

#: plugins/Satellites/src/Satellites.cpp:70
msgid ""
"Prediction of artificial satellite positions in Earth orbit based on NORAD "
"TLE data"
msgstr ""
"Dirbtinių palydovų padėties Žemės orbitoje prognozė pasitelkus NORAD TLE "
"duomenis"

#: src/translations.h:167
msgid "Preset Sky Time: "
msgstr "Numatytas dangaus laikas: "

#: src/translations.h:170
msgid "Preset Time"
msgstr "Numatytas laikas"
=======
#: src/translations.h:205
msgid "Milky Way intensity: "
msgstr "Paukščių tako ryškumas: "

#: src/translations.h:206
msgid "Maximum Nebula Magnitude to Label: "
msgstr "Maksimalus ūko pavadinimo dydis: "

#: src/translations.h:207
msgid "Zoom Duration: "
msgstr "Priartinimo trukmė: "

#: src/translations.h:208
msgid "Cursor Timeout: "
msgstr "Slėpti kursorių po: "

#: src/translations.h:209
msgid "Correct for light travel time: "
msgstr "Kelionės šviesos greičiu pataisa: "

#: src/translations.h:211
msgid "Local Script: "
msgstr "Vietinis scenarijus: "

#: src/translations.h:212
msgid "CD/DVD Script: "
msgstr "CD/DVD scenarijus: "

#: src/translations.h:213
msgid "USB Script: "
msgstr "USB Scenarijus: "

#: src/translations.h:214
msgid "Arrow down to load list."
msgstr "Rodyklė žemyn įkels sarašą."

#: src/translations.h:215
msgid "Select and exit to run."
msgstr "Pasirinkite ir baikite darbą norėdami paleisti."

#: src/translations.h:217
msgid "Load Default Configuration: "
msgstr "Įkelti numatytąsias nuostatas: "

#: src/translations.h:218
msgid "Save Current Configuration as Default: "
msgstr "Išsaugoti nuostatas kaip numatytąsias: "
>>>>>>> 52c453c6

#: src/translations.h:219
msgid "Shut Down: "
msgstr "Išjungti kompiuterį: "

#: src/translations.h:220
msgid "Update me via Internet: "
msgstr "Atnaujinti internetu: "

<<<<<<< HEAD
#: src/ui_viewDialog.h:1115
msgid "Projection"
msgstr "Projekcija"

#: src/translations.h:89
msgid "Proteus"
msgstr ""

#: plugins/AngleMeasure/src/AngleMeasure.cpp:60
msgid "Provides an angle measurement tool"
msgstr "Kampų matavimo įrankis"

#: src/translations.h:91
msgid "Psamathe"
msgstr ""

#: src/gui/StelGui.cpp:172
msgid "Quit"
msgstr "Išeiti"

#: src/core/StelObject.cpp:79
#, qt-format
msgid "RA/DE (J2000): %1/%2"
msgstr "RA/DE (J2000): %1/%2"

#: src/core/StelObject.cpp:86
#, qt-format
msgid "RA/DE (of date): %1/%2"
msgstr "RA/DE (datos): %1/%2"

#: src/ui_searchDialogGui.h:531
msgid "RA/Dec (J2000):"
msgstr "RA/Dec (J2000):"
=======
#: src/translations.h:221
msgid "Set UI Locale: "
msgstr "Nustatyti VI lokalę: "

#: src/ui_dateTimeDialogGui.h:296 src/ui_dateTimeDialogGui.h:297
msgid "/"
msgstr "/"

#: src/ui_dateTimeDialogGui.h:298 src/ui_dateTimeDialogGui.h:299
msgid ":"
msgstr ":"

#: src/ui_helpDialogGui.h:259 src/ui_helpDialogGui.h:265
msgid "Help"
msgstr "Pagalba"

#: src/ui_helpDialogGui.h:267
msgid "About"
msgstr "Apie"

#: src/ui_helpDialogGui.h:269
msgid "Log"
msgstr "Žurnalas"
>>>>>>> 52c453c6

#: src/ui_viewDialog.h:1087
msgid "Refraction/Extinction settings..."
msgstr ""

#: src/ui_helpDialogGui.h:272
msgid "Refresh"
msgstr "Atnaujinti"

<<<<<<< HEAD
#: src/ui_viewDialog.h:1069
msgid "Relative scale:"
msgstr "Santykinis mastelis:"
=======
#: src/ui_locationDialogGui.h:387
msgid "Location"
msgstr "Vietovė"
>>>>>>> 52c453c6

#: src/ui_locationDialogGui.h:391
msgid "Current location information"
msgstr "Informacija apie šią vietovę"

#: src/ui_locationDialogGui.h:392
msgid "Use as default"
msgstr "Naudoti kaip numatytąjį"

#: src/ui_locationDialogGui.h:393
msgid "Delete"
msgstr "Pašalinti"

#: src/ui_locationDialogGui.h:394
msgid "Add to list"
msgstr "Pridėti į sąrašą"

#: src/ui_locationDialogGui.h:395
msgid "Latitude:"
msgstr "Platuma:"

#: src/ui_locationDialogGui.h:397 src/ui_locationDialogGui.h:401
msgid ""
"You can enter values in decimal degrees, or using dms format, for example: "
"+1d 12m 8s"
msgstr ""
"Reikšmes galima įvesti dešimtainiais laipsniais arba dms formatu, pvz.: +1d "
"12m 8s"

#: src/ui_locationDialogGui.h:399
msgid "Longitude:"
msgstr "Ilguma:"

<<<<<<< HEAD
#: src/translations.h:67
msgid "Rhea"
msgstr "Rėja"
=======
#: src/ui_locationDialogGui.h:403
msgid "Altitude:"
msgstr "Aukštis:"
>>>>>>> 52c453c6

#: src/ui_locationDialogGui.h:405
msgid "Enter the altitude in meter"
msgstr "Įveskite aukštį metrais"

#: src/ui_locationDialogGui.h:407
msgid " m"
msgstr " m"

<<<<<<< HEAD
#: src/gui/ConfigurationDialog.cpp:615
msgid "Running script: "
msgstr "Vykdomas scenarijus: "

#: src/gui/ConfigurationDialog.cpp:622
msgid "Running script: [none]"
msgstr "Vykdomas scenarijus: [nėra]"

#: src/translations.h:127
msgid "S"
msgstr "P"

#: plugins/Supernovas/src/Supernovas.cpp:62
msgid ""
"SN 185A (7 December), SN 386A (24 April), SN 1006A (29 April), SN 1054A (3 "
"July), SN 1181A (4 August), SN 1572A (5 November), SN 1604A (8 October), SN "
"1680A (15 August), SN 1885A (17 August), SN 1895B (5 July), SN 1937C (21 "
"August), SN 1972E (8 May) and SN 1987A (24 February)"
msgstr ""

#: src/translations.h:142
msgid "Sami"
msgstr "Samių"

#: src/translations.h:92
msgid "Sao"
msgstr ""

#: plugins/Satellites/src/Satellites.cpp:126
msgid "Satellite hints"
msgstr ""

#: plugins/Satellites/src/Satellites.cpp:128
msgid "Satellite labels"
msgstr ""

#: plugins/Satellites/src/Satellites.cpp:67
msgid "Satellites"
msgstr "Palydovai"

#: plugins/Satellites/src/Satellites.cpp:125
msgid "Satellites configuration window"
msgstr ""

#: src/translations.h:62
msgid "Saturn"
msgstr "Saturnas"

#: src/translations.h:218
msgid "Save Current Configuration as Default: "
msgstr "Išsaugoti nuostatas kaip numatytąsias: "

#: src/gui/StelGui.cpp:173
msgid "Save screenshot"
msgstr "Išsaugoti ekrano nuotrauką"

#: src/ui_configurationDialog.h:768
msgid "Save settings"
msgstr "Išsaugoti nustatymus"

#: src/ui_configurationDialog.h:766
msgid ""
"Save the settings you've changed this session to be the same the next time "
"you start Stellarium"
msgstr ""
"Išsaugokite nustatymus, kuriuos pakeitėte šio seanso metu. Jie išliks kitą "
"kartą paleidus programą"

#: src/ui_viewDialog.h:1080
msgid "Scale Moon"
msgstr "Mėnulio mastelis"

#: src/ui_configurationDialog.h:836
msgid "Screenshot Directory"
msgstr "Ekrano nuotraukų katalogas"

#: src/ui_configurationDialog.h:835
msgid "Screenshots"
msgstr "Ekrano nuotraukos"

#: src/gui/StelGui.cpp:138
msgid "Script console window"
msgstr "Scenarijaus pulto langas"

#: src/ui_configurationDialog.h:878
msgid "Scripts"
msgstr "Scenarijai"

#: src/translations.h:154
msgid "Scripts "
msgstr "Scenarijai "

#: src/gui/StelGui.cpp:133
msgid "Search window"
msgstr "Paieškos langas"
=======
#: src/ui_locationDialogGui.h:408
msgid "Name/City:"
msgstr "Pavadinimas/Miestas:"

#: src/ui_locationDialogGui.h:409
msgid "Country:"
msgstr "Šalis:"

#: src/ui_locationDialogGui.h:410
msgid "Planet:"
msgstr "Planeta:"

#: src/ui_searchDialogGui.h:450
msgid "Find Object"
msgstr "Objekto paieška"

#: src/ui_searchDialogGui.h:451
msgid "Find Object or Position"
msgstr ""

#: src/ui_searchDialogGui.h:458
msgid "iota"
msgstr ""

#: src/ui_searchDialogGui.h:461
msgid "alpha"
msgstr ""

#: src/ui_searchDialogGui.h:464
msgid "beta"
msgstr ""

#: src/ui_searchDialogGui.h:467
msgid "gamma"
msgstr ""
>>>>>>> 52c453c6

#: src/ui_searchDialogGui.h:470
msgid "delta"
msgstr ""

<<<<<<< HEAD
#: src/translations.h:215
msgid "Select and exit to run."
msgstr "Pasirinkite ir baikite darbą norėdami paleisti."
=======
#: src/ui_searchDialogGui.h:473
msgid "epsilon"
msgstr ""
>>>>>>> 52c453c6

#: src/ui_searchDialogGui.h:476
msgid "zeta"
msgstr ""

<<<<<<< HEAD
#: src/gui/ConfigurationDialog.cpp:295
msgid "Select screenshot directory"
msgstr "Nurodykite katalogą ekrano nuotraukoms"
=======
#: src/ui_searchDialogGui.h:479
msgid "eta"
msgstr ""
>>>>>>> 52c453c6

#: src/ui_searchDialogGui.h:482
msgid "theta"
msgstr ""

#: src/ui_searchDialogGui.h:485
msgid "kappa"
msgstr ""

<<<<<<< HEAD
#: src/translations.h:148
msgid "Set Location "
msgstr "Nurodyti vietovę "

#: src/translations.h:149
msgid "Set Time "
msgstr "Nurodyti laiką "

#: src/translations.h:163
msgid "Set Time Zone: "
msgstr "Nurodyti laiko juostą: "

#: src/translations.h:221
msgid "Set UI Locale: "
msgstr "Nustatyti VI lokalę: "

#: src/gui/StelGui.cpp:168
msgid "Set home planet to selected planet"
msgstr "Parinktą planetą nustatyti namų planeta"

#: src/gui/StelGui.cpp:147
msgid "Set normal time rate"
msgstr "Nustatyti normalų laiko tėkmės greitį"

#: src/gui/HelpDialog.cpp:74 src/gui/StelGui.cpp:144
msgid "Set the normal script execution rate"
msgstr "Nustatyti normalų scenarijaus vykdymo greitį"

#: src/gui/StelGui.cpp:150
msgid "Set time rate to zero"
msgstr "Nustatyti laiko tėkmę lygią nuliui"

#: src/gui/StelGui.cpp:151
msgid "Set time to now"
msgstr "Naudoti šio momento laiką"
=======
#: src/ui_searchDialogGui.h:488
msgid "lambda"
msgstr ""

#: src/ui_searchDialogGui.h:491
msgid "mu"
msgstr ""

#: src/ui_searchDialogGui.h:494
msgid "nu"
msgstr ""

#: src/ui_searchDialogGui.h:497
msgid "xi"
msgstr ""

#: src/ui_searchDialogGui.h:500
msgid "omicron"
msgstr ""

#: src/ui_searchDialogGui.h:503
msgid "pi"
msgstr ""

#: src/ui_searchDialogGui.h:506
msgid "rho"
msgstr ""

#: src/ui_searchDialogGui.h:509
msgid "sigma"
msgstr ""

#: src/ui_searchDialogGui.h:512
msgid "tau"
msgstr ""
>>>>>>> 52c453c6

#: src/ui_searchDialogGui.h:515
msgid "upsilon"
msgstr ""

<<<<<<< HEAD
#: src/ui_viewDialog.h:1092
msgid "Shooting Stars"
msgstr "Krintančios žvaigždės"
=======
#: src/ui_searchDialogGui.h:518
msgid "phi"
msgstr ""
>>>>>>> 52c453c6

#: src/ui_searchDialogGui.h:521
msgid "chi"
msgstr ""

<<<<<<< HEAD
#: src/ui_viewDialog.h:1113
msgid "Show art"
msgstr "Rodyti piešinius"

#: src/ui_viewDialog.h:1082
msgid "Show atmosphere"
msgstr "Rodyti atmosferą"

#: src/ui_viewDialog.h:1112
msgid "Show boundaries"
msgstr "Rodyti ribas"
=======
#: src/ui_searchDialogGui.h:524
msgid "psi"
msgstr ""

#: src/ui_searchDialogGui.h:527
msgid "omega"
msgstr ""

#: src/ui_searchDialogGui.h:529
msgid "Greek letters for Bayer designations"
msgstr ""
>>>>>>> 52c453c6

#: src/ui_searchDialogGui.h:530
msgid "Object"
msgstr ""

<<<<<<< HEAD
#: src/ui_viewDialog.h:1119
msgid "Show fog"
msgstr "Rodyti rūką"

#: src/ui_viewDialog.h:1118
msgid "Show ground"
msgstr "Rodyti žemę"

#: src/ui_viewDialog.h:1111
msgid "Show labels"
msgstr "Rodyti pavadinimus"

#: src/ui_viewDialog.h:1110
msgid "Show lines"
msgstr "Rodyti kontūrus"

#: src/ui_viewDialog.h:1077
msgid "Show planet markers"
msgstr "Rodyti planetų užuominas"

#: src/ui_viewDialog.h:1078
msgid "Show planet orbits"
msgstr "Rodyti planetų orbitas"

#: src/ui_viewDialog.h:1076
msgid "Show planets"
msgstr "Rodyti planetas"

#: src/translations.h:177
msgid "Show: "
msgstr "Rodyti: "
=======
#: src/ui_searchDialogGui.h:531
msgid "RA/Dec (J2000):"
msgstr "RA/Dec (J2000):"

#: src/ui_searchDialogGui.h:532
msgid "Position"
msgstr ""

#: src/ui_viewDialog.h:1052
msgid "View"
msgstr "Vaizdas"

#: src/ui_viewDialog.h:1058
msgid "Sky"
msgstr "Dangus"

#: src/ui_viewDialog.h:1060
msgid "Markings"
msgstr "Žymės"

#: src/ui_viewDialog.h:1062
msgid "Landscape"
msgstr "Kraštovaizdis"

#: src/ui_viewDialog.h:1064
msgid "Starlore"
msgstr "Žvaigždynų folkloras"

#: src/ui_viewDialog.h:1068
msgid "Absolute scale:"
msgstr "Absoliutinis mastelis:"
>>>>>>> 52c453c6

#: src/ui_viewDialog.h:1069
msgid "Relative scale:"
msgstr "Santykinis mastelis:"

<<<<<<< HEAD
#: src/translations.h:219
msgid "Shut Down: "
msgstr "Išjungti kompiuterį: "

#: src/translations.h:166
msgid "Sidereal"
msgstr "Žvaigždinis"

#: src/ui_viewDialog.h:1079
msgid "Simulate light speed"
msgstr "Imituoti šviesos greitį"

#: src/translations.h:54
msgid "Sinope"
msgstr ""

#. TRANSLATORS: MiB = mebibytes (IEC 60027-2 standard for 2^20 bytes)
#: src/gui/AddRemoveLandscapesDialog.cpp:188
#, qt-format
msgid "Size on disk: %1 MiB"
msgstr "Dydis diske: %1 MiB"

#: src/core/modules/Nebula.cpp:104
#, qt-format
msgid "Size: %1"
msgstr "Dydis: %1"

#: src/ui_viewDialog.h:1058
msgid "Sky"
msgstr "Dangus"

#: src/translations.h:174
msgid "Sky Culture: "
msgstr "Pavadinimai pagal kultūrą: "

#: src/translations.h:175
msgid "Sky Language: "
msgstr "Dangaus kūnų pavadinimai: "

#: src/translations.h:168
msgid "Sky Time At Start-up: "
msgstr "Pradinis dangaus laikas: "

#: src/translations.h:162
msgid "Sky Time: "
msgstr "Dangaus laikas: "

#: src/gui/StelGui.cpp:134
msgid "Sky and viewing options window"
msgstr "Dangaus ir peržiūros nustatymų langas"

#: src/gui/HelpDialog.cpp:72 src/gui/StelGui.cpp:142
msgid "Slow down the script execution rate"
msgstr "Sulėtinti scenarijaus vykdymą"

#: src/translations.h:160
msgid "Solar System Body: "
msgstr "Saulės sistemos kūnas: "
=======
#: src/ui_viewDialog.h:1070
msgid "Twinkle:"
msgstr "Mirgėjimas:"

#: src/ui_viewDialog.h:1072
msgid "Dim faint stars when a very bright object is visible"
msgstr "Pritemdyti neryškias žvaigždes, kai matomas labai ryškus objektas."

#: src/ui_viewDialog.h:1074
msgid "Dynamic eye adaptation"
msgstr "Dinamiškas akių prisitaikymas"

#: src/ui_viewDialog.h:1075
msgid "Planets and satellites"
msgstr "Planetos ir palydovai"

#: src/ui_viewDialog.h:1076
msgid "Show planets"
msgstr "Rodyti planetas"

#: src/ui_viewDialog.h:1077
msgid "Show planet markers"
msgstr "Rodyti planetų užuominas"

#: src/ui_viewDialog.h:1078
msgid "Show planet orbits"
msgstr "Rodyti planetų orbitas"

#: src/ui_viewDialog.h:1079
msgid "Simulate light speed"
msgstr "Imituoti šviesos greitį"

#: src/ui_viewDialog.h:1080
msgid "Scale Moon"
msgstr "Mėnulio mastelis"

#: src/ui_viewDialog.h:1082
msgid "Show atmosphere"
msgstr "Rodyti atmosferą"

#: src/ui_viewDialog.h:1083
msgid "Light pollution: "
msgstr "Šviesos tarša: "

#: src/ui_viewDialog.h:1085
msgid "pressure, temperature, extinction coefficient"
msgstr ""

#: src/ui_viewDialog.h:1087
msgid "Refraction/Extinction settings..."
msgstr ""
>>>>>>> 52c453c6

#: src/ui_viewDialog.h:1088
msgid "Labels and Markers"
msgstr "Pavadinimai ir žymekliai"

<<<<<<< HEAD
#: src/translations.h:95
msgid "Solar System Observer"
msgstr "Saulės sistemos stebėtojas"
=======
#: src/ui_viewDialog.h:1091
msgid "Planets"
msgstr "Planetos"
>>>>>>> 52c453c6

#: src/ui_viewDialog.h:1092
msgid "Shooting Stars"
msgstr "Krintančios žvaigždės"

<<<<<<< HEAD
#: src/core/modules/StarWrapper.cpp:118
#, qt-format
msgid "Spectral Type: %1"
msgstr "Spektrinė klasė: %1"

#: src/gui/HelpDialog.cpp:73 src/gui/StelGui.cpp:143
msgid "Speed up the script execution rate"
msgstr "Pagreitinti scenarijaus vykdymą"
=======
#: src/ui_viewDialog.h:1093
msgid "Hourly zenith rate:"
msgstr "Valandinis zenitinis dažnis:"

#: src/ui_viewDialog.h:1094
msgid "0"
msgstr "0"
>>>>>>> 52c453c6

#: src/ui_viewDialog.h:1095
msgid "10"
msgstr "10"

#: src/ui_viewDialog.h:1096
msgid "80"
msgstr "80"

<<<<<<< HEAD
#: src/gui/ViewDialog.cpp:512
msgid "Standard Perseids rate"
msgstr "Standartinis Perseido"

#: src/translations.h:178
msgid "Star Value Multiplier: "
msgstr "Žvaigždžių kiekio reikšmė "
=======
#: src/ui_viewDialog.h:1097
msgid "10000"
msgstr "10000"

#: src/ui_viewDialog.h:1098
msgid "144000"
msgstr "144000"
>>>>>>> 52c453c6

#: src/ui_viewDialog.h:1100
msgid "Celestial Sphere"
msgstr "Dangaus sfera"

<<<<<<< HEAD
#: src/ui_viewDialog.h:1064
msgid "Starlore"
msgstr "Žvaigždynų folkloras"

#: src/gui/StelGui.cpp:120 src/ui_viewDialog.h:1067 src/ui_viewDialog.h:1089
msgid "Stars"
msgstr "Žvaigždės"

#: src/translations.h:151
msgid "Stars "
msgstr "Žvaigždės "
=======
#: src/ui_viewDialog.h:1109
msgid "Constellations"
msgstr "Žvaigždynai"

#: src/ui_viewDialog.h:1110
msgid "Show lines"
msgstr "Rodyti kontūrus"

#: src/ui_viewDialog.h:1111
msgid "Show labels"
msgstr "Rodyti pavadinimus"
>>>>>>> 52c453c6

#: src/ui_viewDialog.h:1112
msgid "Show boundaries"
msgstr "Rodyti ribas"

<<<<<<< HEAD
#: src/gui/ConfigurationDialog.cpp:461
#, qt-format
msgid "Startup FOV: %1%2"
msgstr "Pradinis apžvalgos laukas: %1 %2"
=======
#: src/ui_viewDialog.h:1113
msgid "Show art"
msgstr "Rodyti piešinius"
>>>>>>> 52c453c6

#: src/ui_viewDialog.h:1114
msgid "Art brightness: "
msgstr "Piešinių ryškumas: "

#: src/ui_viewDialog.h:1115
msgid "Projection"
msgstr "Projekcija"

<<<<<<< HEAD
#: src/gui/ConfigurationDialog.cpp:469
#, qt-format
msgid "Startup direction of view Az/Alt: %1/%2"
msgstr "Pradinė Az/Alt vaizdo kryptis: %1/%2"
=======
#: src/ui_viewDialog.h:1116
msgid "Add/remove landscapes..."
msgstr "Pridėti/pašalinti kraštovaizdžius..."
>>>>>>> 52c453c6

#: src/ui_viewDialog.h:1117 src/ui_viewDialog.h:1122 src/ui_viewDialog.h:1124
#: src/ui_configurationDialog.h:854 src/ui_configurationDialog.h:865
msgid "Options"
msgstr "Nustatymai"

#: src/ui_viewDialog.h:1118
msgid "Show ground"
msgstr "Rodyti žemę"

#: src/ui_viewDialog.h:1119
msgid "Show fog"
msgstr "Rodyti rūką"

#: src/ui_viewDialog.h:1120
msgid "Use associated planet and position"
msgstr "Naudoti susijusią planetą ir poziciją"

#: src/ui_viewDialog.h:1121
msgid "Use this landscape as default"
msgstr "Naudoti šį kraštovaizdį kaip numatytąjį"

#: src/ui_viewDialog.h:1123
msgid "Use this sky culture as default"
msgstr "Naudoti šią dangaus kultūrą kaip numatytąją"

#: src/ui_viewDialog.h:1125
msgid "Visible"
msgstr "Matomas"

<<<<<<< HEAD
#: src/gui/StelGui.cpp:159
msgid "Subtract 1 sidereal day"
msgstr "Atimti 1 žvaigždinę dieną"

#: src/gui/StelGui.cpp:161
msgid "Subtract 1 sidereal week"
msgstr "Atimti 1 žvaigždinę savaitę"

#: src/gui/StelGui.cpp:155
msgid "Subtract 1 solar day"
msgstr "Atimti 1 saulinę dieną"

#: src/gui/StelGui.cpp:153
msgid "Subtract 1 solar hour"
msgstr "Atimti 1 saulinę valandą"

#: src/gui/StelGui.cpp:157
msgid "Subtract 1 solar week"
msgstr "Atimti 1 saulinę savaitę"
=======
#: src/ui_configurationDialog.h:748
msgid "Configuration"
msgstr "Nustatymai"

#: src/ui_configurationDialog.h:750
msgid "Program language"
msgstr "Programos kalba"

#: src/ui_configurationDialog.h:751
msgid "Selected object information"
msgstr "Informacija apie parinktą objektą"

#: src/ui_configurationDialog.h:753
msgid "Display all information available"
msgstr "Rodyti visą informaciją"

#: src/ui_configurationDialog.h:755
msgid "All available"
msgstr "Viskas"
>>>>>>> 52c453c6

#: src/ui_configurationDialog.h:757
msgid "Display less information"
msgstr "Rodyti mažiau informacijos"

#: src/ui_configurationDialog.h:759
msgid "Short"
msgstr "Trumpa"

<<<<<<< HEAD
#: src/gui/StelGui.cpp:171
msgid "Switch between equatorial and azimuthal mount"
msgstr "Persijungti tarp ekvatorinio ir azimutinio pririšimo"
=======
#: src/ui_configurationDialog.h:761
msgid "Display no information"
msgstr "Informacijos nerodyti"
>>>>>>> 52c453c6

#: src/ui_configurationDialog.h:763
msgid "None"
msgstr "Nieko"

#: src/ui_configurationDialog.h:764
msgid "Default options"
msgstr "Numatytosios nuostatos"

#: src/ui_configurationDialog.h:766
msgid ""
"Save the settings you've changed this session to be the same the next time "
"you start Stellarium"
msgstr ""
"Išsaugokite nustatymus, kuriuos pakeitėte šio seanso metu. Jie išliks kitą "
"kartą paleidus programą"

#: src/ui_configurationDialog.h:768
msgid "Save settings"
msgstr "Išsaugoti nustatymus"

<<<<<<< HEAD
#: src/translations.h:65
msgid "Tethys"
msgstr "Tetija"

#: plugins/TextUserInterface/src/TextUserInterface.cpp:78
msgid "Text User Interface"
msgstr "Tekstinė vartotojo sąsaja"

#: src/translations.h:85
msgid "Thalassa"
msgstr ""

#: src/core/StelProjectorClasses.cpp:187
=======
#: src/ui_configurationDialog.h:770
msgid "Restore the default settings that came with Stellarium"
msgstr "Atstatyti numatytuosius nustatymus"

#: src/ui_configurationDialog.h:772
msgid "Restore defaults"
msgstr "Atstatyti numatytuosius nustatymus"

#: src/ui_configurationDialog.h:773
>>>>>>> 52c453c6
msgid ""
"Restoring default settings requires a restart of Stellarium. Saving all the "
"current options includes the current FOV and direction of view for use at "
"next startup."
msgstr ""
"Norint atstatyti numatytuosius nustatymus, būtina paleisti Stellarium iš "
"naujo. Visų nustatymų išsaugojimas taip pat išsaugos ir dabartinį apžvalgos "
"lauką bei vaizdo kryptį."

#: src/ui_configurationDialog.h:775
msgid "The width of your view when Stellarium starts"
msgstr "Jūsų regos lauko plotis, paleidus programą"

#: src/ui_configurationDialog.h:777
msgid "Startup FOV: XX"
msgstr "Pradinis apžvalgos laukas: XX"

#: src/ui_configurationDialog.h:779
msgid "The direction you're looking when Stellarium starts"
msgstr "Kryptis, kuria žiūrite paleidę programą"

#: src/ui_configurationDialog.h:781
msgid "Startup direction of view: xxxx"
msgstr "Pradinė vaizdo kryptis: xxxx"

#: src/ui_configurationDialog.h:782
msgid "Control"
msgstr "Valdymas"

#: src/ui_configurationDialog.h:784
msgid "Allow keyboard to pan and zoom"
msgstr "Leisti slinkti ir keisti mastelį klaviatūra"

#: src/ui_configurationDialog.h:786
msgid "Enable keyboard navigation"
msgstr "Įjungti navigaciją klaviatūra"

<<<<<<< HEAD
#: plugins/Satellites/src/Satellites.cpp:162
msgid ""
"The old satellites.json file is no longer compatible - using default file"
msgstr ""

#: plugins/Supernovas/src/Supernovas.cpp:62
msgid ""
"The plugin for visualization of some historical supernovas, brighter 10 "
"magnitude"
msgstr ""

#: src/gui/AddRemoveLandscapesDialog.cpp:220
msgid ""
"The selected file is not a ZIP archive or does not contain a Stellarium "
"landscape."
msgstr ""
"Pasirinktas failas nėra ZIP archyvas arba neturi Stellarium kraštovaizdžio."
=======
#: src/ui_configurationDialog.h:788
msgid "Allow mouse to pan (drag) and zoom (mousewheel)"
msgstr "Įjungti slinkimą ir mastelio keitima pele"

#: src/ui_configurationDialog.h:790
msgid "Enable mouse navigation"
msgstr "Įjungti navigaciją pele"
>>>>>>> 52c453c6

#: src/ui_configurationDialog.h:791
msgid "Startup date and time"
msgstr "Data ir laikas paleidus programą"

#: src/ui_configurationDialog.h:793
msgid "Starts Stellarium at system clock date and time"
msgstr "Paleidžia Stellarium pagal sistemos laikrodžio datą ir laiką"

<<<<<<< HEAD
#: src/translations.h:59
msgid "Thebe"
msgstr ""

#: plugins/TelescopeControl/src/TelescopeControl.cpp:78
=======
#: src/ui_configurationDialog.h:795
msgid "System date and time"
msgstr "Sistemos data ir laikas"

#: src/ui_configurationDialog.h:797
>>>>>>> 52c453c6
msgid ""
"Sets the simulation time to the next instance of this time of day when "
"Stellarium starts"
msgstr ""
"Paleidžiant Stellarium simuliacijos laikas nustatomas į kitą šios dienos "
"laiką."

#: src/ui_configurationDialog.h:799
msgid "System date at:"
msgstr "Sistemos laikas nuo:"

<<<<<<< HEAD
#: src/translations.h:171
msgid "Time Display Format: "
msgstr "Laiko formatas: "
=======
#: src/ui_configurationDialog.h:801
msgid "Use a specific date and time when Stellarium starts up"
msgstr "Paleidžiant Stellarium nustatyti nurodytą datą ir laiką."

#: src/ui_configurationDialog.h:803
msgid "Other:"
msgstr "Kita:"

#: src/ui_configurationDialog.h:804
msgid "use current"
msgstr "naudoti dabartinį"
>>>>>>> 52c453c6

#: src/ui_configurationDialog.h:805
msgid "Other"
msgstr "Kita"

<<<<<<< HEAD
#: src/translations.h:68
msgid "Titan"
msgstr "Titanas"

#: src/translations.h:77
msgid "Titania"
msgstr "Titanija"
=======
#: src/ui_configurationDialog.h:807
msgid "Hides the mouse cursor when inactive"
msgstr "Slėpti pelės žymeklį, kai jis nejuda"

#: src/ui_configurationDialog.h:809
msgid "Mouse cursor timeout (seconds):"
msgstr "Slėpti pelės žymeklį po (sekundžių):"
>>>>>>> 52c453c6

#: src/ui_configurationDialog.h:811
msgid "Toggle vertical and horizontal image flip buttons."
msgstr "Apkeisti vertikalaus ir horizontalaus atspindžio mygtukus."

<<<<<<< HEAD
#: src/gui/StelGui.cpp:178
msgid "Toggle visibility of GUI"
msgstr "Perjungti vartotojo sąsajos matomumą"
=======
#: src/ui_configurationDialog.h:813
msgid "Show flip buttons"
msgstr "Rodyti atspindžio keitimo mygtukus"
>>>>>>> 52c453c6

#: src/ui_configurationDialog.h:814
msgid "Planetarium options"
msgstr "Planetariumo parinktys"

<<<<<<< HEAD
#: src/gui/StelGui.cpp:165
msgid "Track object"
msgstr "Sekti objektą"

#: src/translations.h:82
msgid "Triton"
msgstr ""

#: src/translations.h:143
msgid "Tupi-Guarani"
msgstr "Tupi-Guarani"

#: src/ui_viewDialog.h:1070
msgid "Twinkle:"
msgstr "Mirgėjimas:"

#: src/translations.h:181
msgid "Twinkling: "
msgstr "Mirgėjimas: "

#. TRANSLATORS: Name of supernova SN 1572A
#: src/translations.h:120
msgid "Tycho's Supernova"
msgstr ""

#: plugins/Supernovas/src/Supernova.cpp:105
#, fuzzy, qt-format
msgid "Type: %1"
msgstr "Tipas: <b>%1</b>"

#: src/core/modules/Nebula.cpp:96
#, qt-format
msgid "Type: <b>%1</b>"
msgstr "Tipas: <b>%1</b>"

#: src/translations.h:213
msgid "USB Script: "
msgstr "USB Scenarijus: "

#: src/translations.h:76
msgid "Umbriel"
msgstr "Umbrielis"

#: src/core/modules/Nebula.cpp:305
msgid "Undocumented type"
msgstr "Neaprašytas tipas"

#: src/core/modules/Nebula.cpp:302
msgid "Unknown"
msgstr "Nežinomas"

#: src/translations.h:220
msgid "Update me via Internet: "
msgstr "Atnaujinti internetu: "

#: src/translations.h:73
msgid "Uranus"
msgstr "Uranas"
=======
#: src/ui_configurationDialog.h:816
msgid ""
"Spheric mirror distortion is used when projecting Stellarium onto a spheric "
"mirror for low-cost planetarium systems."
msgstr ""
"Sferinio veidrodžio iškreipimas naudojamas projektuojant Stellarium vaizdą "
"ant sferinio veidrodžio pigiose planetariumų sistemose."

#: src/ui_configurationDialog.h:818
msgid "Spheric mirror distortion"
msgstr "Sferinio veidrodžio iškreipimas"

#: src/ui_configurationDialog.h:820
msgid "Align labels with the horizon"
msgstr "Lygiuoti užrašus su horizontu"

#: src/ui_configurationDialog.h:822
msgid "Gravity labels"
msgstr "Lygiuoti antraštes pagal horizontą"

#: src/ui_configurationDialog.h:824
msgid ""
"When enabled, the \"auto zoom out\" key will also set the initial viewing "
"direction"
msgstr ""
"Kai įjungta, \"automatinio atitolinimo\" klavišas kartu nustatys ir pradinę "
"vaizdo kryptį"

#: src/ui_configurationDialog.h:826
msgid "Auto zoom out returns to initial direction of view"
msgstr "Automatinis atitolinimas gražins pradinę vaizdo kryptį"

#: src/ui_configurationDialog.h:828
msgid "Mask out everything outside a central circle in the main view"
msgstr "Pagrindiniame vaizde paslėpti viską už centrinio apskritimo ribų"

#: src/ui_configurationDialog.h:830
msgid "Disc viewport"
msgstr "Diskinis vaizdas"

#: src/ui_configurationDialog.h:832
msgid "Hide other constellations when you click one"
msgstr "Pažymėjus žvaigždyną paslėpti kitus"

#: src/ui_configurationDialog.h:834
msgid "Select single constellation"
msgstr "Parinkti vieną žvaigždyną"

#: src/ui_configurationDialog.h:835
msgid "Screenshots"
msgstr "Ekrano nuotraukos"
>>>>>>> 52c453c6

#: src/ui_configurationDialog.h:836
msgid "Screenshot Directory"
msgstr "Ekrano nuotraukų katalogas"

#: src/ui_configurationDialog.h:838
msgid "Invert colors"
msgstr "Invertuoti spalvas"

<<<<<<< HEAD
#: src/ui_viewDialog.h:1120
msgid "Use associated planet and position"
msgstr "Naudoti susijusią planetą ir poziciją"

#: src/ui_viewDialog.h:1121
msgid "Use this landscape as default"
msgstr "Naudoti šį kraštovaizdį kaip numatytąjį"

#: src/ui_viewDialog.h:1123
msgid "Use this sky culture as default"
msgstr "Naudoti šią dangaus kultūrą kaip numatytąją"
=======
#: src/ui_configurationDialog.h:839
msgid "Star catalog updates"
msgstr "Žvaigždžių katalogo atnaujinimai"

#: src/ui_configurationDialog.h:841
msgid "Click here to start downloading"
msgstr "Spragtelėkite norėdami pradėti siuntimą"

#: src/ui_configurationDialog.h:843
msgid "Get catalog x of y"
msgstr "Parsiųsti katalogą x iš y"
>>>>>>> 52c453c6

#: src/ui_configurationDialog.h:844
msgid "Download this file to view even more stars"
msgstr "Norėdami matyti dar daugiau žvaigždžių atsisiųskite šį failą"

<<<<<<< HEAD
#: src/gui/ConfigurationDialog.cpp:808
msgid "Verifying file integrity..."
msgstr "Tikrinamas failų vientisumas..."
=======
#: src/ui_configurationDialog.h:845
msgid "xxx"
msgstr "xxx"
>>>>>>> 52c453c6

#: src/ui_configurationDialog.h:847
msgid "Restart the download"
msgstr "Siųsti iš naujo"

<<<<<<< HEAD
#: src/ui_viewDialog.h:1052
msgid "View"
msgstr "Vaizdas"

#: src/ui_viewDialog.h:1125
msgid "Visible"
msgstr "Matomas"

#: src/translations.h:129
msgid "W"
msgstr "V"
=======
#: src/ui_configurationDialog.h:849
msgid "Retry"
msgstr "Bandyti vėl"

#: src/ui_configurationDialog.h:851
msgid "Stop the download. You can always restart it later"
msgstr "Sustabdyti siuntimą. Jį galėsite pakartoti vėliau"

#: src/ui_configurationDialog.h:853
msgid "Cancel"
msgstr "Atšaukti"
>>>>>>> 52c453c6

#: src/ui_configurationDialog.h:856
msgid "Close window when script runs"
msgstr "Veikiant scenarijui užverti langą"

<<<<<<< HEAD
#: src/translations.h:144
msgid "Western"
msgstr "vakariečių"
=======
#: src/ui_configurationDialog.h:858
msgid "Run the selected script"
msgstr "Vykdyti pasirinktą scenarijų"
>>>>>>> 52c453c6

#: src/ui_configurationDialog.h:862
msgid "Stop a running script"
msgstr "Sustabdyti vykdomą scenarijų"

#: src/ui_configurationDialog.h:866
msgid "Load at startup"
msgstr "Įkelti paleidimo metu"

<<<<<<< HEAD
#: src/gui/StelGui.cpp:130
msgid "Windows"
msgstr "Langai"
=======
#: src/ui_configurationDialog.h:867
msgid "configure"
msgstr "konfigūruoti"
>>>>>>> 52c453c6

#: src/ui_configurationDialog.h:872
msgid "Main"
msgstr "Pagrindinis"

#: src/ui_configurationDialog.h:874
msgid "Navigation"
msgstr "Navigacija"

#: src/ui_configurationDialog.h:876
msgid "Tools"
msgstr "Priemonės"

<<<<<<< HEAD
#: src/translations.h:207
msgid "Zoom Duration: "
msgstr "Priartinimo trukmė: "

#: src/gui/StelGui.cpp:166
msgid "Zoom in on selected object"
msgstr "Priartinti pažymėtą objektą"
=======
#: src/ui_configurationDialog.h:878
msgid "Scripts"
msgstr "Scenarijai"

#: src/ui_configurationDialog.h:880
msgid "Plugins"
msgstr "Papildiniai"
>>>>>>> 52c453c6

#: src/ui_addRemoveLandscapesDialog.h:266
msgid "Add/Remove Landscapes"
msgstr "Pridėti/pašalinti kraštovaizdžius"

#: src/ui_addRemoveLandscapesDialog.h:268
msgid "Add a new landscape"
msgstr "Pridėti naują kraštovaizdį"

#: src/ui_addRemoveLandscapesDialog.h:269
msgid "Install a new landscape from a ZIP archive..."
msgstr "Įdiegti naują kraštovaizdį iš ZIP archyvo..."

#: src/ui_addRemoveLandscapesDialog.h:270
msgid "Switch to the new landscape after installation"
msgstr "Po diegimo įjungti naują kraštovaizdį"

<<<<<<< HEAD
#: src/gui/StelGui.cpp:167
msgid "Zoom out"
msgstr "Atitraukti"

#: src/ui_searchDialogGui.h:461
msgid "alpha"
msgstr ""

#: src/ui_searchDialogGui.h:464
msgid "beta"
=======
#: src/ui_addRemoveLandscapesDialog.h:273
msgid "Remove an installed landscape"
msgstr "Pašalinti įdiegtą kraštovaizdį"

#: src/ui_addRemoveLandscapesDialog.h:275
msgid "Remove"
msgstr "Pašalinti"

#: src/ui_addRemoveLandscapesDialog.h:276
msgid ""
"WARNING: Removing the selected landscape means deleting its files. This "
"operation is irreversible."
>>>>>>> 52c453c6
msgstr ""
"DĖMESIO: Bus pašalinti visi kraštovaizdžio failai. Šis veiksmas yra "
"negrįžtamas."

<<<<<<< HEAD
#: src/ui_searchDialogGui.h:521
msgid "chi"
msgstr ""

#: src/ui_configurationDialog.h:867
msgid "configure"
msgstr "konfigūruoti"

#: src/ui_searchDialogGui.h:470
msgid "delta"
msgstr ""

#: src/ui_searchDialogGui.h:473
msgid "epsilon"
msgstr ""

#: src/ui_searchDialogGui.h:479
#, fuzzy
msgid "eta"
msgstr "Vesta"

#: src/ui_searchDialogGui.h:467
msgid "gamma"
msgstr ""

#: src/ui_searchDialogGui.h:458
msgid "iota"
msgstr ""

#: src/ui_searchDialogGui.h:485
msgid "kappa"
msgstr ""

#: src/ui_searchDialogGui.h:488
msgid "lambda"
msgstr ""

#: src/ui_searchDialogGui.h:491
msgid "mu"
msgstr ""

#: src/ui_searchDialogGui.h:494
msgid "nu"
msgstr ""

#: src/ui_searchDialogGui.h:527
msgid "omega"
msgstr ""

#: src/ui_searchDialogGui.h:500
msgid "omicron"
msgstr ""

#: src/ui_searchDialogGui.h:518
#, fuzzy
msgid "phi"
msgstr "Apofis"

#: src/ui_searchDialogGui.h:503
msgid "pi"
msgstr ""

#: src/ui_viewDialog.h:1085
msgid "pressure, temperature, extinction coefficient"
msgstr ""

#: src/ui_searchDialogGui.h:524
msgid "psi"
msgstr ""

#: src/ui_searchDialogGui.h:506
msgid "rho"
msgstr ""

#: src/ui_searchDialogGui.h:509
msgid "sigma"
msgstr ""

#: src/ui_searchDialogGui.h:512
msgid "tau"
msgstr ""

#: src/ui_searchDialogGui.h:482
msgid "theta"
=======
#: src/ui_AtmosphereDialog.h:167
msgid "Dialog"
msgstr ""

#: src/ui_AtmosphereDialog.h:168
msgid "Atmosphere Details"
msgstr ""

#: src/ui_AtmosphereDialog.h:170
msgid "Refraction Settings"
msgstr ""

#: src/ui_AtmosphereDialog.h:171
msgid "Pressure (mbar):"
msgstr ""

#: src/ui_AtmosphereDialog.h:172
msgid "Temperature (C):"
msgstr ""

#: src/ui_AtmosphereDialog.h:177
msgid ""
"Extinction is the loss of star brightness due to Earth's atmosphere. It is "
"given in mag/airmass, where airmass is number of atmospheres light has to "
"pass. (zenith: 1; horizon: about 40)"
msgstr ""

#: src/ui_AtmosphereDialog.h:179
msgid "Extinction Coefficient:"
msgstr ""

#: src/ui_AtmosphereDialog.h:181
msgid ""
"Use about 0.12 for superb mountaintops, 0.2 for good rural landscape, 0.35 "
"for murky conditions."
msgstr ""

#: plugins/AngleMeasure/src/AngleMeasure.cpp:57
msgid "Angle Measure"
msgstr "Kampo matavimas"

#: plugins/AngleMeasure/src/AngleMeasure.cpp:60
msgid "Provides an angle measurement tool"
msgstr "Kampų matavimo įrankis"

#: plugins/AngleMeasure/src/AngleMeasure.cpp:121
msgid "Angle measure"
msgstr "Kampo matavimas"

#. TRANSLATORS: Title of a group of key bindings in the Help window
#: plugins/AngleMeasure/src/AngleMeasure.cpp:121
#: plugins/CompassMarks/src/CompassMarks.cpp:121
#: plugins/Oculars/src/Oculars.cpp:931 plugins/Oculars/src/Oculars.cpp:945
#: plugins/Satellites/src/Satellites.cpp:123
msgid "Plugin Key Bindings"
msgstr "Papildinių klavišų saistymas"

#: plugins/CompassMarks/src/CompassMarks.cpp:57
msgid "Compass Marks"
msgstr "Kompaso žymos"

#: plugins/CompassMarks/src/CompassMarks.cpp:60
msgid "Displays compass bearing marks along the horizon"
msgstr "Rodo kompaso žymas palei horizontą"

#: plugins/CompassMarks/src/CompassMarks.cpp:121
msgid "Compass marks"
msgstr "Kompaso žymos"

#: plugins/Oculars/src/Oculars.cpp:76
msgid "Oculars"
msgstr "Okuliarai"

#: plugins/Oculars/src/Oculars.cpp:79
msgid "Shows the sky as if looking through a telescope eyepiece"
msgstr "Rodo dangų, lyg žvelgtumėte per teleskopo okuliarą"

#: plugins/Oculars/src/Oculars.cpp:943
msgid "Ocular view"
msgstr "Okuliaro vaizdas"

#: plugins/Oculars/src/Oculars.cpp:965
msgid "Oculars popup menu"
msgstr ""

#: plugins/Satellites/src/Satellites.cpp:67
msgid "Satellites"
msgstr "Palydovai"

#: plugins/Satellites/src/Satellites.cpp:70
msgid ""
"Prediction of artificial satellite positions in Earth orbit based on NORAD "
"TLE data"
>>>>>>> 52c453c6
msgstr ""
"Dirbtinių palydovų padėties Žemės orbitoje prognozė pasitelkus NORAD TLE "
"duomenis"

<<<<<<< HEAD
#: src/ui_searchDialogGui.h:515
msgid "upsilon"
=======
#: plugins/Satellites/src/Satellites.cpp:125
msgid "Satellites configuration window"
msgstr "Palydovų konfigūracijos langas"

#: plugins/Satellites/src/Satellites.cpp:126
msgid "Satellite hints"
msgstr "Palydovų užuominos"

#: plugins/Satellites/src/Satellites.cpp:128
msgid "Satellite labels"
msgstr "Palydovų pavadinimai"

#: plugins/Satellites/src/Satellites.cpp:162
msgid ""
"The old satellites.json file is no longer compatible - using default file"
>>>>>>> 52c453c6
msgstr ""
"Senas satellites.json failas nebesuderinamas - naudojame numatytąjį failą."

#: plugins/TelescopeControl/src/TelescopeControl.cpp:75
#: plugins/TelescopeControl/src/TelescopeControl.cpp:150
msgid "Telescope Control"
msgstr "Teleskopo valdymas"

<<<<<<< HEAD
#: src/ui_searchDialogGui.h:497
msgid "xi"
=======
#: plugins/TelescopeControl/src/TelescopeControl.cpp:78
msgid ""
"This plug-in allows Stellarium to send \"slew\" commands to a telescope on a "
"computerized mount (a \"GoTo telescope\")."
>>>>>>> 52c453c6
msgstr ""
"Šis papildinys leidžia Stellarium nusiųsti \"pasisukimo\" komandas "
"teleskopui ant kompiuterizuoto stovo (\"Eiti į teleskopą\")."

#: plugins/TelescopeControl/src/TelescopeControl.cpp:155
#, qt-format
msgid "Move telescope #%1 to selected object"
msgstr "Pasukti teleskopą #%1 į pasirinktą objektą"

<<<<<<< HEAD
#: src/ui_searchDialogGui.h:476
msgid "zeta"
=======
#: plugins/TelescopeControl/src/TelescopeControl.cpp:162
#, qt-format
msgid "Move telescope #%1 to the point currently in the center of the screen"
msgstr "Pasukti teleskopą #%1 į centrinį ekrano tašką"

#: plugins/TelescopeControl/src/TelescopeControl.cpp:173
msgid "Move a telescope to a given set of coordinates"
msgstr "Pasukti teleskopą į nurodytas koordinates"

#: plugins/TimeZoneConfiguration/src/TimeZoneConfiguration.cpp:41
msgid "Time Zone"
msgstr "Laiko juosta"

#: plugins/TimeZoneConfiguration/src/TimeZoneConfiguration.cpp:44
msgid ""
"A convenient interface for some of the more obscure options in Stellarium's "
"configuration file. Allows setting the time zone and changing the way the "
"time and the date are displayed in the bottom bar."
>>>>>>> 52c453c6
msgstr ""
"Patogi sąsaja keletui mažiau žinomų nustatymų iš Stellarium konfigūracijos "
"failo. Leidžia keisti laiko juostą ir datos bei laiko rodymo būdą apatinėje "
"juostoje."

#: plugins/TextUserInterface/src/TextUserInterface.cpp:78
msgid "Text User Interface"
msgstr "Tekstinė vartotojo sąsaja"

#: plugins/TextUserInterface/src/TextUserInterface.cpp:81
msgid ""
"Plugin implementation of 0.9.x series Text User Interface (TUI), used in "
"planetarium systems"
msgstr ""
"0.9.x versijų Tekstinės vartotojo sąsajos (TUI) įgyvendinimas papildiniu."

#: plugins/SolarSystemEditor/src/SolarSystemEditor.cpp:56
msgid "Solar System Editor"
msgstr "Saulės sistemos redaktorius"

#: plugins/SolarSystemEditor/src/SolarSystemEditor.cpp:59
msgid ""
"An interface for adding asteroids and comets to Stellarium. It can download "
"object lists from the Minor Planet Center's website and perform searches in "
"its online database. Still a work in progress."
msgstr ""
"Sąsaja naujiems asteroidams ir kometoms pridėti į Stellarium. Jis gali "
"parsiųsti objektų sąrašus iš Minor Planet Center svetainės ir vykdyti "
"paiešką jos internetinėje duomenų bazėje. Vis dar kuriamas."

#: plugins/Supernovas/src/Supernovas.cpp:59
msgid "Historical supernova"
msgstr ""

#: plugins/Supernovas/src/Supernovas.cpp:62
msgid ""
"The plugin for visualization of some historical supernovas, brighter 10 "
"magnitude"
msgstr ""

#: plugins/Supernovas/src/Supernovas.cpp:62
msgid ""
"SN 185A (7 December), SN 386A (24 April), SN 1006A (29 April), SN 1054A (3 "
"July), SN 1181A (4 August), SN 1572A (5 November), SN 1604A (8 October), SN "
"1680A (15 August), SN 1885A (17 August), SN 1895B (5 July), SN 1937C (21 "
"August), SN 1972E (8 May) and SN 1987A (24 February)"
msgstr ""

#: plugins/Supernovas/src/Supernova.cpp:105
#, qt-format
msgid "Type: %1"
msgstr ""

#~ msgid "Form"
#~ msgstr "Forma"

#, qt-format
#~ msgid "Loading NGC catalog: %1/%2"
#~ msgstr "Įkeliamas NGC katalogas: %1/%2"

#, qt-format
#~ msgid "Loading catalog %1 from file %2"
#~ msgstr "Įkeliamas katalogas %1 iš failo %2"

#~ msgid "Move telescope #0 to selected object"
#~ msgstr "Perkelti teleskopą #0 į pažymėtą objektą"

#~ msgid "Move telescope #1 to selected object"
#~ msgstr "Perkelti teleskopą #1 į pažymėtą objektą"

#~ msgid "Move telescope #2 to selected object"
#~ msgstr "Perkelti teleskopą #2 į pažymėtą objektą"

#~ msgid "Move telescope #3 to selected object"
#~ msgstr "Perkelti teleskopą #3 į pažymėtą objektą"

#~ msgid "Move telescope #9 to selected object"
#~ msgstr "Perkelti teleskopą #9 į pažymėtą objektą"

#~ msgid "Move telescope #8 to selected object"
#~ msgstr "Perkelti teleskopą #8 į pažymėtą objektą"

#~ msgid "Move telescope #5 to selected object"
#~ msgstr "Perkelti teleskopą #5 į pažymėtą objektą"

#~ msgid "Move telescope #4 to selected object"
#~ msgstr "Perkelti teleskopą #4 į pažymėtą objektą"

#~ msgid "Move telescope #7 to selected object"
#~ msgstr "Perkelti teleskopą #7 į pažymėtą objektą"

#~ msgid "Move telescope #6 to selected object"
#~ msgstr "Perkelti teleskopą #6 į pažymėtą objektą"

#~ msgid "Loading NGC catalog"
#~ msgstr "Įkeliamas NGC katalogas"

#~ msgid "Enable ocular"
#~ msgstr "Įjungti okuliarą"

#~ msgid "Ocular"
#~ msgstr "Okuliaras"

#~ msgid "Select previous ocular"
#~ msgstr "Parinkti ankstesnį okuliarą"

#~ msgid "Configuration Window"
#~ msgstr "Sąrankos langas"

#~ msgid "Select previous sensor"
#~ msgstr "Parinkti ankstesnį sensorių"

#~ msgid "Select next sensor"
#~ msgstr "Parinkti kitą sensorių"

#~ msgid "Toggle Crosshair"
#~ msgstr "Perjungti kryžmę"

#~ msgid "Select next ocular"
#~ msgstr "Parinkti kitą okuliarą"

#~ msgid "Select previous telescope"
#~ msgstr "Parinkti ankstesnį teleskopą"

#~ msgid "Select next telescope"
#~ msgstr "Parinkti kitą teleskopą"

#~ msgid "Display Telrad"
#~ msgstr "Rodyti Telrad"

#~ msgid "Telrad circles"
#~ msgstr "Telrado apskritimai"

#~ msgid "Oculars configuration window"
#~ msgstr "Okuliarų konfigūravimo langas"<|MERGE_RESOLUTION|>--- conflicted
+++ resolved
@@ -7,13 +7,8 @@
 msgstr ""
 "Project-Id-Version: stellarium\n"
 "Report-Msgid-Bugs-To: \n"
-<<<<<<< HEAD
-"POT-Creation-Date: 2011-06-25 13:31-0400\n"
-"PO-Revision-Date: 2010-11-19 15:13+0000\n"
-=======
 "POT-Creation-Date: 2011-06-26 01:48+0700\n"
 "PO-Revision-Date: 2010-12-31 15:05+0000\n"
->>>>>>> 52c453c6
 "Last-Translator: Joshas <Unknown>\n"
 "Language-Team: Lithuanian <lt@li.org>\n"
 "MIME-Version: 1.0\n"
@@ -38,15 +33,6 @@
 msgid "Horizon"
 msgstr ""
 
-<<<<<<< HEAD
-#: src/core/StelObject.cpp:97 src/core/StelObject.cpp:114
-msgid "(apparent)"
-msgstr ""
-
-#: src/core/StelObject.cpp:94 src/core/StelObject.cpp:108
-msgid "(geometric)"
-msgstr ""
-=======
 #: src/core/modules/LandscapeMgr.cpp:488
 msgid "Author: "
 msgstr "Autorius: "
@@ -54,7 +40,6 @@
 #: src/core/modules/LandscapeMgr.cpp:491
 msgid "Location: "
 msgstr "Vieta: "
->>>>>>> 52c453c6
 
 #: src/core/modules/LandscapeMgr.cpp:496
 #, qt-format
@@ -65,27 +50,6 @@
 msgid "Planet: "
 msgstr "Planeta: "
 
-<<<<<<< HEAD
-#: src/ui_viewDialog.h:1094
-msgid "0"
-msgstr "0"
-
-#: src/ui_viewDialog.h:1095
-msgid "10"
-msgstr "10"
-
-#: src/ui_viewDialog.h:1097
-msgid "10000"
-msgstr "10000"
-
-#: src/ui_viewDialog.h:1098
-msgid "144000"
-msgstr "144000"
-
-#: src/ui_viewDialog.h:1096
-msgid "80"
-msgstr "80"
-=======
 #: src/core/modules/Nebula.cpp:96
 #, qt-format
 msgid "Type: <b>%1</b>"
@@ -109,7 +73,6 @@
 #: src/core/modules/Nebula.cpp:287
 msgid "Open cluster"
 msgstr "Atviras spiečius"
->>>>>>> 52c453c6
 
 #: src/core/modules/Nebula.cpp:290
 msgid "Globular cluster"
@@ -131,47 +94,15 @@
 msgid "Unknown"
 msgstr "Nežinomas"
 
-<<<<<<< HEAD
-=======
 #: src/core/modules/Nebula.cpp:305
 msgid "Undocumented type"
 msgstr "Neaprašytas tipas"
 
->>>>>>> 52c453c6
 #: src/core/modules/Planet.cpp:123 src/core/modules/StarWrapper.cpp:112
 #, qt-format
 msgid "Absolute Magnitude: %1"
 msgstr "Absoliutinis ryškis: %1"
 
-<<<<<<< HEAD
-#: src/ui_viewDialog.h:1068
-msgid "Absolute scale:"
-msgstr "Absoliutinis mastelis:"
-
-#: src/translations.h:169
-msgid "Actual Time"
-msgstr "Dabartinis laikas"
-
-#: src/gui/StelGui.cpp:158
-msgid "Add 1 sidereal day"
-msgstr "Pridėti 1 žvaigždinę dieną"
-
-#: src/gui/StelGui.cpp:160
-msgid "Add 1 sidereal week"
-msgstr "Pridėti 1 žvaigždinę savaitę"
-
-#: src/gui/StelGui.cpp:154
-msgid "Add 1 solar day"
-msgstr "Pridėti 1 saulinę dieną"
-
-#: src/gui/StelGui.cpp:152
-msgid "Add 1 solar hour"
-msgstr "Pridėti 1 saulinę valandą"
-
-#: src/gui/StelGui.cpp:156
-msgid "Add 1 solar week"
-msgstr "Pridėti 1 saulinę savaitę"
-=======
 #: src/core/modules/Planet.cpp:136
 #, qt-format
 msgid "Ecliptic Geocentric (of date): %1/%2"
@@ -201,7 +132,6 @@
 #, qt-format
 msgid "Spectral Type: %1"
 msgstr "Spektrinė klasė: %1"
->>>>>>> 52c453c6
 
 #: src/core/modules/StarWrapper.cpp:122
 #: plugins/Supernovas/src/Supernova.cpp:107
@@ -218,23 +148,6 @@
 msgid "Maximum FOV: "
 msgstr "Didžiausias apžvalgos laukas "
 
-<<<<<<< HEAD
-#: src/ui_viewDialog.h:1116
-msgid "Add/remove landscapes..."
-msgstr "Pridėti/pašalinti kraštovaizdžius..."
-
-#: src/translations.h:155
-msgid "Administration "
-msgstr "Valdymas "
-
-#: src/translations.h:60
-msgid "Adrastea"
-msgstr ""
-
-#: src/ui_configurationDialog.h:820
-msgid "Align labels with the horizon"
-msgstr "Lygiuoti užrašus su horizontu"
-=======
 #: src/core/StelProjectorClasses.cpp:25
 msgid "Perspective"
 msgstr "Perspektyva"
@@ -250,7 +163,6 @@
 #: src/core/StelProjectorClasses.cpp:63
 msgid "Equal Area"
 msgstr "Vienodas plotas"
->>>>>>> 52c453c6
 
 #: src/core/StelProjectorClasses.cpp:68
 msgid ""
@@ -274,15 +186,9 @@
 "planisferine projekcija. Ji išlaiko kampus, kuriais kertasi kreivės, bet "
 "neišlaiko ploto."
 
-<<<<<<< HEAD
-#: src/translations.h:159
-msgid "Altitude (m): "
-msgstr "Aukštis (m): "
-=======
 #: src/core/StelProjectorClasses.cpp:145
 msgid "Fish-eye"
 msgstr "Žuvies akis"
->>>>>>> 52c453c6
 
 #: src/core/StelProjectorClasses.cpp:150
 msgid ""
@@ -296,20 +202,9 @@
 "kampiniu atstumu nuo lauko vaizdo centro (panašiai, kaip iškraipymai labai "
 "plataus vaizdo fotoaparatų objektyvuose)."
 
-<<<<<<< HEAD
-#: src/translations.h:50
-msgid "Amalthea"
-msgstr ""
-
-#. TRANSLATORS: Asteroid (1221) Amor
-#: src/translations.h:110
-msgid "Amor"
-msgstr "Amūras"
-=======
 #: src/core/StelProjectorClasses.cpp:182
 msgid "Hammer-Aitoff"
 msgstr "Hamerio-Aitofo"
->>>>>>> 52c453c6
 
 #: src/core/StelProjectorClasses.cpp:187
 msgid ""
@@ -319,19 +214,9 @@
 "Hamerio projekcija tai vienodo ploto žemėlapio projekcija, aprašyta Ernst "
 "Hammer 1892 m., tiesiogiai įkvėpta Aitofo projekcijos."
 
-<<<<<<< HEAD
-#: src/translations.h:57
-msgid "Ananke"
-msgstr ""
-
-#: plugins/AngleMeasure/src/AngleMeasure.cpp:57
-msgid "Angle Measure"
-msgstr "Kampo matavimas"
-=======
 #: src/core/StelProjectorClasses.cpp:223
 msgid "Cylinder"
 msgstr "Cilindrinė"
->>>>>>> 52c453c6
 
 #: src/core/StelProjectorClasses.cpp:228
 msgid ""
@@ -342,25 +227,6 @@
 "projekcija</i>. Su šia projekcija, visos paralelės yra nutolusios viena nuo "
 "kitos vienodu atstumu."
 
-<<<<<<< HEAD
-#. TRANSLATORS: Asteroid (99942) Apophis
-#: src/translations.h:112
-msgid "Apophis"
-msgstr "Apofis"
-
-#: src/core/modules/Planet.cpp:147
-#, qt-format
-msgid "Apparent diameter: %1"
-msgstr "Regimasis skersmuo: %1"
-
-#: src/translations.h:75
-msgid "Ariel"
-msgstr "Arielis"
-
-#: src/translations.h:214
-msgid "Arrow down to load list."
-msgstr "Rodyklė žemyn įkels sarašą."
-=======
 #: src/core/StelProjectorClasses.cpp:270
 msgid "Mercator"
 msgstr "Merkatoriaus"
@@ -386,95 +252,61 @@
 msgstr ""
 "Ortografinė projekcija yra gimininga perspektyvinei projekcijai, bet "
 "perspektyvos taškas yra begalybė."
->>>>>>> 52c453c6
 
 #: src/core/StelObject.cpp:79
 #, qt-format
 msgid "RA/DE (J2000): %1/%2"
 msgstr "RA/DE (J2000): %1/%2"
 
-<<<<<<< HEAD
-#: src/ui_viewDialog.h:1114
-msgid "Art brightness: "
-msgstr "Piešinių ryškumas: "
-
-#. TRANSLATORS: Asteroid (5) Astraea
-#: src/translations.h:98
-msgid "Astraea"
-msgstr "Astrėja"
-
-#: src/gui/StelGui.cpp:115 src/ui_viewDialog.h:1081
-msgid "Atmosphere"
-msgstr "Atmosfera"
+#: src/core/StelObject.cpp:86
+#, qt-format
+msgid "RA/DE (of date): %1/%2"
+msgstr "RA/DE (datos): %1/%2"
+
+#: src/core/StelObject.cpp:94 src/core/StelObject.cpp:97
+#, qt-format
+msgid "Hour angle/DE: %1/%2"
+msgstr "Valandinis kampas/DE: %1/%2"
+
+#: src/core/StelObject.cpp:94 src/core/StelObject.cpp:108
+msgid "(geometric)"
+msgstr ""
+
+#: src/core/StelObject.cpp:97 src/core/StelObject.cpp:114
+msgid "(apparent)"
+msgstr ""
+
+#: src/core/StelObject.cpp:108 src/core/StelObject.cpp:114
+#, qt-format
+msgid "Az/Alt: %1/%2"
+msgstr "Az/Alt: %1/%2"
+
+#: src/gui/ConfigurationDialog.cpp:295
+msgid "Select screenshot directory"
+msgstr "Nurodykite katalogą ekrano nuotraukoms"
+
+#: src/gui/ConfigurationDialog.cpp:461
+#, qt-format
+msgid "Startup FOV: %1%2"
+msgstr "Pradinis apžvalgos laukas: %1 %2"
+
+#: src/gui/ConfigurationDialog.cpp:469
+#, qt-format
+msgid "Startup direction of view Az/Alt: %1/%2"
+msgstr "Pradinė Az/Alt vaizdo kryptis: %1/%2"
+
+#: src/gui/ConfigurationDialog.cpp:509
+msgid "Authors"
+msgstr "Autoriai"
+
+#: src/gui/ConfigurationDialog.cpp:513 src/gui/ViewDialog.cpp:368
+msgid "Contact"
+msgstr "Susisiekite"
 
 #: src/gui/ConfigurationDialog.cpp:585
 msgid "Author"
 msgstr "Autorius"
 
-#: src/core/modules/LandscapeMgr.cpp:488
-msgid "Author: "
-msgstr "Autorius: "
-=======
-#: src/core/StelObject.cpp:86
-#, qt-format
-msgid "RA/DE (of date): %1/%2"
-msgstr "RA/DE (datos): %1/%2"
-
-#: src/core/StelObject.cpp:94 src/core/StelObject.cpp:97
-#, qt-format
-msgid "Hour angle/DE: %1/%2"
-msgstr "Valandinis kampas/DE: %1/%2"
-
-#: src/core/StelObject.cpp:94 src/core/StelObject.cpp:108
-msgid "(geometric)"
-msgstr ""
-
-#: src/core/StelObject.cpp:97 src/core/StelObject.cpp:114
-msgid "(apparent)"
-msgstr ""
-
-#: src/core/StelObject.cpp:108 src/core/StelObject.cpp:114
-#, qt-format
-msgid "Az/Alt: %1/%2"
-msgstr "Az/Alt: %1/%2"
-
-#: src/gui/ConfigurationDialog.cpp:295
-msgid "Select screenshot directory"
-msgstr "Nurodykite katalogą ekrano nuotraukoms"
-
-#: src/gui/ConfigurationDialog.cpp:461
-#, qt-format
-msgid "Startup FOV: %1%2"
-msgstr "Pradinis apžvalgos laukas: %1 %2"
-
-#: src/gui/ConfigurationDialog.cpp:469
-#, qt-format
-msgid "Startup direction of view Az/Alt: %1/%2"
-msgstr "Pradinė Az/Alt vaizdo kryptis: %1/%2"
->>>>>>> 52c453c6
-
-#: src/gui/ConfigurationDialog.cpp:509
-msgid "Authors"
-msgstr "Autoriai"
-
-<<<<<<< HEAD
-#: src/gui/StelGui.cpp:176
-msgid "Auto hide horizontal button bar"
-msgstr "Automatiškai slėpti horizontalią mygtukų juostą"
-
-#: src/gui/StelGui.cpp:177
-msgid "Auto hide vertical button bar"
-msgstr "Automatiškai slėpti vertikalią mygtukų juostą"
-=======
-#: src/gui/ConfigurationDialog.cpp:513 src/gui/ViewDialog.cpp:368
-msgid "Contact"
-msgstr "Susisiekite"
-
-#: src/gui/ConfigurationDialog.cpp:585
-msgid "Author"
-msgstr "Autorius"
->>>>>>> 52c453c6
-
 #: src/gui/ConfigurationDialog.cpp:586
 msgid "License"
 msgstr "Licencija"
@@ -491,32 +323,11 @@
 msgid "Finished downloading all star catalogs!"
 msgstr "Visi žvaigždžių katalogai parsiųsti"
 
-<<<<<<< HEAD
-#: src/core/StelObject.cpp:108 src/core/StelObject.cpp:114
-=======
 #: src/gui/ConfigurationDialog.cpp:674
->>>>>>> 52c453c6
 #, qt-format
 msgid "Get catalog %1 of %2"
 msgstr "Parsiųsti katalogą %1 iš %2"
 
-<<<<<<< HEAD
-#: src/translations.h:193
-msgid "Azimuthal Grid"
-msgstr "Azimutinį tinklelį"
-
-#: src/gui/StelGui.cpp:104 src/ui_viewDialog.h:1103
-msgid "Azimuthal grid"
-msgstr "Azimutinis tinklelis"
-
-#: src/translations.h:132
-msgid "Aztec"
-msgstr "Actekų"
-
-#: src/translations.h:212
-msgid "CD/DVD Script: "
-msgstr "CD/DVD scenarijus: "
-=======
 #: src/gui/ConfigurationDialog.cpp:676
 #, qt-format
 msgid ""
@@ -553,7 +364,6 @@
 msgstr ""
 "Siunčiama %1...\n"
 "(Jūs galite uždaryti šį langą.)"
->>>>>>> 52c453c6
 
 #: src/gui/ConfigurationDialog.cpp:808
 msgid "Verifying file integrity..."
@@ -568,16 +378,10 @@
 "Klaida siunčiant %1:\n"
 "Failas sugadintas."
 
-<<<<<<< HEAD
-#: src/translations.h:165
-msgid "Calendar"
-msgstr "Kalendorius"
-=======
 #: src/gui/HelpDialog.cpp:52 src/gui/StelGuiItems.cpp:285
 #: src/gui/StelGuiItems.cpp:640
 msgid "Space"
 msgstr "Kosmosas"
->>>>>>> 52c453c6
 
 #: src/gui/HelpDialog.cpp:53
 msgid "Arrow keys & left mouse drag"
@@ -587,27 +391,6 @@
 msgid "Page Up/Down"
 msgstr "Ankstesnio/tolesnio puslapio klavišas"
 
-<<<<<<< HEAD
-#: src/translations.h:188
-msgid "Cardinal Points"
-msgstr "Pasaulio kryptis"
-
-#: src/gui/StelGui.cpp:112 src/ui_viewDialog.h:1108
-msgid "Cardinal points"
-msgstr "Pasaulio kryptys"
-
-#: src/translations.h:56
-msgid "Carme"
-msgstr ""
-
-#: src/ui_viewDialog.h:1100
-msgid "Celestial Sphere"
-msgstr "Dangaus sfera"
-
-#: src/gui/StelGui.cpp:164
-msgid "Center on selected object"
-msgstr "Centruoti pažymėtą objektą"
-=======
 #: src/gui/HelpDialog.cpp:55
 msgid "CTRL + Up/Down"
 msgstr "Vald + aukštyn/žemyn"
@@ -623,26 +406,11 @@
 #: src/gui/HelpDialog.cpp:58
 msgid "CTRL + Left click"
 msgstr "Vald + kairiojo pelės klavišo spustelėjimas"
->>>>>>> 52c453c6
 
 #: src/gui/HelpDialog.cpp:61 src/gui/StelGui.cpp:163
 msgid "Movement and Selection"
 msgstr "Slinkimas ir parinkimas"
 
-<<<<<<< HEAD
-#: src/translations.h:80
-msgid "Charon"
-msgstr "Charonas"
-
-#: src/translations.h:133
-msgid "Chinese"
-msgstr "kiniečių"
-
-#. TRANSLATORS: Asteroid (2060) Chiron
-#: src/translations.h:114
-msgid "Chiron"
-msgstr "Cheironas"
-=======
 #: src/gui/HelpDialog.cpp:62
 msgid "Pan view around the sky"
 msgstr "Slinkti vaizdą aplink dangų"
@@ -654,7 +422,6 @@
 #: src/gui/HelpDialog.cpp:65
 msgid "Select object"
 msgstr "Parinkti objektą"
->>>>>>> 52c453c6
 
 #: src/gui/HelpDialog.cpp:66 src/gui/HelpDialog.cpp:68
 msgid "Clear selection"
@@ -664,15 +431,6 @@
 msgid "When a Script is Running"
 msgstr "Kai vykdomas scenarijus"
 
-<<<<<<< HEAD
-#: src/core/modules/Nebula.cpp:299
-msgid "Cluster associated with nebulosity"
-msgstr "Spiečius susietas su ūku"
-
-#: src/translations.h:152
-msgid "Colors "
-msgstr "Spalvos "
-=======
 #: src/gui/HelpDialog.cpp:72 src/gui/StelGui.cpp:142
 msgid "Slow down the script execution rate"
 msgstr "Sulėtinti scenarijaus vykdymą"
@@ -680,7 +438,6 @@
 #: src/gui/HelpDialog.cpp:73 src/gui/StelGui.cpp:143
 msgid "Speed up the script execution rate"
 msgstr "Pagreitinti scenarijaus vykdymą"
->>>>>>> 52c453c6
 
 #: src/gui/HelpDialog.cpp:74 src/gui/StelGui.cpp:144
 msgid "Set the normal script execution rate"
@@ -694,27 +451,6 @@
 msgid "Keys"
 msgstr "Klavišai"
 
-<<<<<<< HEAD
-#: src/gui/StelGui.cpp:132
-msgid "Configuration window"
-msgstr "Nustatymų langas"
-
-#: src/translations.h:186
-msgid "Constellation Art Intensity"
-msgstr "Žvaigždynų paveikslų ryškumas"
-
-#: src/translations.h:187
-msgid "Constellation Boundaries"
-msgstr "Žvaigždynų ribos"
-
-#: src/translations.h:184
-msgid "Constellation Lines"
-msgstr "Žvaigždynų kontūrai"
-
-#: src/translations.h:185
-msgid "Constellation Names"
-msgstr "Žvaigždynų pavadinimai"
-=======
 #: src/gui/HelpDialog.cpp:172
 msgid "Further Reading"
 msgstr "Tolesniam skaitymui"
@@ -812,7 +548,6 @@
 #: src/gui/StelGui.cpp:99
 msgid "Constellation lines"
 msgstr "Žvaigždynų kontūrai"
->>>>>>> 52c453c6
 
 #: src/gui/StelGui.cpp:100
 msgid "Constellation art"
@@ -834,15 +569,6 @@
 msgid "Equatorial grid"
 msgstr "Ekvatorinis tinklelis"
 
-<<<<<<< HEAD
-#: src/ui_viewDialog.h:1109
-msgid "Constellations"
-msgstr "Žvaigždynai"
-
-#: src/gui/ConfigurationDialog.cpp:513 src/gui/ViewDialog.cpp:368
-msgid "Contact"
-msgstr "Susisiekite"
-=======
 #: src/gui/StelGui.cpp:106 src/ui_viewDialog.h:1102
 msgid "Equatorial J2000 grid"
 msgstr "Ekvatorinis J2000 tinklelis"
@@ -850,21 +576,14 @@
 #: src/gui/StelGui.cpp:107
 msgid "Galactic grid"
 msgstr "Galaktikos tinklelis"
->>>>>>> 52c453c6
 
 #: src/gui/StelGui.cpp:108 src/ui_viewDialog.h:1107
 msgid "Ecliptic line"
 msgstr "Ekliptikos linija"
 
-<<<<<<< HEAD
-#: src/translations.h:209
-msgid "Correct for light travel time: "
-msgstr "Kelionės šviesos greičiu pataisa: "
-=======
 #: src/gui/StelGui.cpp:109 src/ui_viewDialog.h:1104
 msgid "Equator line"
 msgstr "Pusiaujo linija"
->>>>>>> 52c453c6
 
 #: src/gui/StelGui.cpp:110 src/ui_viewDialog.h:1105
 msgid "Meridian line"
@@ -874,128 +593,102 @@
 msgid "Horizon line"
 msgstr ""
 
-<<<<<<< HEAD
-#: src/translations.h:208
-msgid "Cursor Timeout: "
-msgstr "Slėpti kursorių po: "
-=======
 #: src/gui/StelGui.cpp:112 src/ui_viewDialog.h:1108
 msgid "Cardinal points"
 msgstr "Pasaulio kryptys"
->>>>>>> 52c453c6
 
 #: src/gui/StelGui.cpp:114
 msgid "Ground"
 msgstr "Žemė"
 
-<<<<<<< HEAD
-#: src/translations.h:172
-msgid "Date Display Format: "
-msgstr "Datos formatas: "
+#: src/gui/StelGui.cpp:115 src/ui_viewDialog.h:1081
+msgid "Atmosphere"
+msgstr "Atmosfera"
+
+#: src/gui/StelGui.cpp:116
+msgid "Fog"
+msgstr "Rūką"
+
+#: src/gui/StelGui.cpp:118 src/ui_viewDialog.h:1090
+msgid "Nebulas"
+msgstr "Ūkai"
+
+#: src/gui/StelGui.cpp:119
+msgid "Nebulas background images"
+msgstr "Ūkų fono paveikslai"
+
+#: src/gui/StelGui.cpp:120 src/ui_viewDialog.h:1067 src/ui_viewDialog.h:1089
+msgid "Stars"
+msgstr "Žvaigždės"
+
+#: src/gui/StelGui.cpp:121
+msgid "Planets labels"
+msgstr "Planetų antraštės"
+
+#: src/gui/StelGui.cpp:122
+msgid "Planet orbits"
+msgstr "Planetų orbitos"
+
+#: src/gui/StelGui.cpp:123
+msgid "Planet trails"
+msgstr "Planetų pėdsakai"
+
+#: src/gui/StelGui.cpp:125
+msgid "Night mode"
+msgstr "Nakties režimas"
+
+#: src/gui/StelGui.cpp:126
+msgid "Full-screen mode"
+msgstr "Viso ekrano režimas"
+
+#: src/gui/StelGui.cpp:127
+msgid "Flip scene horizontally"
+msgstr "Horizontalusis atspindys"
+
+#: src/gui/StelGui.cpp:128
+msgid "Flip scene vertically"
+msgstr "Vertikalusis atspindys"
+
+#: src/gui/StelGui.cpp:130
+msgid "Windows"
+msgstr "Langai"
+
+#: src/gui/StelGui.cpp:131
+msgid "Help window"
+msgstr "Žinyno langas"
+
+#: src/gui/StelGui.cpp:132
+msgid "Configuration window"
+msgstr "Nustatymų langas"
+
+#: src/gui/StelGui.cpp:133
+msgid "Search window"
+msgstr "Paieškos langas"
+
+#: src/gui/StelGui.cpp:134
+msgid "Sky and viewing options window"
+msgstr "Dangaus ir peržiūros nustatymų langas"
+
+#: src/gui/StelGui.cpp:135
+msgid "Date/time window"
+msgstr "Datos/laiko langas"
+
+#: src/gui/StelGui.cpp:136
+msgid "Location window"
+msgstr "Vietovės langas"
+
+#: src/gui/StelGui.cpp:138
+msgid "Script console window"
+msgstr "Scenarijaus pulto langas"
 
 #: src/gui/StelGui.cpp:141 src/ui_dateTimeDialogGui.h:294
 msgid "Date and Time"
 msgstr "Data ir laikas"
 
-=======
-#: src/gui/StelGui.cpp:115 src/ui_viewDialog.h:1081
-msgid "Atmosphere"
-msgstr "Atmosfera"
-
-#: src/gui/StelGui.cpp:116
-msgid "Fog"
-msgstr "Rūką"
-
-#: src/gui/StelGui.cpp:118 src/ui_viewDialog.h:1090
-msgid "Nebulas"
-msgstr "Ūkai"
-
-#: src/gui/StelGui.cpp:119
-msgid "Nebulas background images"
-msgstr "Ūkų fono paveikslai"
-
-#: src/gui/StelGui.cpp:120 src/ui_viewDialog.h:1067 src/ui_viewDialog.h:1089
-msgid "Stars"
-msgstr "Žvaigždės"
-
-#: src/gui/StelGui.cpp:121
-msgid "Planets labels"
-msgstr "Planetų antraštės"
-
-#: src/gui/StelGui.cpp:122
-msgid "Planet orbits"
-msgstr "Planetų orbitos"
-
-#: src/gui/StelGui.cpp:123
-msgid "Planet trails"
-msgstr "Planetų pėdsakai"
-
-#: src/gui/StelGui.cpp:125
-msgid "Night mode"
-msgstr "Nakties režimas"
-
-#: src/gui/StelGui.cpp:126
-msgid "Full-screen mode"
-msgstr "Viso ekrano režimas"
-
-#: src/gui/StelGui.cpp:127
-msgid "Flip scene horizontally"
-msgstr "Horizontalusis atspindys"
-
-#: src/gui/StelGui.cpp:128
-msgid "Flip scene vertically"
-msgstr "Vertikalusis atspindys"
-
-#: src/gui/StelGui.cpp:130
-msgid "Windows"
-msgstr "Langai"
-
-#: src/gui/StelGui.cpp:131
-msgid "Help window"
-msgstr "Žinyno langas"
-
-#: src/gui/StelGui.cpp:132
-msgid "Configuration window"
-msgstr "Nustatymų langas"
-
-#: src/gui/StelGui.cpp:133
-msgid "Search window"
-msgstr "Paieškos langas"
-
-#: src/gui/StelGui.cpp:134
-msgid "Sky and viewing options window"
-msgstr "Dangaus ir peržiūros nustatymų langas"
-
->>>>>>> 52c453c6
-#: src/gui/StelGui.cpp:135
-msgid "Date/time window"
-msgstr "Datos/laiko langas"
-
-<<<<<<< HEAD
-#: src/translations.h:164
-msgid "Day keys: "
-msgstr "Mygtukai dienoms: "
-
-=======
-#: src/gui/StelGui.cpp:136
-msgid "Location window"
-msgstr "Vietovės langas"
-
-#: src/gui/StelGui.cpp:138
-msgid "Script console window"
-msgstr "Scenarijaus pulto langas"
-
-#: src/gui/StelGui.cpp:141 src/ui_dateTimeDialogGui.h:294
-msgid "Date and Time"
-msgstr "Data ir laikas"
-
->>>>>>> 52c453c6
 #: src/gui/StelGui.cpp:145
 msgid "Decrease time speed"
 msgstr "Sulėtinti laiko tėkmės greitį"
 
-<<<<<<< HEAD
-=======
 #: src/gui/StelGui.cpp:146
 msgid "Increase time speed"
 msgstr "Padidinti laiko tėkmės greitį"
@@ -1004,50 +697,13 @@
 msgid "Set normal time rate"
 msgstr "Nustatyti normalų laiko tėkmės greitį"
 
->>>>>>> 52c453c6
 #: src/gui/StelGui.cpp:148
 msgid "Decrease time speed (a little)"
 msgstr "Sumažinti laiko greitį (šiek tiek)"
 
-<<<<<<< HEAD
-#: src/ui_configurationDialog.h:764
-msgid "Default options"
-msgstr "Numatytosios nuostatos"
-
-#: src/translations.h:39
-msgid "Deimos"
-msgstr "Deimas"
-
-#: src/ui_locationDialogGui.h:393
-msgid "Delete"
-msgstr "Pašalinti"
-
-#: src/translations.h:86
-msgid "Despina"
-msgstr ""
-
-#: src/gui/HelpDialog.cpp:298 src/gui/HelpDialog.cpp:299
-#: src/gui/HelpDialog.cpp:301 src/gui/HelpDialog.cpp:302
-#, qt-format
-msgid "Developer: %1"
-msgstr "Programuotojas: %1"
-
-#: src/gui/HelpDialog.cpp:294
-msgid "Developers"
-msgstr "Programuotojai"
-
-#: src/ui_viewDialog.h:1072
-msgid "Dim faint stars when a very bright object is visible"
-msgstr "Pritemdyti neryškias žvaigždes, kai matomas labai ryškus objektas."
-
-#: src/translations.h:66
-msgid "Dione"
-msgstr "Dione"
-=======
 #: src/gui/StelGui.cpp:149
 msgid "Increase time speed (a little)"
 msgstr "Padidinti laiko greitį (šiek tiek)"
->>>>>>> 52c453c6
 
 #: src/gui/StelGui.cpp:150
 msgid "Set time rate to zero"
@@ -1073,18 +729,6 @@
 msgid "Subtract 1 solar day"
 msgstr "Atimti 1 saulinę dieną"
 
-<<<<<<< HEAD
-#: src/core/modules/StarWrapper.cpp:122
-#: plugins/Supernovas/src/Supernova.cpp:107
-#, qt-format
-msgid "Distance: %1 Light Years"
-msgstr "Nuotolis: %1 šviesmečiai"
-
-#: src/core/modules/Planet.cpp:143
-#, no-c-format, qt-format
-msgid "Distance: %1AU"
-msgstr "Nuotolis: %1AU"
-=======
 #: src/gui/StelGui.cpp:156
 msgid "Add 1 solar week"
 msgstr "Pridėti 1 saulinę savaitę"
@@ -1092,51 +736,19 @@
 #: src/gui/StelGui.cpp:157
 msgid "Subtract 1 solar week"
 msgstr "Atimti 1 saulinę savaitę"
->>>>>>> 52c453c6
 
 #: src/gui/StelGui.cpp:158
 msgid "Add 1 sidereal day"
 msgstr "Pridėti 1 žvaigždinę dieną"
 
-<<<<<<< HEAD
-#: src/gui/ConfigurationDialog.cpp:676
-#, qt-format
-msgid ""
-"Download size: %1MB\n"
-"Star count: %2 Million\n"
-"Magnitude range: %3 - %4"
-msgstr ""
-"Siuntinio dydis: %1MB\n"
-"Žvaigždžių skaičius: %2 milijonai\n"
-"Ryškio intervalas: %3 - %4"
-=======
 #: src/gui/StelGui.cpp:159
 msgid "Subtract 1 sidereal day"
 msgstr "Atimti 1 žvaigždinę dieną"
->>>>>>> 52c453c6
 
 #: src/gui/StelGui.cpp:160
 msgid "Add 1 sidereal week"
 msgstr "Pridėti 1 žvaigždinę savaitę"
 
-<<<<<<< HEAD
-#: src/gui/ConfigurationDialog.cpp:728
-#, qt-format
-msgid ""
-"Downloading %1...\n"
-"(You can close this window.)"
-msgstr ""
-"Siunčiama %1...\n"
-"(Jūs galite uždaryti šį langą.)"
-
-#: src/ui_viewDialog.h:1074
-msgid "Dynamic eye adaptation"
-msgstr "Dinamiškas akių prisitaikymas"
-
-#: src/translations.h:128
-msgid "E"
-msgstr "R"
-=======
 #: src/gui/StelGui.cpp:161
 msgid "Subtract 1 sidereal week"
 msgstr "Atimti 1 žvaigždinę savaitę"
@@ -1148,46 +760,11 @@
 #: src/gui/StelGui.cpp:165
 msgid "Track object"
 msgstr "Sekti objektą"
->>>>>>> 52c453c6
 
 #: src/gui/StelGui.cpp:166
 msgid "Zoom in on selected object"
 msgstr "Priartinti pažymėtą objektą"
 
-<<<<<<< HEAD
-#: src/core/modules/GridLinesMgr.cpp:529
-msgid "Ecliptic"
-msgstr "Ekliptika"
-
-#: src/core/modules/Planet.cpp:136
-#, fuzzy, qt-format
-msgid "Ecliptic Geocentric (of date): %1/%2"
-msgstr "RA/DE (datos): %1/%2"
-
-#: src/translations.h:196
-msgid "Ecliptic Line"
-msgstr "Ekliptikos liniją"
-
-#: src/gui/StelGui.cpp:108 src/ui_viewDialog.h:1107
-msgid "Ecliptic line"
-msgstr "Ekliptikos linija"
-
-#: src/translations.h:153
-msgid "Effects "
-msgstr "Efektai "
-
-#: src/translations.h:134
-msgid "Egyptian"
-msgstr "egiptiečių"
-
-#: src/translations.h:52
-msgid "Elara"
-msgstr ""
-
-#: src/ui_configurationDialog.h:786
-msgid "Enable keyboard navigation"
-msgstr "Įjungti navigaciją klaviatūra"
-=======
 #: src/gui/StelGui.cpp:167
 msgid "Zoom out"
 msgstr "Atitraukti"
@@ -1211,21 +788,14 @@
 #: src/gui/StelGui.cpp:176
 msgid "Auto hide horizontal button bar"
 msgstr "Automatiškai slėpti horizontalią mygtukų juostą"
->>>>>>> 52c453c6
 
 #: src/gui/StelGui.cpp:177
 msgid "Auto hide vertical button bar"
 msgstr "Automatiškai slėpti vertikalią mygtukų juostą"
 
-<<<<<<< HEAD
-#: src/translations.h:64
-msgid "Enceladus"
-msgstr "Enceladas"
-=======
 #: src/gui/StelGui.cpp:178
 msgid "Toggle visibility of GUI"
 msgstr "Perjungti vartotojo sąsajos matomumą"
->>>>>>> 52c453c6
 
 #: src/gui/StelGuiItems.cpp:541
 #, no-c-format, qt-format
@@ -1236,42 +806,6 @@
 msgid "No description"
 msgstr "Be aprašymo"
 
-<<<<<<< HEAD
-#: src/core/modules/GridLinesMgr.cpp:533
-msgid "Equator"
-msgstr "Pusiaujas"
-
-#: src/translations.h:195
-msgid "Equator Line"
-msgstr "Pusiaujo liniją"
-
-#: src/gui/StelGui.cpp:109 src/ui_viewDialog.h:1104
-msgid "Equator line"
-msgstr "Pusiaujo linija"
-
-#: src/translations.h:194
-msgid "Equatorial Grid"
-msgstr "Ekvatorinį tinklelį"
-
-#: src/gui/StelGui.cpp:106 src/ui_viewDialog.h:1102
-msgid "Equatorial J2000 grid"
-msgstr "Ekvatorinis J2000 tinklelis"
-
-#: src/gui/StelGui.cpp:105 src/ui_viewDialog.h:1101
-msgid "Equatorial grid"
-msgstr "Ekvatorinis tinklelis"
-
-#: src/translations.h:81
-msgid "Eris"
-msgstr "Eridė"
-
-#. TRANSLATORS: Asteroid (433) Eros
-#: src/translations.h:116
-msgid "Eros"
-msgstr "Erotas"
-
-#: src/gui/ConfigurationDialog.cpp:723 src/gui/ConfigurationDialog.cpp:757
-=======
 #: src/gui/ViewDialog.cpp:506
 msgid "No shooting stars"
 msgstr "Nėra krintančių žvaigždžių"
@@ -1306,21 +840,10 @@
 msgstr "ZIP archyvai"
 
 #: src/gui/AddRemoveLandscapesDialog.cpp:127
->>>>>>> 52c453c6
 #, qt-format
 msgid "Landscape \"%1\" has been installed successfully."
 msgstr "Kraštovaizdis \"%1\" įdiegtas sėkmingai."
 
-<<<<<<< HEAD
-#: src/gui/ConfigurationDialog.cpp:812
-#, qt-format
-msgid ""
-"Error downloading %1:\n"
-"File is corrupted."
-msgstr ""
-"Klaida siunčiant %1:\n"
-"Failas sugadintas."
-=======
 #: src/gui/AddRemoveLandscapesDialog.cpp:128
 #: src/gui/AddRemoveLandscapesDialog.cpp:155
 msgid "Success"
@@ -1332,7 +855,6 @@
 #: src/gui/AddRemoveLandscapesDialog.cpp:228
 msgid "No landscape was installed."
 msgstr "Nei vienas kraštovaizdis nebuvo įdiegtas."
->>>>>>> 52c453c6
 
 #: src/gui/AddRemoveLandscapesDialog.cpp:142
 #: src/gui/AddRemoveLandscapesDialog.cpp:166
@@ -1348,26 +870,6 @@
 msgid "Landscape \"%1\" has been removed successfully."
 msgstr "Kraštovaizdis \"%1\" buvo sėkmingai pašalintas."
 
-<<<<<<< HEAD
-#: src/gui/ViewDialog.cpp:515
-msgid "Exceptional Leonid rate"
-msgstr "Nepaprastas Leonido"
-
-#: src/ui_searchDialogGui.h:450
-msgid "Find Object"
-msgstr "Objekto paieška"
-
-#: src/ui_searchDialogGui.h:451
-#, fuzzy
-msgid "Find Object or Position"
-msgstr "Objekto paieška"
-
-#: src/gui/ConfigurationDialog.cpp:665
-msgid "Finished downloading all star catalogs!"
-msgstr "Visi žvaigždžių katalogai parsiųsti"
-
-#: src/gui/ConfigurationDialog.cpp:685
-=======
 #: src/gui/AddRemoveLandscapesDialog.cpp:165
 #: src/gui/AddRemoveLandscapesDialog.cpp:235
 msgid "The selected landscape could not be (completely) removed."
@@ -1386,2502 +888,1359 @@
 msgstr "Stellarium negali atverti %1 skaitymui ar rašymui"
 
 #: src/gui/AddRemoveLandscapesDialog.cpp:220
->>>>>>> 52c453c6
 msgid ""
 "The selected file is not a ZIP archive or does not contain a Stellarium "
 "landscape."
 msgstr ""
-<<<<<<< HEAD
-"Naujų žvaigždžių katalogų siuntimas baigtas.\n"
-"Norėdami juos pamatyti, paleiskite Stellarium iš naujo."
-
-#: src/core/StelProjectorClasses.cpp:145
-msgid "Fish-eye"
-msgstr "Žuvies akis"
-
-#: src/gui/StelGui.cpp:127
-msgid "Flip scene horizontally"
-msgstr "Horizontalusis atspindys"
-
-#: src/gui/StelGui.cpp:128
-msgid "Flip scene vertically"
-msgstr "Vertikalusis atspindys"
+"Pasirinktas failas nėra ZIP archyvas arba neturi Stellarium kraštovaizdžio."
+
+#. TRANSLATORS: The parameter is the duplicate name or identifier.
+#: src/gui/AddRemoveLandscapesDialog.cpp:227
+#, qt-format
+msgid "A landscape with the same name or identifier (%1) already exists."
+msgstr "Kraštovaizdis su tokiu vardu ar identifikatoriumi (%1) jau yra."
+
+#. TRANSLATORS: The parameter is a file/directory path that may be quite long. "It" refers to a landscape that can't be removed.
+#: src/gui/AddRemoveLandscapesDialog.cpp:238
+#, qt-format
+msgid "You can remove it manually by deleting the following directory: %1"
+msgstr "Jūs galite jį pašalinti ištrynę katalogą: %1"
+
+#: src/main.cpp:335
+msgid "This system does not support OpenGL."
+msgstr "Ši sistema nepalaiko OpenGL."
+
+#: src/translations.h:33
+msgid "Sun"
+msgstr "Saulė"
+
+#: src/translations.h:34
+msgid "Mercury"
+msgstr "Merkurijus"
+
+#: src/translations.h:35
+msgid "Venus"
+msgstr "Venera"
+
+#: src/translations.h:36
+msgid "Earth"
+msgstr "Žemė"
+
+#: src/translations.h:37
+msgid "Moon"
+msgstr "Mėnulis"
+
+#: src/translations.h:38
+msgid "Mars"
+msgstr "Marsas"
+
+#: src/translations.h:39
+msgid "Deimos"
+msgstr "Deimas"
+
+#: src/translations.h:40
+msgid "Phobos"
+msgstr "Fobas"
+
+#: src/translations.h:41
+msgid "Ceres"
+msgstr "Cerera"
+
+#: src/translations.h:42
+msgid "Pallas"
+msgstr "Paladė"
+
+#: src/translations.h:43
+msgid "Juno"
+msgstr "Junona"
+
+#: src/translations.h:44
+msgid "Vesta"
+msgstr "Vesta"
+
+#: src/translations.h:45
+msgid "Jupiter"
+msgstr "Jupiteris"
+
+#: src/translations.h:46
+msgid "Io"
+msgstr "Ija"
+
+#: src/translations.h:47
+msgid "Europa"
+msgstr "Europa"
+
+#: src/translations.h:48
+msgid "Ganymede"
+msgstr "Ganimedas"
+
+#: src/translations.h:49
+msgid "Callisto"
+msgstr "Kalista"
+
+#: src/translations.h:50
+msgid "Amalthea"
+msgstr ""
+
+#: src/translations.h:51
+msgid "Himalia"
+msgstr ""
+
+#: src/translations.h:52
+msgid "Elara"
+msgstr ""
+
+#: src/translations.h:53
+msgid "Pasiphae"
+msgstr ""
+
+#: src/translations.h:54
+msgid "Sinope"
+msgstr ""
+
+#: src/translations.h:55
+msgid "Lysithea"
+msgstr ""
+
+#: src/translations.h:56
+msgid "Carme"
+msgstr ""
+
+#: src/translations.h:57
+msgid "Ananke"
+msgstr ""
+
+#: src/translations.h:58
+msgid "Leda"
+msgstr ""
+
+#: src/translations.h:59
+msgid "Thebe"
+msgstr ""
+
+#: src/translations.h:60
+msgid "Adrastea"
+msgstr ""
+
+#. TRANSLATORS: Asteroid (9) Metis
+#: src/translations.h:61 src/translations.h:106
+msgid "Metis"
+msgstr "Metidė"
+
+#: src/translations.h:62
+msgid "Saturn"
+msgstr "Saturnas"
+
+#: src/translations.h:63
+msgid "Mimas"
+msgstr "Mimas"
+
+#: src/translations.h:64
+msgid "Enceladus"
+msgstr "Enceladas"
+
+#: src/translations.h:65
+msgid "Tethys"
+msgstr "Tetija"
+
+#: src/translations.h:66
+msgid "Dione"
+msgstr "Dione"
+
+#: src/translations.h:67
+msgid "Rhea"
+msgstr "Rėja"
+
+#: src/translations.h:68
+msgid "Titan"
+msgstr "Titanas"
+
+#: src/translations.h:69
+msgid "Hyperion"
+msgstr "Hiperionas"
+
+#: src/translations.h:70
+msgid "Iapetus"
+msgstr "Japetas"
+
+#: src/translations.h:71
+msgid "Phoebe"
+msgstr "Febė"
+
+#: src/translations.h:72
+msgid "Neptune"
+msgstr "Neptūnas"
+
+#: src/translations.h:73
+msgid "Uranus"
+msgstr "Uranas"
+
+#: src/translations.h:74
+msgid "Miranda"
+msgstr "Miranda"
+
+#: src/translations.h:75
+msgid "Ariel"
+msgstr "Arielis"
+
+#: src/translations.h:76
+msgid "Umbriel"
+msgstr "Umbrielis"
+
+#: src/translations.h:77
+msgid "Titania"
+msgstr "Titanija"
+
+#: src/translations.h:78
+msgid "Oberon"
+msgstr "Oberonas"
+
+#: src/translations.h:79
+msgid "Pluto"
+msgstr "Plutonas"
+
+#: src/translations.h:80
+msgid "Charon"
+msgstr "Charonas"
+
+#: src/translations.h:81
+msgid "Eris"
+msgstr "Eridė"
+
+#: src/translations.h:82
+msgid "Triton"
+msgstr ""
+
+#: src/translations.h:83
+msgid "Nereid"
+msgstr ""
+
+#: src/translations.h:84
+msgid "Naiad"
+msgstr ""
+
+#: src/translations.h:85
+msgid "Thalassa"
+msgstr ""
+
+#: src/translations.h:86
+msgid "Despina"
+msgstr ""
+
+#: src/translations.h:87
+msgid "Galatea"
+msgstr ""
+
+#: src/translations.h:88
+msgid "Larissa"
+msgstr ""
+
+#: src/translations.h:89
+msgid "Proteus"
+msgstr ""
+
+#: src/translations.h:90
+msgid "Halimede"
+msgstr ""
+
+#: src/translations.h:91
+msgid "Psamathe"
+msgstr ""
+
+#: src/translations.h:92
+msgid "Sao"
+msgstr ""
+
+#: src/translations.h:93
+msgid "Laomedeia"
+msgstr ""
+
+#: src/translations.h:94
+msgid "Neso"
+msgstr ""
+
+#: src/translations.h:95
+msgid "Solar System Observer"
+msgstr "Saulės sistemos stebėtojas"
+
+#. TRANSLATORS: Asteroid (5) Astraea
+#: src/translations.h:98
+msgid "Astraea"
+msgstr "Astrėja"
+
+#. TRANSLATORS: Asteroid (6) Hebe
+#: src/translations.h:100
+msgid "Hebe"
+msgstr "Hebė"
+
+#. TRANSLATORS: Asteroid (7) Iris
+#: src/translations.h:102
+msgid "Iris"
+msgstr "Iridė"
 
 #. TRANSLATORS: Asteroid (8) Flora
 #: src/translations.h:104
 msgid "Flora"
 msgstr "Flora"
 
-#: src/gui/StelGui.cpp:116
-msgid "Fog"
-msgstr "Rūką"
-
-#: src/gui/StelGui.cpp:126
-msgid "Full-screen mode"
-msgstr "Viso ekrano režimas"
-=======
-"Pasirinktas failas nėra ZIP archyvas arba neturi Stellarium kraštovaizdžio."
-
-#. TRANSLATORS: The parameter is the duplicate name or identifier.
-#: src/gui/AddRemoveLandscapesDialog.cpp:227
-#, qt-format
-msgid "A landscape with the same name or identifier (%1) already exists."
-msgstr "Kraštovaizdis su tokiu vardu ar identifikatoriumi (%1) jau yra."
-
-#. TRANSLATORS: The parameter is a file/directory path that may be quite long. "It" refers to a landscape that can't be removed.
-#: src/gui/AddRemoveLandscapesDialog.cpp:238
-#, qt-format
-msgid "You can remove it manually by deleting the following directory: %1"
-msgstr "Jūs galite jį pašalinti ištrynę katalogą: %1"
-
-#: src/main.cpp:335
-msgid "This system does not support OpenGL."
-msgstr "Ši sistema nepalaiko OpenGL."
-
-#: src/translations.h:33
-msgid "Sun"
-msgstr "Saulė"
->>>>>>> 52c453c6
-
-#: src/translations.h:34
-msgid "Mercury"
-msgstr "Merkurijus"
-
-#: src/translations.h:35
-msgid "Venus"
-msgstr "Venera"
-
-<<<<<<< HEAD
-#: src/translations.h:87
-#, fuzzy
-msgid "Galatea"
-msgstr "Galaktika"
-
-#: src/core/modules/Nebula.cpp:284
-msgid "Galaxy"
-msgstr "Galaktika"
-=======
-#: src/translations.h:36
-msgid "Earth"
-msgstr "Žemė"
->>>>>>> 52c453c6
-
-#: src/translations.h:37
-msgid "Moon"
-msgstr "Mėnulis"
-
-<<<<<<< HEAD
-#: src/translations.h:150
-msgid "General "
-msgstr "Bendri "
-
-#: src/gui/ConfigurationDialog.cpp:674
-#, qt-format
-msgid "Get catalog %1 of %2"
-msgstr "Parsiųsti katalogą %1 iš %2"
-=======
-#: src/translations.h:38
-msgid "Mars"
-msgstr "Marsas"
-
-#: src/translations.h:39
-msgid "Deimos"
-msgstr "Deimas"
->>>>>>> 52c453c6
-
-#: src/translations.h:40
-msgid "Phobos"
-msgstr "Fobas"
-
-<<<<<<< HEAD
-#: src/core/modules/Nebula.cpp:290
-msgid "Globular cluster"
-msgstr "Kamuolinis spiečius"
-=======
-#: src/translations.h:41
-msgid "Ceres"
-msgstr "Cerera"
->>>>>>> 52c453c6
-
-#: src/translations.h:42
-msgid "Pallas"
-msgstr "Paladė"
-
-#: src/translations.h:43
-msgid "Juno"
-msgstr "Junona"
-
-<<<<<<< HEAD
-#: src/ui_searchDialogGui.h:529
-msgid "Greek letters for Bayer designations"
-msgstr ""
-
-#: src/gui/StelGui.cpp:114
-msgid "Ground"
-msgstr "Žemė"
-
-#: src/translations.h:90
-#, fuzzy
-msgid "Halimede"
-msgstr "Ganimedas"
-
-#: src/core/StelProjectorClasses.cpp:182
-msgid "Hammer-Aitoff"
-msgstr "Hamerio-Aitofo"
-
-#. TRANSLATORS: Asteroid (6) Hebe
-#: src/translations.h:100
-msgid "Hebe"
-msgstr "Hebė"
+#. TRANSLATORS: Asteroid (10) Hygiea
+#: src/translations.h:108
+msgid "Hygiea"
+msgstr "Higėja"
+
+#. TRANSLATORS: Asteroid (1221) Amor
+#: src/translations.h:110
+msgid "Amor"
+msgstr "Amūras"
+
+#. TRANSLATORS: Asteroid (99942) Apophis
+#: src/translations.h:112
+msgid "Apophis"
+msgstr "Apofis"
+
+#. TRANSLATORS: Asteroid (2060) Chiron
+#: src/translations.h:114
+msgid "Chiron"
+msgstr "Cheironas"
+
+#. TRANSLATORS: Asteroid (433) Eros
+#: src/translations.h:116
+msgid "Eros"
+msgstr "Erotas"
 
 #. TRANSLATORS: Asteroid (624) Hektor
 #: src/translations.h:118
 msgid "Hektor"
 msgstr "Hektoras"
-=======
-#: src/translations.h:44
-msgid "Vesta"
-msgstr "Vesta"
-
-#: src/translations.h:45
-msgid "Jupiter"
-msgstr "Jupiteris"
-
-#: src/translations.h:46
-msgid "Io"
-msgstr "Ija"
-
-#: src/translations.h:47
-msgid "Europa"
-msgstr "Europa"
->>>>>>> 52c453c6
-
-#: src/translations.h:48
-msgid "Ganymede"
-msgstr "Ganimedas"
-
-<<<<<<< HEAD
-#: src/gui/StelGui.cpp:131
-msgid "Help window"
-msgstr "Žinyno langas"
-=======
-#: src/translations.h:49
-msgid "Callisto"
-msgstr "Kalista"
->>>>>>> 52c453c6
-
-#: src/translations.h:50
-msgid "Amalthea"
-msgstr ""
-
-#: src/translations.h:51
-msgid "Himalia"
-msgstr ""
-
-<<<<<<< HEAD
-#: src/gui/ViewDialog.cpp:518
-msgid "Highest rate ever (1966 Leonids)"
-msgstr "Didžiausias dažnis (1966 Leonido)"
-
-#: src/translations.h:51
-msgid "Himalia"
-msgstr ""
-
-#: plugins/Supernovas/src/Supernovas.cpp:59
-msgid "Historical supernova"
-msgstr ""
-
-#: src/core/modules/GridLinesMgr.cpp:537
-msgid "Horizon"
-msgstr ""
-
-#: src/gui/StelGui.cpp:111 src/ui_viewDialog.h:1106
-#, fuzzy
-msgid "Horizon line"
+
+#. TRANSLATORS: Name of supernova SN 1572A
+#: src/translations.h:120
+msgid "Tycho's Supernova"
+msgstr ""
+
+#. TRANSLATORS: Name of supernova SN 1604A
+#: src/translations.h:122
+msgid "Kepler's Supernova"
+msgstr ""
+
+#: src/translations.h:126
+msgid "N"
+msgstr "Š"
+
+#: src/translations.h:127
+msgid "S"
+msgstr "P"
+
+#: src/translations.h:128
+msgid "E"
+msgstr "R"
+
+#: src/translations.h:129
+msgid "W"
+msgstr "V"
+
+#: src/translations.h:132
+msgid "Aztec"
+msgstr "Actekų"
+
+#: src/translations.h:133
+msgid "Chinese"
+msgstr "kiniečių"
+
+#: src/translations.h:134
+msgid "Egyptian"
+msgstr "egiptiečių"
+
+#: src/translations.h:135
+msgid "Inuit"
+msgstr "inuitų"
+
+#: src/translations.h:136
+msgid "Korean"
+msgstr "korėjiečių"
+
+#: src/translations.h:137
+msgid "Lakota"
+msgstr "lakotų"
+
+#: src/translations.h:138
+msgid "Maori"
+msgstr "Maorių"
+
+#: src/translations.h:139
+msgid "Navajo"
+msgstr "navajų"
+
+#: src/translations.h:140
+msgid "Norse"
+msgstr "Norvegijos"
+
+#: src/translations.h:141
+msgid "Polynesian"
+msgstr "polineziečių"
+
+#: src/translations.h:142
+msgid "Sami"
+msgstr "Samių"
+
+#: src/translations.h:143
+msgid "Tupi-Guarani"
+msgstr "Tupi-Guarani"
+
+#: src/translations.h:144
+msgid "Western"
+msgstr "vakariečių"
+
+#: src/translations.h:148
+msgid "Set Location "
+msgstr "Nurodyti vietovę "
+
+#: src/translations.h:149
+msgid "Set Time "
+msgstr "Nurodyti laiką "
+
+#: src/translations.h:150
+msgid "General "
+msgstr "Bendri "
+
+#: src/translations.h:151
+msgid "Stars "
+msgstr "Žvaigždės "
+
+#: src/translations.h:152
+msgid "Colors "
+msgstr "Spalvos "
+
+#: src/translations.h:153
+msgid "Effects "
+msgstr "Efektai "
+
+#: src/translations.h:154
+msgid "Scripts "
+msgstr "Scenarijai "
+
+#: src/translations.h:155
+msgid "Administration "
+msgstr "Valdymas "
+
+#: src/translations.h:157
+msgid "Latitude: "
+msgstr "Platuma: "
+
+#: src/translations.h:158
+msgid "Longitude: "
+msgstr "Ilguma: "
+
+#: src/translations.h:159
+msgid "Altitude (m): "
+msgstr "Aukštis (m): "
+
+#: src/translations.h:160
+msgid "Solar System Body: "
+msgstr "Saulės sistemos kūnas: "
+
+#: src/translations.h:162
+msgid "Sky Time: "
+msgstr "Dangaus laikas: "
+
+#: src/translations.h:163
+msgid "Set Time Zone: "
+msgstr "Nurodyti laiko juostą: "
+
+#: src/translations.h:164
+msgid "Day keys: "
+msgstr "Mygtukai dienoms: "
+
+#: src/translations.h:165
+msgid "Calendar"
+msgstr "Kalendorius"
+
+#: src/translations.h:166
+msgid "Sidereal"
+msgstr "Žvaigždinis"
+
+#: src/translations.h:167
+msgid "Preset Sky Time: "
+msgstr "Numatytas dangaus laikas: "
+
+#: src/translations.h:168
+msgid "Sky Time At Start-up: "
+msgstr "Pradinis dangaus laikas: "
+
+#: src/translations.h:169
+msgid "Actual Time"
+msgstr "Dabartinis laikas"
+
+#: src/translations.h:170
+msgid "Preset Time"
+msgstr "Numatytas laikas"
+
+#: src/translations.h:171
+msgid "Time Display Format: "
+msgstr "Laiko formatas: "
+
+#: src/translations.h:172
+msgid "Date Display Format: "
+msgstr "Datos formatas: "
+
+#: src/translations.h:174
+msgid "Sky Culture: "
+msgstr "Pavadinimai pagal kultūrą: "
+
+#: src/translations.h:175
+msgid "Sky Language: "
+msgstr "Dangaus kūnų pavadinimai: "
+
+#: src/translations.h:177
+msgid "Show: "
+msgstr "Rodyti: "
+
+#: src/translations.h:178
+msgid "Star Value Multiplier: "
+msgstr "Žvaigždžių kiekio reikšmė "
+
+#: src/translations.h:179
+msgid "Magnitude Sizing Multiplier: "
+msgstr "Ryškio dydžio daugiklis: "
+
+#: src/translations.h:180
+msgid "Maximum Magnitude to Label: "
+msgstr "Maksimalus pavadinimo dydis: "
+
+#: src/translations.h:181
+msgid "Twinkling: "
+msgstr "Mirgėjimas: "
+
+#: src/translations.h:182
+msgid "Limiting Magnitude: "
+msgstr "Ribojantis ryškis: "
+
+#: src/translations.h:184
+msgid "Constellation Lines"
+msgstr "Žvaigždynų kontūrai"
+
+#: src/translations.h:185
+msgid "Constellation Names"
+msgstr "Žvaigždynų pavadinimai"
+
+#: src/translations.h:186
+msgid "Constellation Art Intensity"
+msgstr "Žvaigždynų paveikslų ryškumas"
+
+#: src/translations.h:187
+msgid "Constellation Boundaries"
+msgstr "Žvaigždynų ribos"
+
+#: src/translations.h:188
+msgid "Cardinal Points"
+msgstr "Pasaulio kryptis"
+
+#: src/translations.h:189
+msgid "Planet Names"
+msgstr "Planetų pavadinimai"
+
+#: src/translations.h:190
+msgid "Planet Orbits"
+msgstr "Planetų orbitos"
+
+#: src/translations.h:191
+msgid "Planet Trails"
+msgstr "Planetų pėdsakai"
+
+#: src/translations.h:192
+msgid "Meridian Line"
 msgstr "Dienovidinio linija"
 
-#: src/core/StelObject.cpp:94 src/core/StelObject.cpp:97
-#, qt-format
-msgid "Hour angle/DE: %1/%2"
-msgstr "Valandinis kampas/DE: %1/%2"
+#: src/translations.h:193
+msgid "Azimuthal Grid"
+msgstr "Azimutinį tinklelį"
+
+#: src/translations.h:194
+msgid "Equatorial Grid"
+msgstr "Ekvatorinį tinklelį"
+
+#: src/translations.h:195
+msgid "Equator Line"
+msgstr "Pusiaujo liniją"
+
+#: src/translations.h:196
+msgid "Ecliptic Line"
+msgstr "Ekliptikos liniją"
+
+#: src/translations.h:197
+msgid "Nebula Names"
+msgstr "Ūkų pavadinimai"
+
+#: src/translations.h:198
+msgid "Nebula Circles"
+msgstr "Ūkų orbitos"
+
+#: src/translations.h:200
+msgid "Light Pollution Luminance: "
+msgstr "Šviesos taršos skaistis: "
+
+#: src/translations.h:201
+msgid "Landscape: "
+msgstr "Kraštovaizdis: "
+
+#: src/translations.h:202
+msgid "Manual zoom: "
+msgstr "Rankinis mastelis: "
+
+#: src/translations.h:203
+msgid "Object Sizing Rule: "
+msgstr "Objektų dydžio keitimo taisyklė: "
+
+#: src/translations.h:204
+msgid "Magnitude Scaling Multiplier: "
+msgstr "Dydžio pagal ryškį reikšmė: "
+
+#: src/translations.h:205
+msgid "Milky Way intensity: "
+msgstr "Paukščių tako ryškumas: "
+
+#: src/translations.h:206
+msgid "Maximum Nebula Magnitude to Label: "
+msgstr "Maksimalus ūko pavadinimo dydis: "
+
+#: src/translations.h:207
+msgid "Zoom Duration: "
+msgstr "Priartinimo trukmė: "
+
+#: src/translations.h:208
+msgid "Cursor Timeout: "
+msgstr "Slėpti kursorių po: "
+
+#: src/translations.h:209
+msgid "Correct for light travel time: "
+msgstr "Kelionės šviesos greičiu pataisa: "
+
+#: src/translations.h:211
+msgid "Local Script: "
+msgstr "Vietinis scenarijus: "
+
+#: src/translations.h:212
+msgid "CD/DVD Script: "
+msgstr "CD/DVD scenarijus: "
+
+#: src/translations.h:213
+msgid "USB Script: "
+msgstr "USB Scenarijus: "
+
+#: src/translations.h:214
+msgid "Arrow down to load list."
+msgstr "Rodyklė žemyn įkels sarašą."
+
+#: src/translations.h:215
+msgid "Select and exit to run."
+msgstr "Pasirinkite ir baikite darbą norėdami paleisti."
+
+#: src/translations.h:217
+msgid "Load Default Configuration: "
+msgstr "Įkelti numatytąsias nuostatas: "
+
+#: src/translations.h:218
+msgid "Save Current Configuration as Default: "
+msgstr "Išsaugoti nuostatas kaip numatytąsias: "
+
+#: src/translations.h:219
+msgid "Shut Down: "
+msgstr "Išjungti kompiuterį: "
+
+#: src/translations.h:220
+msgid "Update me via Internet: "
+msgstr "Atnaujinti internetu: "
+
+#: src/translations.h:221
+msgid "Set UI Locale: "
+msgstr "Nustatyti VI lokalę: "
+
+#: src/ui_dateTimeDialogGui.h:296 src/ui_dateTimeDialogGui.h:297
+msgid "/"
+msgstr "/"
+
+#: src/ui_dateTimeDialogGui.h:298 src/ui_dateTimeDialogGui.h:299
+msgid ":"
+msgstr ":"
+
+#: src/ui_helpDialogGui.h:259 src/ui_helpDialogGui.h:265
+msgid "Help"
+msgstr "Pagalba"
+
+#: src/ui_helpDialogGui.h:267
+msgid "About"
+msgstr "Apie"
+
+#: src/ui_helpDialogGui.h:269
+msgid "Log"
+msgstr "Žurnalas"
+
+#: src/ui_helpDialogGui.h:272
+msgid "Refresh"
+msgstr "Atnaujinti"
+
+#: src/ui_locationDialogGui.h:387
+msgid "Location"
+msgstr "Vietovė"
+
+#: src/ui_locationDialogGui.h:391
+msgid "Current location information"
+msgstr "Informacija apie šią vietovę"
+
+#: src/ui_locationDialogGui.h:392
+msgid "Use as default"
+msgstr "Naudoti kaip numatytąjį"
+
+#: src/ui_locationDialogGui.h:393
+msgid "Delete"
+msgstr "Pašalinti"
+
+#: src/ui_locationDialogGui.h:394
+msgid "Add to list"
+msgstr "Pridėti į sąrašą"
+
+#: src/ui_locationDialogGui.h:395
+msgid "Latitude:"
+msgstr "Platuma:"
+
+#: src/ui_locationDialogGui.h:397 src/ui_locationDialogGui.h:401
+msgid ""
+"You can enter values in decimal degrees, or using dms format, for example: "
+"+1d 12m 8s"
+msgstr ""
+"Reikšmes galima įvesti dešimtainiais laipsniais arba dms formatu, pvz.: +1d "
+"12m 8s"
+
+#: src/ui_locationDialogGui.h:399
+msgid "Longitude:"
+msgstr "Ilguma:"
+
+#: src/ui_locationDialogGui.h:403
+msgid "Altitude:"
+msgstr "Aukštis:"
+
+#: src/ui_locationDialogGui.h:405
+msgid "Enter the altitude in meter"
+msgstr "Įveskite aukštį metrais"
+
+#: src/ui_locationDialogGui.h:407
+msgid " m"
+msgstr " m"
+
+#: src/ui_locationDialogGui.h:408
+msgid "Name/City:"
+msgstr "Pavadinimas/Miestas:"
+
+#: src/ui_locationDialogGui.h:409
+msgid "Country:"
+msgstr "Šalis:"
+
+#: src/ui_locationDialogGui.h:410
+msgid "Planet:"
+msgstr "Planeta:"
+
+#: src/ui_searchDialogGui.h:450
+msgid "Find Object"
+msgstr "Objekto paieška"
+
+#: src/ui_searchDialogGui.h:451
+msgid "Find Object or Position"
+msgstr ""
+
+#: src/ui_searchDialogGui.h:458
+msgid "iota"
+msgstr ""
+
+#: src/ui_searchDialogGui.h:461
+msgid "alpha"
+msgstr ""
+
+#: src/ui_searchDialogGui.h:464
+msgid "beta"
+msgstr ""
+
+#: src/ui_searchDialogGui.h:467
+msgid "gamma"
+msgstr ""
+
+#: src/ui_searchDialogGui.h:470
+msgid "delta"
+msgstr ""
+
+#: src/ui_searchDialogGui.h:473
+msgid "epsilon"
+msgstr ""
+
+#: src/ui_searchDialogGui.h:476
+msgid "zeta"
+msgstr ""
+
+#: src/ui_searchDialogGui.h:479
+msgid "eta"
+msgstr ""
+
+#: src/ui_searchDialogGui.h:482
+msgid "theta"
+msgstr ""
+
+#: src/ui_searchDialogGui.h:485
+msgid "kappa"
+msgstr ""
+
+#: src/ui_searchDialogGui.h:488
+msgid "lambda"
+msgstr ""
+
+#: src/ui_searchDialogGui.h:491
+msgid "mu"
+msgstr ""
+
+#: src/ui_searchDialogGui.h:494
+msgid "nu"
+msgstr ""
+
+#: src/ui_searchDialogGui.h:497
+msgid "xi"
+msgstr ""
+
+#: src/ui_searchDialogGui.h:500
+msgid "omicron"
+msgstr ""
+
+#: src/ui_searchDialogGui.h:503
+msgid "pi"
+msgstr ""
+
+#: src/ui_searchDialogGui.h:506
+msgid "rho"
+msgstr ""
+
+#: src/ui_searchDialogGui.h:509
+msgid "sigma"
+msgstr ""
+
+#: src/ui_searchDialogGui.h:512
+msgid "tau"
+msgstr ""
+
+#: src/ui_searchDialogGui.h:515
+msgid "upsilon"
+msgstr ""
+
+#: src/ui_searchDialogGui.h:518
+msgid "phi"
+msgstr ""
+
+#: src/ui_searchDialogGui.h:521
+msgid "chi"
+msgstr ""
+
+#: src/ui_searchDialogGui.h:524
+msgid "psi"
+msgstr ""
+
+#: src/ui_searchDialogGui.h:527
+msgid "omega"
+msgstr ""
+
+#: src/ui_searchDialogGui.h:529
+msgid "Greek letters for Bayer designations"
+msgstr ""
+
+#: src/ui_searchDialogGui.h:530
+msgid "Object"
+msgstr ""
+
+#: src/ui_searchDialogGui.h:531
+msgid "RA/Dec (J2000):"
+msgstr "RA/Dec (J2000):"
+
+#: src/ui_searchDialogGui.h:532
+msgid "Position"
+msgstr ""
+
+#: src/ui_viewDialog.h:1052
+msgid "View"
+msgstr "Vaizdas"
+
+#: src/ui_viewDialog.h:1058
+msgid "Sky"
+msgstr "Dangus"
+
+#: src/ui_viewDialog.h:1060
+msgid "Markings"
+msgstr "Žymės"
+
+#: src/ui_viewDialog.h:1062
+msgid "Landscape"
+msgstr "Kraštovaizdis"
+
+#: src/ui_viewDialog.h:1064
+msgid "Starlore"
+msgstr "Žvaigždynų folkloras"
+
+#: src/ui_viewDialog.h:1068
+msgid "Absolute scale:"
+msgstr "Absoliutinis mastelis:"
+
+#: src/ui_viewDialog.h:1069
+msgid "Relative scale:"
+msgstr "Santykinis mastelis:"
+
+#: src/ui_viewDialog.h:1070
+msgid "Twinkle:"
+msgstr "Mirgėjimas:"
+
+#: src/ui_viewDialog.h:1072
+msgid "Dim faint stars when a very bright object is visible"
+msgstr "Pritemdyti neryškias žvaigždes, kai matomas labai ryškus objektas."
+
+#: src/ui_viewDialog.h:1074
+msgid "Dynamic eye adaptation"
+msgstr "Dinamiškas akių prisitaikymas"
+
+#: src/ui_viewDialog.h:1075
+msgid "Planets and satellites"
+msgstr "Planetos ir palydovai"
+
+#: src/ui_viewDialog.h:1076
+msgid "Show planets"
+msgstr "Rodyti planetas"
+
+#: src/ui_viewDialog.h:1077
+msgid "Show planet markers"
+msgstr "Rodyti planetų užuominas"
+
+#: src/ui_viewDialog.h:1078
+msgid "Show planet orbits"
+msgstr "Rodyti planetų orbitas"
+
+#: src/ui_viewDialog.h:1079
+msgid "Simulate light speed"
+msgstr "Imituoti šviesos greitį"
+
+#: src/ui_viewDialog.h:1080
+msgid "Scale Moon"
+msgstr "Mėnulio mastelis"
+
+#: src/ui_viewDialog.h:1082
+msgid "Show atmosphere"
+msgstr "Rodyti atmosferą"
+
+#: src/ui_viewDialog.h:1083
+msgid "Light pollution: "
+msgstr "Šviesos tarša: "
+
+#: src/ui_viewDialog.h:1085
+msgid "pressure, temperature, extinction coefficient"
+msgstr ""
+
+#: src/ui_viewDialog.h:1087
+msgid "Refraction/Extinction settings..."
+msgstr ""
+
+#: src/ui_viewDialog.h:1088
+msgid "Labels and Markers"
+msgstr "Pavadinimai ir žymekliai"
+
+#: src/ui_viewDialog.h:1091
+msgid "Planets"
+msgstr "Planetos"
+
+#: src/ui_viewDialog.h:1092
+msgid "Shooting Stars"
+msgstr "Krintančios žvaigždės"
 
 #: src/ui_viewDialog.h:1093
 msgid "Hourly zenith rate:"
 msgstr "Valandinis zenitinis dažnis:"
 
-#. TRANSLATORS: Asteroid (10) Hygiea
-#: src/translations.h:108
-msgid "Hygiea"
-msgstr "Higėja"
-
-#: src/translations.h:69
-msgid "Hyperion"
-msgstr "Hiperionas"
-
-#: src/translations.h:70
-msgid "Iapetus"
-msgstr "Japetas"
-=======
-#: src/translations.h:52
-msgid "Elara"
-msgstr ""
-
-#: src/translations.h:53
-msgid "Pasiphae"
-msgstr ""
-
-#: src/translations.h:54
-msgid "Sinope"
-msgstr ""
-
-#: src/translations.h:55
-msgid "Lysithea"
-msgstr ""
-
-#: src/translations.h:56
-msgid "Carme"
-msgstr ""
-
-#: src/translations.h:57
-msgid "Ananke"
-msgstr ""
-
-#: src/translations.h:58
-msgid "Leda"
-msgstr ""
->>>>>>> 52c453c6
-
-#: src/translations.h:59
-msgid "Thebe"
-msgstr ""
-
-<<<<<<< HEAD
-#: src/gui/StelGui.cpp:146
-msgid "Increase time speed"
-msgstr "Padidinti laiko tėkmės greitį"
-
-#: src/gui/StelGui.cpp:149
-msgid "Increase time speed (a little)"
-msgstr "Padidinti laiko greitį (šiek tiek)"
-=======
-#: src/translations.h:60
-msgid "Adrastea"
-msgstr ""
-
-#. TRANSLATORS: Asteroid (9) Metis
-#: src/translations.h:61 src/translations.h:106
-msgid "Metis"
-msgstr "Metidė"
->>>>>>> 52c453c6
-
-#: src/translations.h:62
-msgid "Saturn"
-msgstr "Saturnas"
-
-<<<<<<< HEAD
-#: src/translations.h:135
-msgid "Inuit"
-msgstr "inuitų"
-=======
-#: src/translations.h:63
-msgid "Mimas"
-msgstr "Mimas"
->>>>>>> 52c453c6
-
-#: src/translations.h:64
-msgid "Enceladus"
-msgstr "Enceladas"
-
-#: src/translations.h:65
-msgid "Tethys"
-msgstr "Tetija"
-
-<<<<<<< HEAD
-#. TRANSLATORS: Asteroid (7) Iris
-#: src/translations.h:102
-msgid "Iris"
-msgstr "Iridė"
-=======
-#: src/translations.h:66
-msgid "Dione"
-msgstr "Dione"
->>>>>>> 52c453c6
-
-#: src/translations.h:67
-msgid "Rhea"
-msgstr "Rėja"
-
-#: src/translations.h:68
-msgid "Titan"
-msgstr "Titanas"
-
-<<<<<<< HEAD
-#. TRANSLATORS: Name of supernova SN 1604A
-#: src/translations.h:122
-msgid "Kepler's Supernova"
-msgstr ""
-=======
-#: src/translations.h:69
-msgid "Hyperion"
-msgstr "Hiperionas"
->>>>>>> 52c453c6
-
-#: src/translations.h:70
-msgid "Iapetus"
-msgstr "Japetas"
-
-<<<<<<< HEAD
-#: src/translations.h:136
-msgid "Korean"
-msgstr "korėjiečių"
-
-#: src/ui_viewDialog.h:1088
-msgid "Labels and Markers"
-msgstr "Pavadinimai ir žymekliai"
-
-#: src/translations.h:137
-msgid "Lakota"
-msgstr "lakotų"
-
-#: src/ui_viewDialog.h:1062
-msgid "Landscape"
-msgstr "Kraštovaizdis"
-=======
-#: src/translations.h:71
-msgid "Phoebe"
-msgstr "Febė"
-
-#: src/translations.h:72
-msgid "Neptune"
-msgstr "Neptūnas"
-
-#: src/translations.h:73
-msgid "Uranus"
-msgstr "Uranas"
-
-#: src/translations.h:74
-msgid "Miranda"
-msgstr "Miranda"
->>>>>>> 52c453c6
-
-#: src/translations.h:75
-msgid "Ariel"
-msgstr "Arielis"
-
-#: src/translations.h:76
-msgid "Umbriel"
-msgstr "Umbrielis"
-
-<<<<<<< HEAD
-#: src/translations.h:201
-msgid "Landscape: "
-msgstr "Kraštovaizdis: "
-
-#: src/translations.h:93
-msgid "Laomedeia"
-msgstr ""
-
-#: src/translations.h:88
-msgid "Larissa"
-msgstr ""
-
-#: src/ui_locationDialogGui.h:395
-msgid "Latitude:"
-msgstr "Platuma:"
-
-#: src/translations.h:157
-msgid "Latitude: "
-msgstr "Platuma: "
-
-#: src/translations.h:58
-msgid "Leda"
-msgstr ""
-
-#: src/gui/HelpDialog.cpp:56
-msgid "Left click"
-msgstr "Spragtelėti kairiu pelės klavišu"
-
-#: src/gui/ConfigurationDialog.cpp:586
-msgid "License"
-msgstr "Licencija"
-
-#: src/translations.h:200
-msgid "Light Pollution Luminance: "
-msgstr "Šviesos taršos skaistis: "
-
-#: src/ui_viewDialog.h:1083
-msgid "Light pollution: "
-msgstr "Šviesos tarša: "
-
-#: src/translations.h:182
-msgid "Limiting Magnitude: "
-msgstr "Ribojantis ryškis: "
-
-#: src/translations.h:217
-msgid "Load Default Configuration: "
-msgstr "Įkelti numatytąsias nuostatas: "
-=======
-#: src/translations.h:77
-msgid "Titania"
-msgstr "Titanija"
-
-#: src/translations.h:78
-msgid "Oberon"
-msgstr "Oberonas"
-
-#: src/translations.h:79
-msgid "Pluto"
-msgstr "Plutonas"
-
-#: src/translations.h:80
-msgid "Charon"
-msgstr "Charonas"
-
-#: src/translations.h:81
-msgid "Eris"
-msgstr "Eridė"
-
-#: src/translations.h:82
-msgid "Triton"
-msgstr ""
-
-#: src/translations.h:83
-msgid "Nereid"
-msgstr ""
-
-#: src/translations.h:84
-msgid "Naiad"
-msgstr ""
-
-#: src/translations.h:85
-msgid "Thalassa"
-msgstr ""
->>>>>>> 52c453c6
-
-#: src/translations.h:86
-msgid "Despina"
-msgstr ""
-
-<<<<<<< HEAD
-#: src/translations.h:211
-msgid "Local Script: "
-msgstr "Vietinis scenarijus: "
-=======
-#: src/translations.h:87
-msgid "Galatea"
-msgstr ""
->>>>>>> 52c453c6
-
-#: src/translations.h:88
-msgid "Larissa"
-msgstr ""
-
-<<<<<<< HEAD
-#: src/gui/StelGui.cpp:136
-msgid "Location window"
-msgstr "Vietovės langas"
-
-#: src/core/modules/LandscapeMgr.cpp:491
-msgid "Location: "
-msgstr "Vieta: "
-=======
-#: src/translations.h:89
-msgid "Proteus"
-msgstr ""
-
-#: src/translations.h:90
-msgid "Halimede"
-msgstr ""
->>>>>>> 52c453c6
-
-#: src/translations.h:91
-msgid "Psamathe"
-msgstr ""
-
-#: src/translations.h:92
-msgid "Sao"
-msgstr ""
-
-<<<<<<< HEAD
-#: src/translations.h:158
-msgid "Longitude: "
-msgstr "Ilguma: "
-
-#: src/translations.h:55
-msgid "Lysithea"
-msgstr ""
-
-#: src/translations.h:204
-msgid "Magnitude Scaling Multiplier: "
-msgstr "Dydžio pagal ryškį reikšmė: "
-
-#: src/translations.h:179
-msgid "Magnitude Sizing Multiplier: "
-msgstr "Ryškio dydžio daugiklis: "
-
-#: src/core/modules/Nebula.cpp:99 src/core/modules/Planet.cpp:120
-#: plugins/Supernovas/src/Supernova.cpp:98
-#, qt-format
-msgid "Magnitude: <b>%1</b>"
-msgstr "Ryškis: <b>%1</b>"
-
-#: src/core/modules/StarWrapper.cpp:51 src/core/modules/StarWrapper.cpp:108
-#, qt-format
-msgid "Magnitude: <b>%1</b> (B-V: %2)"
-msgstr "Ryškis: <b>%1</b> (B-V: %2)"
-=======
-#: src/translations.h:93
-msgid "Laomedeia"
-msgstr ""
-
-#: src/translations.h:94
-msgid "Neso"
-msgstr ""
-
-#: src/translations.h:95
-msgid "Solar System Observer"
-msgstr "Saulės sistemos stebėtojas"
-
-#. TRANSLATORS: Asteroid (5) Astraea
-#: src/translations.h:98
-msgid "Astraea"
-msgstr "Astrėja"
-
-#. TRANSLATORS: Asteroid (6) Hebe
-#: src/translations.h:100
-msgid "Hebe"
-msgstr "Hebė"
->>>>>>> 52c453c6
-
-#. TRANSLATORS: Asteroid (7) Iris
-#: src/translations.h:102
-msgid "Iris"
-msgstr "Iridė"
-
-<<<<<<< HEAD
-#: src/translations.h:202
-msgid "Manual zoom: "
-msgstr "Rankinis mastelis: "
-
-#: src/translations.h:138
-msgid "Maori"
-msgstr "Maorių"
-
-#: src/ui_viewDialog.h:1060
-msgid "Markings"
-msgstr "Žymės"
-=======
-#. TRANSLATORS: Asteroid (8) Flora
-#: src/translations.h:104
-msgid "Flora"
-msgstr "Flora"
-
-#. TRANSLATORS: Asteroid (10) Hygiea
-#: src/translations.h:108
-msgid "Hygiea"
-msgstr "Higėja"
-
-#. TRANSLATORS: Asteroid (1221) Amor
-#: src/translations.h:110
-msgid "Amor"
-msgstr "Amūras"
->>>>>>> 52c453c6
-
-#. TRANSLATORS: Asteroid (99942) Apophis
-#: src/translations.h:112
-msgid "Apophis"
-msgstr "Apofis"
-
-#. TRANSLATORS: Asteroid (2060) Chiron
-#: src/translations.h:114
-msgid "Chiron"
-msgstr "Cheironas"
-
-#. TRANSLATORS: Asteroid (433) Eros
-#: src/translations.h:116
-msgid "Eros"
-msgstr "Erotas"
-
-<<<<<<< HEAD
-#: src/translations.h:180
-msgid "Maximum Magnitude to Label: "
-msgstr "Maksimalus pavadinimo dydis: "
-
-#: src/translations.h:206
-msgid "Maximum Nebula Magnitude to Label: "
-msgstr "Maksimalus ūko pavadinimo dydis: "
-=======
-#. TRANSLATORS: Asteroid (624) Hektor
-#: src/translations.h:118
-msgid "Hektor"
-msgstr "Hektoras"
-
-#. TRANSLATORS: Name of supernova SN 1572A
-#: src/translations.h:120
-msgid "Tycho's Supernova"
-msgstr ""
->>>>>>> 52c453c6
-
-#. TRANSLATORS: Name of supernova SN 1604A
-#: src/translations.h:122
-msgid "Kepler's Supernova"
-msgstr ""
-
-#: src/translations.h:126
-msgid "N"
-msgstr "Š"
-
-<<<<<<< HEAD
-#: src/core/modules/GridLinesMgr.cpp:525
-msgid "Meridian"
-msgstr "Dienovidinis"
-
-#: src/translations.h:192
-msgid "Meridian Line"
-msgstr "Dienovidinio linija"
-
-#: src/gui/StelGui.cpp:110 src/ui_viewDialog.h:1105
-msgid "Meridian line"
-msgstr "Dienovidinio linija"
-
-#. TRANSLATORS: Asteroid (9) Metis
-#: src/translations.h:61 src/translations.h:106
-msgid "Metis"
-msgstr "Metidė"
-
-#: src/translations.h:205
-msgid "Milky Way intensity: "
-msgstr "Paukščių tako ryškumas: "
-
-#: src/translations.h:63
-msgid "Mimas"
-msgstr "Mimas"
-
-#: src/translations.h:74
-msgid "Miranda"
-msgstr "Miranda"
-
-#: src/gui/HelpDialog.cpp:234 src/gui/HelpDialog.cpp:326
-#: src/gui/HelpDialog.cpp:328 src/gui/StelGui.cpp:170
-msgid "Miscellaneous"
-msgstr "Įvairūs"
-=======
-#: src/translations.h:127
-msgid "S"
-msgstr "P"
-
-#: src/translations.h:128
-msgid "E"
-msgstr "R"
-
-#: src/translations.h:129
-msgid "W"
-msgstr "V"
-
-#: src/translations.h:132
-msgid "Aztec"
-msgstr "Actekų"
-
-#: src/translations.h:133
-msgid "Chinese"
-msgstr "kiniečių"
-
-#: src/translations.h:134
-msgid "Egyptian"
-msgstr "egiptiečių"
-
-#: src/translations.h:135
-msgid "Inuit"
-msgstr "inuitų"
-
-#: src/translations.h:136
-msgid "Korean"
-msgstr "korėjiečių"
->>>>>>> 52c453c6
-
-#: src/translations.h:137
-msgid "Lakota"
-msgstr "lakotų"
-
-#: src/translations.h:138
-msgid "Maori"
-msgstr "Maorių"
-
-#: src/translations.h:139
-msgid "Navajo"
-msgstr "navajų"
-
-#: src/translations.h:140
-msgid "Norse"
-msgstr "Norvegijos"
-
-#: src/translations.h:141
-msgid "Polynesian"
-msgstr "polineziečių"
-
-<<<<<<< HEAD
-#: src/gui/HelpDialog.cpp:61 src/gui/StelGui.cpp:163
-msgid "Movement and Selection"
-msgstr "Slinkimas ir parinkimas"
-
-#: src/translations.h:126
-msgid "N"
-msgstr "Š"
-
-#: src/translations.h:84
-msgid "Naiad"
-msgstr ""
-
-#: src/ui_locationDialogGui.h:408
-msgid "Name/City:"
-msgstr "Pavadinimas/Miestas:"
-
-#: src/translations.h:139
-msgid "Navajo"
-msgstr "navajų"
-=======
-#: src/translations.h:142
-msgid "Sami"
-msgstr "Samių"
-
-#: src/translations.h:143
-msgid "Tupi-Guarani"
-msgstr "Tupi-Guarani"
-
-#: src/translations.h:144
-msgid "Western"
-msgstr "vakariečių"
-
-#: src/translations.h:148
-msgid "Set Location "
-msgstr "Nurodyti vietovę "
->>>>>>> 52c453c6
-
-#: src/translations.h:149
-msgid "Set Time "
-msgstr "Nurodyti laiką "
-
-<<<<<<< HEAD
-#: src/core/modules/Nebula.cpp:293
-msgid "Nebula"
-msgstr "Ūkas"
-
-#: src/translations.h:198
-msgid "Nebula Circles"
-msgstr "Ūkų orbitos"
-
-#: src/translations.h:197
-msgid "Nebula Names"
-msgstr "Ūkų pavadinimai"
-
-#: src/gui/StelGui.cpp:118 src/ui_viewDialog.h:1090
-msgid "Nebulas"
-msgstr "Ūkai"
-
-#: src/gui/StelGui.cpp:119
-msgid "Nebulas background images"
-msgstr "Ūkų fono paveikslai"
-
-#: src/translations.h:72
-msgid "Neptune"
-msgstr "Neptūnas"
-
-#: src/translations.h:83
-msgid "Nereid"
-msgstr ""
-
-#: src/translations.h:94
-msgid "Neso"
-msgstr ""
-
-#: src/gui/LocationDialog.cpp:334
-msgid "New Location"
-msgstr "Nauja vietovė"
-
-#: src/gui/StelGui.cpp:125
-msgid "Night mode"
-msgstr "Nakties režimas"
-
-#: src/gui/ViewDialog.cpp:422
-msgid "No description"
-msgstr "Be aprašymo"
-=======
-#: src/translations.h:150
-msgid "General "
-msgstr "Bendri "
-
-#: src/translations.h:151
-msgid "Stars "
-msgstr "Žvaigždės "
-
-#: src/translations.h:152
-msgid "Colors "
-msgstr "Spalvos "
-
-#: src/translations.h:153
-msgid "Effects "
-msgstr "Efektai "
-
-#: src/translations.h:154
-msgid "Scripts "
-msgstr "Scenarijai "
-
-#: src/translations.h:155
-msgid "Administration "
-msgstr "Valdymas "
-
-#: src/translations.h:157
-msgid "Latitude: "
-msgstr "Platuma: "
-
-#: src/translations.h:158
-msgid "Longitude: "
-msgstr "Ilguma: "
-
-#: src/translations.h:159
-msgid "Altitude (m): "
-msgstr "Aukštis (m): "
->>>>>>> 52c453c6
-
-#: src/translations.h:160
-msgid "Solar System Body: "
-msgstr "Saulės sistemos kūnas: "
-
-<<<<<<< HEAD
-#: src/gui/ViewDialog.cpp:506
-msgid "No shooting stars"
-msgstr "Nėra krintančių žvaigždžių"
-=======
-#: src/translations.h:162
-msgid "Sky Time: "
-msgstr "Dangaus laikas: "
->>>>>>> 52c453c6
-
-#: src/translations.h:163
-msgid "Set Time Zone: "
-msgstr "Nurodyti laiko juostą: "
-
-<<<<<<< HEAD
-#: src/gui/ViewDialog.cpp:509
-msgid "Normal rate"
-msgstr "Normalus dažnis"
-
-#: src/translations.h:140
-msgid "Norse"
-msgstr "Norvegijos"
-=======
-#: src/translations.h:164
-msgid "Day keys: "
-msgstr "Mygtukai dienoms: "
-
-#: src/translations.h:165
-msgid "Calendar"
-msgstr "Kalendorius"
->>>>>>> 52c453c6
-
-#: src/translations.h:166
-msgid "Sidereal"
-msgstr "Žvaigždinis"
-
-<<<<<<< HEAD
-#: src/translations.h:78
-msgid "Oberon"
-msgstr "Oberonas"
-
-#: src/ui_searchDialogGui.h:530
-#, fuzzy
-msgid "Object"
-msgstr "Objekto paieška"
-
-#: src/translations.h:203
-msgid "Object Sizing Rule: "
-msgstr "Objektų dydžio keitimo taisyklė: "
-
-#: src/core/modules/Planet.cpp:137
-#, fuzzy, qt-format
-msgid "Obliquity (of date): %1"
-msgstr "RA/DE (datos): %1/%2"
-
-#: plugins/Oculars/src/Oculars.cpp:943
-msgid "Ocular view"
-msgstr ""
-=======
-#: src/translations.h:167
-msgid "Preset Sky Time: "
-msgstr "Numatytas dangaus laikas: "
-
-#: src/translations.h:168
-msgid "Sky Time At Start-up: "
-msgstr "Pradinis dangaus laikas: "
-
-#: src/translations.h:169
-msgid "Actual Time"
-msgstr "Dabartinis laikas"
->>>>>>> 52c453c6
-
-#: src/translations.h:170
-msgid "Preset Time"
-msgstr "Numatytas laikas"
-
-#: src/translations.h:171
-msgid "Time Display Format: "
-msgstr "Laiko formatas: "
-
-<<<<<<< HEAD
-#: src/core/modules/Nebula.cpp:287
-msgid "Open cluster"
-msgstr "Atviras spiečius"
+#: src/ui_viewDialog.h:1094
+msgid "0"
+msgstr "0"
+
+#: src/ui_viewDialog.h:1095
+msgid "10"
+msgstr "10"
+
+#: src/ui_viewDialog.h:1096
+msgid "80"
+msgstr "80"
+
+#: src/ui_viewDialog.h:1097
+msgid "10000"
+msgstr "10000"
+
+#: src/ui_viewDialog.h:1098
+msgid "144000"
+msgstr "144000"
+
+#: src/ui_viewDialog.h:1100
+msgid "Celestial Sphere"
+msgstr "Dangaus sfera"
+
+#: src/ui_viewDialog.h:1109
+msgid "Constellations"
+msgstr "Žvaigždynai"
+
+#: src/ui_viewDialog.h:1110
+msgid "Show lines"
+msgstr "Rodyti kontūrus"
+
+#: src/ui_viewDialog.h:1111
+msgid "Show labels"
+msgstr "Rodyti pavadinimus"
+
+#: src/ui_viewDialog.h:1112
+msgid "Show boundaries"
+msgstr "Rodyti ribas"
+
+#: src/ui_viewDialog.h:1113
+msgid "Show art"
+msgstr "Rodyti piešinius"
+
+#: src/ui_viewDialog.h:1114
+msgid "Art brightness: "
+msgstr "Piešinių ryškumas: "
+
+#: src/ui_viewDialog.h:1115
+msgid "Projection"
+msgstr "Projekcija"
+
+#: src/ui_viewDialog.h:1116
+msgid "Add/remove landscapes..."
+msgstr "Pridėti/pašalinti kraštovaizdžius..."
 
 #: src/ui_viewDialog.h:1117 src/ui_viewDialog.h:1122 src/ui_viewDialog.h:1124
 #: src/ui_configurationDialog.h:854 src/ui_configurationDialog.h:865
 msgid "Options"
 msgstr "Nustatymai"
-=======
-#: src/translations.h:172
-msgid "Date Display Format: "
-msgstr "Datos formatas: "
-
-#: src/translations.h:174
-msgid "Sky Culture: "
-msgstr "Pavadinimai pagal kultūrą: "
->>>>>>> 52c453c6
-
-#: src/translations.h:175
-msgid "Sky Language: "
-msgstr "Dangaus kūnų pavadinimai: "
-
-#: src/translations.h:177
-msgid "Show: "
-msgstr "Rodyti: "
-
-#: src/translations.h:178
-msgid "Star Value Multiplier: "
-msgstr "Žvaigždžių kiekio reikšmė "
-
-#: src/translations.h:179
-msgid "Magnitude Sizing Multiplier: "
-msgstr "Ryškio dydžio daugiklis: "
-
-#: src/translations.h:180
-msgid "Maximum Magnitude to Label: "
-msgstr "Maksimalus pavadinimo dydis: "
-
-#: src/translations.h:181
-msgid "Twinkling: "
-msgstr "Mirgėjimas: "
-
-#: src/translations.h:182
-msgid "Limiting Magnitude: "
-msgstr "Ribojantis ryškis: "
-
-<<<<<<< HEAD
-#: src/core/modules/StarWrapper.cpp:125
-#, qt-format
-msgid "Parallax: %1\""
-msgstr "Paralaksas: %1\""
-
-#: src/translations.h:53
-msgid "Pasiphae"
-msgstr ""
-
-#: src/core/StelProjectorClasses.cpp:25
-msgid "Perspective"
-msgstr "Perspektyva"
-=======
-#: src/translations.h:184
-msgid "Constellation Lines"
-msgstr "Žvaigždynų kontūrai"
-
-#: src/translations.h:185
-msgid "Constellation Names"
-msgstr "Žvaigždynų pavadinimai"
->>>>>>> 52c453c6
-
-#: src/translations.h:186
-msgid "Constellation Art Intensity"
-msgstr "Žvaigždynų paveikslų ryškumas"
-
-#: src/translations.h:187
-msgid "Constellation Boundaries"
-msgstr "Žvaigždynų ribos"
-
-<<<<<<< HEAD
-#: src/translations.h:71
-msgid "Phoebe"
-msgstr "Febė"
-=======
-#: src/translations.h:188
-msgid "Cardinal Points"
-msgstr "Pasaulio kryptis"
->>>>>>> 52c453c6
-
-#: src/translations.h:189
-msgid "Planet Names"
-msgstr "Planetų pavadinimai"
-
-#: src/translations.h:190
-msgid "Planet Orbits"
-msgstr "Planetų orbitos"
-
-#: src/translations.h:191
-msgid "Planet Trails"
-msgstr "Planetų pėdsakai"
-
-<<<<<<< HEAD
-#: src/gui/StelGui.cpp:122
-msgid "Planet orbits"
-msgstr "Planetų orbitos"
-
-#: src/gui/StelGui.cpp:123
-msgid "Planet trails"
-msgstr "Planetų pėdsakai"
-=======
-#: src/translations.h:192
-msgid "Meridian Line"
-msgstr "Dienovidinio linija"
-
-#: src/translations.h:193
-msgid "Azimuthal Grid"
-msgstr "Azimutinį tinklelį"
->>>>>>> 52c453c6
-
-#: src/translations.h:194
-msgid "Equatorial Grid"
-msgstr "Ekvatorinį tinklelį"
-
-<<<<<<< HEAD
-#: src/core/modules/LandscapeMgr.cpp:499
-msgid "Planet: "
-msgstr "Planeta: "
-=======
-#: src/translations.h:195
-msgid "Equator Line"
-msgstr "Pusiaujo liniją"
->>>>>>> 52c453c6
-
-#: src/translations.h:196
-msgid "Ecliptic Line"
-msgstr "Ekliptikos liniją"
-
-<<<<<<< HEAD
-#: src/core/modules/Nebula.cpp:296
-msgid "Planetary nebula"
-msgstr "Planetiškasis ūkas"
-
-#: src/ui_viewDialog.h:1091
-msgid "Planets"
-msgstr "Planetos"
-
-#: src/ui_viewDialog.h:1075
-msgid "Planets and satellites"
-msgstr "Planetos ir palydovai"
-
-#: src/gui/StelGui.cpp:121
-msgid "Planets labels"
-msgstr "Planetų antraštės"
-
-#. TRANSLATORS: Title of a group of key bindings in the Help window
-#: plugins/AngleMeasure/src/AngleMeasure.cpp:121
-#: plugins/CompassMarks/src/CompassMarks.cpp:121
-#: plugins/Oculars/src/Oculars.cpp:931 plugins/Oculars/src/Oculars.cpp:945
-#: plugins/Satellites/src/Satellites.cpp:123
-msgid "Plugin Key Bindings"
-msgstr ""
-
-#: plugins/TextUserInterface/src/TextUserInterface.cpp:81
-msgid ""
-"Plugin implementation of 0.9.x series Text User Interface (TUI), used in "
-"planetarium systems"
-msgstr ""
-"0.9.x versijų Tekstinės vartotojo sąsajos (TUI) įgyvendinimas papildiniu."
-=======
-#: src/translations.h:197
-msgid "Nebula Names"
-msgstr "Ūkų pavadinimai"
-
-#: src/translations.h:198
-msgid "Nebula Circles"
-msgstr "Ūkų orbitos"
-
-#: src/translations.h:200
-msgid "Light Pollution Luminance: "
-msgstr "Šviesos taršos skaistis: "
-
-#: src/translations.h:201
-msgid "Landscape: "
-msgstr "Kraštovaizdis: "
-
-#: src/translations.h:202
-msgid "Manual zoom: "
-msgstr "Rankinis mastelis: "
-
-#: src/translations.h:203
-msgid "Object Sizing Rule: "
-msgstr "Objektų dydžio keitimo taisyklė: "
->>>>>>> 52c453c6
-
-#: src/translations.h:204
-msgid "Magnitude Scaling Multiplier: "
-msgstr "Dydžio pagal ryškį reikšmė: "
-
-<<<<<<< HEAD
-#: src/translations.h:79
-msgid "Pluto"
-msgstr "Plutonas"
-
-#: src/translations.h:141
-msgid "Polynesian"
-msgstr "polineziečių"
-
-#: src/ui_searchDialogGui.h:532
-#, fuzzy
-msgid "Position"
-msgstr "Projekcija"
-
-#: plugins/Satellites/src/Satellites.cpp:70
-msgid ""
-"Prediction of artificial satellite positions in Earth orbit based on NORAD "
-"TLE data"
-msgstr ""
-"Dirbtinių palydovų padėties Žemės orbitoje prognozė pasitelkus NORAD TLE "
-"duomenis"
-
-#: src/translations.h:167
-msgid "Preset Sky Time: "
-msgstr "Numatytas dangaus laikas: "
-
-#: src/translations.h:170
-msgid "Preset Time"
-msgstr "Numatytas laikas"
-=======
-#: src/translations.h:205
-msgid "Milky Way intensity: "
-msgstr "Paukščių tako ryškumas: "
-
-#: src/translations.h:206
-msgid "Maximum Nebula Magnitude to Label: "
-msgstr "Maksimalus ūko pavadinimo dydis: "
-
-#: src/translations.h:207
-msgid "Zoom Duration: "
-msgstr "Priartinimo trukmė: "
-
-#: src/translations.h:208
-msgid "Cursor Timeout: "
-msgstr "Slėpti kursorių po: "
-
-#: src/translations.h:209
-msgid "Correct for light travel time: "
-msgstr "Kelionės šviesos greičiu pataisa: "
-
-#: src/translations.h:211
-msgid "Local Script: "
-msgstr "Vietinis scenarijus: "
-
-#: src/translations.h:212
-msgid "CD/DVD Script: "
-msgstr "CD/DVD scenarijus: "
-
-#: src/translations.h:213
-msgid "USB Script: "
-msgstr "USB Scenarijus: "
-
-#: src/translations.h:214
-msgid "Arrow down to load list."
-msgstr "Rodyklė žemyn įkels sarašą."
-
-#: src/translations.h:215
-msgid "Select and exit to run."
-msgstr "Pasirinkite ir baikite darbą norėdami paleisti."
-
-#: src/translations.h:217
-msgid "Load Default Configuration: "
-msgstr "Įkelti numatytąsias nuostatas: "
-
-#: src/translations.h:218
-msgid "Save Current Configuration as Default: "
-msgstr "Išsaugoti nuostatas kaip numatytąsias: "
->>>>>>> 52c453c6
-
-#: src/translations.h:219
-msgid "Shut Down: "
-msgstr "Išjungti kompiuterį: "
-
-#: src/translations.h:220
-msgid "Update me via Internet: "
-msgstr "Atnaujinti internetu: "
-
-<<<<<<< HEAD
-#: src/ui_viewDialog.h:1115
-msgid "Projection"
-msgstr "Projekcija"
-
-#: src/translations.h:89
-msgid "Proteus"
-msgstr ""
-
-#: plugins/AngleMeasure/src/AngleMeasure.cpp:60
-msgid "Provides an angle measurement tool"
-msgstr "Kampų matavimo įrankis"
-
-#: src/translations.h:91
-msgid "Psamathe"
-msgstr ""
-
-#: src/gui/StelGui.cpp:172
-msgid "Quit"
-msgstr "Išeiti"
-
-#: src/core/StelObject.cpp:79
-#, qt-format
-msgid "RA/DE (J2000): %1/%2"
-msgstr "RA/DE (J2000): %1/%2"
-
-#: src/core/StelObject.cpp:86
-#, qt-format
-msgid "RA/DE (of date): %1/%2"
-msgstr "RA/DE (datos): %1/%2"
-
-#: src/ui_searchDialogGui.h:531
-msgid "RA/Dec (J2000):"
-msgstr "RA/Dec (J2000):"
-=======
-#: src/translations.h:221
-msgid "Set UI Locale: "
-msgstr "Nustatyti VI lokalę: "
-
-#: src/ui_dateTimeDialogGui.h:296 src/ui_dateTimeDialogGui.h:297
-msgid "/"
-msgstr "/"
-
-#: src/ui_dateTimeDialogGui.h:298 src/ui_dateTimeDialogGui.h:299
-msgid ":"
-msgstr ":"
-
-#: src/ui_helpDialogGui.h:259 src/ui_helpDialogGui.h:265
-msgid "Help"
-msgstr "Pagalba"
-
-#: src/ui_helpDialogGui.h:267
-msgid "About"
-msgstr "Apie"
-
-#: src/ui_helpDialogGui.h:269
-msgid "Log"
-msgstr "Žurnalas"
->>>>>>> 52c453c6
-
-#: src/ui_viewDialog.h:1087
-msgid "Refraction/Extinction settings..."
-msgstr ""
-
-#: src/ui_helpDialogGui.h:272
-msgid "Refresh"
-msgstr "Atnaujinti"
-
-<<<<<<< HEAD
-#: src/ui_viewDialog.h:1069
-msgid "Relative scale:"
-msgstr "Santykinis mastelis:"
-=======
-#: src/ui_locationDialogGui.h:387
-msgid "Location"
-msgstr "Vietovė"
->>>>>>> 52c453c6
-
-#: src/ui_locationDialogGui.h:391
-msgid "Current location information"
-msgstr "Informacija apie šią vietovę"
-
-#: src/ui_locationDialogGui.h:392
-msgid "Use as default"
-msgstr "Naudoti kaip numatytąjį"
-
-#: src/ui_locationDialogGui.h:393
-msgid "Delete"
-msgstr "Pašalinti"
-
-#: src/ui_locationDialogGui.h:394
-msgid "Add to list"
-msgstr "Pridėti į sąrašą"
-
-#: src/ui_locationDialogGui.h:395
-msgid "Latitude:"
-msgstr "Platuma:"
-
-#: src/ui_locationDialogGui.h:397 src/ui_locationDialogGui.h:401
-msgid ""
-"You can enter values in decimal degrees, or using dms format, for example: "
-"+1d 12m 8s"
-msgstr ""
-"Reikšmes galima įvesti dešimtainiais laipsniais arba dms formatu, pvz.: +1d "
-"12m 8s"
-
-#: src/ui_locationDialogGui.h:399
-msgid "Longitude:"
-msgstr "Ilguma:"
-
-<<<<<<< HEAD
-#: src/translations.h:67
-msgid "Rhea"
-msgstr "Rėja"
-=======
-#: src/ui_locationDialogGui.h:403
-msgid "Altitude:"
-msgstr "Aukštis:"
->>>>>>> 52c453c6
-
-#: src/ui_locationDialogGui.h:405
-msgid "Enter the altitude in meter"
-msgstr "Įveskite aukštį metrais"
-
-#: src/ui_locationDialogGui.h:407
-msgid " m"
-msgstr " m"
-
-<<<<<<< HEAD
-#: src/gui/ConfigurationDialog.cpp:615
-msgid "Running script: "
-msgstr "Vykdomas scenarijus: "
-
-#: src/gui/ConfigurationDialog.cpp:622
-msgid "Running script: [none]"
-msgstr "Vykdomas scenarijus: [nėra]"
-
-#: src/translations.h:127
-msgid "S"
-msgstr "P"
-
-#: plugins/Supernovas/src/Supernovas.cpp:62
-msgid ""
-"SN 185A (7 December), SN 386A (24 April), SN 1006A (29 April), SN 1054A (3 "
-"July), SN 1181A (4 August), SN 1572A (5 November), SN 1604A (8 October), SN "
-"1680A (15 August), SN 1885A (17 August), SN 1895B (5 July), SN 1937C (21 "
-"August), SN 1972E (8 May) and SN 1987A (24 February)"
-msgstr ""
-
-#: src/translations.h:142
-msgid "Sami"
-msgstr "Samių"
-
-#: src/translations.h:92
-msgid "Sao"
-msgstr ""
-
-#: plugins/Satellites/src/Satellites.cpp:126
-msgid "Satellite hints"
-msgstr ""
-
-#: plugins/Satellites/src/Satellites.cpp:128
-msgid "Satellite labels"
-msgstr ""
-
-#: plugins/Satellites/src/Satellites.cpp:67
-msgid "Satellites"
-msgstr "Palydovai"
-
-#: plugins/Satellites/src/Satellites.cpp:125
-msgid "Satellites configuration window"
-msgstr ""
-
-#: src/translations.h:62
-msgid "Saturn"
-msgstr "Saturnas"
-
-#: src/translations.h:218
-msgid "Save Current Configuration as Default: "
-msgstr "Išsaugoti nuostatas kaip numatytąsias: "
-
-#: src/gui/StelGui.cpp:173
-msgid "Save screenshot"
-msgstr "Išsaugoti ekrano nuotrauką"
+
+#: src/ui_viewDialog.h:1118
+msgid "Show ground"
+msgstr "Rodyti žemę"
+
+#: src/ui_viewDialog.h:1119
+msgid "Show fog"
+msgstr "Rodyti rūką"
+
+#: src/ui_viewDialog.h:1120
+msgid "Use associated planet and position"
+msgstr "Naudoti susijusią planetą ir poziciją"
+
+#: src/ui_viewDialog.h:1121
+msgid "Use this landscape as default"
+msgstr "Naudoti šį kraštovaizdį kaip numatytąjį"
+
+#: src/ui_viewDialog.h:1123
+msgid "Use this sky culture as default"
+msgstr "Naudoti šią dangaus kultūrą kaip numatytąją"
+
+#: src/ui_viewDialog.h:1125
+msgid "Visible"
+msgstr "Matomas"
+
+#: src/ui_configurationDialog.h:748
+msgid "Configuration"
+msgstr "Nustatymai"
+
+#: src/ui_configurationDialog.h:750
+msgid "Program language"
+msgstr "Programos kalba"
+
+#: src/ui_configurationDialog.h:751
+msgid "Selected object information"
+msgstr "Informacija apie parinktą objektą"
+
+#: src/ui_configurationDialog.h:753
+msgid "Display all information available"
+msgstr "Rodyti visą informaciją"
+
+#: src/ui_configurationDialog.h:755
+msgid "All available"
+msgstr "Viskas"
+
+#: src/ui_configurationDialog.h:757
+msgid "Display less information"
+msgstr "Rodyti mažiau informacijos"
+
+#: src/ui_configurationDialog.h:759
+msgid "Short"
+msgstr "Trumpa"
+
+#: src/ui_configurationDialog.h:761
+msgid "Display no information"
+msgstr "Informacijos nerodyti"
+
+#: src/ui_configurationDialog.h:763
+msgid "None"
+msgstr "Nieko"
+
+#: src/ui_configurationDialog.h:764
+msgid "Default options"
+msgstr "Numatytosios nuostatos"
+
+#: src/ui_configurationDialog.h:766
+msgid ""
+"Save the settings you've changed this session to be the same the next time "
+"you start Stellarium"
+msgstr ""
+"Išsaugokite nustatymus, kuriuos pakeitėte šio seanso metu. Jie išliks kitą "
+"kartą paleidus programą"
 
 #: src/ui_configurationDialog.h:768
 msgid "Save settings"
 msgstr "Išsaugoti nustatymus"
 
-#: src/ui_configurationDialog.h:766
-msgid ""
-"Save the settings you've changed this session to be the same the next time "
-"you start Stellarium"
-msgstr ""
-"Išsaugokite nustatymus, kuriuos pakeitėte šio seanso metu. Jie išliks kitą "
-"kartą paleidus programą"
-
-#: src/ui_viewDialog.h:1080
-msgid "Scale Moon"
-msgstr "Mėnulio mastelis"
+#: src/ui_configurationDialog.h:770
+msgid "Restore the default settings that came with Stellarium"
+msgstr "Atstatyti numatytuosius nustatymus"
+
+#: src/ui_configurationDialog.h:772
+msgid "Restore defaults"
+msgstr "Atstatyti numatytuosius nustatymus"
+
+#: src/ui_configurationDialog.h:773
+msgid ""
+"Restoring default settings requires a restart of Stellarium. Saving all the "
+"current options includes the current FOV and direction of view for use at "
+"next startup."
+msgstr ""
+"Norint atstatyti numatytuosius nustatymus, būtina paleisti Stellarium iš "
+"naujo. Visų nustatymų išsaugojimas taip pat išsaugos ir dabartinį apžvalgos "
+"lauką bei vaizdo kryptį."
+
+#: src/ui_configurationDialog.h:775
+msgid "The width of your view when Stellarium starts"
+msgstr "Jūsų regos lauko plotis, paleidus programą"
+
+#: src/ui_configurationDialog.h:777
+msgid "Startup FOV: XX"
+msgstr "Pradinis apžvalgos laukas: XX"
+
+#: src/ui_configurationDialog.h:779
+msgid "The direction you're looking when Stellarium starts"
+msgstr "Kryptis, kuria žiūrite paleidę programą"
+
+#: src/ui_configurationDialog.h:781
+msgid "Startup direction of view: xxxx"
+msgstr "Pradinė vaizdo kryptis: xxxx"
+
+#: src/ui_configurationDialog.h:782
+msgid "Control"
+msgstr "Valdymas"
+
+#: src/ui_configurationDialog.h:784
+msgid "Allow keyboard to pan and zoom"
+msgstr "Leisti slinkti ir keisti mastelį klaviatūra"
+
+#: src/ui_configurationDialog.h:786
+msgid "Enable keyboard navigation"
+msgstr "Įjungti navigaciją klaviatūra"
+
+#: src/ui_configurationDialog.h:788
+msgid "Allow mouse to pan (drag) and zoom (mousewheel)"
+msgstr "Įjungti slinkimą ir mastelio keitima pele"
+
+#: src/ui_configurationDialog.h:790
+msgid "Enable mouse navigation"
+msgstr "Įjungti navigaciją pele"
+
+#: src/ui_configurationDialog.h:791
+msgid "Startup date and time"
+msgstr "Data ir laikas paleidus programą"
+
+#: src/ui_configurationDialog.h:793
+msgid "Starts Stellarium at system clock date and time"
+msgstr "Paleidžia Stellarium pagal sistemos laikrodžio datą ir laiką"
+
+#: src/ui_configurationDialog.h:795
+msgid "System date and time"
+msgstr "Sistemos data ir laikas"
+
+#: src/ui_configurationDialog.h:797
+msgid ""
+"Sets the simulation time to the next instance of this time of day when "
+"Stellarium starts"
+msgstr ""
+"Paleidžiant Stellarium simuliacijos laikas nustatomas į kitą šios dienos "
+"laiką."
+
+#: src/ui_configurationDialog.h:799
+msgid "System date at:"
+msgstr "Sistemos laikas nuo:"
+
+#: src/ui_configurationDialog.h:801
+msgid "Use a specific date and time when Stellarium starts up"
+msgstr "Paleidžiant Stellarium nustatyti nurodytą datą ir laiką."
+
+#: src/ui_configurationDialog.h:803
+msgid "Other:"
+msgstr "Kita:"
+
+#: src/ui_configurationDialog.h:804
+msgid "use current"
+msgstr "naudoti dabartinį"
+
+#: src/ui_configurationDialog.h:805
+msgid "Other"
+msgstr "Kita"
+
+#: src/ui_configurationDialog.h:807
+msgid "Hides the mouse cursor when inactive"
+msgstr "Slėpti pelės žymeklį, kai jis nejuda"
+
+#: src/ui_configurationDialog.h:809
+msgid "Mouse cursor timeout (seconds):"
+msgstr "Slėpti pelės žymeklį po (sekundžių):"
+
+#: src/ui_configurationDialog.h:811
+msgid "Toggle vertical and horizontal image flip buttons."
+msgstr "Apkeisti vertikalaus ir horizontalaus atspindžio mygtukus."
+
+#: src/ui_configurationDialog.h:813
+msgid "Show flip buttons"
+msgstr "Rodyti atspindžio keitimo mygtukus"
+
+#: src/ui_configurationDialog.h:814
+msgid "Planetarium options"
+msgstr "Planetariumo parinktys"
+
+#: src/ui_configurationDialog.h:816
+msgid ""
+"Spheric mirror distortion is used when projecting Stellarium onto a spheric "
+"mirror for low-cost planetarium systems."
+msgstr ""
+"Sferinio veidrodžio iškreipimas naudojamas projektuojant Stellarium vaizdą "
+"ant sferinio veidrodžio pigiose planetariumų sistemose."
+
+#: src/ui_configurationDialog.h:818
+msgid "Spheric mirror distortion"
+msgstr "Sferinio veidrodžio iškreipimas"
+
+#: src/ui_configurationDialog.h:820
+msgid "Align labels with the horizon"
+msgstr "Lygiuoti užrašus su horizontu"
+
+#: src/ui_configurationDialog.h:822
+msgid "Gravity labels"
+msgstr "Lygiuoti antraštes pagal horizontą"
+
+#: src/ui_configurationDialog.h:824
+msgid ""
+"When enabled, the \"auto zoom out\" key will also set the initial viewing "
+"direction"
+msgstr ""
+"Kai įjungta, \"automatinio atitolinimo\" klavišas kartu nustatys ir pradinę "
+"vaizdo kryptį"
+
+#: src/ui_configurationDialog.h:826
+msgid "Auto zoom out returns to initial direction of view"
+msgstr "Automatinis atitolinimas gražins pradinę vaizdo kryptį"
+
+#: src/ui_configurationDialog.h:828
+msgid "Mask out everything outside a central circle in the main view"
+msgstr "Pagrindiniame vaizde paslėpti viską už centrinio apskritimo ribų"
+
+#: src/ui_configurationDialog.h:830
+msgid "Disc viewport"
+msgstr "Diskinis vaizdas"
+
+#: src/ui_configurationDialog.h:832
+msgid "Hide other constellations when you click one"
+msgstr "Pažymėjus žvaigždyną paslėpti kitus"
+
+#: src/ui_configurationDialog.h:834
+msgid "Select single constellation"
+msgstr "Parinkti vieną žvaigždyną"
+
+#: src/ui_configurationDialog.h:835
+msgid "Screenshots"
+msgstr "Ekrano nuotraukos"
 
 #: src/ui_configurationDialog.h:836
 msgid "Screenshot Directory"
 msgstr "Ekrano nuotraukų katalogas"
 
-#: src/ui_configurationDialog.h:835
-msgid "Screenshots"
-msgstr "Ekrano nuotraukos"
-
-#: src/gui/StelGui.cpp:138
-msgid "Script console window"
-msgstr "Scenarijaus pulto langas"
+#: src/ui_configurationDialog.h:838
+msgid "Invert colors"
+msgstr "Invertuoti spalvas"
+
+#: src/ui_configurationDialog.h:839
+msgid "Star catalog updates"
+msgstr "Žvaigždžių katalogo atnaujinimai"
+
+#: src/ui_configurationDialog.h:841
+msgid "Click here to start downloading"
+msgstr "Spragtelėkite norėdami pradėti siuntimą"
+
+#: src/ui_configurationDialog.h:843
+msgid "Get catalog x of y"
+msgstr "Parsiųsti katalogą x iš y"
+
+#: src/ui_configurationDialog.h:844
+msgid "Download this file to view even more stars"
+msgstr "Norėdami matyti dar daugiau žvaigždžių atsisiųskite šį failą"
+
+#: src/ui_configurationDialog.h:845
+msgid "xxx"
+msgstr "xxx"
+
+#: src/ui_configurationDialog.h:847
+msgid "Restart the download"
+msgstr "Siųsti iš naujo"
+
+#: src/ui_configurationDialog.h:849
+msgid "Retry"
+msgstr "Bandyti vėl"
+
+#: src/ui_configurationDialog.h:851
+msgid "Stop the download. You can always restart it later"
+msgstr "Sustabdyti siuntimą. Jį galėsite pakartoti vėliau"
+
+#: src/ui_configurationDialog.h:853
+msgid "Cancel"
+msgstr "Atšaukti"
+
+#: src/ui_configurationDialog.h:856
+msgid "Close window when script runs"
+msgstr "Veikiant scenarijui užverti langą"
+
+#: src/ui_configurationDialog.h:858
+msgid "Run the selected script"
+msgstr "Vykdyti pasirinktą scenarijų"
+
+#: src/ui_configurationDialog.h:862
+msgid "Stop a running script"
+msgstr "Sustabdyti vykdomą scenarijų"
+
+#: src/ui_configurationDialog.h:866
+msgid "Load at startup"
+msgstr "Įkelti paleidimo metu"
+
+#: src/ui_configurationDialog.h:867
+msgid "configure"
+msgstr "konfigūruoti"
+
+#: src/ui_configurationDialog.h:872
+msgid "Main"
+msgstr "Pagrindinis"
+
+#: src/ui_configurationDialog.h:874
+msgid "Navigation"
+msgstr "Navigacija"
+
+#: src/ui_configurationDialog.h:876
+msgid "Tools"
+msgstr "Priemonės"
 
 #: src/ui_configurationDialog.h:878
 msgid "Scripts"
 msgstr "Scenarijai"
 
-#: src/translations.h:154
-msgid "Scripts "
-msgstr "Scenarijai "
-
-#: src/gui/StelGui.cpp:133
-msgid "Search window"
-msgstr "Paieškos langas"
-=======
-#: src/ui_locationDialogGui.h:408
-msgid "Name/City:"
-msgstr "Pavadinimas/Miestas:"
-
-#: src/ui_locationDialogGui.h:409
-msgid "Country:"
-msgstr "Šalis:"
-
-#: src/ui_locationDialogGui.h:410
-msgid "Planet:"
-msgstr "Planeta:"
-
-#: src/ui_searchDialogGui.h:450
-msgid "Find Object"
-msgstr "Objekto paieška"
-
-#: src/ui_searchDialogGui.h:451
-msgid "Find Object or Position"
-msgstr ""
-
-#: src/ui_searchDialogGui.h:458
-msgid "iota"
-msgstr ""
-
-#: src/ui_searchDialogGui.h:461
-msgid "alpha"
-msgstr ""
-
-#: src/ui_searchDialogGui.h:464
-msgid "beta"
-msgstr ""
-
-#: src/ui_searchDialogGui.h:467
-msgid "gamma"
-msgstr ""
->>>>>>> 52c453c6
-
-#: src/ui_searchDialogGui.h:470
-msgid "delta"
-msgstr ""
-
-<<<<<<< HEAD
-#: src/translations.h:215
-msgid "Select and exit to run."
-msgstr "Pasirinkite ir baikite darbą norėdami paleisti."
-=======
-#: src/ui_searchDialogGui.h:473
-msgid "epsilon"
-msgstr ""
->>>>>>> 52c453c6
-
-#: src/ui_searchDialogGui.h:476
-msgid "zeta"
-msgstr ""
-
-<<<<<<< HEAD
-#: src/gui/ConfigurationDialog.cpp:295
-msgid "Select screenshot directory"
-msgstr "Nurodykite katalogą ekrano nuotraukoms"
-=======
-#: src/ui_searchDialogGui.h:479
-msgid "eta"
-msgstr ""
->>>>>>> 52c453c6
-
-#: src/ui_searchDialogGui.h:482
-msgid "theta"
-msgstr ""
-
-#: src/ui_searchDialogGui.h:485
-msgid "kappa"
-msgstr ""
-
-<<<<<<< HEAD
-#: src/translations.h:148
-msgid "Set Location "
-msgstr "Nurodyti vietovę "
-
-#: src/translations.h:149
-msgid "Set Time "
-msgstr "Nurodyti laiką "
-
-#: src/translations.h:163
-msgid "Set Time Zone: "
-msgstr "Nurodyti laiko juostą: "
-
-#: src/translations.h:221
-msgid "Set UI Locale: "
-msgstr "Nustatyti VI lokalę: "
-
-#: src/gui/StelGui.cpp:168
-msgid "Set home planet to selected planet"
-msgstr "Parinktą planetą nustatyti namų planeta"
-
-#: src/gui/StelGui.cpp:147
-msgid "Set normal time rate"
-msgstr "Nustatyti normalų laiko tėkmės greitį"
-
-#: src/gui/HelpDialog.cpp:74 src/gui/StelGui.cpp:144
-msgid "Set the normal script execution rate"
-msgstr "Nustatyti normalų scenarijaus vykdymo greitį"
-
-#: src/gui/StelGui.cpp:150
-msgid "Set time rate to zero"
-msgstr "Nustatyti laiko tėkmę lygią nuliui"
-
-#: src/gui/StelGui.cpp:151
-msgid "Set time to now"
-msgstr "Naudoti šio momento laiką"
-=======
-#: src/ui_searchDialogGui.h:488
-msgid "lambda"
-msgstr ""
-
-#: src/ui_searchDialogGui.h:491
-msgid "mu"
-msgstr ""
-
-#: src/ui_searchDialogGui.h:494
-msgid "nu"
-msgstr ""
-
-#: src/ui_searchDialogGui.h:497
-msgid "xi"
-msgstr ""
-
-#: src/ui_searchDialogGui.h:500
-msgid "omicron"
-msgstr ""
-
-#: src/ui_searchDialogGui.h:503
-msgid "pi"
-msgstr ""
-
-#: src/ui_searchDialogGui.h:506
-msgid "rho"
-msgstr ""
-
-#: src/ui_searchDialogGui.h:509
-msgid "sigma"
-msgstr ""
-
-#: src/ui_searchDialogGui.h:512
-msgid "tau"
-msgstr ""
->>>>>>> 52c453c6
-
-#: src/ui_searchDialogGui.h:515
-msgid "upsilon"
-msgstr ""
-
-<<<<<<< HEAD
-#: src/ui_viewDialog.h:1092
-msgid "Shooting Stars"
-msgstr "Krintančios žvaigždės"
-=======
-#: src/ui_searchDialogGui.h:518
-msgid "phi"
-msgstr ""
->>>>>>> 52c453c6
-
-#: src/ui_searchDialogGui.h:521
-msgid "chi"
-msgstr ""
-
-<<<<<<< HEAD
-#: src/ui_viewDialog.h:1113
-msgid "Show art"
-msgstr "Rodyti piešinius"
-
-#: src/ui_viewDialog.h:1082
-msgid "Show atmosphere"
-msgstr "Rodyti atmosferą"
-
-#: src/ui_viewDialog.h:1112
-msgid "Show boundaries"
-msgstr "Rodyti ribas"
-=======
-#: src/ui_searchDialogGui.h:524
-msgid "psi"
-msgstr ""
-
-#: src/ui_searchDialogGui.h:527
-msgid "omega"
-msgstr ""
-
-#: src/ui_searchDialogGui.h:529
-msgid "Greek letters for Bayer designations"
-msgstr ""
->>>>>>> 52c453c6
-
-#: src/ui_searchDialogGui.h:530
-msgid "Object"
-msgstr ""
-
-<<<<<<< HEAD
-#: src/ui_viewDialog.h:1119
-msgid "Show fog"
-msgstr "Rodyti rūką"
-
-#: src/ui_viewDialog.h:1118
-msgid "Show ground"
-msgstr "Rodyti žemę"
-
-#: src/ui_viewDialog.h:1111
-msgid "Show labels"
-msgstr "Rodyti pavadinimus"
-
-#: src/ui_viewDialog.h:1110
-msgid "Show lines"
-msgstr "Rodyti kontūrus"
-
-#: src/ui_viewDialog.h:1077
-msgid "Show planet markers"
-msgstr "Rodyti planetų užuominas"
-
-#: src/ui_viewDialog.h:1078
-msgid "Show planet orbits"
-msgstr "Rodyti planetų orbitas"
-
-#: src/ui_viewDialog.h:1076
-msgid "Show planets"
-msgstr "Rodyti planetas"
-
-#: src/translations.h:177
-msgid "Show: "
-msgstr "Rodyti: "
-=======
-#: src/ui_searchDialogGui.h:531
-msgid "RA/Dec (J2000):"
-msgstr "RA/Dec (J2000):"
-
-#: src/ui_searchDialogGui.h:532
-msgid "Position"
-msgstr ""
-
-#: src/ui_viewDialog.h:1052
-msgid "View"
-msgstr "Vaizdas"
-
-#: src/ui_viewDialog.h:1058
-msgid "Sky"
-msgstr "Dangus"
-
-#: src/ui_viewDialog.h:1060
-msgid "Markings"
-msgstr "Žymės"
-
-#: src/ui_viewDialog.h:1062
-msgid "Landscape"
-msgstr "Kraštovaizdis"
-
-#: src/ui_viewDialog.h:1064
-msgid "Starlore"
-msgstr "Žvaigždynų folkloras"
-
-#: src/ui_viewDialog.h:1068
-msgid "Absolute scale:"
-msgstr "Absoliutinis mastelis:"
->>>>>>> 52c453c6
-
-#: src/ui_viewDialog.h:1069
-msgid "Relative scale:"
-msgstr "Santykinis mastelis:"
-
-<<<<<<< HEAD
-#: src/translations.h:219
-msgid "Shut Down: "
-msgstr "Išjungti kompiuterį: "
-
-#: src/translations.h:166
-msgid "Sidereal"
-msgstr "Žvaigždinis"
-
-#: src/ui_viewDialog.h:1079
-msgid "Simulate light speed"
-msgstr "Imituoti šviesos greitį"
-
-#: src/translations.h:54
-msgid "Sinope"
-msgstr ""
-
-#. TRANSLATORS: MiB = mebibytes (IEC 60027-2 standard for 2^20 bytes)
-#: src/gui/AddRemoveLandscapesDialog.cpp:188
-#, qt-format
-msgid "Size on disk: %1 MiB"
-msgstr "Dydis diske: %1 MiB"
-
-#: src/core/modules/Nebula.cpp:104
-#, qt-format
-msgid "Size: %1"
-msgstr "Dydis: %1"
-
-#: src/ui_viewDialog.h:1058
-msgid "Sky"
-msgstr "Dangus"
-
-#: src/translations.h:174
-msgid "Sky Culture: "
-msgstr "Pavadinimai pagal kultūrą: "
-
-#: src/translations.h:175
-msgid "Sky Language: "
-msgstr "Dangaus kūnų pavadinimai: "
-
-#: src/translations.h:168
-msgid "Sky Time At Start-up: "
-msgstr "Pradinis dangaus laikas: "
-
-#: src/translations.h:162
-msgid "Sky Time: "
-msgstr "Dangaus laikas: "
-
-#: src/gui/StelGui.cpp:134
-msgid "Sky and viewing options window"
-msgstr "Dangaus ir peržiūros nustatymų langas"
-
-#: src/gui/HelpDialog.cpp:72 src/gui/StelGui.cpp:142
-msgid "Slow down the script execution rate"
-msgstr "Sulėtinti scenarijaus vykdymą"
-
-#: src/translations.h:160
-msgid "Solar System Body: "
-msgstr "Saulės sistemos kūnas: "
-=======
-#: src/ui_viewDialog.h:1070
-msgid "Twinkle:"
-msgstr "Mirgėjimas:"
-
-#: src/ui_viewDialog.h:1072
-msgid "Dim faint stars when a very bright object is visible"
-msgstr "Pritemdyti neryškias žvaigždes, kai matomas labai ryškus objektas."
-
-#: src/ui_viewDialog.h:1074
-msgid "Dynamic eye adaptation"
-msgstr "Dinamiškas akių prisitaikymas"
-
-#: src/ui_viewDialog.h:1075
-msgid "Planets and satellites"
-msgstr "Planetos ir palydovai"
-
-#: src/ui_viewDialog.h:1076
-msgid "Show planets"
-msgstr "Rodyti planetas"
-
-#: src/ui_viewDialog.h:1077
-msgid "Show planet markers"
-msgstr "Rodyti planetų užuominas"
-
-#: src/ui_viewDialog.h:1078
-msgid "Show planet orbits"
-msgstr "Rodyti planetų orbitas"
-
-#: src/ui_viewDialog.h:1079
-msgid "Simulate light speed"
-msgstr "Imituoti šviesos greitį"
-
-#: src/ui_viewDialog.h:1080
-msgid "Scale Moon"
-msgstr "Mėnulio mastelis"
-
-#: src/ui_viewDialog.h:1082
-msgid "Show atmosphere"
-msgstr "Rodyti atmosferą"
-
-#: src/ui_viewDialog.h:1083
-msgid "Light pollution: "
-msgstr "Šviesos tarša: "
-
-#: src/ui_viewDialog.h:1085
-msgid "pressure, temperature, extinction coefficient"
-msgstr ""
-
-#: src/ui_viewDialog.h:1087
-msgid "Refraction/Extinction settings..."
-msgstr ""
->>>>>>> 52c453c6
-
-#: src/ui_viewDialog.h:1088
-msgid "Labels and Markers"
-msgstr "Pavadinimai ir žymekliai"
-
-<<<<<<< HEAD
-#: src/translations.h:95
-msgid "Solar System Observer"
-msgstr "Saulės sistemos stebėtojas"
-=======
-#: src/ui_viewDialog.h:1091
-msgid "Planets"
-msgstr "Planetos"
->>>>>>> 52c453c6
-
-#: src/ui_viewDialog.h:1092
-msgid "Shooting Stars"
-msgstr "Krintančios žvaigždės"
-
-<<<<<<< HEAD
-#: src/core/modules/StarWrapper.cpp:118
-#, qt-format
-msgid "Spectral Type: %1"
-msgstr "Spektrinė klasė: %1"
-
-#: src/gui/HelpDialog.cpp:73 src/gui/StelGui.cpp:143
-msgid "Speed up the script execution rate"
-msgstr "Pagreitinti scenarijaus vykdymą"
-=======
-#: src/ui_viewDialog.h:1093
-msgid "Hourly zenith rate:"
-msgstr "Valandinis zenitinis dažnis:"
-
-#: src/ui_viewDialog.h:1094
-msgid "0"
-msgstr "0"
->>>>>>> 52c453c6
-
-#: src/ui_viewDialog.h:1095
-msgid "10"
-msgstr "10"
-
-#: src/ui_viewDialog.h:1096
-msgid "80"
-msgstr "80"
-
-<<<<<<< HEAD
-#: src/gui/ViewDialog.cpp:512
-msgid "Standard Perseids rate"
-msgstr "Standartinis Perseido"
-
-#: src/translations.h:178
-msgid "Star Value Multiplier: "
-msgstr "Žvaigždžių kiekio reikšmė "
-=======
-#: src/ui_viewDialog.h:1097
-msgid "10000"
-msgstr "10000"
-
-#: src/ui_viewDialog.h:1098
-msgid "144000"
-msgstr "144000"
->>>>>>> 52c453c6
-
-#: src/ui_viewDialog.h:1100
-msgid "Celestial Sphere"
-msgstr "Dangaus sfera"
-
-<<<<<<< HEAD
-#: src/ui_viewDialog.h:1064
-msgid "Starlore"
-msgstr "Žvaigždynų folkloras"
-
-#: src/gui/StelGui.cpp:120 src/ui_viewDialog.h:1067 src/ui_viewDialog.h:1089
-msgid "Stars"
-msgstr "Žvaigždės"
-
-#: src/translations.h:151
-msgid "Stars "
-msgstr "Žvaigždės "
-=======
-#: src/ui_viewDialog.h:1109
-msgid "Constellations"
-msgstr "Žvaigždynai"
-
-#: src/ui_viewDialog.h:1110
-msgid "Show lines"
-msgstr "Rodyti kontūrus"
-
-#: src/ui_viewDialog.h:1111
-msgid "Show labels"
-msgstr "Rodyti pavadinimus"
->>>>>>> 52c453c6
-
-#: src/ui_viewDialog.h:1112
-msgid "Show boundaries"
-msgstr "Rodyti ribas"
-
-<<<<<<< HEAD
-#: src/gui/ConfigurationDialog.cpp:461
-#, qt-format
-msgid "Startup FOV: %1%2"
-msgstr "Pradinis apžvalgos laukas: %1 %2"
-=======
-#: src/ui_viewDialog.h:1113
-msgid "Show art"
-msgstr "Rodyti piešinius"
->>>>>>> 52c453c6
-
-#: src/ui_viewDialog.h:1114
-msgid "Art brightness: "
-msgstr "Piešinių ryškumas: "
-
-#: src/ui_viewDialog.h:1115
-msgid "Projection"
-msgstr "Projekcija"
-
-<<<<<<< HEAD
-#: src/gui/ConfigurationDialog.cpp:469
-#, qt-format
-msgid "Startup direction of view Az/Alt: %1/%2"
-msgstr "Pradinė Az/Alt vaizdo kryptis: %1/%2"
-=======
-#: src/ui_viewDialog.h:1116
-msgid "Add/remove landscapes..."
-msgstr "Pridėti/pašalinti kraštovaizdžius..."
->>>>>>> 52c453c6
-
-#: src/ui_viewDialog.h:1117 src/ui_viewDialog.h:1122 src/ui_viewDialog.h:1124
-#: src/ui_configurationDialog.h:854 src/ui_configurationDialog.h:865
-msgid "Options"
-msgstr "Nustatymai"
-
-#: src/ui_viewDialog.h:1118
-msgid "Show ground"
-msgstr "Rodyti žemę"
-
-#: src/ui_viewDialog.h:1119
-msgid "Show fog"
-msgstr "Rodyti rūką"
-
-#: src/ui_viewDialog.h:1120
-msgid "Use associated planet and position"
-msgstr "Naudoti susijusią planetą ir poziciją"
-
-#: src/ui_viewDialog.h:1121
-msgid "Use this landscape as default"
-msgstr "Naudoti šį kraštovaizdį kaip numatytąjį"
-
-#: src/ui_viewDialog.h:1123
-msgid "Use this sky culture as default"
-msgstr "Naudoti šią dangaus kultūrą kaip numatytąją"
-
-#: src/ui_viewDialog.h:1125
-msgid "Visible"
-msgstr "Matomas"
-
-<<<<<<< HEAD
-#: src/gui/StelGui.cpp:159
-msgid "Subtract 1 sidereal day"
-msgstr "Atimti 1 žvaigždinę dieną"
-
-#: src/gui/StelGui.cpp:161
-msgid "Subtract 1 sidereal week"
-msgstr "Atimti 1 žvaigždinę savaitę"
-
-#: src/gui/StelGui.cpp:155
-msgid "Subtract 1 solar day"
-msgstr "Atimti 1 saulinę dieną"
-
-#: src/gui/StelGui.cpp:153
-msgid "Subtract 1 solar hour"
-msgstr "Atimti 1 saulinę valandą"
-
-#: src/gui/StelGui.cpp:157
-msgid "Subtract 1 solar week"
-msgstr "Atimti 1 saulinę savaitę"
-=======
-#: src/ui_configurationDialog.h:748
-msgid "Configuration"
-msgstr "Nustatymai"
-
-#: src/ui_configurationDialog.h:750
-msgid "Program language"
-msgstr "Programos kalba"
-
-#: src/ui_configurationDialog.h:751
-msgid "Selected object information"
-msgstr "Informacija apie parinktą objektą"
-
-#: src/ui_configurationDialog.h:753
-msgid "Display all information available"
-msgstr "Rodyti visą informaciją"
-
-#: src/ui_configurationDialog.h:755
-msgid "All available"
-msgstr "Viskas"
->>>>>>> 52c453c6
-
-#: src/ui_configurationDialog.h:757
-msgid "Display less information"
-msgstr "Rodyti mažiau informacijos"
-
-#: src/ui_configurationDialog.h:759
-msgid "Short"
-msgstr "Trumpa"
-
-<<<<<<< HEAD
-#: src/gui/StelGui.cpp:171
-msgid "Switch between equatorial and azimuthal mount"
-msgstr "Persijungti tarp ekvatorinio ir azimutinio pririšimo"
-=======
-#: src/ui_configurationDialog.h:761
-msgid "Display no information"
-msgstr "Informacijos nerodyti"
->>>>>>> 52c453c6
-
-#: src/ui_configurationDialog.h:763
-msgid "None"
-msgstr "Nieko"
-
-#: src/ui_configurationDialog.h:764
-msgid "Default options"
-msgstr "Numatytosios nuostatos"
-
-#: src/ui_configurationDialog.h:766
-msgid ""
-"Save the settings you've changed this session to be the same the next time "
-"you start Stellarium"
-msgstr ""
-"Išsaugokite nustatymus, kuriuos pakeitėte šio seanso metu. Jie išliks kitą "
-"kartą paleidus programą"
-
-#: src/ui_configurationDialog.h:768
-msgid "Save settings"
-msgstr "Išsaugoti nustatymus"
-
-<<<<<<< HEAD
-#: src/translations.h:65
-msgid "Tethys"
-msgstr "Tetija"
-
-#: plugins/TextUserInterface/src/TextUserInterface.cpp:78
-msgid "Text User Interface"
-msgstr "Tekstinė vartotojo sąsaja"
-
-#: src/translations.h:85
-msgid "Thalassa"
-msgstr ""
-
-#: src/core/StelProjectorClasses.cpp:187
-=======
-#: src/ui_configurationDialog.h:770
-msgid "Restore the default settings that came with Stellarium"
-msgstr "Atstatyti numatytuosius nustatymus"
-
-#: src/ui_configurationDialog.h:772
-msgid "Restore defaults"
-msgstr "Atstatyti numatytuosius nustatymus"
-
-#: src/ui_configurationDialog.h:773
->>>>>>> 52c453c6
-msgid ""
-"Restoring default settings requires a restart of Stellarium. Saving all the "
-"current options includes the current FOV and direction of view for use at "
-"next startup."
-msgstr ""
-"Norint atstatyti numatytuosius nustatymus, būtina paleisti Stellarium iš "
-"naujo. Visų nustatymų išsaugojimas taip pat išsaugos ir dabartinį apžvalgos "
-"lauką bei vaizdo kryptį."
-
-#: src/ui_configurationDialog.h:775
-msgid "The width of your view when Stellarium starts"
-msgstr "Jūsų regos lauko plotis, paleidus programą"
-
-#: src/ui_configurationDialog.h:777
-msgid "Startup FOV: XX"
-msgstr "Pradinis apžvalgos laukas: XX"
-
-#: src/ui_configurationDialog.h:779
-msgid "The direction you're looking when Stellarium starts"
-msgstr "Kryptis, kuria žiūrite paleidę programą"
-
-#: src/ui_configurationDialog.h:781
-msgid "Startup direction of view: xxxx"
-msgstr "Pradinė vaizdo kryptis: xxxx"
-
-#: src/ui_configurationDialog.h:782
-msgid "Control"
-msgstr "Valdymas"
-
-#: src/ui_configurationDialog.h:784
-msgid "Allow keyboard to pan and zoom"
-msgstr "Leisti slinkti ir keisti mastelį klaviatūra"
-
-#: src/ui_configurationDialog.h:786
-msgid "Enable keyboard navigation"
-msgstr "Įjungti navigaciją klaviatūra"
-
-<<<<<<< HEAD
-#: plugins/Satellites/src/Satellites.cpp:162
-msgid ""
-"The old satellites.json file is no longer compatible - using default file"
-msgstr ""
-
-#: plugins/Supernovas/src/Supernovas.cpp:62
-msgid ""
-"The plugin for visualization of some historical supernovas, brighter 10 "
-"magnitude"
-msgstr ""
-
-#: src/gui/AddRemoveLandscapesDialog.cpp:220
-msgid ""
-"The selected file is not a ZIP archive or does not contain a Stellarium "
-"landscape."
-msgstr ""
-"Pasirinktas failas nėra ZIP archyvas arba neturi Stellarium kraštovaizdžio."
-=======
-#: src/ui_configurationDialog.h:788
-msgid "Allow mouse to pan (drag) and zoom (mousewheel)"
-msgstr "Įjungti slinkimą ir mastelio keitima pele"
-
-#: src/ui_configurationDialog.h:790
-msgid "Enable mouse navigation"
-msgstr "Įjungti navigaciją pele"
->>>>>>> 52c453c6
-
-#: src/ui_configurationDialog.h:791
-msgid "Startup date and time"
-msgstr "Data ir laikas paleidus programą"
-
-#: src/ui_configurationDialog.h:793
-msgid "Starts Stellarium at system clock date and time"
-msgstr "Paleidžia Stellarium pagal sistemos laikrodžio datą ir laiką"
-
-<<<<<<< HEAD
-#: src/translations.h:59
-msgid "Thebe"
-msgstr ""
-
-#: plugins/TelescopeControl/src/TelescopeControl.cpp:78
-=======
-#: src/ui_configurationDialog.h:795
-msgid "System date and time"
-msgstr "Sistemos data ir laikas"
-
-#: src/ui_configurationDialog.h:797
->>>>>>> 52c453c6
-msgid ""
-"Sets the simulation time to the next instance of this time of day when "
-"Stellarium starts"
-msgstr ""
-"Paleidžiant Stellarium simuliacijos laikas nustatomas į kitą šios dienos "
-"laiką."
-
-#: src/ui_configurationDialog.h:799
-msgid "System date at:"
-msgstr "Sistemos laikas nuo:"
-
-<<<<<<< HEAD
-#: src/translations.h:171
-msgid "Time Display Format: "
-msgstr "Laiko formatas: "
-=======
-#: src/ui_configurationDialog.h:801
-msgid "Use a specific date and time when Stellarium starts up"
-msgstr "Paleidžiant Stellarium nustatyti nurodytą datą ir laiką."
-
-#: src/ui_configurationDialog.h:803
-msgid "Other:"
-msgstr "Kita:"
-
-#: src/ui_configurationDialog.h:804
-msgid "use current"
-msgstr "naudoti dabartinį"
->>>>>>> 52c453c6
-
-#: src/ui_configurationDialog.h:805
-msgid "Other"
-msgstr "Kita"
-
-<<<<<<< HEAD
-#: src/translations.h:68
-msgid "Titan"
-msgstr "Titanas"
-
-#: src/translations.h:77
-msgid "Titania"
-msgstr "Titanija"
-=======
-#: src/ui_configurationDialog.h:807
-msgid "Hides the mouse cursor when inactive"
-msgstr "Slėpti pelės žymeklį, kai jis nejuda"
-
-#: src/ui_configurationDialog.h:809
-msgid "Mouse cursor timeout (seconds):"
-msgstr "Slėpti pelės žymeklį po (sekundžių):"
->>>>>>> 52c453c6
-
-#: src/ui_configurationDialog.h:811
-msgid "Toggle vertical and horizontal image flip buttons."
-msgstr "Apkeisti vertikalaus ir horizontalaus atspindžio mygtukus."
-
-<<<<<<< HEAD
-#: src/gui/StelGui.cpp:178
-msgid "Toggle visibility of GUI"
-msgstr "Perjungti vartotojo sąsajos matomumą"
-=======
-#: src/ui_configurationDialog.h:813
-msgid "Show flip buttons"
-msgstr "Rodyti atspindžio keitimo mygtukus"
->>>>>>> 52c453c6
-
-#: src/ui_configurationDialog.h:814
-msgid "Planetarium options"
-msgstr "Planetariumo parinktys"
-
-<<<<<<< HEAD
-#: src/gui/StelGui.cpp:165
-msgid "Track object"
-msgstr "Sekti objektą"
-
-#: src/translations.h:82
-msgid "Triton"
-msgstr ""
-
-#: src/translations.h:143
-msgid "Tupi-Guarani"
-msgstr "Tupi-Guarani"
-
-#: src/ui_viewDialog.h:1070
-msgid "Twinkle:"
-msgstr "Mirgėjimas:"
-
-#: src/translations.h:181
-msgid "Twinkling: "
-msgstr "Mirgėjimas: "
-
-#. TRANSLATORS: Name of supernova SN 1572A
-#: src/translations.h:120
-msgid "Tycho's Supernova"
-msgstr ""
-
-#: plugins/Supernovas/src/Supernova.cpp:105
-#, fuzzy, qt-format
-msgid "Type: %1"
-msgstr "Tipas: <b>%1</b>"
-
-#: src/core/modules/Nebula.cpp:96
-#, qt-format
-msgid "Type: <b>%1</b>"
-msgstr "Tipas: <b>%1</b>"
-
-#: src/translations.h:213
-msgid "USB Script: "
-msgstr "USB Scenarijus: "
-
-#: src/translations.h:76
-msgid "Umbriel"
-msgstr "Umbrielis"
-
-#: src/core/modules/Nebula.cpp:305
-msgid "Undocumented type"
-msgstr "Neaprašytas tipas"
-
-#: src/core/modules/Nebula.cpp:302
-msgid "Unknown"
-msgstr "Nežinomas"
-
-#: src/translations.h:220
-msgid "Update me via Internet: "
-msgstr "Atnaujinti internetu: "
-
-#: src/translations.h:73
-msgid "Uranus"
-msgstr "Uranas"
-=======
-#: src/ui_configurationDialog.h:816
-msgid ""
-"Spheric mirror distortion is used when projecting Stellarium onto a spheric "
-"mirror for low-cost planetarium systems."
-msgstr ""
-"Sferinio veidrodžio iškreipimas naudojamas projektuojant Stellarium vaizdą "
-"ant sferinio veidrodžio pigiose planetariumų sistemose."
-
-#: src/ui_configurationDialog.h:818
-msgid "Spheric mirror distortion"
-msgstr "Sferinio veidrodžio iškreipimas"
-
-#: src/ui_configurationDialog.h:820
-msgid "Align labels with the horizon"
-msgstr "Lygiuoti užrašus su horizontu"
-
-#: src/ui_configurationDialog.h:822
-msgid "Gravity labels"
-msgstr "Lygiuoti antraštes pagal horizontą"
-
-#: src/ui_configurationDialog.h:824
-msgid ""
-"When enabled, the \"auto zoom out\" key will also set the initial viewing "
-"direction"
-msgstr ""
-"Kai įjungta, \"automatinio atitolinimo\" klavišas kartu nustatys ir pradinę "
-"vaizdo kryptį"
-
-#: src/ui_configurationDialog.h:826
-msgid "Auto zoom out returns to initial direction of view"
-msgstr "Automatinis atitolinimas gražins pradinę vaizdo kryptį"
-
-#: src/ui_configurationDialog.h:828
-msgid "Mask out everything outside a central circle in the main view"
-msgstr "Pagrindiniame vaizde paslėpti viską už centrinio apskritimo ribų"
-
-#: src/ui_configurationDialog.h:830
-msgid "Disc viewport"
-msgstr "Diskinis vaizdas"
-
-#: src/ui_configurationDialog.h:832
-msgid "Hide other constellations when you click one"
-msgstr "Pažymėjus žvaigždyną paslėpti kitus"
-
-#: src/ui_configurationDialog.h:834
-msgid "Select single constellation"
-msgstr "Parinkti vieną žvaigždyną"
-
-#: src/ui_configurationDialog.h:835
-msgid "Screenshots"
-msgstr "Ekrano nuotraukos"
->>>>>>> 52c453c6
-
-#: src/ui_configurationDialog.h:836
-msgid "Screenshot Directory"
-msgstr "Ekrano nuotraukų katalogas"
-
-#: src/ui_configurationDialog.h:838
-msgid "Invert colors"
-msgstr "Invertuoti spalvas"
-
-<<<<<<< HEAD
-#: src/ui_viewDialog.h:1120
-msgid "Use associated planet and position"
-msgstr "Naudoti susijusią planetą ir poziciją"
-
-#: src/ui_viewDialog.h:1121
-msgid "Use this landscape as default"
-msgstr "Naudoti šį kraštovaizdį kaip numatytąjį"
-
-#: src/ui_viewDialog.h:1123
-msgid "Use this sky culture as default"
-msgstr "Naudoti šią dangaus kultūrą kaip numatytąją"
-=======
-#: src/ui_configurationDialog.h:839
-msgid "Star catalog updates"
-msgstr "Žvaigždžių katalogo atnaujinimai"
-
-#: src/ui_configurationDialog.h:841
-msgid "Click here to start downloading"
-msgstr "Spragtelėkite norėdami pradėti siuntimą"
-
-#: src/ui_configurationDialog.h:843
-msgid "Get catalog x of y"
-msgstr "Parsiųsti katalogą x iš y"
->>>>>>> 52c453c6
-
-#: src/ui_configurationDialog.h:844
-msgid "Download this file to view even more stars"
-msgstr "Norėdami matyti dar daugiau žvaigždžių atsisiųskite šį failą"
-
-<<<<<<< HEAD
-#: src/gui/ConfigurationDialog.cpp:808
-msgid "Verifying file integrity..."
-msgstr "Tikrinamas failų vientisumas..."
-=======
-#: src/ui_configurationDialog.h:845
-msgid "xxx"
-msgstr "xxx"
->>>>>>> 52c453c6
-
-#: src/ui_configurationDialog.h:847
-msgid "Restart the download"
-msgstr "Siųsti iš naujo"
-
-<<<<<<< HEAD
-#: src/ui_viewDialog.h:1052
-msgid "View"
-msgstr "Vaizdas"
-
-#: src/ui_viewDialog.h:1125
-msgid "Visible"
-msgstr "Matomas"
-
-#: src/translations.h:129
-msgid "W"
-msgstr "V"
-=======
-#: src/ui_configurationDialog.h:849
-msgid "Retry"
-msgstr "Bandyti vėl"
-
-#: src/ui_configurationDialog.h:851
-msgid "Stop the download. You can always restart it later"
-msgstr "Sustabdyti siuntimą. Jį galėsite pakartoti vėliau"
-
-#: src/ui_configurationDialog.h:853
-msgid "Cancel"
-msgstr "Atšaukti"
->>>>>>> 52c453c6
-
-#: src/ui_configurationDialog.h:856
-msgid "Close window when script runs"
-msgstr "Veikiant scenarijui užverti langą"
-
-<<<<<<< HEAD
-#: src/translations.h:144
-msgid "Western"
-msgstr "vakariečių"
-=======
-#: src/ui_configurationDialog.h:858
-msgid "Run the selected script"
-msgstr "Vykdyti pasirinktą scenarijų"
->>>>>>> 52c453c6
-
-#: src/ui_configurationDialog.h:862
-msgid "Stop a running script"
-msgstr "Sustabdyti vykdomą scenarijų"
-
-#: src/ui_configurationDialog.h:866
-msgid "Load at startup"
-msgstr "Įkelti paleidimo metu"
-
-<<<<<<< HEAD
-#: src/gui/StelGui.cpp:130
-msgid "Windows"
-msgstr "Langai"
-=======
-#: src/ui_configurationDialog.h:867
-msgid "configure"
-msgstr "konfigūruoti"
->>>>>>> 52c453c6
-
-#: src/ui_configurationDialog.h:872
-msgid "Main"
-msgstr "Pagrindinis"
-
-#: src/ui_configurationDialog.h:874
-msgid "Navigation"
-msgstr "Navigacija"
-
-#: src/ui_configurationDialog.h:876
-msgid "Tools"
-msgstr "Priemonės"
-
-<<<<<<< HEAD
-#: src/translations.h:207
-msgid "Zoom Duration: "
-msgstr "Priartinimo trukmė: "
-
-#: src/gui/StelGui.cpp:166
-msgid "Zoom in on selected object"
-msgstr "Priartinti pažymėtą objektą"
-=======
-#: src/ui_configurationDialog.h:878
-msgid "Scripts"
-msgstr "Scenarijai"
-
 #: src/ui_configurationDialog.h:880
 msgid "Plugins"
 msgstr "Papildiniai"
->>>>>>> 52c453c6
 
 #: src/ui_addRemoveLandscapesDialog.h:266
 msgid "Add/Remove Landscapes"
@@ -3899,18 +2258,6 @@
 msgid "Switch to the new landscape after installation"
 msgstr "Po diegimo įjungti naują kraštovaizdį"
 
-<<<<<<< HEAD
-#: src/gui/StelGui.cpp:167
-msgid "Zoom out"
-msgstr "Atitraukti"
-
-#: src/ui_searchDialogGui.h:461
-msgid "alpha"
-msgstr ""
-
-#: src/ui_searchDialogGui.h:464
-msgid "beta"
-=======
 #: src/ui_addRemoveLandscapesDialog.h:273
 msgid "Remove an installed landscape"
 msgstr "Pašalinti įdiegtą kraštovaizdį"
@@ -3923,97 +2270,10 @@
 msgid ""
 "WARNING: Removing the selected landscape means deleting its files. This "
 "operation is irreversible."
->>>>>>> 52c453c6
 msgstr ""
 "DĖMESIO: Bus pašalinti visi kraštovaizdžio failai. Šis veiksmas yra "
 "negrįžtamas."
 
-<<<<<<< HEAD
-#: src/ui_searchDialogGui.h:521
-msgid "chi"
-msgstr ""
-
-#: src/ui_configurationDialog.h:867
-msgid "configure"
-msgstr "konfigūruoti"
-
-#: src/ui_searchDialogGui.h:470
-msgid "delta"
-msgstr ""
-
-#: src/ui_searchDialogGui.h:473
-msgid "epsilon"
-msgstr ""
-
-#: src/ui_searchDialogGui.h:479
-#, fuzzy
-msgid "eta"
-msgstr "Vesta"
-
-#: src/ui_searchDialogGui.h:467
-msgid "gamma"
-msgstr ""
-
-#: src/ui_searchDialogGui.h:458
-msgid "iota"
-msgstr ""
-
-#: src/ui_searchDialogGui.h:485
-msgid "kappa"
-msgstr ""
-
-#: src/ui_searchDialogGui.h:488
-msgid "lambda"
-msgstr ""
-
-#: src/ui_searchDialogGui.h:491
-msgid "mu"
-msgstr ""
-
-#: src/ui_searchDialogGui.h:494
-msgid "nu"
-msgstr ""
-
-#: src/ui_searchDialogGui.h:527
-msgid "omega"
-msgstr ""
-
-#: src/ui_searchDialogGui.h:500
-msgid "omicron"
-msgstr ""
-
-#: src/ui_searchDialogGui.h:518
-#, fuzzy
-msgid "phi"
-msgstr "Apofis"
-
-#: src/ui_searchDialogGui.h:503
-msgid "pi"
-msgstr ""
-
-#: src/ui_viewDialog.h:1085
-msgid "pressure, temperature, extinction coefficient"
-msgstr ""
-
-#: src/ui_searchDialogGui.h:524
-msgid "psi"
-msgstr ""
-
-#: src/ui_searchDialogGui.h:506
-msgid "rho"
-msgstr ""
-
-#: src/ui_searchDialogGui.h:509
-msgid "sigma"
-msgstr ""
-
-#: src/ui_searchDialogGui.h:512
-msgid "tau"
-msgstr ""
-
-#: src/ui_searchDialogGui.h:482
-msgid "theta"
-=======
 #: src/ui_AtmosphereDialog.h:167
 msgid "Dialog"
 msgstr ""
@@ -4107,15 +2367,10 @@
 msgid ""
 "Prediction of artificial satellite positions in Earth orbit based on NORAD "
 "TLE data"
->>>>>>> 52c453c6
 msgstr ""
 "Dirbtinių palydovų padėties Žemės orbitoje prognozė pasitelkus NORAD TLE "
 "duomenis"
 
-<<<<<<< HEAD
-#: src/ui_searchDialogGui.h:515
-msgid "upsilon"
-=======
 #: plugins/Satellites/src/Satellites.cpp:125
 msgid "Satellites configuration window"
 msgstr "Palydovų konfigūracijos langas"
@@ -4131,7 +2386,6 @@
 #: plugins/Satellites/src/Satellites.cpp:162
 msgid ""
 "The old satellites.json file is no longer compatible - using default file"
->>>>>>> 52c453c6
 msgstr ""
 "Senas satellites.json failas nebesuderinamas - naudojame numatytąjį failą."
 
@@ -4140,15 +2394,10 @@
 msgid "Telescope Control"
 msgstr "Teleskopo valdymas"
 
-<<<<<<< HEAD
-#: src/ui_searchDialogGui.h:497
-msgid "xi"
-=======
 #: plugins/TelescopeControl/src/TelescopeControl.cpp:78
 msgid ""
 "This plug-in allows Stellarium to send \"slew\" commands to a telescope on a "
 "computerized mount (a \"GoTo telescope\")."
->>>>>>> 52c453c6
 msgstr ""
 "Šis papildinys leidžia Stellarium nusiųsti \"pasisukimo\" komandas "
 "teleskopui ant kompiuterizuoto stovo (\"Eiti į teleskopą\")."
@@ -4158,10 +2407,6 @@
 msgid "Move telescope #%1 to selected object"
 msgstr "Pasukti teleskopą #%1 į pasirinktą objektą"
 
-<<<<<<< HEAD
-#: src/ui_searchDialogGui.h:476
-msgid "zeta"
-=======
 #: plugins/TelescopeControl/src/TelescopeControl.cpp:162
 #, qt-format
 msgid "Move telescope #%1 to the point currently in the center of the screen"
@@ -4180,7 +2425,6 @@
 "A convenient interface for some of the more obscure options in Stellarium's "
 "configuration file. Allows setting the time zone and changing the way the "
 "time and the date are displayed in the bottom bar."
->>>>>>> 52c453c6
 msgstr ""
 "Patogi sąsaja keletui mažiau žinomų nustatymų iš Stellarium konfigūracijos "
 "failo. Leidžia keisti laiko juostą ir datos bei laiko rodymo būdą apatinėje "
