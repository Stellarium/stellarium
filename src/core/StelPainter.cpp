--- conflicted
+++ resolved
@@ -55,19 +55,13 @@
 QOpenGLShaderProgram* StelPainter::colorShaderProgram=Q_NULLPTR;
 QOpenGLShaderProgram* StelPainter::texturesColorShaderProgram=Q_NULLPTR;
 QOpenGLShaderProgram* StelPainter::wideLineShaderProgram=Q_NULLPTR;
-<<<<<<< HEAD
-=======
 QOpenGLShaderProgram* StelPainter::colorfulWideLineShaderProgram=Q_NULLPTR;
->>>>>>> 53371450
 StelPainter::BasicShaderVars StelPainter::basicShaderVars;
 StelPainter::TexturesShaderVars StelPainter::texturesShaderVars;
 StelPainter::BasicShaderVars StelPainter::colorShaderVars;
 StelPainter::TexturesColorShaderVars StelPainter::texturesColorShaderVars;
 StelPainter::WideLineShaderVars StelPainter::wideLineShaderVars;
-<<<<<<< HEAD
-=======
 StelPainter::ColorfulWideLineShaderVars StelPainter::colorfulWideLineShaderVars;
->>>>>>> 53371450
 bool StelPainter::multisamplingEnabled=false;
 
 StelPainter::GLState::GLState(QOpenGLFunctions* gl)
@@ -2234,39 +2228,18 @@
 	{
 		// In Core profile wide lines (width>1px) are not supported, so this shader is used to render them with triangles.
 
-<<<<<<< HEAD
-		QOpenGLShader wideLineVertShader(QOpenGLShader::Vertex);
-		wideLineVertShader.compileSourceCode(1+R"(
-#version 330
-in vec3 vertex;
-uniform mat4 projectionMatrix;
-void main()
-{
-    gl_Position = projectionMatrix*vec4(vertex, 1.);
-}
-)");
-		if (!wideLineVertShader.log().isEmpty())
-			qWarning() << "StelPainter: Warnings while compiling wide line vertex shader: " << wideLineVertShader.log();
-
-		QOpenGLShader wideLineGeomShader(QOpenGLShader::Geometry);
-		wideLineGeomShader.compileSourceCode(1+R"(
-=======
 		// Common template for the geometry shader
 		const QByteArray geomSrc = 1+R"(
->>>>>>> 53371450
 #version 330
 
 layout(lines) in;
 layout(triangle_strip, max_vertices=4) out;
 uniform vec2 viewportSize;
 uniform float lineWidth;
-<<<<<<< HEAD
-=======
 #if @VARYING_COLOR@
 in vec4 varyingColor[2];
 out vec4 geomColor;
 #endif
->>>>>>> 53371450
 
 void main()
 {
@@ -2282,17 +2255,6 @@
 	vec2 offset2d = (lineWidth / viewportSize) * perpendicularDir2d;
 
 	gl_Position = vec4(clip0.xy + offset2d*clip0.w, clip0.zw);
-<<<<<<< HEAD
-	EmitVertex();
-
-	gl_Position = vec4(clip0.xy - offset2d*clip0.w, clip0.zw);
-	EmitVertex();
-
-	gl_Position = vec4(clip1.xy + offset2d*clip1.w, clip1.zw);
-	EmitVertex();
-
-	gl_Position = vec4(clip1.xy - offset2d*clip1.w, clip1.zw);
-=======
 #if @VARYING_COLOR@
 	geomColor = varyingColor[0];
 #endif
@@ -2314,14 +2276,10 @@
 #if @VARYING_COLOR@
 	geomColor = varyingColor[1];
 #endif
->>>>>>> 53371450
 	EmitVertex();
 
 	EndPrimitive();
 }
-<<<<<<< HEAD
-)");
-=======
 )";
 
 		// First a basic shader using constant line color
@@ -2340,7 +2298,6 @@
 
 		QOpenGLShader wideLineGeomShader(QOpenGLShader::Geometry);
 		wideLineGeomShader.compileSourceCode(QByteArray(geomSrc).replace("@VARYING_COLOR@","0"));
->>>>>>> 53371450
 		if (!wideLineGeomShader.log().isEmpty())
 			qWarning() << "StelPainter: Warnings while compiling wide line geometry shader: " << wideLineGeomShader.log();
 
@@ -2366,8 +2323,6 @@
 		wideLineShaderVars.lineWidth        = wideLineShaderProgram->uniformLocation("lineWidth");
 		wideLineShaderVars.color            = wideLineShaderProgram->uniformLocation("color");
 		wideLineShaderVars.vertex = wideLineShaderProgram->attributeLocation("vertex");
-<<<<<<< HEAD
-=======
 
 		// Now a version of the shader that supports color interpolated along the line
 		QOpenGLShader colorfulWideLineVertShader(QOpenGLShader::Vertex);
@@ -2413,7 +2368,6 @@
 		colorfulWideLineShaderVars.lineWidth        = colorfulWideLineShaderProgram->uniformLocation("lineWidth");
 		colorfulWideLineShaderVars.color  = colorfulWideLineShaderProgram->attributeLocation("color");
 		colorfulWideLineShaderVars.vertex = colorfulWideLineShaderProgram->attributeLocation("vertex");
->>>>>>> 53371450
 	}
 
 	multisamplingEnabled = StelApp::getInstance().getSettings()->value("video/multisampling", 0).toUInt() != 0;
@@ -2432,11 +2386,8 @@
 	texturesColorShaderProgram = Q_NULLPTR;
 	delete wideLineShaderProgram;
 	wideLineShaderProgram = Q_NULLPTR;
-<<<<<<< HEAD
-=======
 	delete colorfulWideLineShaderProgram;
 	colorfulWideLineShaderProgram = Q_NULLPTR;
->>>>>>> 53371450
 	texCache.clear();
 }
 
@@ -2594,7 +2545,7 @@
 		pr->setUniformValue(texturesColorShaderVars.rgbMaxValue, rgbMaxValue[0], rgbMaxValue[1], rgbMaxValue[2]);
 		pr->setUniformValue(texturesColorShaderVars.saturation, saturation);
 	}
-	else if (!texCoordArray.enabled && colorArray.enabled && !normalArray.enabled && !wideLineMode)
+	else if (!texCoordArray.enabled && colorArray.enabled && !normalArray.enabled)
 	{
 		pr = wideLineMode ? colorfulWideLineShaderProgram : colorShaderProgram;
 		pr->bind();
