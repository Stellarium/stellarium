# Swedish translation for stellarium
# Copyright (c) 2017 Rosetta Contributors and Canonical Ltd 2017
# This file is distributed under the same license as the stellarium package.
# FIRST AUTHOR <EMAIL@ADDRESS>, 2017.
#
msgid ""
msgstr ""
"Project-Id-Version: stellarium\n"
<<<<<<< HEAD
"Report-Msgid-Bugs-To: FULL NAME <EMAIL@ADDRESS>\n"
"POT-Creation-Date: 2017-06-18 13:16+0700\n"
"PO-Revision-Date: 2017-06-18 08:30+0000\n"
"Last-Translator: FULL NAME <EMAIL@ADDRESS>\n"
"Language-Team: Swedish <sv@li.org>\n"
=======
"Report-Msgid-Bugs-To: \n"
"POT-Creation-Date: 2017-06-19 21:17+0700\n"
"PO-Revision-Date: 2017-06-01 06:30+0000\n"
"Last-Translator: Jonatan Nyberg <Unknown>\n"
"Language-Team: Swedish <tp-sv@listor.tp-sv.se>\n"
>>>>>>> c1196e93
"MIME-Version: 1.0\n"
"Content-Type: text/plain; charset=UTF-8\n"
"Content-Transfer-Encoding: 8bit\n"
<<<<<<< HEAD
"X-Launchpad-Export-Date: 2017-06-19 06:59+0000\n"
=======
"X-Launchpad-Export-Date: 2017-06-20 05:36+0000\n"
>>>>>>> c1196e93
"X-Generator: Launchpad (build 18416)\n"

#: src/core/modules/CustomObject.cpp:79 src/core/modules/CustomObject.cpp:81
#: src/core/modules/Asterism.cpp:159 src/core/modules/Constellation.cpp:292
#: src/core/modules/Nebula.cpp:204 src/core/modules/Planet.cpp:365
#: src/core/modules/MinorPlanet.cpp:201 src/core/modules/StarWrapper.cpp:53
#: src/core/modules/StarWrapper.cpp:192 src/core/modules/StarWrapper.cpp:195
#: plugins/Satellites/src/Satellite.cpp:281
#: plugins/Supernovae/src/Supernova.cpp:132 plugins/Quasars/src/Quasar.cpp:102
#: plugins/Pulsars/src/Pulsar.cpp:159 plugins/Exoplanets/src/Exoplanet.cpp:293
#, qt-format
msgid "Type: <b>%1</b>"
msgstr "Typ: <b>%1</b>"

#: src/core/modules/CustomObject.cpp:79
msgid "custom marker"
msgstr "anpassad markör"

#: src/core/modules/CustomObject.cpp:81
msgid "custom object"
msgstr "anpassat objekt"

#: src/core/modules/CustomObjectMgr.cpp:64
msgid "Marker"
msgstr "Markör"

#: src/core/modules/Asterism.cpp:159
msgid "asterism"
msgstr "asterism"

#: src/core/modules/AsterismMgr.cpp:93
#: src/core/modules/ConstellationMgr.cpp:143 src/core/modules/StarMgr.cpp:448
#: src/core/modules/GridLinesMgr.cpp:1230 src/core/modules/LandscapeMgr.cpp:422
#: src/core/modules/NebulaMgr.cpp:374 src/core/modules/NebulaMgr.cpp:375
#: src/core/modules/SolarSystem.cpp:233 src/core/modules/MilkyWay.cpp:78
#: src/core/modules/ZodiacalLight.cpp:85 src/core/modules/ToastMgr.cpp:60
#: src/core/StelApp.cpp:544 src/core/StelCore.cpp:254
#: src/core/StelSkyLayerMgr.cpp:89 src/StelMainView.cpp:765
msgid "Display Options"
msgstr "Visningsalternativ"

#: src/core/modules/AsterismMgr.cpp:94
msgid "Asterism lines"
msgstr "Asterismlinjer"

#: src/core/modules/AsterismMgr.cpp:95
msgid "Asterism labels"
msgstr "Asterismetiketter"

#: src/core/modules/Constellation.cpp:292
msgid "constellation"
msgstr "stjärnbild"

#: src/core/modules/ConstellationMgr.cpp:144
#: plugins/TextUserInterface/src/TextUserInterface.cpp:290
msgid "Constellation lines"
msgstr "Stjärnbildslinjer"

#: src/core/modules/ConstellationMgr.cpp:145
msgid "Constellation art"
msgstr "Stjärnbildsgrafik"

#: src/core/modules/ConstellationMgr.cpp:146
#: plugins/TextUserInterface/src/TextUserInterface.cpp:295
msgid "Constellation labels"
msgstr "Stjärnbildsetiketter"

#: src/core/modules/ConstellationMgr.cpp:147
#: plugins/TextUserInterface/src/TextUserInterface.cpp:308
msgid "Constellation boundaries"
msgstr "Stjärnbildsgränser"

#: src/core/modules/ConstellationMgr.cpp:148 src/ui_configurationDialog.h:1459
msgid "Select single constellation"
msgstr "Välj enskild stjärnbild"

#: src/core/modules/ConstellationMgr.cpp:149
msgid "Remove selection of constellations"
msgstr "Ta bort urval av konstellationer"

#: src/core/modules/StarMgr.cpp:449 src/ui_viewDialog.h:2116
#: src/ui_dsoColorsDialog.h:541
#: plugins/TextUserInterface/src/TextUserInterface.cpp:254
msgid "Stars"
msgstr "Stjärnor"

#: src/core/modules/StarMgr.cpp:450
msgid "Stars labels"
msgstr "Stjärnetiketter"

#: src/core/modules/GridLinesMgr.cpp:641 src/ui_viewDialog.h:2338
msgid "Meridian"
msgstr "Meridianen"

#: src/core/modules/GridLinesMgr.cpp:645
msgid "Ecliptic of J2000.0"
msgstr "Ekliptikan för J2000.0"

#: src/core/modules/GridLinesMgr.cpp:649
msgid "Ecliptic of Date"
msgstr "Ekliptika för aktuellt datum"

#: src/core/modules/GridLinesMgr.cpp:653
msgid "Equator of J2000.0"
msgstr "Ekvator för J2000.0"

#: src/core/modules/GridLinesMgr.cpp:657
msgid "Equator"
msgstr "Ekvatorn"

#: src/core/modules/GridLinesMgr.cpp:662
msgid "Precession Circle"
msgstr "Precessionscirkel"

#: src/core/modules/GridLinesMgr.cpp:666 src/ui_viewDialog.h:2327
msgid "Horizon"
msgstr "Horisont"

#: src/core/modules/GridLinesMgr.cpp:670
msgid "Galactic Equator"
msgstr "Galaktisk ekvator"

#: src/core/modules/GridLinesMgr.cpp:674
msgid "Supergalactic Equator"
msgstr "Supergalaktisk ekvator"

#. TRANSLATORS: Full term is "opposition/conjunction longitude"
#: src/core/modules/GridLinesMgr.cpp:679 src/ui_viewDialog.h:2342
msgid "O./C. longitude"
msgstr "O./K.-longitud"

#: src/core/modules/GridLinesMgr.cpp:683 src/core/modules/GridLinesMgr.cpp:1249
#: src/ui_viewDialog.h:2391
msgid "Prime Vertical"
msgstr "Primärvertikal"

#: src/core/modules/GridLinesMgr.cpp:687
msgid "Equinoctial Colure"
msgstr "Dagjämningskolur"

#: src/core/modules/GridLinesMgr.cpp:691
msgid "Solstitial Colure"
msgstr "Solståndskolur"

#: src/core/modules/GridLinesMgr.cpp:696
msgid "Circumpolar Circle"
msgstr "Cirkumpolär cirkel"

#. TRANSLATORS: North Celestial Pole
#: src/core/modules/GridLinesMgr.cpp:892 src/core/modules/GridLinesMgr.cpp:901
msgid "NCP"
msgstr "NHP"

#. TRANSLATORS: South Celestial Pole
#: src/core/modules/GridLinesMgr.cpp:894 src/core/modules/GridLinesMgr.cpp:903
msgid "SCP"
msgstr "SHP"

#. TRANSLATORS: Zenith
#: src/core/modules/GridLinesMgr.cpp:910
msgctxt "zenith"
msgid "Z"
msgstr "Z"

#. TRANSLATORS: Nadir
#: src/core/modules/GridLinesMgr.cpp:912
msgctxt "nadir"
msgid "Z'"
msgstr "Z'"

#. TRANSLATORS: North Ecliptic Pole
#: src/core/modules/GridLinesMgr.cpp:919 src/core/modules/GridLinesMgr.cpp:928
msgid "NEP"
msgstr "NEP"

#. TRANSLATORS: South Ecliptic Pole
#: src/core/modules/GridLinesMgr.cpp:921 src/core/modules/GridLinesMgr.cpp:930
msgid "SEP"
msgstr "SEP"

#. TRANSLATORS: North Galactic Pole
#: src/core/modules/GridLinesMgr.cpp:937
msgid "NGP"
msgstr "NGP"

#. TRANSLATORS: South Galactic Pole
#: src/core/modules/GridLinesMgr.cpp:939
msgid "SGP"
msgstr "SGP"

#. TRANSLATORS: North Supergalactic Pole
#: src/core/modules/GridLinesMgr.cpp:946
msgid "NSGP"
msgstr "NSGP"

#. TRANSLATORS: South Supergalactic Pole
#: src/core/modules/GridLinesMgr.cpp:948
msgid "SSGP"
msgstr "SSGP"

#: src/core/modules/GridLinesMgr.cpp:1231
msgid "Grids and lines"
msgstr "Rutnät och linjer"

#: src/core/modules/GridLinesMgr.cpp:1232
#: plugins/TextUserInterface/src/TextUserInterface.cpp:342
msgid "Equatorial grid"
msgstr "Ekvatoriellt rutnät"

#: src/core/modules/GridLinesMgr.cpp:1233 src/ui_viewDialog.h:2421
#: plugins/TextUserInterface/src/TextUserInterface.cpp:337
msgid "Azimuthal grid"
msgstr "Planprojicerat rutnät (azimutisk)"

#: src/core/modules/GridLinesMgr.cpp:1234
#: plugins/TextUserInterface/src/TextUserInterface.cpp:357
msgid "Ecliptic line"
msgstr "Ekliptisk linje"

#: src/core/modules/GridLinesMgr.cpp:1235
msgid "Ecliptic J2000 line"
msgstr "Ekliptisk linje J2000"

#: src/core/modules/GridLinesMgr.cpp:1236
#: plugins/TextUserInterface/src/TextUserInterface.cpp:352
msgid "Equator line"
msgstr "Ekvatorlinje"

#: src/core/modules/GridLinesMgr.cpp:1237
msgid "Equator J2000 line"
msgstr "Ekvatorlinje J2000"

#: src/core/modules/GridLinesMgr.cpp:1238
#: plugins/TextUserInterface/src/TextUserInterface.cpp:332
msgid "Meridian line"
msgstr "Meridianlinje"

#: src/core/modules/GridLinesMgr.cpp:1239
#: plugins/TextUserInterface/src/TextUserInterface.cpp:393
msgid "Horizon line"
msgstr "Horisontlinje"

#: src/core/modules/GridLinesMgr.cpp:1240
#: plugins/TextUserInterface/src/TextUserInterface.cpp:347
msgid "Equatorial J2000 grid"
msgstr "Ekvatoriellt J2000-rutnät"

#: src/core/modules/GridLinesMgr.cpp:1241
msgid "Ecliptic J2000 grid"
msgstr "Ekliptiskt J2000-rutnät"

#: src/core/modules/GridLinesMgr.cpp:1242
msgid "Ecliptic grid"
msgstr "Ekliptiskt rutnät"

#: src/core/modules/GridLinesMgr.cpp:1243 src/ui_viewDialog.h:2456
#: plugins/TextUserInterface/src/TextUserInterface.cpp:398
msgid "Galactic grid"
msgstr "Galaktiskt rutnät"

#: src/core/modules/GridLinesMgr.cpp:1244 src/ui_viewDialog.h:2311
msgid "Galactic equator"
msgstr "Galaktisk ekvator"

#: src/core/modules/GridLinesMgr.cpp:1245 src/ui_viewDialog.h:2445
msgid "Supergalactic grid"
msgstr "Supergalaktiskt rutnät"

#: src/core/modules/GridLinesMgr.cpp:1246 src/ui_viewDialog.h:2334
msgid "Supergalactic equator"
msgstr "Supergalaktisk ekvator"

#: src/core/modules/GridLinesMgr.cpp:1247
#: plugins/TextUserInterface/src/TextUserInterface.cpp:408
msgid "Opposition/conjunction longitude line"
msgstr "Oppositions-/konjunktionslongitudlinje"

#: src/core/modules/GridLinesMgr.cpp:1248
msgid "Precession Circles"
msgstr "Precessionscirklar"

#: src/core/modules/GridLinesMgr.cpp:1250
msgid "Colure Lines"
msgstr "Kolurlinjer"

#: src/core/modules/GridLinesMgr.cpp:1251
msgid "Circumpolar Circles"
msgstr "Cirkumpolära cirklar"

#: src/core/modules/GridLinesMgr.cpp:1252
msgid "Celestial J2000 poles"
msgstr "Himmelspoler för J2000"

#: src/core/modules/GridLinesMgr.cpp:1253
msgid "Celestial poles"
msgstr "Himmelspoler"

#: src/core/modules/GridLinesMgr.cpp:1254
msgid "Zenith and nadir"
msgstr "Zenit och nadir"

#: src/core/modules/GridLinesMgr.cpp:1255
msgid "Ecliptic J2000 poles"
msgstr "Ekliptiska poler J2000"

#: src/core/modules/GridLinesMgr.cpp:1256
msgid "Ecliptic poles"
msgstr "Ekliptiska poler"

#: src/core/modules/GridLinesMgr.cpp:1257 src/ui_viewDialog.h:2399
msgid "Galactic poles"
msgstr "Galaktiska poler"

#: src/core/modules/GridLinesMgr.cpp:1258 src/ui_viewDialog.h:2357
msgid "Supergalactic poles"
msgstr "Supergalaktiska poler"

#: src/core/modules/GridLinesMgr.cpp:1259
msgid "Equinox J2000 points"
msgstr "Dagjämningspunkter i J2000"

#: src/core/modules/GridLinesMgr.cpp:1260
msgid "Equinox points"
msgstr "Dagjämningspunkter"

#: src/core/modules/GridLinesMgr.cpp:1261
msgid "Solstice J2000 points"
msgstr "Solståndspunkter i J2000"

#: src/core/modules/GridLinesMgr.cpp:1262
msgid "Solstice points"
msgstr "Solståndspunkter"

#: src/core/modules/LandscapeMgr.cpp:423
msgid "Atmosphere"
msgstr "Atmosfär"

#: src/core/modules/LandscapeMgr.cpp:424
msgid "Fog"
msgstr "Dimma"

#: src/core/modules/LandscapeMgr.cpp:425 src/ui_viewDialog.h:2353
#: plugins/TextUserInterface/src/TextUserInterface.cpp:314
msgid "Cardinal points"
msgstr "Kardinalpunkter"

#: src/core/modules/LandscapeMgr.cpp:426
msgid "Ground"
msgstr "Marknivå"

#: src/core/modules/LandscapeMgr.cpp:427
msgid "Landscape illumination"
msgstr "Landskapsbelysning"

#: src/core/modules/LandscapeMgr.cpp:428
msgid "Landscape labels"
msgstr "Landskapsetiketter"

#: src/core/modules/LandscapeMgr.cpp:429 src/ui_viewDialog.h:2136
msgid "Light pollution data from locations database"
msgstr "Ljusföroreningsdata från position-databasen."

#: src/core/modules/LandscapeMgr.cpp:789
#: plugins/Scenery3d/src/gui/Scenery3dDialog.cpp:447
msgid "Author: "
msgstr "Upphovsman: "

#: src/core/modules/LandscapeMgr.cpp:795
msgid "Location: "
msgstr "Plats: "

#: src/core/modules/LandscapeMgr.cpp:798
#, qt-format
msgid ", %1 m"
msgstr ", %1 m"

#: src/core/modules/LandscapeMgr.cpp:803 src/ui_astroCalcDialog.h:797
#: src/ui_astroCalcDialog.h:839
msgid "Celestial body:"
msgstr "Himlakropp"

#: src/core/modules/Nebula.cpp:206 src/core/modules/Comet.cpp:169
#: plugins/Novae/src/Nova.cpp:147 plugins/Pulsars/src/Pulsar.cpp:170
#: plugins/MeteorShowers/src/MeteorShower.cpp:552
#, qt-format
msgid "Type: <b>%1</b> (%2)"
msgstr "Typ: <b>%1</b> (%2)"

#: src/core/modules/Nebula.cpp:213
#, qt-format
msgid "Opacity: <b>%1</b>"
msgstr "Genomskinlighet: <b>%1</b>"

#: src/core/modules/Nebula.cpp:218 src/core/modules/Planet.cpp:371
#: src/core/modules/MinorPlanet.cpp:207 src/core/modules/Comet.cpp:175
#: src/core/modules/StarWrapper.cpp:59 src/core/modules/StarWrapper.cpp:202
#, qt-format
msgid "Magnitude: <b>%1</b> (after extinction: <b>%2</b>)"
msgstr "Magnitud: <b>%1</b> (med extinktion: <b>%2</b>)"

#: src/core/modules/Nebula.cpp:221 src/core/modules/Nebula.cpp:226
#: src/core/modules/Planet.cpp:374 src/core/modules/MinorPlanet.cpp:210
#: src/core/modules/Comet.cpp:178 src/core/modules/StarWrapper.cpp:63
#: src/core/modules/StarWrapper.cpp:204
#: plugins/Supernovae/src/Supernova.cpp:139 plugins/Novae/src/Nova.cpp:155
#: plugins/Quasars/src/Quasar.cpp:113 plugins/Exoplanets/src/Exoplanet.cpp:307
#, qt-format
msgid "Magnitude: <b>%1</b>"
msgstr "Magnitud: <b>%1</b>"

#: src/core/modules/Nebula.cpp:227
msgid " (Photometric system: B)"
msgstr " Fotometriskt system"

#: src/core/modules/Nebula.cpp:233 src/core/modules/StarWrapper.cpp:68
#: src/core/modules/StarWrapper.cpp:212 plugins/Quasars/src/Quasar.cpp:123
#, qt-format
msgid "Color Index (B-V): <b>%1</b>"
msgstr "Färgindex (B-V): <b>%1</b>"

#: src/core/modules/Nebula.cpp:238
msgid "Surface brightness"
msgstr "Ljusstyrka på ytan"

#: src/core/modules/Nebula.cpp:239
msgid "after extinction"
msgstr "efter utrotning"

#: src/core/modules/Nebula.cpp:254 src/core/modules/Nebula.cpp:262
#, qt-format
msgid "Contrast index: %1"
msgstr "Kontrastindex: %1"

#: src/core/modules/Nebula.cpp:272
#, qt-format
msgid "Size: %1"
msgstr "Storlek: %1"

#: src/core/modules/Nebula.cpp:275
#, qt-format
msgid "Size: %1 x %2"
msgstr "Storlek: %1 x %2"

#: src/core/modules/Nebula.cpp:277
#, qt-format
msgid "Orientation angle: %1%2"
msgstr "Orienteringsvinkel: %1%2"

#. TRANSLATORS: Unit of measure for distance - Light Years
#: src/core/modules/Nebula.cpp:301 src/core/modules/StarWrapper.cpp:239
#: plugins/Supernovae/src/Supernova.cpp:152 plugins/Novae/src/Nova.cpp:167
#: plugins/Exoplanets/src/Exoplanet.cpp:323
#, qt-format
msgid "Distance: %1 ly"
msgstr "Avstånd: %1 ljusår"

#. TRANSLATORS: Unit of measure for distance - kiloparsecs
#: src/core/modules/Nebula.cpp:311
msgid "kpc"
msgstr "kpc"

#. TRANSLATORS: Unit of measure for distance - Light Years
#: src/core/modules/Nebula.cpp:313
msgid "ly"
msgstr "lå"

#. TRANSLATORS: Unit of measure for distance - Megaparsecs
#: src/core/modules/Nebula.cpp:320
msgid "Mpc"
msgstr "Mpc"

#. TRANSLATORS: Unit of measure for distance - Millions of Light Years
#: src/core/modules/Nebula.cpp:322
msgid "Mio. ly"
msgstr ""

#: src/core/modules/Nebula.cpp:336
#, qt-format
msgid "Distance: %1 %2 (%3 %4)"
msgstr "Avstånd: %1 %2 (%3 %4)"

#: src/core/modules/Nebula.cpp:350
#, qt-format
msgid "Redshift: %1"
msgstr "Rödförskjutning: %1"

#: src/core/modules/Nebula.cpp:361 src/core/modules/StarWrapper.cpp:248
#, qt-format
msgid "Parallax: %1\""
msgstr "Parallax: %1\""

#: src/core/modules/Nebula.cpp:365
msgid "Morphological description: "
msgstr "Morfologisk beskrivning: "

#: src/core/modules/Nebula.cpp:937
msgctxt "Shapley–Sawyer Concentration Class"
msgid "high concentration of stars toward the center"
msgstr "hög stjärnkoncentration mot centrum"

#: src/core/modules/Nebula.cpp:940
msgctxt "Shapley–Sawyer Concentration Class"
msgid "dense central concentration of stars"
msgstr "tät central stjärnkoncentration"

#: src/core/modules/Nebula.cpp:943
msgctxt "Shapley–Sawyer Concentration Class"
msgid "strong inner core of stars"
msgstr "Stark inre kärna hos stjärnor"

#: src/core/modules/Nebula.cpp:946
msgctxt "Shapley–Sawyer Concentration Class"
msgid "intermediate rich concentrations of stars"
msgstr "mellanliggande rik stjärnkoncentration"

#: src/core/modules/Nebula.cpp:951
msgctxt "Shapley–Sawyer Concentration Class"
msgid "intermediate concentrations of stars"
msgstr "mellanliggande stjärnkoncentration"

#: src/core/modules/Nebula.cpp:954
msgctxt "Shapley–Sawyer Concentration Class"
msgid "rather loosely concentration of stars towards the center"
msgstr "ganska svag stjärnkoncentration mot centrum"

#: src/core/modules/Nebula.cpp:957
msgctxt "Shapley–Sawyer Concentration Class"
msgid "loose concentration of stars towards the center"
msgstr "svag stjärnkoncentration mot centrum"

#: src/core/modules/Nebula.cpp:960
msgctxt "Shapley–Sawyer Concentration Class"
msgid "loose concentration of stars"
msgstr "svag stjärnkoncentration"

#: src/core/modules/Nebula.cpp:963
msgctxt "Shapley–Sawyer Concentration Class"
msgid "very loose concentration of stars towards the center"
msgstr "väldigt svag stjärnkoncentration mot centrum"

#: src/core/modules/Nebula.cpp:966
msgctxt "Shapley–Sawyer Concentration Class"
msgid "almost no concentration towards the center"
msgstr "nästan ingen koncentration mot centrum"

#: src/core/modules/Nebula.cpp:969
msgctxt "Shapley–Sawyer Concentration Class"
msgid "undocumented concentration class"
msgstr "ej dokumenterad koncentrationsklass"

#: src/core/modules/Nebula.cpp:989
msgctxt "Trumpler's Concentration Class"
msgid "strong central concentration of stars"
msgstr "stark central stjärnkoncentration"

#: src/core/modules/Nebula.cpp:992
msgctxt "Trumpler's Concentration Class"
msgid "little central concentration of stars"
msgstr "svag central stjärnkoncentration"

#: src/core/modules/Nebula.cpp:995
msgctxt "Trumpler's Concentration Class"
msgid "no noticeable concentration of stars"
msgstr "ingen märkbar stjärnkoncentration"

#: src/core/modules/Nebula.cpp:998
msgctxt "Trumpler's Concentration Class"
msgid "a star field condensation"
msgstr "ett stjärnfältskondensation"

#: src/core/modules/Nebula.cpp:1001
msgctxt "Trumpler's Concentration Class"
msgid "undocumented concentration class"
msgstr "ej dokumenterad koncentrationsklass"

#: src/core/modules/Nebula.cpp:1007
msgctxt "Trumpler's Brightness Class"
msgid "small brightness range of cluster members"
msgstr "Litet ljusstyrkeomfång för hopmedlemmar"

#: src/core/modules/Nebula.cpp:1010
msgctxt "Trumpler's Brightness Class"
msgid "medium brightness range of cluster members"
msgstr "medelstort ljusstyrkeomfång för hopmedlemmar"

#: src/core/modules/Nebula.cpp:1013
msgctxt "Trumpler's Brightness Class"
msgid "large brightness range of cluster members"
msgstr "stort ljusstyrkeomfång för hopmedlemmar"

#: src/core/modules/Nebula.cpp:1016
msgctxt "Trumpler's Brightness Class"
msgid "undocumented brightness range of cluster members"
msgstr "ej dokumenterat ljusstyrkeomfång för hopmedlemmar"

#: src/core/modules/Nebula.cpp:1022
msgctxt "Trumpler's Number of Members Class"
msgid "poor cluster with less than 50 stars"
msgstr "fattig hop med färre än 50 stjärnor"

#: src/core/modules/Nebula.cpp:1025
msgctxt "Trumpler's Number of Members Class"
msgid "moderately rich cluster with 50-100 stars"
msgstr "måttligt rik hop med 50-100 stjärnor"

#: src/core/modules/Nebula.cpp:1028
msgctxt "Trumpler's Number of Members Class"
msgid "rich cluster with more than 100 stars"
msgstr "rik hop med fler än 100 stjärnor"

#: src/core/modules/Nebula.cpp:1031
msgctxt "Trumpler's Number of Members Class"
msgid "undocumented number of members class"
msgstr "ej dokumenterat antal hos medlemsklasserna"

#: src/core/modules/Nebula.cpp:1035
msgctxt "nebulosity factor of open clusters"
msgid "the cluster lies within nebulosity"
msgstr "hopen ligger inom nebulositet"

#: src/core/modules/Nebula.cpp:1056
msgctxt "Reflection Nebulae Brightness"
msgid "very bright"
msgstr "väldigt ljus"

#: src/core/modules/Nebula.cpp:1059
msgctxt "Reflection Nebulae Brightness"
msgid "bright"
msgstr "ljus"

#: src/core/modules/Nebula.cpp:1062
msgctxt "Reflection Nebulae Brightness"
msgid "moderate brightness"
msgstr "måttlig ljusstyrka"

#: src/core/modules/Nebula.cpp:1065
msgctxt "Reflection Nebulae Brightness"
msgid "faint"
msgstr "ljussvag"

#: src/core/modules/Nebula.cpp:1068
msgctxt "Reflection Nebulae Brightness"
msgid "very faint"
msgstr "väldigt ljussvag"

#: src/core/modules/Nebula.cpp:1071
msgctxt "Reflection Nebulae Brightness"
msgid "uncertain brightness"
msgstr "osäker ljusstyrka"

#: src/core/modules/Nebula.cpp:1074
msgctxt "Reflection Nebulae Brightness"
msgid "undocumented brightness of reflection nebulae"
msgstr "ej dokumenterad ljusstyrka hos reflektionsnebulosorna"

#: src/core/modules/Nebula.cpp:1080
msgctxt "Reflection Nebulae Classification"
msgid "the illuminating star is embedded in the nebulosity"
msgstr "den lysande stjärnan är inbäddad i nebulositet"

#: src/core/modules/Nebula.cpp:1083
msgctxt "Reflection Nebulae Classification"
msgid "star is located outside the illuminated nebulosity"
msgstr "stjärnan ligger utanför den upplysta nebulositeten"

#: src/core/modules/Nebula.cpp:1086
msgctxt "Reflection Nebulae Classification"
msgid "star is located on the corner of the illuminated nebulosity"
msgstr "stjärnan ligger på gränsen till den upplysta nebulositeten"

#. TRANSLATORS: peculiar: odd or unusual, cf. peculiar star, peculiar galaxy
#: src/core/modules/Nebula.cpp:1091
msgctxt "Reflection Nebulae Classification"
msgid "star is located outside the illuminated peculiar nebulosity"
msgstr "stjärnan ligger utanför den upplysta egendomliga nebulositeten"

#. TRANSLATORS: peculiar: odd or unusual, cf. peculiar star, peculiar galaxy
#: src/core/modules/Nebula.cpp:1097
msgctxt "Reflection Nebulae Classification"
msgid "the illuminated peculiar nebulosity"
msgstr "den upplysta egendomliga nebulositeten"

#: src/core/modules/Nebula.cpp:1101
msgctxt "Reflection Nebulae Classification"
msgid "undocumented reflection nebulae"
msgstr "ej dokumenterad reflektionsnebulosa"

#: src/core/modules/Nebula.cpp:1124
msgid "circular form"
msgstr "cirkulär form"

#: src/core/modules/Nebula.cpp:1127
msgid "elliptical form"
msgstr "elliptisk form"

#: src/core/modules/Nebula.cpp:1130
msgid "irregular form"
msgstr "oregelbunden form"

#: src/core/modules/Nebula.cpp:1133
msgid "undocumented form"
msgstr "ej dokumenterad form"

#: src/core/modules/Nebula.cpp:1139
msgid "amorphous structure"
msgstr "formlös struktur"

#: src/core/modules/Nebula.cpp:1142
msgid "conventional structure"
msgstr "vedertagen struktur"

#: src/core/modules/Nebula.cpp:1145
msgid "filamentary structure"
msgstr "fintrådig struktur"

#: src/core/modules/Nebula.cpp:1148
msgid "undocumented structure"
msgstr "ej dokumenterad struktur"

#: src/core/modules/Nebula.cpp:1154
msgctxt "HII region brightness"
msgid "faintest"
msgstr "ljussvagast"

#: src/core/modules/Nebula.cpp:1157
msgctxt "HII region brightness"
msgid "moderate brightness"
msgstr "måttlig ljusstyrka"

#: src/core/modules/Nebula.cpp:1160
msgctxt "HII region brightness"
msgid "brightest"
msgstr "ljusast"

#: src/core/modules/Nebula.cpp:1163
msgid "undocumented brightness"
msgstr "ej dokumenterad ljusstyrka"

#: src/core/modules/Nebula.cpp:1179
msgid "galaxy"
msgstr "galax"

#: src/core/modules/Nebula.cpp:1182
msgid "active galaxy"
msgstr "aktiv galax"

#: src/core/modules/Nebula.cpp:1185
msgid "radio galaxy"
msgstr "radiogalax"

#: src/core/modules/Nebula.cpp:1188
msgid "interacting galaxy"
msgstr "interagerande galax"

#: src/core/modules/Nebula.cpp:1191 plugins/Quasars/src/Quasar.cpp:102
msgid "quasar"
msgstr "kvasar"

#: src/core/modules/Nebula.cpp:1194
msgid "star cluster"
msgstr "stjärnhop"

#: src/core/modules/Nebula.cpp:1197
msgid "open star cluster"
msgstr "öppen stjärnhop"

#: src/core/modules/Nebula.cpp:1200
msgid "globular star cluster"
msgstr "klotformig stjärnhop"

#: src/core/modules/Nebula.cpp:1203
msgid "nebula"
msgstr "nebulosa"

#: src/core/modules/Nebula.cpp:1206
msgid "planetary nebula"
msgstr "planetarisk nebulosa"

#: src/core/modules/Nebula.cpp:1209
msgid "dark nebula"
msgstr "mörk nebulosa"

#: src/core/modules/Nebula.cpp:1212
msgid "cluster associated with nebulosity"
msgstr "hop förknippad med nebulositet"

#: src/core/modules/Nebula.cpp:1215
msgid "bipolar nebula"
msgstr "bipolär nebulosa"

#: src/core/modules/Nebula.cpp:1218
msgid "emission nebula"
msgstr "emissionsnebulosa"

#: src/core/modules/Nebula.cpp:1221
msgid "HII region"
msgstr "HII-region"

#: src/core/modules/Nebula.cpp:1224
msgid "reflection nebula"
msgstr "reflektionsnebulosa"

#: src/core/modules/Nebula.cpp:1227
msgid "supernova remnant"
msgstr "supernovarest"

#: src/core/modules/Nebula.cpp:1230
msgid "stellar association"
msgstr "stjärnförknippning"

#: src/core/modules/Nebula.cpp:1233
msgid "star cloud"
msgstr "stjärnmoln"

#: src/core/modules/Nebula.cpp:1236
msgid "interstellar matter"
msgstr "interstellär materia"

#: src/core/modules/Nebula.cpp:1239
msgid "emission object"
msgstr "emissionsobjekt"

#: src/core/modules/Nebula.cpp:1242
msgid "BL Lac object"
msgstr "BL Lac-objekt"

#: src/core/modules/Nebula.cpp:1245
msgid "blazar"
msgstr "blasar"

#: src/core/modules/Nebula.cpp:1248
msgid "molecular cloud"
msgstr "molekylmoln"

#: src/core/modules/Nebula.cpp:1251
msgid "young stellar object"
msgstr "ungt stellärt objekt"

#: src/core/modules/Nebula.cpp:1254
msgid "possible quasar"
msgstr "möjlig kvasar"

#: src/core/modules/Nebula.cpp:1257
msgid "possible planetary nebula"
msgstr "möjlig planetarisk nebulosa"

#: src/core/modules/Nebula.cpp:1260
msgid "protoplanetary nebula"
msgstr "protoplanetarisk nebulosa"

#. TRANSLATORS: Type of object
#: src/core/modules/Nebula.cpp:1263 src/core/modules/StarWrapper.cpp:53
#: src/core/modules/StarWrapper.cpp:185 src/gui/AstroCalcDialog.cpp:569
#: src/translations.h:46
msgid "star"
msgstr "stjärna"

#: src/core/modules/Nebula.cpp:1266
msgid "object of unknown nature"
msgstr "objekt av okänd natur"

#: src/core/modules/Nebula.cpp:1269
msgid "undocumented type"
msgstr "ej dokumenterad typ"

#: src/core/modules/NebulaMgr.cpp:374
msgid "Deep-sky objects"
msgstr "Djuprymdsobjekt"

#: src/core/modules/NebulaMgr.cpp:375
msgid "Toggle DSO type filter"
msgstr "Växla filter för DSO-typ"

#: src/core/modules/Planet.cpp:378 src/core/modules/MinorPlanet.cpp:220
#: src/core/modules/MinorPlanet.cpp:224 src/core/modules/Comet.cpp:187
#: src/core/modules/StarWrapper.cpp:208 plugins/Quasars/src/Quasar.cpp:117
#, qt-format
msgid "Absolute Magnitude: %1"
msgstr "Absolut magnitud: %1"

#: src/core/modules/Planet.cpp:381
#, qt-format
msgid "Mean Opposition Magnitude: %1"
msgstr ""

#: src/core/modules/Planet.cpp:405 src/core/modules/MinorPlanet.cpp:239
#: src/core/modules/Comet.cpp:199
#, no-c-format, qt-format
msgid "Distance from Sun: %1AU (%2 km)"
msgstr "Avstånd från solen: %1AU (%2 km)"

#: src/core/modules/Planet.cpp:412 src/core/modules/MinorPlanet.cpp:246
#: src/core/modules/Comet.cpp:206
#, no-c-format, qt-format
msgid "Distance from Sun: %1AU (%2 Mio km)"
msgstr "Avstånd från solen: %1AU (%2 M km)"

#: src/core/modules/Planet.cpp:422 src/core/modules/MinorPlanet.cpp:256
#: src/core/modules/Comet.cpp:216
#, no-c-format, qt-format
msgid "Distance: %1AU (%2 km)"
msgstr "Avstånd: %1AU (%2 km)"

#: src/core/modules/Planet.cpp:429 src/core/modules/MinorPlanet.cpp:263
#: src/core/modules/Comet.cpp:223
#, no-c-format, qt-format
msgid "Distance: %1AU (%2 Mio km)"
msgstr "Avstånd: %1AU (%2 M km)"

#: src/core/modules/Planet.cpp:443 src/core/modules/Planet.cpp:447
#, qt-format
msgid "Apparent diameter: %1, with rings: %2"
msgstr "Synbar diameter: %1, med ringar: %2"

#: src/core/modules/Planet.cpp:456 src/core/modules/Planet.cpp:460
#, qt-format
msgid "Apparent diameter: %1, scaled up to: %2"
msgstr ""

#: src/core/modules/Planet.cpp:467 src/core/modules/Planet.cpp:469
#: src/core/modules/MinorPlanet.cpp:274 src/core/modules/MinorPlanet.cpp:276
#, qt-format
msgid "Apparent diameter: %1"
msgstr "Apparent diameter: %1"

#. TRANSLATORS: Sidereal (orbital) period for solar system bodies in days and in Julian years (symbol: a)
#: src/core/modules/Planet.cpp:486 src/core/modules/MinorPlanet.cpp:286
#, qt-format
msgid "Sidereal period: %1 days (%2 a)"
msgstr "Siderisk omloppstid: %1 dagar (%2 a)"

#: src/core/modules/Planet.cpp:489
#, qt-format
msgid "Sidereal day: %1"
msgstr "Stjärndygn: %1"

#: src/core/modules/Planet.cpp:490
#, qt-format
msgid "Mean solar day: %1"
msgstr "Medelsoldygn: %1"

#: src/core/modules/Planet.cpp:494
msgid "The period of rotation is chaotic"
msgstr "Rotationsperioden är kaotisk"

#: src/core/modules/Planet.cpp:513
msgctxt "Moon phase"
msgid "Waxing Crescent"
msgstr "Tilltagande skära"

#: src/core/modules/Planet.cpp:515
msgctxt "Moon phase"
msgid "First Quarter"
msgstr "Första kvarteret"

#: src/core/modules/Planet.cpp:517
msgctxt "Moon phase"
msgid "Waxing Gibbous"
msgstr "Tilltagande halvmåne"

#: src/core/modules/Planet.cpp:519
msgctxt "Moon phase"
msgid "Full Moon"
msgstr "Fullmåne"

#: src/core/modules/Planet.cpp:521
msgctxt "Moon phase"
msgid "Waning Gibbous"
msgstr "Avtagande halvmåne"

#: src/core/modules/Planet.cpp:523
msgctxt "Moon phase"
msgid "Third Quarter"
msgstr "Tredje kvarteret"

#: src/core/modules/Planet.cpp:525
msgctxt "Moon phase"
msgid "Waning Crescent"
msgstr "Avtagande skära"

#: src/core/modules/Planet.cpp:527
msgctxt "Moon phase"
msgid "New Moon"
msgstr "Nymåne"

#: src/core/modules/Planet.cpp:532 src/core/modules/Planet.cpp:537
#: src/core/modules/MinorPlanet.cpp:294 src/core/modules/MinorPlanet.cpp:299
#: src/core/modules/Comet.cpp:250 src/core/modules/Comet.cpp:255
#, qt-format
msgid "Phase Angle: %1"
msgstr "Fasvinkel: %1"

#: src/core/modules/Planet.cpp:533 src/core/modules/Planet.cpp:538
#: src/core/modules/MinorPlanet.cpp:295 src/core/modules/MinorPlanet.cpp:300
#: src/core/modules/Comet.cpp:251 src/core/modules/Comet.cpp:256
#, qt-format
msgid "Elongation: %1"
msgstr "Elongation: %1"

#: src/core/modules/Planet.cpp:541
#, qt-format
msgid "Phase: %1"
msgstr "Fas: %1"

#: src/core/modules/Planet.cpp:545
#, qt-format
msgid "Illuminated: %1%"
msgstr "Upplyst: %1%"

#: src/core/modules/Planet.cpp:546
#, qt-format
msgid "Albedo: %1"
msgstr "Albedo: %1"

#: src/core/modules/Planet.cpp:558
#, qt-format
msgid "Eclipse Factor: %1%"
msgstr "Förmörkelsefaktor: %1%"

#: src/core/modules/MinorPlanet.cpp:194
#, qt-format
msgid "Provisional designation: %1"
msgstr "Provisorisk beteckning: %1"

#: src/core/modules/Comet.cpp:163
msgctxt "type of comet"
msgid "non-periodic"
msgstr "icke-periodisk"

#: src/core/modules/Comet.cpp:167
msgctxt "type of comet"
msgid "periodic"
msgstr "periodisk"

#. TRANSLATORS: Sidereal (orbital) period for comets in Julian years (symbol: a)
#: src/core/modules/Comet.cpp:236
#, qt-format
msgid "Sidereal period: %1 a"
msgstr "Siderisk period: %1 a"

#: src/core/modules/Comet.cpp:241
#, no-c-format, qt-format
msgid "Speed: %1 km/s"
msgstr "Hastighet: %1 km/s"

#: src/core/modules/Comet.cpp:265
#, no-c-format, qt-format
msgid "Coma diameter (estimate): %1 km"
msgstr "Komadiameter (beräknad): %1 km"

#: src/core/modules/Comet.cpp:269
#, no-c-format, qt-format
msgid "Gas tail length (estimate): %1 Mio km"
msgstr "Längd gassvans (uppskattad): %1 Mio km"

#. TRANSLATORS: Type of objects (for "Lists" in the search tool)
#: src/core/modules/SolarSystem.cpp:234 src/gui/AstroCalcDialog.cpp:1127
#: src/gui/AstroCalcDialog.cpp:2602 src/translations.h:68
msgid "Planets"
msgstr "Planeter"

#: src/core/modules/SolarSystem.cpp:235
#: plugins/TextUserInterface/src/TextUserInterface.cpp:319
msgid "Planet labels"
msgstr "Planetnamn"

#: src/core/modules/SolarSystem.cpp:236
#: plugins/TextUserInterface/src/TextUserInterface.cpp:323
msgid "Planet orbits"
msgstr "Planetbanor"

#: src/core/modules/SolarSystem.cpp:237
#: plugins/TextUserInterface/src/TextUserInterface.cpp:327
msgid "Planet trails"
msgstr "Planet spår"

#: src/core/modules/SolarSystem.cpp:239
msgid "Planet markers"
msgstr "Planetmarkörer"

#: src/core/modules/SolarSystem.cpp:240
msgid "Planet selection marker"
msgstr "Planetmarkeringsmarkör"

#: src/core/modules/SolarSystem.cpp:241
msgid "Native planet names (from starlore)"
msgstr "Ursprungliga planetnamn (från stjärnmytologi)"

#: src/core/modules/StarWrapper.cpp:166
msgid "eruptive variable star"
msgstr "Eruptiv variabel stjärna"

#: src/core/modules/StarWrapper.cpp:168
msgid "pulsating variable star"
msgstr "Pulserande variabel stjärna"

#: src/core/modules/StarWrapper.cpp:170
msgid "rotating variable star"
msgstr "Roterande variabel stjärna"

#: src/core/modules/StarWrapper.cpp:172
msgid "cataclysmic variable star"
msgstr "Kataklysmisk variabel stjärna"

#: src/core/modules/StarWrapper.cpp:175
msgid "eclipsing binary system"
msgstr "Förmörkelsebinärt system"

#: src/core/modules/StarWrapper.cpp:179 src/gui/AstroCalcDialog.cpp:583
msgid "variable star"
msgstr "Variabel stjärna"

#: src/core/modules/StarWrapper.cpp:183 src/gui/AstroCalcDialog.cpp:577
msgid "double star"
msgstr "dubbelstjärna"

#: src/core/modules/StarWrapper.cpp:190
#, qt-format
msgid "Type: <b>%1, %2</b>"
msgstr "Typ: <b>%1, %2</b>"

#: src/core/modules/StarWrapper.cpp:227
#, qt-format
msgid "Magnitude range: <b>%1</b>%2<b>%3</b> (Photometric system: %4)"
msgstr "Magnitudintervall: <b>%1</b>%2<b>%3</b> (Fotometriskt system: %4)"

#: src/core/modules/StarWrapper.cpp:229
#, qt-format
msgid "Magnitude range: <b>%1</b>%2<b>%3/%4</b> (Photometric system: %5)"
msgstr "Magnitudintervall: <b>%1</b>%2<b>%3/%4</b> (Fotometriskt system: %5)"

#: src/core/modules/StarWrapper.cpp:245
#: plugins/Exoplanets/src/Exoplanet.cpp:317
#, qt-format
msgid "Spectral Type: %1"
msgstr "Spektralklass: %1"

#: src/core/modules/StarWrapper.cpp:251
#, qt-format
msgid "Period: %1 days"
msgstr "Period: %1 dagar"

#: src/core/modules/StarWrapper.cpp:260
#, qt-format
msgid "Next minimum light: %1 UTC"
msgstr "Nästa minimala ljus: %1 UTC"

#: src/core/modules/StarWrapper.cpp:262
#, qt-format
msgid "Next maximum light: %1 UTC"
msgstr "Nästa maximala ljus: %1 UTC"

#: src/core/modules/StarWrapper.cpp:269
#, qt-format
msgid "Duration of eclipse: %1%"
msgstr "Förmörkelsens varaktighet: %1%"

#: src/core/modules/StarWrapper.cpp:271
#, qt-format
msgid "Rising time: %1%"
msgstr "Uppgångstid: %1%"

#: src/core/modules/StarWrapper.cpp:276
msgid "Position angle"
msgstr "Positionsvinkel"

#: src/core/modules/StarWrapper.cpp:280 src/core/modules/StarWrapper.cpp:282
#: src/gui/AstroCalcDialog.cpp:1726
msgid "Separation"
msgstr "Separation"

#: src/core/modules/StarWrapper.cpp:292
msgid "Proper motions by axes"
msgstr ""

#: src/core/modules/StarWrapper.cpp:292 src/core/modules/StarWrapper.cpp:294
msgctxt "milliarc second per year"
msgid "mas/yr"
msgstr ""

#: src/core/modules/StarWrapper.cpp:293
msgid "Position angle of the proper motion"
msgstr ""

#: src/core/modules/StarWrapper.cpp:294
msgid "Angular speed of the proper motion"
msgstr ""

#: src/core/modules/MilkyWay.cpp:79
msgid "Milky Way"
msgstr "Vintergatan"

#: src/core/modules/ZodiacalLight.cpp:86
msgid "Zodiacal Light"
msgstr "Zodiakalljus"

#: src/core/modules/ToastMgr.cpp:60
msgid "Digitized Sky Survey (experimental)"
msgstr ""

#: src/core/StelApp.cpp:544
msgid "Night mode"
msgstr "Nattläge"

#: src/core/StelApp.cpp:575
msgid "Cannot create Spout sender. See log for details."
msgstr ""

#: src/core/StelCore.cpp:252 src/gui/StelGui.cpp:207
#: src/gui/AstroCalcDialog.cpp:713 src/gui/AstroCalcDialog.cpp:1723
#: src/gui/BookmarksDialog.cpp:108 src/ui_dateTimeDialogGui.h:376
#: src/ui_dateTimeDialogGui.h:379
#: plugins/TextUserInterface/src/TextUserInterface.cpp:172
msgid "Date and Time"
msgstr "Datum och tid"

#: src/core/StelCore.cpp:253 src/core/StelMovementMgr.cpp:194
msgid "Movement and Selection"
msgstr "Förflyttning och val"

#: src/core/StelCore.cpp:256
msgid "Increase time speed"
msgstr "Öka tidshastighet"

#: src/core/StelCore.cpp:257
msgid "Decrease time speed"
msgstr "Minska tidshastighet"

#: src/core/StelCore.cpp:258
msgid "Increase time speed (a little)"
msgstr "Öka tidshastigheten (lite)"

#: src/core/StelCore.cpp:259
msgid "Decrease time speed (a little)"
msgstr "Reducera tidshastigheten (lite)"

#: src/core/StelCore.cpp:260
msgid "Set normal time rate"
msgstr "Ställ in normal tidsfrekvens"

#: src/core/StelCore.cpp:261
msgid "Set time rate to zero"
msgstr "Sätt tidshastigheten till noll"

#: src/core/StelCore.cpp:262
msgid "Set reverse time direction"
msgstr "Vänd tidsriktning"

#: src/core/StelCore.cpp:263
msgid "Set time to now"
msgstr "Ställ in tid till nu"

#: src/core/StelCore.cpp:264
msgid "Add 1 solar minute"
msgstr "Lägg till 1 solminut"

#: src/core/StelCore.cpp:265
msgid "Add 1 solar hour"
msgstr "Lägg till en soltimme"

#: src/core/StelCore.cpp:266
msgid "Add 1 solar day"
msgstr "Lägg till ett soldygn"

#: src/core/StelCore.cpp:267
msgid "Add 7 solar days"
msgstr "Lägg till 7 soldagar"

#: src/core/StelCore.cpp:268
msgid "Subtract 1 solar minute"
msgstr "Dra ifrån 1 solminut"

#: src/core/StelCore.cpp:269
msgid "Subtract 1 solar hour"
msgstr "Dra ifrån en soltimme"

#: src/core/StelCore.cpp:270
msgid "Subtract 1 solar day"
msgstr "Dra ifrån ett soldygn"

#: src/core/StelCore.cpp:271
msgid "Subtract 7 solar days"
msgstr "Dra ifrån 7 soldagar"

#: src/core/StelCore.cpp:272
msgid "Add 1 sidereal day"
msgstr "Lägg till 1 sideriskt dygn"

#: src/core/StelCore.cpp:273
msgid "Add 1 sidereal year"
msgstr "Addera 1 sideriskt år"

#: src/core/StelCore.cpp:274
msgid "Add 100 sidereal years"
msgstr "Lägg till 100 sideriska år"

#: src/core/StelCore.cpp:275
msgid "Add 1 synodic month"
msgstr "Addera 1 synodisk månad"

#: src/core/StelCore.cpp:276
msgid "Add 1 draconic month"
msgstr "Addera 1 drakmånad"

#: src/core/StelCore.cpp:277
msgid "Add 1 draconic year"
msgstr "Addera 1 drakår"

#: src/core/StelCore.cpp:278
msgid "Add 1 anomalistic month"
msgstr "Addera 1 anomalistisk månad"

#: src/core/StelCore.cpp:279
msgid "Add 1 anomalistic year"
msgstr "Lägg till 1 anomalistiskt år"

#: src/core/StelCore.cpp:280
msgid "Add 100 anomalistic years"
msgstr "Lägg till 100 anomalistiskt år"

#: src/core/StelCore.cpp:281
msgid "Add 1 mean tropical month"
msgstr "Addera 1 genomsnittlig tropisk månad"

#: src/core/StelCore.cpp:282
msgid "Add 1 mean tropical year"
msgstr "Addera 1 genomsnittligt tropiskt år"

#: src/core/StelCore.cpp:283
msgid "Add 100 mean tropical years"
msgstr "Lägg till 100 medeltropiska år"

#: src/core/StelCore.cpp:284
msgid "Add 1 tropical year"
msgstr "Lägg till 1 tropiskt år"

#: src/core/StelCore.cpp:285
msgid "Add 1 Julian year"
msgstr "Lägg till 1 julianskt år"

#: src/core/StelCore.cpp:286
msgid "Add 1 Julian century"
msgstr "Lägg till 1 julianskt sekel"

#: src/core/StelCore.cpp:287
msgid "Add 1 Gaussian year"
msgstr "Lägg till 1 gaussiskt år"

#: src/core/StelCore.cpp:288
msgid "Subtract 1 sidereal day"
msgstr "Dra ifrån 1 sideriskt dygn"

#: src/core/StelCore.cpp:289
msgid "Subtract 1 sidereal year"
msgstr "Dra ifrån 1 sidereal year"

#: src/core/StelCore.cpp:290
msgid "Subtract 100 sidereal years"
msgstr "Dra ifrån 100 sideriska år"

#: src/core/StelCore.cpp:291
msgid "Subtract 1 synodic month"
msgstr "Subtrahera 1 synodisk månad"

#: src/core/StelCore.cpp:292
msgid "Subtract 1 draconic month"
msgstr "Subtrahera 1 drakmånad"

#: src/core/StelCore.cpp:293
msgid "Subtract 1 draconic year"
msgstr "Subtrahera 1 drakår"

#: src/core/StelCore.cpp:294
msgid "Subtract 1 anomalistic month"
msgstr "Subtrahera 1 anomalistisk månad"

#: src/core/StelCore.cpp:295
msgid "Subtract 1 anomalistic year"
msgstr "Dra ifrån 1 anomalistiskt år"

#: src/core/StelCore.cpp:296
msgid "Subtract 100 anomalistic years"
msgstr "Dra ifrån 100 anomalistiskt år"

#: src/core/StelCore.cpp:297
msgid "Subtract 1 mean tropical month"
msgstr "Subtrahera 1 genomsnittlig tropisk månad"

#: src/core/StelCore.cpp:298
msgid "Subtract 1 mean tropical year"
msgstr "Subtrahera 1 genomsnittligt tropiskt år"

#: src/core/StelCore.cpp:299
msgid "Subtract 100 mean tropical years"
msgstr "Dra ifrån 100 medeltropiska år"

#: src/core/StelCore.cpp:300
msgid "Subtract 1 tropical year"
msgstr "Dra ifrån 1 tropiskt år"

#: src/core/StelCore.cpp:301
msgid "Subtract 1 Julian year"
msgstr "Dra ifrån 1 julianskt år"

#: src/core/StelCore.cpp:302
msgid "Subtract 1 Julian century"
msgstr "Dra ifrån 1 julianskt sekel"

#: src/core/StelCore.cpp:303
msgid "Subtract 1 Gaussian year"
msgstr "Dra ifrån 1 gaussiskt år"

#: src/core/StelCore.cpp:305
msgid "Set home planet to selected planet"
msgstr "Ange hemplanet till markerad planet"

#: src/core/StelCore.cpp:306
msgid "Go to home"
msgstr "Gå till din hemplats"

#: src/core/StelCore.cpp:308
msgid "Flip scene horizontally"
msgstr "Vänd scenen horisontellt"

#: src/core/StelCore.cpp:309
msgid "Flip scene vertically"
msgstr "Vänd scenen vertikalt"

#: src/core/StelCore.cpp:2156
msgid "Correction is disabled. Use only if you know what you are doing!"
msgstr ""
"Korrigering är inaktiverad! Använd endast om är säker på att du vet vad du "
"gör!"

#: src/core/StelCore.cpp:2159
#, qt-format
msgid ""
"This historical formula was obtained by C. Schoch in 1931 and was used by G. "
"Henriksson in his article <em>Einstein's Theory of Relativity Confirmed by "
"Ancient Solar Eclipses</em> (%1). See for more info %2here%3."
msgstr ""
"Denna historiska formel utformades av C. Schoch 1931 och användes av G. "
"Henriksson i artikeln <em>Einstein's Theory of Relativity Confirmed by "
"Ancient Solar Eclipses</em> (%1). Läs mer %2här%3."

#: src/core/StelCore.cpp:2162
#, qt-format
msgid ""
"This empirical equation was published by G. M. Clemence in the article "
"<em>On the system of astronomical constants</em> (%1)."
msgstr ""
"Denna empiriska ekvation publicerades av G. M. Clemence i artikeln <em>On "
"the system of astronomical constants</em> (%1)."

#: src/core/StelCore.cpp:2165
#, qt-format
msgid ""
"This formula is based on a study of post-1650 observations of the Sun, the "
"Moon and the planets by Spencer Jones (%1) and used by Jean Meeus in his "
"<em>Astronomical Formulae for Calculators</em>. It was also adopted in the "
"PC program SunTracker Pro."
msgstr ""
"Denna formel baseras på en studie av Spencer Jones (%1), som studerade "
"observationer av solen, månen och planeterna, utförda efter 1650. Den "
"användes av Jean Meeus i boken <em>Astronomical Formulae for "
"Calculators</em> (1988) och i datorprogrammet SunTracker Pro."

#: src/core/StelCore.cpp:2169
msgid ""
"This is a slightly modified version of the IAU (1952) formula which was "
"adopted in the <em>Astronomical Ephemeris</em> and in the <em>Canon of Solar "
"Eclipses</em> by Mucke & Meeus (1983)."
msgstr ""
"Det här är en något omgjord version av IAU-formeln (1952), som användes i "
"böckerna <em>Astronomical Ephemeris</em> och <em>Canon of Solar "
"Eclipses</em> av Mucke & Meeus (1983)."

#: src/core/StelCore.cpp:2173
msgid ""
"The tables of Tuckerman (1962, 1964) list the positions of the Sun, the Moon "
"and the planets at 5- and 10-day intervals from 601 BCE to 1649 CE. The same "
"relation was also implicitly adopted in the syzygy tables of Goldstine "
"(1973)."
msgstr ""
"Tuckermantabellerna (1962, 1964) listar positionerna för solen, månen och "
"planeterna vid 5- och 10-dagarsintervaller från 601 f.v.t. till 1649 e.v.t. "
"Samma förhållande antogs även indirekt i Goldstines syzygytabeller (1973)."

#: src/core/StelCore.cpp:2177
#, qt-format
msgid ""
"This equation was published by P. M. Muller and F. R. Stephenson in the "
"article <em>The accelerations of the earth and moon from early astronomical "
"observations</em> (%1)."
msgstr ""
"Denna ekvation publicerades av P. M. Muller & F. R. Stephenson i artikeln "
"<em>The accelerations of the earth and moon from early astronomical "
"observations</em> (%1)."

#: src/core/StelCore.cpp:2180
#, qt-format
msgid ""
"This equation was published by F. R. Stephenson in the article <em>Pre-"
"Telescopic Astronomical Observations</em> (%1)."
msgstr ""
"Denna ekvation publicerades av F. R. Stephenson i artikeln <em>Pre-"
"Telescopic Astronomical Observations</em> (%1)."

#: src/core/StelCore.cpp:2183
#, qt-format
msgid ""
"This 12th-order polynomial equation (outdated and superseded by Schmadel & "
"Zech (1988)) was published by L. D. Schmadel and G. Zech in the article "
"<em>Polynomial approximations for the correction delta T E.T.-U.T. in the "
"period 1800-1975</em> (%1) as fit through data published by Brouwer (1952)."
msgstr ""
"Denna polynomekvation av tolfte graden (påvisad föråldrad och ersatt av "
"Schmadel & Zech (1988)) publicerades av L. D. Schmadel & G. Zech i artikeln "
"<em>Polynomial approximations for the correction delta T E.T.-U.T. in the "
"period 1800-1975</em> (%1) efter att ha prövats och anpassats m.h.a. data "
"från Brouwer (1952)."

#: src/core/StelCore.cpp:2186
msgid ""
"This algorithm was adopted in P. Bretagnon & L. Simon's <em>Planetary "
"Programs and Tables from -4000 to +2800</em> (1986) and in the PC "
"planetarium program RedShift."
msgstr ""
"Denna algoritm antogs i P. Bretagnons & L. Simons <em>Planetary Programs and "
"Tables from -4000 to +2800</em> (1986) och i planetariumdatorprogrammet "
"RedShift."

#: src/core/StelCore.cpp:2189
#, qt-format
msgid ""
"This formula was published by F. R. Stephenson and L. V. Morrison in the "
"article <em>Long-term changes in the rotation of the earth - 700 B.C. to "
"A.D. 1980</em> (%1)."
msgstr ""
"Denna formel publicerades av F. R. Stephenson & L. V. Morrison i artikeln "
"<em>Long-term changes in the rotation of the earth - 700 B.C. to A.D. "
"1980</em> (%1)."

#: src/core/StelCore.cpp:2192
msgid "This algorithm is used in the PC planetarium program Guide 7."
msgstr "Denna algoritm används i planetariumdatorprogrammet Guide 7."

#: src/core/StelCore.cpp:2195
msgid ""
"This algorithm was given by F. Espenak in his <em>Fifty Year Canon of Solar "
"Eclipses: 1986-2035</em> (1987) and in his <em>Fifty Year Canon of Lunar "
"Eclipses: 1986-2035</em> (1989)."
msgstr ""
"Denna algoritm lades fram av F. Espenak i <em>Fifty Year Canon of Solar "
"Eclipses: 1986-2035</em> (1987) och <em>Fifty Year Canon of Lunar Eclipses: "
"1986-2035</em> (1989)."

#: src/core/StelCore.cpp:2198
#, qt-format
msgid ""
"This formula was obtained by K.M. Borkowski (%1) from an analysis of 31 "
"solar eclipse records dating between 2137 BCE and 1715 CE."
msgstr ""
"Denna formel togs fram av K.M. Borkowski (%1) utifrån en analys av 31 "
"registrerade solförmörkelser mellan 2137 f.v.t. och 1715 e.v.t."

#: src/core/StelCore.cpp:2201
#, qt-format
msgid ""
"This 12th-order polynomial equation was published by L. D. Schmadel and G. "
"Zech in the article <em>Empirical Transformations from U.T. to E.T. for the "
"Period 1800-1988</em> (%1) as data fit through values given by Stephenson & "
"Morrison (1984)."
msgstr ""
"Denna polynomekvation av tolfte graden publicerades av L. D. Schmadel & G. "
"Zech i artikeln <em>Empirical Transformations from U.T. to E.T. for the "
"Period 1800-1988</em> (%1) eftr att ha prövats och anpassats m.h.a. "
"datavärden från Stephenson & Morrison (1984)."

#: src/core/StelCore.cpp:2204
msgid ""
"This formula was adopted by M. Chapront-Touze & J. Chapront in the shortened "
"version of the ELP 2000-85 lunar theory in their <em>Lunar Tables and "
"Programs from 4000 B.C. to A.D. 8000</em> (1991)."
msgstr ""
"Denna formel antogs av M. Chapront-Touze & J. Chapront i en nedkortad "
"version av månrörelseteorin ELP2000-85, publicerad som en del av <em>Lunar "
"Tables and Programs from 4000 B.C. to A.D. 8000</em> (1991)."

#: src/core/StelCore.cpp:2207
#, qt-format
msgid ""
"This equation was published by F. R. Stephenson and L. V. Morrison in the "
"article <em>Long-Term Fluctuations in the Earth's Rotation: 700 BC to AD "
"1990</em> (%1)."
msgstr ""
"Denna ekvation publicerades av F. R. Stephenson & L. V. Morrison i artikeln "
"<em>Long-Term Fluctuations in the Earth's Rotation: 700 BC to AD 1990</em> "
"(%1)."

#: src/core/StelCore.cpp:2210
#, qt-format
msgid ""
"F. R. Stephenson published this formula in his book <em>Historical Eclipses "
"and Earth's Rotation</em> (%1)."
msgstr ""
"F. R. Stephenson publicerade denna formel i boken <em>Historical Eclipses "
"and Earth's Rotation</em> (%1)."

#: src/core/StelCore.cpp:2213
msgid ""
"From J. Meeus, <em>Astronomical Algorithms</em> (2nd ed., 1998), and widely "
"used. Table for 1620..2000, and includes a variant of Chapront, Chapront-"
"Touze & Francou (1997) for dates outside 1620..2000."
msgstr ""
"Från J. Meeus, <em>Astronomical Algorithms</em> (2nd ed., 1998), och flitigt "
"använd. Tabell för 1620-2000 och innefattar en variant av Chapront, Chapront-"
"Touze & Francou (1997) för datum utanför 1620-2000."

#: src/core/StelCore.cpp:2216
#, qt-format
msgid ""
"The JPL Solar System Dynamics Group of the NASA Jet Propulsion Laboratory "
"use this formula in their interactive website %1JPL Horizons%2."
msgstr ""
"JPL Solar System Dynamics Group vid NASA Jet Propulsion Laboratory använder "
"denna formel på sin interaktiva webbplats %1JPL Horizons%2."

#: src/core/StelCore.cpp:2219
#, qt-format
msgid ""
"This polynome was published by J. Meeus and L. Simons in article "
"<em>Polynomial approximations to Delta T, 1620-2000 AD</em> (%1)."
msgstr ""
"Detta polynom publicerades av J. Meeus & L. Simons i artikeln <em>Polynomial "
"approximations to Delta T, 1620-2000 AD</em> (%1)."

#: src/core/StelCore.cpp:2222
msgid ""
"The fourth edition of O. Montenbruck & T. Pfleger's <em>Astronomy on the "
"Personal Computer</em> (2000) provides simple 3rd-order polynomial data fits "
"for the recent past."
msgstr ""
"Den fjärde utgåvan av <em>Astronomy on the Personal Computer</em> (O. "
"Montenbruck & T. Pfleger, 2000) tillhandahåller enkla dataanpassningar för "
"tredjegradspolynom för en nära dåtid."

#: src/core/StelCore.cpp:2225
msgid ""
"E. M. Reingold & N. Dershowitz present this polynomial data fit in "
"<em>Calendrical Calculations</em> (3rd ed. 2007) and in their "
"<em>Calendrical Tabulations</em> (2002). It is based on Jean Meeus' "
"<em>Astronomical Algorithms</em> (1991)."
msgstr ""
"E. M. Reingold & N. Dershowitz presenterade denna polynomdataanpassning i "
"böckerna <em>Calendrical Calculations</em> (3rd ed. 2007) och "
"<em>Calendrical Tabulations</em> (2002). Den baseras på Jean Meeus "
"<em>Astronomical Algorithms</em> (1991)."

#: src/core/StelCore.cpp:2228
#, qt-format
msgid ""
"This important solution was published by L. V. Morrison and F. R. Stephenson "
"in article <em>Historical values of the Earth's clock error %1T and the "
"calculation of eclipses</em> (%2) with addendum in (%3)."
msgstr ""
"Denna viktiga lösning publicerades av L. V. Morrison & F. R. Stephenson i "
"artikeln <em>Historical values of the Earth's clock error %1T and the "
"calculation of eclipses</em> (%2) med tillägg i (%3)."

#: src/core/StelCore.cpp:2231
#, qt-format
msgid ""
"From the Length of Day (LOD; as determined by Stephenson & Morrison (%2)), "
"Victor Reijs derived a %1T formula by using a Simplex optimisation with a "
"cosine and square function. This is based on a possible periodicy described "
"by Stephenson (%2). See for more info %3here%4."
msgstr ""
"Från dygnslängden (LOD; som den definieras av Stephenson & Morrison (%2)) "
"härledde Victor Reijs en %1T-formel genom att använda en simplexoptimering "
"med en cosinus- och andragradsfunktion. Detta är baserat på en möjlig "
"periodicitet, som beskrivs av Stephenson (%2). Läs mer %3här%4."

#: src/core/StelCore.cpp:2234 src/core/StelCore.cpp:2237
#, qt-format
msgid ""
"This solution by F. Espenak and J. Meeus, based on Morrison & Stephenson "
"(2004) and a polynomial fit through tabulated values for 1600-2000, is used "
"for the %1NASA Eclipse Web Site%2 and in their <em>Five Millennium Canon of "
"Solar Eclipses: -1900 to +3000</em> (2006). This formula is also used in the "
"solar, lunar and planetary ephemeris program SOLEX."
msgstr ""
"Denna lösning av F. Espenak och J. Meeus, baserad på Morrison & Stephenson "
"(2004) och en polynomanpassning m.h.a. tabellerade värden för 1600-2000, "
"används på %1NASA:s förmörkelsewebbplats%2 och i boken <em>Five Millennium "
"Canon of Solar Eclipses: -1900 to +3000</em> (2006). Formeln används även i "
"ett efemeridprogram för solen, månen och planeterna, kallat SOLEX."

#: src/core/StelCore.cpp:2234
msgid "Used by default."
msgstr "Används som standard."

#: src/core/StelCore.cpp:2237
msgid "PATCHED VERSION WITHOUT ADDITIONAL LUNAR ACCELERATION."
msgstr "PATCHAD VERSION UTAN TILLAGD MÅNACCELERATION"

#: src/core/StelCore.cpp:2240
#, qt-format
msgid ""
"This solution by B. Banjevic, based on Stephenson & Morrison (1984), was "
"published in article <em>Ancient eclipses and dating the fall of "
"Babylon</em> (%1)."
msgstr ""
"Lösningen av B. Banjevic, baserad på Stephenson & Morrison (1984), "
"publiserad i artikeln <em>Ancient eclipses and dating the fall of "
"Babylon</em> (%1)."

#: src/core/StelCore.cpp:2243
#, qt-format
msgid ""
"This solution by S. Islam, M. Sadiq and M. S. Qureshi, based on Meeus & "
"Simons (2000), was published in article <em>Error Minimization of Polynomial "
"Approximation of DeltaT</em> (%1) and revisited by Sana Islam in 2013."
msgstr ""
"Lösningen av S. Islam, M. Sadiq and M. S. Qureshi, baserad på Meeus & Simons "
"(2000), publiserad i artikeln <em>Error Minimization of Polynomial "
"Approximation of DeltaT</em> (%1) och uppdaterad av Sana Islam i 2013."

#: src/core/StelCore.cpp:2246
#, qt-format
msgid ""
"This polynomial approximation with 0.6 seconds of accuracy by M. Khalid, "
"Mariam Sultana and Faheem Zaidi was published in <em>Delta T: Polynomial "
"Approximation of Time Period 1620-2013</em> (%1)."
msgstr ""
"Denna polynomiska uppskattning med 0,6 sekunders exakthet av M. Khalid, "
"Mariam Sultana och Faheem Zaidi publicerades i <em>Delta T: Polynomial "
"Approximation of Time Period 1620-2013</em> (%1)."

#: src/core/StelCore.cpp:2249
#, qt-format
msgid ""
"This solution by F. R. Stephenson, L. V. Morrison and C. Y. Hohenkerk (2016) "
"was published in <em>Measurement of the Earth’s rotation: 720 BC to AD "
"2015</em> (%1). Outside of the named range (modelled with a spline fit) it "
"provides values from an approximate parabola."
msgstr ""
"Denna lösning av F. R. Stephenson, L. V. Morrison och C. Y. Hohenkerk (2016) "
"publicerades i <em>Measurement of the Earth’s rotation: 720 BC to AD "
"2015</em> (%1). Utanför det angivna intervallet (modellerat med en spline-"
"form) ger värden från en ungefärlig parabola."

#: src/core/StelCore.cpp:2252
#, qt-format
msgid ""
"This is a quadratic formula for calculation of %1T with coefficients defined "
"by the user."
msgstr ""
"Det här är en andragradsfunktion för beräkning av %1T, där koefficienterna "
"definieras av användaren."

#: src/core/StelCore.cpp:2255 src/core/SimbadSearcher.cpp:155
msgid "Error"
msgstr "Fel"

#: src/core/StelCore.cpp:2263
#, qt-format
msgid ""
"The solution's value of %1 for %2 (secular acceleration of the Moon) "
"requires an adaptation, see Guide for details."
msgstr ""
"Lösningensvärdes av %1 för %2 (sekulär acceleration av månen) kräver en "
"anpassning, se Guide för detaljer."

#: src/core/StelCore.cpp:2304
msgid "with zero values outside this range"
msgstr "med noll och inga värden utanför detta intervall"

#: src/core/StelCore.cpp:2307
msgid "with a typical 1-second accuracy and zero values outside this range"
msgstr ""
"med en typisk noggrannhet på 1 sekund samt noll och inga värden utanför "
"detta intervall"

#: src/core/StelCore.cpp:2310
msgid ""
"with a mean error of less than one second, max. error 1.9s, and values for "
"the limit years outside this range"
msgstr ""
"Med ett genomsnittligt fel på mindre än en sekund, max. fel 1,9s och värden "
"för gränsåren utanför detta intervall"

#: src/core/StelCore.cpp:2317
msgid "with values for the limit years outside this range"
msgstr "Med värden för gränsåren utanför detta intervall"

#: src/core/StelCore.cpp:2327
#, qt-format
msgid "Valid range of usage: between years %1 and %2, %3."
msgstr "Giltigt tidsintervall: mellan år %1 och %2, %3."

#: src/core/StelCore.cpp:2329
#, qt-format
msgid "Valid range of usage: between years %1 and %2."
msgstr "Giltigt tidsintervall: mellan år %1 och %2."

#: src/core/StelProjector.cpp:131
msgid "Maximum FOV: "
msgstr "Maximal FOV: "

#: src/core/StelProjectorClasses.cpp:27
msgid "Perspective"
msgstr "Perspektiv"

#: src/core/StelProjectorClasses.cpp:32
msgid ""
"Perspective projection maps the horizon and other great circles like "
"equator, ecliptic, hour lines, etc. into straight lines. The mathematical "
"name for this projection method is <i>gnomonic projection</i>."
msgstr ""
"Perspektivprojektionen visar horisontlinjen och andra storcirklar (som "
"himmelsekvatorn, ekliptikan m.fl.) som raka linjer. Den matematiska "
"benämningen för denna projektion är <i>gnomisk projektion</i>."

#: src/core/StelProjectorClasses.cpp:87
msgid "Equal Area"
msgstr "Areariktig"

#: src/core/StelProjectorClasses.cpp:92
msgid ""
"The full name of this projection method is <i>Lambert azimuthal equal-area "
"projection</i>. It preserves the area but not the angle."
msgstr ""
"Det riktiga namnet på denna projektionsmetod är <i>Lamberts azimutala "
"areariktiga projektion</i>. Bevarar ytor, men inte vinklar."

#: src/core/StelProjectorClasses.cpp:145
msgid "Stereographic"
msgstr "Stereografisk"

#: src/core/StelProjectorClasses.cpp:150
msgid ""
"Stereographic projection is known since antiquity and was originally known "
"as the planisphere projection. It preserves the angles at which curves cross "
"each other but it does not preserve area."
msgstr ""
"Stereografisk projektion var känd redan under antiken och var ursprungligen "
"känd som den planesfäriska projektionen. Den bevarar vinklar, men inte ytor."

#: src/core/StelProjectorClasses.cpp:200
msgid "Fish-eye"
msgstr "Fisheye"

#: src/core/StelProjectorClasses.cpp:205
msgid ""
"In fish-eye projection, or <i>azimuthal equidistant projection</i>, straight "
"lines become curves when they appear a large angular distance from the "
"centre of the field of view (like the distortions seen with very wide angle "
"camera lenses)."
msgstr ""
"I fisheyeprojektion, eller <i>azimutal ekvidistant projektion</i>, blir raka "
"linjer till kurvor när de befinner sig på stort vinkelavstånd från centrum "
"av synfältet (samma förvrängning som man får med kameror med "
"vidvinkelobjektiv)."

#: src/core/StelProjectorClasses.cpp:261
msgid "Hammer-Aitoff"
msgstr "Hammer-Aitoff"

#: src/core/StelProjectorClasses.cpp:266
msgid ""
"The Hammer projection is an equal-area map projection, described by Ernst "
"Hammer in 1892 and directly inspired by the Aitoff projection."
msgstr ""
"Hammerprojektionen är en ytkorrekt kartprojektion beskriven av Ernst Hammer "
"1892 och direkt inspirerad av Aitoffprojektionen."

#: src/core/StelProjectorClasses.cpp:316
msgid "Cylinder"
msgstr "Cylinder"

#: src/core/StelProjectorClasses.cpp:321
msgid ""
"The full name of this projection mode is <i>cylindrical equidistant "
"projection</i>. With this projection all parallels are equally spaced."
msgstr ""
"Det fullständiga namnet på denna projektion är <i>cylindrisk ekvidistant "
"projektion</i>. I projektionen är alla paralleller på samma avstånd från "
"varandra."

#: src/core/StelProjectorClasses.cpp:365
msgid "Mercator"
msgstr "Mercator"

#: src/core/StelProjectorClasses.cpp:370
msgid ""
"The Mercator projection is one of the most used world map projections. It "
"preserves direction and shapes but distorts size, in an increasing degree "
"away from the equator."
msgstr ""
"Mercators projektion är en av de mest använda för att projicera "
"världskartor. Den bevarar riktningar och former, men förvränger storlek, med "
"ökad grad ju längre man går från ekvatorn."

#: src/core/StelProjectorClasses.cpp:418
msgid "Orthographic"
msgstr "Ortografisk"

#: src/core/StelProjectorClasses.cpp:423
msgid ""
"Orthographic projection is related to perspective projection, but the point "
"of perspective is set to an infinite distance."
msgstr ""
"Ortografisk projektion är besläktad med perspektiv projektion, med "
"perspektiv-punkten i oändligheten."

#: src/core/StelProjectorClasses.cpp:470
msgid "Sinusoidal"
msgstr "Sinusformad"

#: src/core/StelProjectorClasses.cpp:475
msgid ""
"The sinusoidal projection is a <i>pseudocylindrical equal-area map "
"projection</i>, sometimes called the Sanson–Flamsteed or the Mercator equal-"
"area projection."
msgstr ""
"Sinusformad projektion är en <i>pseudocylindrisk areariktig "
"kartprojektion</i>, även kallad Sanson-Flamsteed-projektion eller Mercator-"
"areariktig projektion."

#: src/core/StelProjectorClasses.cpp:512
msgid "Miller cylindrical"
msgstr "Millers cylindriska"

#: src/core/StelProjectorClasses.cpp:517
msgid ""
"The Miller cylindrical projection is a modified Mercator projection, "
"proposed by Osborn Maitland Miller (1897–1979) in 1942. The poles are no "
"longer mapped to infinity."
msgstr ""
"Millers cylindriska projektion är en modifierad version av Mercators "
"projektion, och föreslogs år 1942 av Osborn Maitland Miltter (1897-1979). "
"Polerna går i denna projektion inte längre mot oändligheten."

#: src/core/StelObject.cpp:163
msgctxt "coordinates for current epoch"
msgid "on date"
msgstr "för datum"

#: src/core/StelObject.cpp:171 src/core/StelObject.cpp:173
#: src/core/StelObject.cpp:181 src/core/StelObject.cpp:183
msgid "RA/Dec"
msgstr "Ra/Dek"

#: src/core/StelObject.cpp:202 src/core/StelObject.cpp:205
#: src/core/StelObject.cpp:215 src/core/StelObject.cpp:218
#, qt-format
msgid "Hour angle/DE: %1/%2"
msgstr "Timvinkel/DE: %1/%2"

#: src/core/StelObject.cpp:202 src/core/StelObject.cpp:205
#: src/core/StelObject.cpp:236 src/core/StelObject.cpp:238
msgid "(apparent)"
msgstr "(synlig)"

#: src/core/StelObject.cpp:236 src/core/StelObject.cpp:238
#: src/core/StelObject.cpp:243 src/core/StelObject.cpp:245
#, qt-format
msgid "Az/Alt: %1/%2"
msgstr "Az/Alt: %1/%2"

#: src/core/StelObject.cpp:264 src/core/StelObject.cpp:266
#: src/core/StelObject.cpp:286 src/core/StelObject.cpp:288
msgid "Ecliptic longitude/latitude"
msgstr "Ekliptisk longitud/latitud"

#: src/core/StelObject.cpp:291 src/core/StelObject.cpp:293
msgid "Ecliptic obliquity"
msgstr "Ekliptikans snedhet"

#: src/core/StelObject.cpp:301 src/core/StelObject.cpp:303
#, qt-format
msgid "Galactic longitude/latitude: %1/%2"
msgstr "Galaktisk longitud/latitud: %1/%2"

#: src/core/StelObject.cpp:311 src/core/StelObject.cpp:313
#, qt-format
msgid "Supergalactic longitude/latitude: %1/%2"
msgstr "Supergalaktisk longitud/latidud: %1/%2"

#: src/core/StelObject.cpp:319
#, qt-format
msgid "IAU Constellation: %1"
msgstr "IAU-konstellation: %1"

#: src/core/StelObject.cpp:328
#, qt-format
msgid "Mean Sidereal Time: %1"
msgstr "Siderisk genomsnittstid: %1"

#: src/core/StelObject.cpp:334
#, qt-format
msgid "Apparent Sidereal Time: %1"
msgstr "Skenbar siderisk tid: %1"

#: src/core/StelSkyLayerMgr.cpp:89
msgid "Deep-sky objects background images"
msgstr "Bakgrundsbilder för djuprymdsobjekt"

#: src/core/StelMovementMgr.cpp:195 src/gui/StelGui.cpp:209
#: src/StelMainView.cpp:763 src/StelMainView.cpp:764
msgid "Miscellaneous"
msgstr "Diverse"

#: src/core/StelMovementMgr.cpp:195
msgid "Switch between equatorial and azimuthal mount"
msgstr "Byt mellan ekvatoriell och azimutal montering"

#: src/core/StelMovementMgr.cpp:196
msgid "Center on selected object"
msgstr "Centrera på markerat objekt"

#: src/core/StelMovementMgr.cpp:197
msgid "Zoom in on selected object"
msgstr "Zooma in på markerat objekt"

#: src/core/StelMovementMgr.cpp:198
msgid "Zoom out"
msgstr "Zooma ut"

#: src/core/StelMovementMgr.cpp:199
msgid "Track object"
msgstr "Spåra objekt"

#: src/core/StelMovementMgr.cpp:201
msgid "Look towards East"
msgstr "Titta österut"

#: src/core/StelMovementMgr.cpp:202
msgid "Look towards West"
msgstr "Titta västerut"

#: src/core/StelMovementMgr.cpp:203
msgid "Look towards North"
msgstr "Titta norrut"

#: src/core/StelMovementMgr.cpp:204
msgid "Look towards South"
msgstr "Titta söderut"

#: src/core/StelMovementMgr.cpp:205
msgid "Look towards Zenith"
msgstr "Titta mot zenit"

#: src/core/StelMovementMgr.cpp:207
msgid "Look towards North Celestial pole"
msgstr "Titta mot nordlig himmelsk pol"

#: src/core/StelMovementMgr.cpp:208
msgid "Look towards South Celestial pole"
msgstr "Titta mot sydlig himmelsk pol"

#: src/core/StelMovementMgr.cpp:225
msgctxt "mount mode"
msgid "Equatorial mount"
msgstr ""

#: src/core/StelMovementMgr.cpp:227
msgctxt "mount mode"
msgid "Alt-azimuth mount"
msgstr ""

#: src/core/SimbadSearcher.cpp:78
msgid "Network error"
msgstr "Nätverksfel"

#: src/core/SimbadSearcher.cpp:115 src/core/SimbadSearcher.cpp:127
msgid "Error parsing position"
msgstr "Fel vid analys av position"

#: src/core/SimbadSearcher.cpp:153
msgid "Querying"
msgstr "Söker"

#: src/core/SimbadSearcher.cpp:157
msgid "Not found"
msgstr "Hittades inte"

#: src/core/SimbadSearcher.cpp:157
msgid "Found"
msgstr "Hittades"

#. TRANSLATORS: Local Mean Solar Time. Please use abbreviation.
#: src/core/StelLocaleMgr.cpp:273
msgctxt "solar time"
msgid "LMST"
msgstr ""

#. TRANSLATORS: Local True Solar Time. Please use abbreviation.
#: src/core/StelLocaleMgr.cpp:279
msgctxt "solar time"
msgid "LTST"
msgstr ""

#: src/gui/ConfigurationDialog.cpp:567
msgid "Select screenshot directory"
msgstr "Välj skärmbildskatalog"

#: src/gui/ConfigurationDialog.cpp:920
#, qt-format
msgid "Startup FOV: %1%2"
msgstr "FOV vid start: %1%2"

#: src/gui/ConfigurationDialog.cpp:928
#, qt-format
msgid "Startup direction of view Az/Alt: %1/%2"
msgstr "Visningsriktning vid start Az/Alt: %1/%2"

#: src/gui/ConfigurationDialog.cpp:990
#: plugins/Satellites/src/gui/SatellitesDialog.cpp:411
#: plugins/TelescopeControl/src/gui/TelescopeDialog.cpp:256
msgid "Authors"
msgstr "Upphovsmän"

#: src/gui/ConfigurationDialog.cpp:991 src/gui/ViewDialog.cpp:1345
msgid "Contact"
msgstr "Kontakt"

#: src/gui/ConfigurationDialog.cpp:993 src/scripting/StelScriptMgr.cpp:243
#: plugins/AngleMeasure/src/gui/AngleMeasureDialog.cpp:90
#: plugins/Oculars/src/gui/OcularDialog.cpp:509
#: plugins/Satellites/src/gui/SatellitesDialog.cpp:410
#: plugins/TelescopeControl/src/gui/TelescopeDialog.cpp:255
#: plugins/Supernovae/src/gui/SupernovaeDialog.cpp:120
#: plugins/NavStars/src/gui/NavStarsWindow.cpp:88
#: plugins/Novae/src/gui/NovaeDialog.cpp:119
#: plugins/Quasars/src/gui/QuasarsDialog.cpp:119
#: plugins/Pulsars/src/gui/PulsarsDialog.cpp:128
#: plugins/RemoteControl/src/gui/RemoteControlDialog.cpp:107
#: plugins/RemoteSync/src/gui/RemoteSyncDialog.cpp:191
#: plugins/Exoplanets/src/gui/ExoplanetsDialog.cpp:146
#: plugins/Observability/src/gui/ObservabilityDialog.cpp:134
#: plugins/MeteorShowers/src/gui/MSConfigDialog.cpp:207
#: plugins/PointerCoordinates/src/gui/PointerCoordinatesWindow.cpp:121
#: plugins/ArchaeoLines/src/gui/ArchaeoLinesDialog.cpp:249
msgid "Version"
msgstr "Version"

#: src/gui/ConfigurationDialog.cpp:1090
msgid "Running script: "
msgstr "Kör skript: "

#: src/gui/ConfigurationDialog.cpp:1097
msgid "Running script: [none]"
msgstr "Kör skript: [inget]"

#: src/gui/ConfigurationDialog.cpp:1162
msgid ""
"Finished downloading new star catalogs!\n"
"Restart Stellarium to display them."
msgstr ""
"Nerladdning av nya stjärnkataloger klar!\n"
"Starta om Stellarium för att visa dem."

#: src/gui/ConfigurationDialog.cpp:1166
msgid "All available star catalogs have been installed."
msgstr "Alla tillgängliga stjärnkataloger har installerats."

#: src/gui/ConfigurationDialog.cpp:1171
#, qt-format
msgid "Get catalog %1 of %2"
msgstr "Hämta katalog %1 av %2"

#: src/gui/ConfigurationDialog.cpp:1178
#, qt-format
msgid ""
"Downloading %1...\n"
"(You can close this window.)"
msgstr ""
"Hämtar %1...\n"
"(Du kan stänga detta fönster.)"

#: src/gui/ConfigurationDialog.cpp:1185
#, qt-format
msgid ""
"Download size: %1MB\n"
"Star count: %2 Million\n"
"Magnitude range: %3 - %4"
msgstr ""
"Nedladdningsstorlek: %1MB\n"
"Antal stjärnor: %2 miljoner\n"
"Magnitud: %3 - %4"

#: src/gui/ConfigurationDialog.cpp:1228 src/gui/ConfigurationDialog.cpp:1264
#, qt-format
msgid ""
"Error downloading %1:\n"
"%2"
msgstr ""
"Fel vid hämtning av %1:\n"
"%2"

#: src/gui/ConfigurationDialog.cpp:1317
msgid "Verifying file integrity..."
msgstr "Verifierar filintegritet..."

#: src/gui/ConfigurationDialog.cpp:1321
#, qt-format
msgid ""
"Error downloading %1:\n"
"File is corrupted."
msgstr ""
"Fel vid hämtning av %1:\n"
"Filen är skadad."

#: src/gui/ConfigurationDialog.cpp:1367 src/gui/ConfigurationDialog.cpp:1376
msgid "Available"
msgstr "Tillgänglig"

#: src/gui/ConfigurationDialog.cpp:1369 src/gui/ConfigurationDialog.cpp:1378
msgid "Not Available"
msgstr "Ej tillgänglig"

#. TRANSLATORS: Full phrase is "Algorithm of DeltaT"
#: src/gui/ConfigurationDialog.cpp:1445
msgid "Algorithm of"
msgstr "Algoritm för"

#: src/gui/ConfigurationDialog.cpp:1458
msgid "Without correction"
msgstr "Utan korrigering"

#: src/gui/ConfigurationDialog.cpp:1459
msgid "Schoch (1931)"
msgstr "Schoch (1931)"

#: src/gui/ConfigurationDialog.cpp:1460
msgid "Clemence (1948)"
msgstr "Clemence (1948)"

#: src/gui/ConfigurationDialog.cpp:1461
msgid "IAU (1952)"
msgstr "IAU (1952)"

#: src/gui/ConfigurationDialog.cpp:1462
msgid "Astronomical Ephemeris (1960)"
msgstr "Astronomical Ephemeris (1960)"

#: src/gui/ConfigurationDialog.cpp:1463
msgid "Tuckerman (1962, 1964) & Goldstine (1973)"
msgstr "Tuckerman (1962, 1964) & Goldstine (1973)"

#: src/gui/ConfigurationDialog.cpp:1464
msgid "Muller & Stephenson (1975)"
msgstr "Muller & Stephenson (1975)"

#: src/gui/ConfigurationDialog.cpp:1465
msgid "Stephenson (1978)"
msgstr "Stephenson (1978)"

#: src/gui/ConfigurationDialog.cpp:1466
msgid "Schmadel & Zech (1979)"
msgstr "Schmadel & Zech (1979)"

#: src/gui/ConfigurationDialog.cpp:1467
msgid "Schmadel & Zech (1988)"
msgstr "Schmadel & Zech (1988)"

#: src/gui/ConfigurationDialog.cpp:1468
msgid "Morrison & Stephenson (1982)"
msgstr "Morrison & Stephenson (1982)"

#: src/gui/ConfigurationDialog.cpp:1469
msgid "Stephenson & Morrison (1984)"
msgstr "Stephenson & Morrison (1984)"

#: src/gui/ConfigurationDialog.cpp:1470
msgid "Stephenson & Houlden (1986)"
msgstr "Stephenson & Houlden (1986)"

#: src/gui/ConfigurationDialog.cpp:1471
msgid "Espenak (1987, 1989)"
msgstr "Espenak (1987, 1989)"

#: src/gui/ConfigurationDialog.cpp:1472
msgid "Borkowski (1988)"
msgstr "Borkowski (1988)"

#: src/gui/ConfigurationDialog.cpp:1473
msgid "Chapront-Touze & Chapront (1991)"
msgstr "Chapront-Touze & Chapront (1991)"

#: src/gui/ConfigurationDialog.cpp:1474
msgid "Stephenson & Morrison (1995)"
msgstr "Stephenson & Morrison (1995)"

#: src/gui/ConfigurationDialog.cpp:1475
msgid "Stephenson (1997)"
msgstr "Stephenson (1997)"

#: src/gui/ConfigurationDialog.cpp:1477
msgid "Meeus (1998) (with Chapront, Chapront-Touze & Francou (1997))"
msgstr "Meeus (1998) (med Chapront, Chapront-Touze & Francou (1997))"

#: src/gui/ConfigurationDialog.cpp:1478
msgid "JPL Horizons"
msgstr "JPL Horizons"

#: src/gui/ConfigurationDialog.cpp:1479
msgid "Meeus & Simons (2000)"
msgstr "Meeus & Simons (2000)"

#: src/gui/ConfigurationDialog.cpp:1480
msgid "Morrison & Stephenson (2004, 2005)"
msgstr "Morrison & Stephenson (2004, 2005)"

#: src/gui/ConfigurationDialog.cpp:1481
msgid "Stephenson, Morrison & Hohenkerk (2016)"
msgstr "Stephenson, Morrison & Hohenkerk (2016)"

#: src/gui/ConfigurationDialog.cpp:1483
msgid "Espenak & Meeus (2006)"
msgstr "Espenak & Meeus (2006)"

#: src/gui/ConfigurationDialog.cpp:1486
msgid "Espenak & Meeus (2006) no extra moon acceleration"
msgstr "Espenak & Meeus (2006) ingen extra månacceleration"

#: src/gui/ConfigurationDialog.cpp:1488
msgid "Reijs (2006)"
msgstr "Reijs (2006)"

#: src/gui/ConfigurationDialog.cpp:1489
msgid "Banjevic (2006)"
msgstr "Banjevic (2006)"

#: src/gui/ConfigurationDialog.cpp:1490
msgid "Montenbruck & Pfleger (2000)"
msgstr "Montenbruck & Pfleger (2000)"

#: src/gui/ConfigurationDialog.cpp:1491
msgid "Reingold & Dershowitz (2002, 2007)"
msgstr "Reingold & Dershowitz (2002, 2007)"

#: src/gui/ConfigurationDialog.cpp:1492
msgid "Islam, Sadiq & Qureshi (2008, 2013)"
msgstr "Islam, Sadiq & Qureshi (2008, 2013)"

#: src/gui/ConfigurationDialog.cpp:1493
msgid "Khalid, Sultana & Zaidi (2014)"
msgstr "Khalid, Sultana & Zaidi (2014)"

#: src/gui/ConfigurationDialog.cpp:1494
#, qt-format
msgid "Custom equation of %1T"
msgstr "Anpassad ekvation av %1T"

#: src/gui/ConfigurationDialog.cpp:1543 src/gui/ConfigurationDialog.cpp:1578
#: src/gui/StelGuiItems.cpp:633 src/gui/LocationDialog.cpp:426
msgid "System default"
msgstr "Systemets standardalternativ"

#: src/gui/ConfigurationDialog.cpp:1544
msgid "yyyy-mm-dd (ISO 8601)"
msgstr "åååå-mm-dd (ISO 8601)"

#: src/gui/ConfigurationDialog.cpp:1545
msgid "dd-mm-yyyy"
msgstr "dd-mm-åååå"

#: src/gui/ConfigurationDialog.cpp:1546
msgid "mm-dd-yyyy"
msgstr "mm-dd-åååå"

#: src/gui/ConfigurationDialog.cpp:1579
msgid "12-hour format"
msgstr "12-timmarsformat"

#: src/gui/ConfigurationDialog.cpp:1580
msgid "24-hour format"
msgstr "24-timmarsformat"

#: src/gui/HelpDialog.cpp:137
msgid "Stellarium Help"
msgstr "Hjälp för Stellarium"

#: src/gui/HelpDialog.cpp:142 src/gui/HelpDialog.cpp:147
msgid "Keys"
msgstr "Tangenter"

#: src/gui/HelpDialog.cpp:144 src/gui/HelpDialog.cpp:233
msgid "Further Reading"
msgstr "Ytterligare läsning"

#: src/gui/HelpDialog.cpp:151
msgid "Pan view around the sky"
msgstr "Panoreringsvy runt på himlen"

#: src/gui/HelpDialog.cpp:152
msgid "Arrow keys & left mouse drag"
msgstr "Piltangenterna eller klicka och dra med vänster musknapp"

#: src/gui/HelpDialog.cpp:154
msgid "Zoom in/out"
msgstr "Zooma in/ut"

#: src/gui/HelpDialog.cpp:156
msgid "Page Up/Down"
msgstr "Page Up/Down"

#: src/gui/HelpDialog.cpp:158
msgid "Ctrl+Up/Down"
msgstr "Ctrl+upp/ned"

#: src/gui/HelpDialog.cpp:161
msgid "Time dragging"
msgstr ""

#: src/gui/HelpDialog.cpp:162
msgid "Ctrl & left mouse drag"
msgstr "Ctrl & vänster musknappsdragning"

#: src/gui/HelpDialog.cpp:163
msgid "Time scrolling: minutes"
msgstr "Tidskrollning: minuter"

#: src/gui/HelpDialog.cpp:164
msgid "Ctrl & mouse wheel"
msgstr "Ctrl & mushjul"

#: src/gui/HelpDialog.cpp:165
msgid "Time scrolling: hours"
msgstr "Tidskrollning: timmar"

#: src/gui/HelpDialog.cpp:166
msgid "Ctrl+Shift & mouse wheel"
msgstr "Ctrl+shift & mushjul"

#: src/gui/HelpDialog.cpp:167
msgid "Time scrolling: days"
msgstr "Tidskrollning: dagar"

#: src/gui/HelpDialog.cpp:168
msgid "Ctrl+Alt & mouse wheel"
msgstr "Ctrl+alt & mushjul"

#: src/gui/HelpDialog.cpp:169
msgid "Time scrolling: years"
msgstr "Tidskrollning: år"

#: src/gui/HelpDialog.cpp:170
msgid "Ctrl+Alt+Shift & mouse wheel"
msgstr "Ctrl+alt+shift & mushjul"

#: src/gui/HelpDialog.cpp:173
msgid "Select object"
msgstr "Välj objekt"

#: src/gui/HelpDialog.cpp:174
msgid "Left click"
msgstr "Vänsterklick"

#: src/gui/HelpDialog.cpp:177
msgid "Clear selection"
msgstr "Töm markering"

#: src/gui/HelpDialog.cpp:179
msgid "Ctrl & left click"
msgstr "Ctrl & vänsterklicka"

#: src/gui/HelpDialog.cpp:181
msgid "Right click"
msgstr "Högerklick"

#: src/gui/HelpDialog.cpp:184
msgid "Add custom marker"
msgstr "Lägg till anpassad markör"

#: src/gui/HelpDialog.cpp:185
msgid "Shift & left click"
msgstr "Shift & vänsterklicka"

#: src/gui/HelpDialog.cpp:187
msgid "Delete marker closest to mouse cursor"
msgstr "Radera markör närmast muspekaren"

#: src/gui/HelpDialog.cpp:188
msgid "Shift & right click"
msgstr "Shift & högerklicka"

#: src/gui/HelpDialog.cpp:190
msgid "Delete all custom markers"
msgstr "Radera alla anpassade markörer"

#: src/gui/HelpDialog.cpp:191
msgid "Shift & Alt & right click"
msgstr "Shift & alt & högerklicka"

#: src/gui/HelpDialog.cpp:194
#, qt-format
msgid ""
"Below are listed only the actions with assigned keys. Further actions may be "
"available via the \"%1\" button."
msgstr ""
"Nedan listas endast åtgärder som tilldelats kortkommandon. Fler åtgärder kan "
"finnas tillgängliga via knappen \"%1\"."

#: src/gui/HelpDialog.cpp:223
msgid "Text User Interface (TUI)"
msgstr "Text användargränssnitt (TUI)"

#: src/gui/HelpDialog.cpp:225
msgid "Activate TUI"
msgstr "Aktivera TUI"

#: src/gui/HelpDialog.cpp:234
msgid ""
"The following links are external web links, and will launch your web "
"browser:\n"
msgstr ""
"Följande länkar är externa webblänkar och kommer att starta din webbläsare:\n"

#: src/gui/HelpDialog.cpp:235
msgid "The Stellarium User Guide"
msgstr "Användarguide för Stellarium"

#. TRANSLATORS: The text between braces is the text of an HTML link.
#: src/gui/HelpDialog.cpp:239
msgid "{Frequently Asked Questions} about Stellarium.  Answers too."
msgstr "{Frågor och svar} om Stellarium."

#. TRANSLATORS: The text between braces is the text of an HTML link.
#: src/gui/HelpDialog.cpp:244
msgid ""
"{The Stellarium Wiki} - General information.  You can also find user-"
"contributed landscapes and scripts here."
msgstr ""
"{The Stellarium Wiki} - Allmän information. Du kan också hitta landskap och "
"skript som användare bidragit med här."

#. TRANSLATORS: The text between braces is the text of an HTML link.
#: src/gui/HelpDialog.cpp:249
msgid ""
"{Support ticket system} - if you need help using Stellarium, post a support "
"request here and we'll try to help."
msgstr ""
"{Support ticket system} -om du behöver hjälp med Stellarium, skicka en "
"begäran om support här och vi ska försöka hjälpa dig."

#. TRANSLATORS: The text between braces is the text of an HTML link.
#: src/gui/HelpDialog.cpp:254
msgid ""
"{Bug reporting and feature request system} - if something doesn't work "
"properly or is missing and is not listed in the tracker, you can open bug "
"reports here."
msgstr ""
"{Felrapportering och önskan om nya funktioner} - om något inte fungerar "
"eller saknas och inte finns i översikten, kan du skriva en felrapport här."

#. TRANSLATORS: The text between braces is the text of an HTML link.
#: src/gui/HelpDialog.cpp:259
msgid "{Forums} - discuss Stellarium with other users."
msgstr "{Forum} - diskutera Stellarium med andra användare."

#: src/gui/HelpDialog.cpp:316
msgid "Developers"
msgstr "Utvecklare"

#: src/gui/HelpDialog.cpp:317
#, qt-format
msgid "Project coordinator & lead developer: %1"
msgstr "Projektkoordinator och huvudutvecklare: %1"

#: src/gui/HelpDialog.cpp:318
#, qt-format
msgid "Graphic/other designer: %1"
msgstr "Grafisk / annan formgivare: %1"

#: src/gui/HelpDialog.cpp:319 src/gui/HelpDialog.cpp:320
#: src/gui/HelpDialog.cpp:321 src/gui/HelpDialog.cpp:322
#: src/gui/HelpDialog.cpp:323 src/gui/HelpDialog.cpp:329
#: src/gui/HelpDialog.cpp:330 src/gui/HelpDialog.cpp:331
#: src/gui/HelpDialog.cpp:332 src/gui/HelpDialog.cpp:333
#: src/gui/HelpDialog.cpp:334 src/gui/HelpDialog.cpp:335
#: src/gui/HelpDialog.cpp:336
#, qt-format
msgid "Developer: %1"
msgstr "Utvecklare: %1"

#: src/gui/HelpDialog.cpp:324
#, qt-format
msgid "Continuous Integration: %1"
msgstr "Fortlöpande integrering: %1"

#: src/gui/HelpDialog.cpp:325
#, qt-format
msgid "Tester: %1"
msgstr "Tester: %1"

#: src/gui/HelpDialog.cpp:326
msgid "Former Developers"
msgstr "Tidigare utvecklare"

#: src/gui/HelpDialog.cpp:327
msgid ""
"Several people have made significant contributions, but are no longer "
"active. Their work has made a big difference to the project:"
msgstr ""
"Ett flertal personer har gjort betydande insatser, men är inte längre "
"aktiva. Deras arbete har varit till stor hjälp för projektet:"

#: src/gui/HelpDialog.cpp:328
#, qt-format
msgid "Doc author/developer: %1"
msgstr "Dokument författare / utvecklare: %1"

#: src/gui/HelpDialog.cpp:337 src/gui/HelpDialog.cpp:338
#, qt-format
msgid "OSX Developer: %1"
msgstr "OSX-utvecklare: %1"

#: src/gui/HelpDialog.cpp:339
#: plugins/AngleMeasure/src/gui/AngleMeasureDialog.cpp:92
#: plugins/Oculars/src/gui/OcularDialog.cpp:511
#: plugins/RemoteControl/src/gui/RemoteControlDialog.cpp:109
#: plugins/RemoteSync/src/gui/RemoteSyncDialog.cpp:193
msgid "Contributors"
msgstr "Medarbetare"

#: src/gui/HelpDialog.cpp:340
#, qt-format
msgid ""
"Several people have made contributions to the project and their work has "
"made Stellarium better (sorted alphabetically): %1."
msgstr ""
"Flera personer har bidragit till projektet och deras arbete har gjort "
"Stellarium bättre (alfabetisk ordning): %1."

#: src/gui/StelGui.cpp:208
msgid "Windows"
msgstr "Fönster"

#: src/gui/StelGui.cpp:210 plugins/RemoteSync/src/ui_remoteSyncDialog.h:476
msgid "Quit"
msgstr "Avsluta"

#: src/gui/StelGui.cpp:211
msgid "Speed up the script execution rate"
msgstr "Öka uppspelningshastigheten på skriptet"

#: src/gui/StelGui.cpp:212
msgid "Slow down the script execution rate"
msgstr "Reduser kjørehastigheten for skript"

#: src/gui/StelGui.cpp:213
msgid "Set the normal script execution rate"
msgstr "Återställ skriptets uppspelningshastighet"

#: src/gui/StelGui.cpp:214
msgid "Stop script execution"
msgstr "Stoppa körning av skript"

#: src/gui/StelGui.cpp:215
msgid "Pause script execution"
msgstr "Pausa aktuellt skript"

#: src/gui/StelGui.cpp:216
msgid "Resume script execution"
msgstr "Återuppta körning av skript"

#: src/gui/StelGui.cpp:219
msgid "Script console window"
msgstr "Konsolfönster för skript"

#: src/gui/StelGui.cpp:222
msgid "Help window"
msgstr "Hjälpfönster"

#: src/gui/StelGui.cpp:223
msgid "Configuration window"
msgstr "Konfigurationsfönster"

#: src/gui/StelGui.cpp:224 src/ui_searchDialogGui.h:613
msgid "Search window"
msgstr "Sökfönster"

#: src/gui/StelGui.cpp:225
msgid "Sky and viewing options window"
msgstr "Fönster för himmel och visningsalternativ"

#: src/gui/StelGui.cpp:226
msgid "Date/time window"
msgstr "Datum-/tidsfönster"

#: src/gui/StelGui.cpp:227
msgid "Location window"
msgstr "Platsfönster"

#: src/gui/StelGui.cpp:228
msgid "Shortcuts window"
msgstr "Genvägsfönstret"

#: src/gui/StelGui.cpp:229
msgid "Astronomical calculations window"
msgstr "Fönster för astronomiska beräkningar"

#: src/gui/StelGui.cpp:230 src/ui_bookmarksDialog.h:193
msgid "Bookmarks"
msgstr "Bokmärken"

#: src/gui/StelGui.cpp:231
msgid "Copy selected object information to clipboard"
msgstr "Kopierade markerad objektinformation till Urklipp"

#: src/gui/StelGui.cpp:237
msgid "Auto hide horizontal button bar"
msgstr "Dölj den horisontella knappraden automatiskt"

#: src/gui/StelGui.cpp:238
msgid "Auto hide vertical button bar"
msgstr "Dölj den  lodräta knappraden automatiskt"

#: src/gui/StelGui.cpp:241
msgid "Toggle visibility of GUI"
msgstr "Växla synlighet för det grafiska gränssnittet"

#: src/gui/StelGuiItems.cpp:323 src/gui/StelGuiItems.cpp:894
msgid "Space"
msgstr "Mellanslag"

#: src/gui/StelGuiItems.cpp:635
msgid "Time zone"
msgstr "Tidszon"

#: src/gui/StelGuiItems.cpp:638 src/gui/LocationDialog.cpp:424
msgid "Local Mean Solar Time"
msgstr "Lokal genomsnittlig soltid"

#: src/gui/StelGuiItems.cpp:641 src/gui/LocationDialog.cpp:425
msgid "Local True Solar Time"
msgstr "Lokal sann soltid"

#. TRANSLATORS: unit of measurement: minutes per second
#: src/gui/StelGuiItems.cpp:644
msgctxt "unit of measurement"
msgid "min/s"
msgstr ""

#. TRANSLATORS: unit of measurement: hours per second
#: src/gui/StelGuiItems.cpp:652
msgctxt "unit of measurement"
msgid "hr/s"
msgstr ""

#. TRANSLATORS: unit of measurement: days per second
#: src/gui/StelGuiItems.cpp:658
msgctxt "unit of measurement"
msgid "d/s"
msgstr ""

#. TRANSLATORS: unit of measurement: years per second
#: src/gui/StelGuiItems.cpp:664
msgctxt "unit of measurement"
msgid "yr/s"
msgstr ""

#: src/gui/StelGuiItems.cpp:666 src/gui/StelGuiItems.cpp:668
msgid "Simulation speed"
msgstr ""

#: src/gui/StelGuiItems.cpp:705
#, c-format, qt-format
msgid "%1m"
msgstr "%1m"

#: src/gui/StelGuiItems.cpp:737
#, qt-format
msgid "planetocentric distance %1 km"
msgstr "planetocentriskt avstånd %1km"

#: src/gui/StelGuiItems.cpp:739
msgid "planetocentric observer"
msgstr "planetocentrisk betraktare"

#. TRANSLATORS: Field of view. Please use abbreviation.
#: src/gui/StelGuiItems.cpp:754
msgctxt "abbreviation"
msgid "FOV"
msgstr "FOV"

#: src/gui/StelGuiItems.cpp:770
#: plugins/RemoteSync/src/ui_remoteSyncDialog.h:487
msgid "Field of view"
msgstr "Synfält"

#. TRANSLATORS: Frames per second. Please use abbreviation.
#: src/gui/StelGuiItems.cpp:789
msgctxt "abbreviation"
msgid "FPS"
msgstr "FPS"

#: src/gui/StelGuiItems.cpp:797
msgid "Frames per second"
msgstr "Bildrutor per sekund"

#. TRANSLATORS: Short description for Class 1 of the Bortle scale
#: src/gui/ViewDialog.cpp:1209
msgid "Excellent dark-sky site"
msgstr "Extremt mörk plats"

#. TRANSLATORS: Short description for Class 2 of the Bortle scale
#: src/gui/ViewDialog.cpp:1211
msgid "Typical truly dark site"
msgstr "Väldigt mörk plats"

#. TRANSLATORS: Short description for Class 3 of the Bortle scale
#: src/gui/ViewDialog.cpp:1213
msgid "Rural sky"
msgstr "Landsbygd"

#. TRANSLATORS: Short description for Class 4 of the Bortle scale
#: src/gui/ViewDialog.cpp:1215
msgid "Rural/suburban transition"
msgstr "Landsbygd/förort övergång"

#. TRANSLATORS: Short description for Class 5 of the Bortle scale
#: src/gui/ViewDialog.cpp:1217
msgid "Suburban sky"
msgstr "Förort"

#. TRANSLATORS: Short description for Class 6 of the Bortle scale
#: src/gui/ViewDialog.cpp:1219
msgid "Bright suburban sky"
msgstr "Ljus förort"

#. TRANSLATORS: Short description for Class 7 of the Bortle scale
#: src/gui/ViewDialog.cpp:1221
msgid "Suburban/urban transition"
msgstr "Förort/stadsmiljö övergång"

#. TRANSLATORS: Short description for Class 8 of the Bortle scale
#: src/gui/ViewDialog.cpp:1223
msgid "City sky"
msgstr "Stadsmiljö"

#. TRANSLATORS: Short description for Class 9 of the Bortle scale
#: src/gui/ViewDialog.cpp:1225
msgid "Inner-city sky"
msgstr "Innerstad"

#: src/gui/ViewDialog.cpp:1239
msgid "The naked-eye limiting magnitude is"
msgstr "Gränsmagnituden för blotta ögat är"

#: src/gui/ViewDialog.cpp:1247
msgid ""
"Uses a polygonal 3D model for some selected subplanetary objects (small "
"moons, asteroids, comets) instead of a spherical approximation"
msgstr ""

#: src/gui/ViewDialog.cpp:1248
msgid ""
"Use a &quot;shadow map&quot; to simulate self-shadows of non-convex solar "
"system objects. May reduce shadow penumbra quality on some objects."
msgstr ""

#: src/gui/ViewDialog.cpp:1269
msgid "Abbreviated"
msgstr "Förkortat"

#: src/gui/ViewDialog.cpp:1270
msgid "Native"
msgstr "Inbyggd"

#: src/gui/ViewDialog.cpp:1271
msgid "Translated"
msgstr "Översatt"

#: src/gui/ViewDialog.cpp:1466
msgid "No shooting stars"
msgstr "Inga stjärnfall"

#: src/gui/ViewDialog.cpp:1468
msgid "Normal rate"
msgstr "Normal frekvens"

#: src/gui/ViewDialog.cpp:1470
msgid "Standard Orionids rate"
msgstr "Standardfrekvens för orionider"

#: src/gui/ViewDialog.cpp:1472
msgid "Standard Perseids rate"
msgstr "Standard-Perseid-mängd"

#: src/gui/ViewDialog.cpp:1474
msgid "Standard Geminids rate"
msgstr "Standardfrekvens för geminider"

#: src/gui/ViewDialog.cpp:1476
msgid "Exceptional Perseid rate"
msgstr "Ovanligt hög frekvens för perseider"

#: src/gui/ViewDialog.cpp:1478
msgid "Meteor storm rate"
msgstr "Meteorfrekvens"

#: src/gui/ViewDialog.cpp:1480
msgid "Exceptional Draconid rate"
msgstr "Ovanligt hög frekvens för draconider"

#: src/gui/ViewDialog.cpp:1482
msgid "Exceptional Leonid rate"
msgstr "Extraordinär Leonid-mängd"

#: src/gui/ViewDialog.cpp:1484
msgid "Very high rate (1966 Leonids)"
msgstr "Väldigt hög frekvens (1966 års leonider)"

#: src/gui/ViewDialog.cpp:1486
msgid "Highest rate ever (1833 Leonids)"
msgstr "Högsta frekvens någonsin (1833 års leonider)"

#: src/gui/ViewDialog.cpp:1539
msgctxt "magnitude algorithm"
msgid "G. Mueller (1893)"
msgstr "G. Mueller (1893)"

#: src/gui/ViewDialog.cpp:1540
msgctxt "magnitude algorithm"
msgid "Astronomical Almanach (1984)"
msgstr ""

#: src/gui/ViewDialog.cpp:1541
msgctxt "magnitude algorithm"
msgid "Explanatory Supplement (1992)"
msgstr ""

#: src/gui/ViewDialog.cpp:1542
msgctxt "magnitude algorithm"
msgid "Explanatory Supplement (2013)"
msgstr ""

#: src/gui/ViewDialog.cpp:1543
msgctxt "magnitude algorithm"
msgid "Generic"
msgstr ""

#: src/gui/ViewDialog.cpp:1569
msgid ""
"The algorithm was used in the <em>Astronomical Almanac</em> (1984 and later) "
"and gives V (instrumental) magnitudes (allegedly from D.L. Harris)."
msgstr ""

#: src/gui/ViewDialog.cpp:1572
msgid ""
"The algorithm is based on visual observations 1877-1891 by G. Mueller and "
"was published in <em>Explanatory Supplement to the Astronomical "
"Ephemeris</em> (1961)."
msgstr ""

#: src/gui/ViewDialog.cpp:1575
msgid ""
"The algorithm was published in the <em>Explanatory Supplement to the "
"Astronomical Almanac</em> (1992)."
msgstr ""

#: src/gui/ViewDialog.cpp:1578
msgid ""
"The algorithm was published in the 3rd edition of the <em>Explanatory "
"Supplement to the Astronomical Almanac</em> (2013)."
msgstr ""

#: src/gui/ViewDialog.cpp:1581
msgid "Visual magnitude based on phase angle and albedo."
msgstr ""

#: src/gui/LocationDialog.cpp:715
msgid "GPS..."
msgstr "GPS..."

#: src/gui/LocationDialog.cpp:727
msgid "GPS:SUCCESS"
msgstr "GPS:LYCKADES"

#: src/gui/LocationDialog.cpp:738
msgid "GPS:FAILED"
msgstr "GPS:MISSLYCKADES"

#: src/gui/LocationDialog.cpp:749 src/ui_locationDialogGui.h:492
msgid "Get location from GPS"
msgstr "Få plats från GPS"

#: src/gui/AddRemoveLandscapesDialog.cpp:114
msgid "Select a ZIP archive that contains a Stellarium landscape"
msgstr "Välj ett ZIP arkiv som innehåller ett Stellarium-landskap"

#. TRANSLATORS: This string is displayed in the "Files of type:" drop-down list in the standard file selection dialog.
#: src/gui/AddRemoveLandscapesDialog.cpp:116
msgid "ZIP archives"
msgstr "zip-arkiv"

#: src/gui/AddRemoveLandscapesDialog.cpp:129
#, qt-format
msgid "Landscape \"%1\" has been installed successfully."
msgstr "Landskap \"%1\" har blivit installerat."

#: src/gui/AddRemoveLandscapesDialog.cpp:130
#: src/gui/AddRemoveLandscapesDialog.cpp:164
msgid "Success"
msgstr "Lyckades"

#: src/gui/AddRemoveLandscapesDialog.cpp:143
#: src/gui/AddRemoveLandscapesDialog.cpp:220
#: src/gui/AddRemoveLandscapesDialog.cpp:229
#: src/gui/AddRemoveLandscapesDialog.cpp:237
msgid "No landscape was installed."
msgstr "Inget landskap installerades"

#: src/gui/AddRemoveLandscapesDialog.cpp:144
#: src/gui/AddRemoveLandscapesDialog.cpp:175
#: src/gui/AddRemoveLandscapesDialog.cpp:224
#: src/gui/AddRemoveLandscapesDialog.cpp:230
#: src/gui/AddRemoveLandscapesDialog.cpp:238
#: src/gui/AddRemoveLandscapesDialog.cpp:248
msgid "Error!"
msgstr "Fel!"

#: src/gui/AddRemoveLandscapesDialog.cpp:153
#: src/ui_addRemoveLandscapesDialog.h:272
msgid "Remove an installed landscape"
msgstr "Ta bort ett installerat lanskap"

#: src/gui/AddRemoveLandscapesDialog.cpp:154
msgid "Do you really want to remove this landscape?"
msgstr "Vill du verkligen ta bort detta landskap?"

#: src/gui/AddRemoveLandscapesDialog.cpp:163
#, qt-format
msgid "Landscape \"%1\" has been removed successfully."
msgstr "Landskap \"%1\" har tagits bort."

#: src/gui/AddRemoveLandscapesDialog.cpp:174
#: src/gui/AddRemoveLandscapesDialog.cpp:244
msgid "The selected landscape could not be (completely) removed."
msgstr "Det valda landskapet kunde inte tas bort fullständigt."

#. TRANSLATORS: MiB = mebibytes (IEC 60027-2 standard for 2^20 bytes)
#: src/gui/AddRemoveLandscapesDialog.cpp:197
#, qt-format
msgid "Size on disk: %1 MiB"
msgstr "Storlek på hårddisk: %1 MiB"

#. TRANSLATORS: The parameter is a file/directory path that may be quite long.
#: src/gui/AddRemoveLandscapesDialog.cpp:223
#, qt-format
msgid "Stellarium cannot open for reading or writing %1"
msgstr "Stellarium kan inte öppna %1 för läsning eller skrivning"

#: src/gui/AddRemoveLandscapesDialog.cpp:229
msgid ""
"The selected file is not a ZIP archive or does not contain a Stellarium "
"landscape."
msgstr ""
"Den valda filen är inte ett ZIP-arkiv eller innehåller inte ett Stellarium-"
"landskap."

#. TRANSLATORS: The parameter is the duplicate name or identifier.
#: src/gui/AddRemoveLandscapesDialog.cpp:236
#, qt-format
msgid "A landscape with the same name or identifier (%1) already exists."
msgstr "Ett landskap med samma namn eller ID (%1) existerar redan."

#. TRANSLATORS: The parameter is a file/directory path that may be quite long. "It" refers to a landscape that can't be removed.
#: src/gui/AddRemoveLandscapesDialog.cpp:247
#, qt-format
msgid "You can remove it manually by deleting the following directory: %1"
msgstr "Du kan ta bort den manuellt genom att ta bort följande mapp: %1"

#: src/gui/ScriptConsole.cpp:76
msgid "quickrun..."
msgstr "snabbkörning …"

#: src/gui/ScriptConsole.cpp:77
msgid "selected text"
msgstr "markerad text"

#: src/gui/ScriptConsole.cpp:78
msgid "clear text"
msgstr "klartext"

#: src/gui/ScriptConsole.cpp:79
msgid "clear images"
msgstr "rensa bilder"

#: src/gui/ScriptConsole.cpp:80
msgid "natural"
msgstr "naturlig"

#: src/gui/ScriptConsole.cpp:81
msgid "starchart"
msgstr "stjärnkarta"

#: src/gui/SearchDialog.cpp:210
msgctxt "coordinate system"
msgid "Equatorial (J2000.0)"
msgstr "Ekvatoriellt (J2000.0)"

#: src/gui/SearchDialog.cpp:211
msgctxt "coordinate system"
msgid "Equatorial"
msgstr "Ekvatoriellt"

#: src/gui/SearchDialog.cpp:212
msgctxt "coordinate system"
msgid "Horizontal"
msgstr "Horisontellt"

#: src/gui/SearchDialog.cpp:213
msgctxt "coordinate system"
msgid "Galactic"
msgstr "Galaktiskt"

#: src/gui/SearchDialog.cpp:214
msgctxt "coordinate system"
msgid "Supergalactic"
msgstr "Supergalaktisk"

#: src/gui/SearchDialog.cpp:215
msgctxt "coordinate system"
msgid "Ecliptic"
msgstr "Ekliptiskt"

#: src/gui/SearchDialog.cpp:216
msgctxt "coordinate system"
msgid "Ecliptic (J2000.0)"
msgstr "Ekliptiskt (J2000.0)"

#: src/gui/SearchDialog.cpp:244
msgid "Right ascension"
msgstr "Rektascension"

#: src/gui/SearchDialog.cpp:247
msgid "Declination"
msgstr "Deklination"

#. TRANSLATORS: azimuth
#: src/gui/SearchDialog.cpp:255 src/gui/AstroCalcDialog.cpp:274
#: src/gui/AstroCalcDialog.cpp:718
#: plugins/Satellites/src/gui/SatellitesDialog.cpp:947
msgid "Azimuth"
msgstr "Azimut"

#. TRANSLATORS: altitude
#: src/gui/SearchDialog.cpp:258 src/gui/AstroCalcDialog.cpp:276
#: src/gui/AstroCalcDialog.cpp:720 src/gui/AstroCalcDialog.cpp:1300
#: src/gui/AstroCalcDialog.cpp:1703 src/gui/AstroCalcDialog.cpp:1705
#: plugins/Satellites/src/gui/SatellitesDialog.cpp:946
msgid "Altitude"
msgstr "Altitud"

#: src/gui/SearchDialog.cpp:269
#: plugins/ArchaeoLines/src/ui_archaeoLinesDialog.h:531
#: plugins/ArchaeoLines/src/ui_archaeoLinesDialog.h:539
msgid "Longitude"
msgstr "Longitud"

#: src/gui/SearchDialog.cpp:272
#: plugins/ArchaeoLines/src/ui_archaeoLinesDialog.h:532
#: plugins/ArchaeoLines/src/ui_archaeoLinesDialog.h:540
msgid "Latitude"
msgstr "Latitud"

#: src/gui/SearchDialog.cpp:610
msgid "Simbad Lookup Error"
msgstr "SIMBAD-sökningsfel"

#: src/gui/SearchDialog.cpp:618
msgid "Simbad Lookup"
msgstr "Sök i SIMBAD"

#: src/gui/SearchDialog.cpp:829
msgid "University of Strasbourg (France)"
msgstr "Universitetet i Strasbourg (Frankrike)"

#: src/gui/SearchDialog.cpp:830
msgid "Harvard University (USA)"
msgstr "Harvard University (USA)"

#: src/gui/SearchDialog.cpp:903
msgid "Paste and Search"
msgstr "Klistra in och sök"

#: src/gui/ShortcutsDialog.cpp:497
msgid "Action"
msgstr "Åtgärd"

#: src/gui/ShortcutsDialog.cpp:498 src/ui_shortcutsDialog.h:197
msgid "Primary shortcut"
msgstr "Primärt kortkommando"

#: src/gui/ShortcutsDialog.cpp:499 src/ui_shortcutsDialog.h:198
msgid "Alternative shortcut"
msgstr "Alternativt kortkommando"

#: src/gui/CustomDeltaTEquationDialog.cpp:133
#, qt-format
msgid "Custom equation for %1T"
msgstr "Anpassad ekvation för %1T"

#: src/gui/CustomDeltaTEquationDialog.cpp:134
#, qt-format
msgid "A typical equation for calculation of %1T looks like:"
msgstr "En typisk ekvation för beräkning av %1T ser ut så här:"

#: src/gui/CustomDeltaTEquationDialog.cpp:136
msgid "where"
msgstr "där"

#: src/gui/CustomDeltaTEquationDialog.cpp:136
msgid "year"
msgstr "år"

#: src/gui/CustomDeltaTEquationDialog.cpp:137
msgid "Secular acceleration of the Moon"
msgstr "Månens sekulära acceleration"

#. TRANSLATORS: name of object
#: src/gui/AstroCalcDialog.cpp:270 src/ui_configurationDialog.h:1350
#: plugins/TelescopeControl/src/gui/TelescopeDialog.cpp:454
#: plugins/TelescopeControl/src/gui/StoredPointsDialog.cpp:95
#: plugins/Exoplanets/src/Exoplanet.cpp:347
#: plugins/MeteorShowers/src/gui/MSSearchDialog.cpp:181
msgid "Name"
msgstr "Namn"

#. TRANSLATORS: right ascension
#: src/gui/AstroCalcDialog.cpp:281 src/gui/AstroCalcDialog.cpp:725
msgid "RA (J2000)"
msgstr "Rektascension (J2000)"

#. TRANSLATORS: declination
#: src/gui/AstroCalcDialog.cpp:283 src/gui/AstroCalcDialog.cpp:727
msgid "Dec (J2000)"
msgstr "Deklination (J2000)"

#. TRANSLATORS: opacity
#: src/gui/AstroCalcDialog.cpp:288
msgid "opacity"
msgstr "opacitet"

#. TRANSLATORS: magnitude
#: src/gui/AstroCalcDialog.cpp:293 src/gui/AstroCalcDialog.cpp:730
msgid "mag"
msgstr "magnitud"

#. TRANSLATORS: separation, arcseconds
#: src/gui/AstroCalcDialog.cpp:298
msgid "sep."
msgstr ""

#. TRANSLATORS: period, days
#: src/gui/AstroCalcDialog.cpp:303
msgid "per."
msgstr ""

#: src/gui/AstroCalcDialog.cpp:303
msgctxt "days"
msgid "d"
msgstr "d"

#. TRANSLATORS: distance, AU
#: src/gui/AstroCalcDialog.cpp:308 src/gui/AstroCalcDialog.cpp:734
msgid "dist."
msgstr ""

#: src/gui/AstroCalcDialog.cpp:308 src/gui/AstroCalcDialog.cpp:523
#: src/gui/AstroCalcDialog.cpp:734 src/gui/AstroCalcDialog.cpp:770
#: src/gui/AstroCalcDialog.cpp:1538
msgctxt "astronomical unit"
msgid "AU"
msgstr ""

#. TRANSLATORS: proper motion, arcsecond per year
#: src/gui/AstroCalcDialog.cpp:313
msgid "P.M."
msgstr ""

#: src/gui/AstroCalcDialog.cpp:313
msgctxt "arcsecond per year"
msgid "\"/yr"
msgstr ""

#. TRANSLATORS: surface brightness
#: src/gui/AstroCalcDialog.cpp:319
msgid "S.B."
msgstr ""

#. TRANSLATORS: type of object
#: src/gui/AstroCalcDialog.cpp:322 src/ui_configurationDialog.h:1329
#: plugins/TelescopeControl/src/gui/TelescopeDialog.cpp:453
msgid "Type"
msgstr "Filtyp"

#: src/gui/AstroCalcDialog.cpp:350 src/gui/AstroCalcDialog.cpp:2606
#: src/ui_viewDialog.h:2255 src/ui_dsoColorsDialog.h:542
msgid "Galaxies"
msgstr "Galaxer"

#. TRANSLATORS: Type of objects (for "Lists" in the search tool)
#: src/gui/AstroCalcDialog.cpp:351 src/translations.h:115
#: src/ui_viewDialog.h:2256 src/ui_dsoColorsDialog.h:507
msgid "Active galaxies"
msgstr "Aktiva galaxer"

#. TRANSLATORS: Type of objects (for "Lists" in the search tool)
#: src/gui/AstroCalcDialog.cpp:352 src/translations.h:117
#: src/ui_dsoColorsDialog.h:533
msgid "Radio galaxies"
msgstr "Radiogalaxer"

#. TRANSLATORS: Type of objects (for "Lists" in the search tool)
#: src/gui/AstroCalcDialog.cpp:353 src/translations.h:119
#: src/ui_viewDialog.h:2250 src/ui_dsoColorsDialog.h:514
msgid "Interacting galaxies"
msgstr "Interagerande galaxer"

#. TRANSLATORS: Type of objects (for "Lists" in the search tool)
#: src/gui/AstroCalcDialog.cpp:354 src/translations.h:121
msgid "Bright quasars"
msgstr "Ljusa kvasarer"

#. TRANSLATORS: Type of objects (for "Lists" in the search tool)
#: src/gui/AstroCalcDialog.cpp:355 src/gui/AstroCalcDialog.cpp:2607
#: src/translations.h:123 src/ui_viewDialog.h:2253 src/ui_dsoColorsDialog.h:534
msgid "Star clusters"
msgstr "Stjärnhopar"

#. TRANSLATORS: Type of objects (for "Lists" in the search tool)
#: src/gui/AstroCalcDialog.cpp:356 src/translations.h:99
#: src/ui_dsoColorsDialog.h:500
msgid "Open star clusters"
msgstr "Öppna stjärnhopar"

#. TRANSLATORS: Type of objects (for "Lists" in the search tool)
#: src/gui/AstroCalcDialog.cpp:357 src/translations.h:101
#: src/ui_dsoColorsDialog.h:536
msgid "Globular star clusters"
msgstr "Klotformiga stjärnhopar"

#. TRANSLATORS: Type of objects (for "Lists" in the search tool)
#: src/gui/AstroCalcDialog.cpp:358 src/translations.h:125
#: src/ui_dsoColorsDialog.h:485
msgid "Stellar associations"
msgstr "Stjärnförknippningar"

#. TRANSLATORS: Type of objects (for "Lists" in the search tool)
#: src/gui/AstroCalcDialog.cpp:359 src/translations.h:127
#: src/ui_dsoColorsDialog.h:519
msgid "Star clouds"
msgstr "Stjärnmoln"

#. TRANSLATORS: Type of objects (for "Lists" in the search tool)
#: src/gui/AstroCalcDialog.cpp:360 src/translations.h:103
#: src/ui_dsoColorsDialog.h:550
msgid "Nebulae"
msgstr "Nebulosor"

#. TRANSLATORS: Type of objects (for "Lists" in the search tool)
#: src/gui/AstroCalcDialog.cpp:361 src/gui/AstroCalcDialog.cpp:1140
#: src/gui/AstroCalcDialog.cpp:2616 src/translations.h:105
#: src/ui_viewDialog.h:2254 src/ui_dsoColorsDialog.h:580
msgid "Planetary nebulae"
msgstr "Planetariska nebulosor"

#. TRANSLATORS: Type of objects (for "Lists" in the search tool)
#: src/gui/AstroCalcDialog.cpp:362 src/gui/AstroCalcDialog.cpp:1142
#: src/gui/AstroCalcDialog.cpp:2605 src/translations.h:107
#: src/ui_viewDialog.h:2257 src/ui_dsoColorsDialog.h:540
msgid "Dark nebulae"
msgstr "Mörka nebulosor"

#. TRANSLATORS: Type of objects (for "Lists" in the search tool)
#: src/gui/AstroCalcDialog.cpp:363 src/translations.h:113
#: src/ui_dsoColorsDialog.h:572
msgid "Reflection nebulae"
msgstr "Reflektionsnebulosor"

#. TRANSLATORS: Type of objects (for "Lists" in the search tool)
#: src/gui/AstroCalcDialog.cpp:364 src/translations.h:129
#: src/ui_dsoColorsDialog.h:571
msgid "Bipolar nebulae"
msgstr "Bipolära nebulosor"

#. TRANSLATORS: Type of objects (for "Lists" in the search tool)
#: src/gui/AstroCalcDialog.cpp:365 src/translations.h:131
#: src/ui_dsoColorsDialog.h:595
msgid "Emission nebulae"
msgstr "Emissionsnebulosor"

#. TRANSLATORS: Type of objects (for "Lists" in the search tool)
#: src/gui/AstroCalcDialog.cpp:366 src/translations.h:109
#: src/ui_dsoColorsDialog.h:497
msgid "Clusters associated with nebulosity"
msgstr "Hop förknippad med nebulositet"

#. TRANSLATORS: Type of objects (for "Lists" in the search tool)
#: src/gui/AstroCalcDialog.cpp:367 src/translations.h:111
msgid "HII regions"
msgstr "HII-regioner"

#. TRANSLATORS: Type of objects (for "Lists" in the search tool)
#: src/gui/AstroCalcDialog.cpp:368 src/translations.h:133
#: src/ui_viewDialog.h:2249 src/ui_dsoColorsDialog.h:614
msgid "Supernova remnants"
msgstr "Supernovarester"

#. TRANSLATORS: Type of objects (for "Lists" in the search tool)
#: src/gui/AstroCalcDialog.cpp:369 src/translations.h:135
#: src/ui_dsoColorsDialog.h:564
msgid "Interstellar matter"
msgstr "Interstellär materia"

#. TRANSLATORS: Type of objects (for "Lists" in the search tool)
#: src/gui/AstroCalcDialog.cpp:370 src/translations.h:137
#: src/ui_dsoColorsDialog.h:489
msgid "Emission objects"
msgstr "Emissionsobjekt"

#. TRANSLATORS: Type of objects (for "Lists" in the search tool)
#: src/gui/AstroCalcDialog.cpp:371 src/translations.h:139
#: src/ui_dsoColorsDialog.h:576
msgid "BL Lac objects"
msgstr "BL Lac-objekt"

#. TRANSLATORS: Type of objects (for "Lists" in the search tool)
#: src/gui/AstroCalcDialog.cpp:372 src/translations.h:141
#: src/ui_dsoColorsDialog.h:535
msgid "Blazars"
msgstr "Blasarer"

#. TRANSLATORS: Type of objects (for "Lists" in the search tool)
#: src/gui/AstroCalcDialog.cpp:373 src/translations.h:143
msgid "Molecular Clouds"
msgstr "Molekylmoln"

#. TRANSLATORS: Type of objects (for "Lists" in the search tool)
#: src/gui/AstroCalcDialog.cpp:374 src/translations.h:145
msgid "Young Stellar Objects"
msgstr "Unga stellära objekt"

#. TRANSLATORS: Type of objects (for "Lists" in the search tool)
#: src/gui/AstroCalcDialog.cpp:375 src/translations.h:147
msgid "Possible Quasars"
msgstr "Möjliga kvasarer"

#. TRANSLATORS: Type of objects (for "Lists" in the search tool)
#: src/gui/AstroCalcDialog.cpp:376 src/translations.h:149
msgid "Possible Planetary Nebulae"
msgstr "Möjliga planetariska nebulosor"

#. TRANSLATORS: Type of objects (for "Lists" in the search tool)
#: src/gui/AstroCalcDialog.cpp:377 src/translations.h:151
msgid "Protoplanetary Nebulae"
msgstr "Protoplanetariska nebulosor"

#. TRANSLATORS: Catalogue of objects (for "Lists" in the search tool)
#: src/gui/AstroCalcDialog.cpp:378 src/translations.h:153
#: src/ui_viewDialog.h:2204
msgid "Messier Catalogue"
msgstr "Messiers katalog"

#. TRANSLATORS: Catalogue of objects (for "Lists" in the search tool)
#: src/gui/AstroCalcDialog.cpp:379 src/translations.h:155
#: src/ui_viewDialog.h:2207
msgid "Caldwell Catalogue"
msgstr "Caldwells katalog"

#. TRANSLATORS: Catalogue of objects (for "Lists" in the search tool)
#: src/gui/AstroCalcDialog.cpp:380 src/translations.h:157
msgid "Barnard Catalogue"
msgstr "Banards katalog"

#. TRANSLATORS: Catalogue of objects (for "Lists" in the search tool)
#: src/gui/AstroCalcDialog.cpp:381 src/translations.h:159
msgid "Sharpless Catalogue"
msgstr "Sharpless katalog"

#. TRANSLATORS: Catalogue of objects (for "Lists" in the search tool)
#: src/gui/AstroCalcDialog.cpp:382 src/translations.h:161
msgid "Van den Bergh Catalogue"
msgstr "Van den Berghs katalog"

#. TRANSLATORS: Catalogue of objects (for "Lists" in the search tool)
#: src/gui/AstroCalcDialog.cpp:383 src/translations.h:163
msgid "The Catalogue of Rodgers, Campbell, and Whiteoak"
msgstr "Rodgers, Campbell och Whiteoaks katalog"

#. TRANSLATORS: Catalogue of objects (for "Lists" in the search tool)
#: src/gui/AstroCalcDialog.cpp:384 src/translations.h:165
msgid "Collinder Catalogue"
msgstr "Collinders katalog"

#. TRANSLATORS: Catalogue of objects (for "Lists" in the search tool)
#: src/gui/AstroCalcDialog.cpp:385 src/translations.h:167
msgid "Melotte Catalogue"
msgstr "Melottes katalog"

#. TRANSLATORS: Catalogue of objects (for "Lists" in the search tool)
#: src/gui/AstroCalcDialog.cpp:386 src/translations.h:169
msgid "New General Catalogue"
msgstr ""

#. TRANSLATORS: Catalogue of objects (for "Lists" in the search tool)
#: src/gui/AstroCalcDialog.cpp:387 src/translations.h:171
msgid "Index Catalogue"
msgstr "Index-katalog"

#. TRANSLATORS: Catalogue of objects (for "Lists" in the search tool)
#: src/gui/AstroCalcDialog.cpp:388 src/translations.h:173
msgid "Lynds' Catalogue of Bright Nebulae"
msgstr ""

#. TRANSLATORS: Catalogue of objects (for "Lists" in the search tool)
#: src/gui/AstroCalcDialog.cpp:389 src/translations.h:175
msgid "Lynds' Catalogue of Dark Nebulae"
msgstr ""

#: src/gui/AstroCalcDialog.cpp:390 src/ui_viewDialog.h:2231
msgid "Principal Galaxy Catalog"
msgstr ""

#: src/gui/AstroCalcDialog.cpp:391 src/ui_viewDialog.h:2234
msgid "The Uppsala General Catalogue of Galaxies"
msgstr "Generella Uppsalakatalogen över galaxer"

#. TRANSLATORS: Catalogue of objects (for "Lists" in the search tool)
#: src/gui/AstroCalcDialog.cpp:392 src/translations.h:177
msgid "Cederblad Catalog"
msgstr ""

#. TRANSLATORS: Catalogue of objects (for "Lists" in the search tool)
#: src/gui/AstroCalcDialog.cpp:393 src/translations.h:179
msgid "The Catalogue of Peculiar Galaxies"
msgstr ""

#. TRANSLATORS: Catalogue of objects (for "Lists" in the search tool)
#: src/gui/AstroCalcDialog.cpp:394 src/translations.h:181
msgid "The Catalogue of Interacting Galaxies"
msgstr ""

#. TRANSLATORS: Catalogue of objects (for "Lists" in the search tool)
#: src/gui/AstroCalcDialog.cpp:395 src/translations.h:183
msgid "The Catalogue of Galactic Planetary Nebulae"
msgstr ""

#. TRANSLATORS: Type of objects (for "Lists" in the search tool)
#: src/gui/AstroCalcDialog.cpp:396 src/translations.h:185
msgid "Dwarf galaxies"
msgstr "Dvärggalaxer"

#. TRANSLATORS: Catalogue of objects (for "Lists" in the search tool)
#: src/gui/AstroCalcDialog.cpp:397 src/translations.h:187
msgid "Herschel 400 Catalogue"
msgstr "Herschel 400-katalogen"

#. TRANSLATORS: Type of stars (for "Lists" in the search tool)
#: src/gui/AstroCalcDialog.cpp:398 src/gui/AstroCalcDialog.cpp:2617
#: src/translations.h:196
msgid "Bright double stars"
msgstr ""

#. TRANSLATORS: Type of stars (for "Lists" in the search tool)
#: src/gui/AstroCalcDialog.cpp:399 src/gui/AstroCalcDialog.cpp:2618
#: src/translations.h:198
msgid "Bright variable stars"
msgstr ""

#. TRANSLATORS: Type of stars (for "Lists" in the search tool)
#: src/gui/AstroCalcDialog.cpp:400 src/gui/AstroCalcDialog.cpp:2619
#: src/translations.h:200
msgid "Bright stars with high proper motion"
msgstr ""

#: src/gui/AstroCalcDialog.cpp:401
msgid "Solar system objects"
msgstr ""

#: src/gui/AstroCalcDialog.cpp:450
#, qt-format
msgid "Positions on %1"
msgstr "Positioner på %1"

#: src/gui/AstroCalcDialog.cpp:520 src/gui/AstroCalcDialog.cpp:767
msgid "Planetocentric distance"
msgstr ""

#: src/gui/AstroCalcDialog.cpp:522 src/gui/AstroCalcDialog.cpp:769
msgid "Topocentric distance"
msgstr ""

#: src/gui/AstroCalcDialog.cpp:589
msgid "star with high proper motion"
msgstr ""

#: src/gui/AstroCalcDialog.cpp:714 src/ui_dateTimeDialogGui.h:382
#: src/ui_dateTimeDialogGui.h:387
msgid "Julian Day"
msgstr "Julianskt datum"

#. TRANSLATORS: phase
#: src/gui/AstroCalcDialog.cpp:732
msgid "phase"
msgstr ""

#. TRANSLATORS: elongation
#: src/gui/AstroCalcDialog.cpp:736
msgid "elong."
msgstr ""

#: src/gui/AstroCalcDialog.cpp:920 src/gui/AstroCalcDialog.cpp:1994
msgid "CSV (Comma delimited)"
msgstr ""

#: src/gui/AstroCalcDialog.cpp:922
msgid "Save calculated ephemerides as..."
msgstr "Spara beräknade bandata som..."

#: src/gui/AstroCalcDialog.cpp:1044
msgid "10 minutes"
msgstr "10 minuter"

#: src/gui/AstroCalcDialog.cpp:1045
msgid "30 minutes"
msgstr "30 minuter"

#: src/gui/AstroCalcDialog.cpp:1046
msgid "1 hour"
msgstr "1 timme"

#: src/gui/AstroCalcDialog.cpp:1047
msgid "6 hours"
msgstr "6 timmar"

#: src/gui/AstroCalcDialog.cpp:1048
msgid "12 hours"
msgstr "12 timmar"

#: src/gui/AstroCalcDialog.cpp:1049
msgid "1 day"
msgstr "1 dag"

#: src/gui/AstroCalcDialog.cpp:1050
msgid "5 days"
msgstr "5 dygn"

#: src/gui/AstroCalcDialog.cpp:1051
msgid "10 days"
msgstr "10 dagar"

#: src/gui/AstroCalcDialog.cpp:1052
msgid "15 days"
msgstr "15 dygn"

#: src/gui/AstroCalcDialog.cpp:1053
msgid "30 days"
msgstr "30 dagar"

#: src/gui/AstroCalcDialog.cpp:1054
msgid "60 days"
msgstr "60 dygn"

#: src/gui/AstroCalcDialog.cpp:1126
msgid "Solar system"
msgstr "Solsystemet"

#. TRANSLATORS: Type of objects (for "Lists" in the search tool)
#: src/gui/AstroCalcDialog.cpp:1128 src/gui/AstroCalcDialog.cpp:2608
#: src/translations.h:72 plugins/SolarSystemEditor/src/ui_mpcImportWindow.h:514
msgid "Asteroids"
msgstr "Asteroider"

#. TRANSLATORS: Type of objects (for "Lists" in the search tool)
#: src/gui/AstroCalcDialog.cpp:1129 src/gui/AstroCalcDialog.cpp:2610
#: src/translations.h:76
msgid "Plutinos"
msgstr "Plutinor"

#. TRANSLATORS: Type of objects (for "Lists" in the search tool)
#: src/gui/AstroCalcDialog.cpp:1130 src/gui/AstroCalcDialog.cpp:2609
#: src/translations.h:70 plugins/SolarSystemEditor/src/ui_mpcImportWindow.h:515
msgid "Comets"
msgstr "Kometer"

#. TRANSLATORS: Type of objects (for "Lists" in the search tool)
#: src/gui/AstroCalcDialog.cpp:1131 src/gui/AstroCalcDialog.cpp:2611
#: src/translations.h:78
msgid "Dwarf planets"
msgstr "Dvärgplaneter"

#. TRANSLATORS: Type of objects (for "Lists" in the search tool)
#: src/gui/AstroCalcDialog.cpp:1132 src/gui/AstroCalcDialog.cpp:2612
#: src/translations.h:80
msgid "Cubewanos"
msgstr "Cubewanor"

#. TRANSLATORS: Type of objects (for "Lists" in the search tool)
#: src/gui/AstroCalcDialog.cpp:1133 src/gui/AstroCalcDialog.cpp:2613
#: src/translations.h:82
msgid "Scattered disc objects"
msgstr "Spridda diskobjekt"

#. TRANSLATORS: Type of objects (for "Lists" in the search tool)
#: src/gui/AstroCalcDialog.cpp:1134 src/gui/AstroCalcDialog.cpp:2614
#: src/translations.h:84
msgid "Oort cloud objects"
msgstr "Objekt från Oorts kometmoln"

#. TRANSLATORS: Type of objects (for "Lists" in the search tool)
#: src/gui/AstroCalcDialog.cpp:1135 src/gui/AstroCalcDialog.cpp:2615
#: src/translations.h:86
msgid "Sednoids"
msgstr ""

#: src/gui/AstroCalcDialog.cpp:1136
#, qt-format
msgid "Bright stars (<%1 mag)"
msgstr "Ljusa stjärnor (<%1 mag)"

#: src/gui/AstroCalcDialog.cpp:1137
#, qt-format
msgid "Bright double stars (<%1 mag)"
msgstr ""

#: src/gui/AstroCalcDialog.cpp:1138
#, qt-format
msgid "Bright variable stars (<%1 mag)"
msgstr ""

#: src/gui/AstroCalcDialog.cpp:1139
#, qt-format
msgid "Bright star clusters (<%1 mag)"
msgstr ""

#: src/gui/AstroCalcDialog.cpp:1141
#, qt-format
msgid "Bright nebulae (<%1 mag)"
msgstr ""

#: src/gui/AstroCalcDialog.cpp:1143
#, qt-format
msgid "Bright galaxies (<%1 mag)"
msgstr "Ljusa galaxer (<%1 mag)"

#: src/gui/AstroCalcDialog.cpp:1299 src/gui/AstroCalcDialog.cpp:1703
#: src/gui/AstroCalcDialog.cpp:1705
msgid "Local Time"
msgstr "Lokal tid"

#: src/gui/AstroCalcDialog.cpp:1484
msgid "Magnitude vs. Time"
msgstr "Magnitud vs. Tid"

#: src/gui/AstroCalcDialog.cpp:1487
msgid "Phase vs. Time"
msgstr ""

#: src/gui/AstroCalcDialog.cpp:1490
msgid "Distance vs. Time"
msgstr ""

#: src/gui/AstroCalcDialog.cpp:1493
msgid "Elongation vs. Time"
msgstr ""

#: src/gui/AstroCalcDialog.cpp:1496
msgid "Angular size vs. Time"
msgstr ""

#: src/gui/AstroCalcDialog.cpp:1499
msgid "Phase angle vs. Time"
msgstr ""

#: src/gui/AstroCalcDialog.cpp:1537
msgid "Date"
msgstr ""

#. TRANSLATORS: Megameter (SI symbol: Mm; Megameter is a unit of length in the metric system, equal to one million metres)
#: src/gui/AstroCalcDialog.cpp:1547
msgid "Mm"
msgstr ""

#: src/gui/AstroCalcDialog.cpp:1559 src/gui/AstroCalcDialog.cpp:1594
msgid "Magnitude"
msgstr "Magnitud"

#: src/gui/AstroCalcDialog.cpp:1565 src/gui/AstroCalcDialog.cpp:1600
msgid "Phase"
msgstr ""

#: src/gui/AstroCalcDialog.cpp:1570 src/gui/AstroCalcDialog.cpp:1605
#: src/ui_configurationDialog.h:1344
msgid "Distance"
msgstr "Avstånd"

#: src/gui/AstroCalcDialog.cpp:1575 src/gui/AstroCalcDialog.cpp:1610
msgid "Elongation"
msgstr ""

#: src/gui/AstroCalcDialog.cpp:1580 src/gui/AstroCalcDialog.cpp:1615
msgid "Angular size"
msgstr ""

#: src/gui/AstroCalcDialog.cpp:1585 src/gui/AstroCalcDialog.cpp:1620
msgid "Phase angle"
msgstr ""

#: src/gui/AstroCalcDialog.cpp:1697
#, qt-format
msgid "Now about %1"
msgstr ""

#: src/gui/AstroCalcDialog.cpp:1699
#, qt-format
msgid "Passage of meridian at approximately %1"
msgstr ""

#: src/gui/AstroCalcDialog.cpp:1722
msgid "Phenomenon"
msgstr "Fenomen"

#: src/gui/AstroCalcDialog.cpp:1724
msgid "Object 1"
msgstr "Objekt 1"

#: src/gui/AstroCalcDialog.cpp:1725
msgid "Object 2"
msgstr "Objekt 2"

#: src/gui/AstroCalcDialog.cpp:1996
msgid "Save calculated phenomena as..."
msgstr "Spara beräknat fenomen som..."

#: src/gui/AstroCalcDialog.cpp:2035 src/gui/AstroCalcDialog.cpp:2210
#: src/gui/AstroCalcDialog.cpp:2368
msgid "Conjunction"
msgstr "Konjunktion"

#: src/gui/AstroCalcDialog.cpp:2042
msgid "Opposition"
msgstr "Opposition"

#: src/gui/AstroCalcDialog.cpp:2050
msgid "Transit"
msgstr "Transit"

#: src/gui/AstroCalcDialog.cpp:2052 src/gui/AstroCalcDialog.cpp:2215
#: src/gui/AstroCalcDialog.cpp:2373
msgid "Occultation"
msgstr ""

#: src/gui/AstroCalcDialog.cpp:2056
msgid "Eclipse"
msgstr "Förmörkelse"

#: src/gui/AstroCalcDialog.cpp:2581
msgctxt "Celestial object is observed..."
msgid "In the Evening"
msgstr ""

#: src/gui/AstroCalcDialog.cpp:2582
msgctxt "Celestial object is observed..."
msgid "In the Morning"
msgstr ""

#: src/gui/AstroCalcDialog.cpp:2583
msgctxt "Celestial object is observed..."
msgid "Around Midnight"
msgstr ""

#: src/gui/AstroCalcDialog.cpp:2584
msgctxt "Celestial object is observed..."
msgid "In Any Time of the Night"
msgstr ""

#: src/gui/AstroCalcDialog.cpp:2603
msgid "Bright stars"
msgstr "Ljusa stjärnor"

#: src/gui/AstroCalcDialog.cpp:2604 src/ui_viewDialog.h:2258
msgid "Bright nebulae"
msgstr "Ljusa nebulosor"

#: src/gui/BookmarksDialog.cpp:106 src/ui_searchDialogGui.h:697
msgid "Object"
msgstr "Objekt"

#: src/gui/BookmarksDialog.cpp:107
msgid "Localized name"
msgstr "Översatt namn"

#: src/gui/BookmarksDialog.cpp:109
msgid "Location of observer"
msgstr "Observatörens plats"

#: src/gui/BookmarksDialog.cpp:161
msgid "Unnamed object"
msgstr "Namnlöst objekt"

#: src/gui/BookmarksDialog.cpp:341 src/ui_bookmarksDialog.h:204
msgid "Import bookmarks"
msgstr "Importera bokmärken"

#: src/gui/BookmarksDialog.cpp:354
msgid "Export bookmarks as..."
msgstr "Exportera bokmärken som..."

#: src/scripting/StelScriptMgr.cpp:142 src/ui_configurationDialog.h:1541
#: plugins/TextUserInterface/src/TextUserInterface.cpp:495
msgid "Scripts"
msgstr "Skript"

#: src/scripting/StelScriptMgr.cpp:233
#: plugins/AngleMeasure/src/gui/AngleMeasureDialog.cpp:91
#: plugins/Oculars/src/gui/OcularDialog.cpp:510
#: plugins/Supernovae/src/gui/SupernovaeDialog.cpp:121
#: plugins/NavStars/src/gui/NavStarsWindow.cpp:89
#: plugins/Novae/src/gui/NovaeDialog.cpp:120
#: plugins/Quasars/src/gui/QuasarsDialog.cpp:120
#: plugins/Pulsars/src/gui/PulsarsDialog.cpp:129
#: plugins/RemoteControl/src/gui/RemoteControlDialog.cpp:108
#: plugins/RemoteSync/src/gui/RemoteSyncDialog.cpp:192
#: plugins/Exoplanets/src/gui/ExoplanetsDialog.cpp:147
#: plugins/Observability/src/gui/ObservabilityDialog.cpp:135
#: plugins/MeteorShowers/src/gui/MSConfigDialog.cpp:211
#: plugins/PointerCoordinates/src/gui/PointerCoordinatesWindow.cpp:122
#: plugins/ArchaeoLines/src/gui/ArchaeoLinesDialog.cpp:250
msgid "Author"
msgstr "Upphovsman"

#: src/scripting/StelScriptMgr.cpp:238
msgid "License"
msgstr "Licens"

#: src/scripting/StelScriptMgr.cpp:248
msgid "Shortcut"
msgstr "Kortkommando"

#: src/StelMainView.cpp:763
msgid "Save screenshot"
msgstr "Spara skärmbild"

#: src/StelMainView.cpp:764
msgid "Reload shaders (for development)"
msgstr ""

#: src/StelMainView.cpp:765
msgid "Full-screen mode"
msgstr "Helskärmsläge"

#: src/StelMainView.cpp:921
msgid ""
"Insufficient OpenGL version. Please update drivers, graphics hardware, or "
"use --angle-mode (or --mesa-mode) option."
msgstr ""
"Bristfällig version av OpenGL. Var god uppdatera drivrutiner, grafikhårdvara "
"och använd -angle-mode (eller -mesa-mode)."

#: src/StelMainView.cpp:924
msgid ""
"Insufficient OpenGL version. Please update drivers, or graphics hardware."
msgstr ""
"Otillräcklig OpenGL-version. Uppdatera drivrutiner eller grafikhårdvara."

#: src/StelMainView.cpp:966
msgid ""
"Your DirectX/OpenGL ES subsystem has problems. See log for details.\n"
"Ignore and suppress this notice in the future and try to continue in "
"degraded mode anyway?"
msgstr ""
"Problem har uppstått med ditt DirectX-/OpenGL ES-undersystem. Se loggen för "
"detaljer.\n"
"Vill du ignorera och tysta ner denna notis i framtiden och försöka att "
"fortsätta i försämrat läge ändå?"

#: src/StelMainView.cpp:1017
msgid ""
"Your OpenGL/Mesa subsystem has problems. See log for details.\n"
"Ignore and suppress this notice in the future and try to continue in "
"degraded mode anyway?"
msgstr ""
"Problem har uppstått med ditt DirectX-/Mesa-undersystem. Se loggen för "
"detaljer.\n"
"Vill du ignorera och tysta ner denna notis i framtiden och försöka att "
"fortsätta i försämrat läge ändå?"

#: src/StelMainView.cpp:1073
msgid ""
"Your OpenGL subsystem has problems. See log for details.\n"
"Ignore and suppress this notice in the future and try to continue in "
"degraded mode anyway?"
msgstr ""
"Problem har uppstått med ditt OpenGL-undersystem. Se loggen för detaljer.\n"
"Vill du ignorera och tysta ner denna notis i framtiden och försöka att "
"fortsätta i försämrat läge ändå?"

#: src/StelMainView.cpp:1114
msgid ""
"Your OpenGL ES subsystem has problems. See log for details.\n"
"Ignore and suppress this notice in the future and try to continue in "
"degraded mode anyway?"
msgstr ""
"Problem har uppstått med ditt OpenGL ES-undersystem. Se loggen för "
"detaljer.\n"
"Vill du ignorera och tysta ner denna notis i framtiden och försöka att "
"fortsätta i försämrat läge ändå?"

#: src/StelMainView.cpp:1226
#, qt-format
msgid "Stellarium %1"
msgstr "Stellarium %1"

#. TRANSLATORS: Cardinals names: North
#: src/translations.h:35
msgid "N"
msgstr "N"

#. TRANSLATORS: Cardinals names: South
#: src/translations.h:37
msgid "S"
msgstr "S"

#. TRANSLATORS: Cardinals names: East
#: src/translations.h:39
msgid "E"
msgstr "Ö"

#. TRANSLATORS: Cardinals names: West
#: src/translations.h:41
msgid "W"
msgstr "V"

#. TRANSLATORS: Type of object
#: src/translations.h:48
msgid "planet"
msgstr "planet"

#. TRANSLATORS: Type of object
#: src/translations.h:50
msgid "comet"
msgstr "komet"

#. TRANSLATORS: Type of object
#: src/translations.h:52
msgid "asteroid"
msgstr "asteroid"

#. TRANSLATORS: Type of object
#: src/translations.h:54
msgid "moon"
msgstr "måne"

#. TRANSLATORS: Type of object
#: src/translations.h:56
msgid "plutino"
msgstr "plutino"

#. TRANSLATORS: Type of object
#: src/translations.h:58
msgid "dwarf planet"
msgstr "dvärgplanet"

#. TRANSLATORS: Type of object
#: src/translations.h:60
msgid "cubewano"
msgstr "cubewano"

#. TRANSLATORS: Type of object
#: src/translations.h:62
msgid "scattered disc object"
msgstr "spritt diskobjekt"

#. TRANSLATORS: Type of object
#: src/translations.h:64
msgid "Oort cloud object"
msgstr "Objekt från Oorts kometmoln"

#. TRANSLATORS: Type of object
#: src/translations.h:66
msgid "sednoid"
msgstr ""

#. TRANSLATORS: Type of objects (for "Lists" in the search tool)
#: src/translations.h:74
msgid "Moons"
msgstr "Månar"

#. TRANSLATORS: Type of objects (for "Lists" in the search tool)
#: src/translations.h:88
msgid "Constellations"
msgstr "Stjärnbilder"

#. TRANSLATORS: Type of objects (for "Lists" in the search tool)
#: src/translations.h:90
msgid "Custom Objects"
msgstr "Anpassade objekt"

#. TRANSLATORS: Type of objects (for "Lists" in the search tool)
#: src/translations.h:92
msgid "Asterisms"
msgstr ""

#. TRANSLATORS: Type of objects (for "Lists" in the search tool)
#: src/translations.h:97
msgid "Bright galaxies"
msgstr "Ljusstarka galaxer"

#. TRANSLATORS: Type of stars (for "Lists" in the search tool)
#: src/translations.h:192
msgid "Interesting double stars"
msgstr "Intressanta dubbelstjärnor"

#. TRANSLATORS: Type of stars (for "Lists" in the search tool)
#: src/translations.h:194
msgid "Interesting variable stars"
msgstr "Intressanta variabla stjärnor"

#. TRANSLATORS: Name of the sky culture
#: src/translations.h:205
msgid "Arabic"
msgstr "Arabiska"

#. TRANSLATORS: Name of the sky culture
#: src/translations.h:207
msgid "Arabic Moon Stations"
msgstr "Arabiska månstationer"

#. TRANSLATORS: Name of the sky culture
#: src/translations.h:209
msgid "Aztec"
msgstr "Aztek"

#. TRANSLATORS: Name of the sky culture
#: src/translations.h:211
msgid "Belarusian"
msgstr ""

#. TRANSLATORS: Name of the sky culture
#: src/translations.h:213
msgid "Boorong"
msgstr "Boorong"

#. TRANSLATORS: Name of the sky culture
#: src/translations.h:215
msgid "Chinese"
msgstr "Kinesisk"

#. TRANSLATORS: Name of the sky culture
#: src/translations.h:217
msgid "Egyptian"
msgstr "Egyptisk"

#. TRANSLATORS: Name of the sky culture
#: src/translations.h:219
msgid "Hawaiian Starlines"
msgstr ""

#. TRANSLATORS: Name of the sky culture
#: src/translations.h:221
msgid "Inuit"
msgstr "Inuit"

#. TRANSLATORS: Name of the sky culture
#: src/translations.h:223
msgid "Indian Vedic"
msgstr "Indisk vedisk"

#. TRANSLATORS: Name of the sky culture
#: src/translations.h:225
msgid "Japanese Moon Stations"
msgstr "Japanska månstationer"

#. TRANSLATORS: Name of the sky culture
#: src/translations.h:227
msgid "Kamilaroi/Euahlayi"
msgstr "Kamilaroi/Euahlayi"

#. TRANSLATORS: Name of the sky culture
#: src/translations.h:229
msgid "Korean"
msgstr "Koreanska"

#. TRANSLATORS: Name of the sky culture
#: src/translations.h:231
msgid "Dakota/Lakota/Nakota"
msgstr "Dakota/Lakota/Nakota"

#. TRANSLATORS: Name of the sky culture
#: src/translations.h:233
msgid "Macedonian"
msgstr "Makedonska"

#. TRANSLATORS: Name of the sky culture
#: src/translations.h:235
msgid "Maori"
msgstr "Maori"

#. TRANSLATORS: Name of the sky culture
#: src/translations.h:237
msgid "Mongolian"
msgstr "Mongolisk"

#. TRANSLATORS: Name of the sky culture
#: src/translations.h:239
msgid "Navajo"
msgstr "Navaho"

#. TRANSLATORS: Name of the sky culture
#: src/translations.h:241
msgid "Norse"
msgstr "Norse"

#. TRANSLATORS: Name of the sky culture
#: src/translations.h:243
msgid "Ojibwe"
msgstr "Ojibwe"

#. TRANSLATORS: Name of the sky culture
#: src/translations.h:245
<<<<<<< HEAD
msgid "Polynesian"
msgstr "Polynesiska"

#. TRANSLATORS: Name of the sky culture
#: src/translations.h:247
=======
>>>>>>> c1196e93
msgid "Romanian"
msgstr "Rumänska"

#. TRANSLATORS: Name of the sky culture
#: src/translations.h:249
msgid "Sami"
msgstr "Samisk"

#. TRANSLATORS: Name of the sky culture
#: src/translations.h:251
msgid "Sardinian"
msgstr ""

#. TRANSLATORS: Name of the sky culture
#: src/translations.h:253
msgid "Siberian"
msgstr "Sibirisk"

#. TRANSLATORS: Name of the sky culture
#: src/translations.h:255
msgid "Tukano"
msgstr "Tukano"

#. TRANSLATORS: Name of the sky culture
#: src/translations.h:257
msgid "Tupi-Guarani"
msgstr "Tupi-Guarani"

#. TRANSLATORS: Name of the sky culture
#: src/translations.h:259
msgid "Tongan"
msgstr "Tongansk"

#. TRANSLATORS: Name of the sky culture
#: src/translations.h:261
msgid "Western"
msgstr "Västerländsk"

#. TRANSLATORS: Name of the sky culture
#: src/translations.h:263
msgid "Western (H.A.Rey)"
msgstr "Västerländsk (H.A.Rey)"

#. TRANSLATORS: Name of landscape
#: src/translations.h:269
msgid "Guereins"
msgstr "Guereins"

#. TRANSLATORS: Name of landscape
#: src/translations.h:271
msgid "Trees"
msgstr "Träd"

#. TRANSLATORS: Name of landscape
#: src/translations.h:273 plugins/ArchaeoLines/src/ArchaeoLines.cpp:1289
msgid "Moon"
msgstr "Månen"

#. TRANSLATORS: Landscape name: Hurricane Ridge
#: src/translations.h:275
msgid "Hurricane"
msgstr "Orkan"

#. TRANSLATORS: Name of landscape
#: src/translations.h:277
msgid "Ocean"
msgstr "Ocean"

#. TRANSLATORS: Landscape name: Garching bei Munchen
#: src/translations.h:279
msgid "Garching"
msgstr "Garching"

#. TRANSLATORS: Name of landscape
#: src/translations.h:281 plugins/ArchaeoLines/src/ArchaeoLines.cpp:1301
msgid "Mars"
msgstr "Mars"

#. TRANSLATORS: Name of landscape
#: src/translations.h:283 plugins/ArchaeoLines/src/ArchaeoLines.cpp:1304
msgid "Jupiter"
msgstr "Jupiter"

#. TRANSLATORS: Name of landscape
#: src/translations.h:285 plugins/ArchaeoLines/src/ArchaeoLines.cpp:1307
msgid "Saturn"
msgstr "Saturnus"

#. TRANSLATORS: Name of landscape
#: src/translations.h:287
msgid "Uranus"
msgstr "Uranus"

#. TRANSLATORS: Name of landscape
#: src/translations.h:289
msgid "Neptune"
msgstr "Neptunus"

#. TRANSLATORS: Name of landscape
#: src/translations.h:291
msgid "Geneva"
msgstr "Genève"

#. TRANSLATORS: Name of landscape
#: src/translations.h:293
msgid "Grossmugl"
msgstr "Grossmugl"

#. TRANSLATORS: Name of landscape
#: src/translations.h:295
msgid "Zero Horizon"
msgstr "Matematisk horisont"

#. TRANSLATORS: Name of 3D scene ("Sterngarten" is proper name)
#: src/translations.h:300
msgid "Vienna Sterngarten"
msgstr "Wiens Sterngarten"

#. TRANSLATORS: Name of 3D scene
#: src/translations.h:302
msgid "Testscene"
msgstr "Testscen"

#. TRANSLATORS: Name of script
#: src/translations.h:307
msgid "Landscape Tour"
msgstr "Landskapsrundtur"

#. TRANSLATORS: Name of script
#: src/translations.h:309
msgid "Partial Lunar Eclipse"
msgstr "Partiell månförmörkelse"

#. TRANSLATORS: Name of script
#: src/translations.h:311
msgid "Total Lunar Eclipse"
msgstr "Total månförmörkelse"

#. TRANSLATORS: Name of script
#: src/translations.h:313
msgid "Screensaver"
msgstr "Skärmsläckare"

#. TRANSLATORS: Name of script
#: src/translations.h:315
msgid "Solar Eclipse 2009"
msgstr "Solförmörkelse 2009"

#. TRANSLATORS: Name of script
#: src/translations.h:317
msgid "Startup Script"
msgstr "Programstartsskript"

#. TRANSLATORS: Name of script
#: src/translations.h:319
msgid "Zodiac"
msgstr "Zodiaken"

#. TRANSLATORS: Name of script
#: src/translations.h:321
msgid "Mercury Triple Sunrise and Sunset"
msgstr "Merkurius soluppgång & solnedgång x3"

#. TRANSLATORS: Name of script
#: src/translations.h:323
msgid "Double eclipse from Deimos in 2017"
msgstr "Dubbelförmörkelse från Deimos 2017"

#. TRANSLATORS: Name of script
#: src/translations.h:325
msgid "Double eclipse from Deimos in 2031"
msgstr "Dubbelförmörkelse från Deimos 2031"

#. TRANSLATORS: Name of script
#: src/translations.h:327
msgid "Eclipse from Olympus Mons Jan 10 2068"
msgstr "Förmörkelse från Olympus Mons 10 jan 2068"

#. TRANSLATORS: Name of script
#: src/translations.h:329
msgid "Occultation of Earth and Jupiter 2048"
msgstr "Ockultation av jorden och Jupiter 2048"

#. TRANSLATORS: Name of script
#: src/translations.h:331
msgid "3 Transits and 2 Eclipses from Deimos 2027"
msgstr "3 passager & 2 förmörkelser från Deimos 2027"

#. TRANSLATORS: Name of script
#: src/translations.h:333
msgid "Solar System Screensaver"
msgstr "Skärmsläckare – Solsystemet"

#. TRANSLATORS: Name of script
#: src/translations.h:335
msgid "Constellations Tour"
msgstr "Stjärnbildsrundtur"

#. TRANSLATORS: Name of script
#: src/translations.h:337
msgid "Sun from different planets"
msgstr "Solen från olika planeter"

#. TRANSLATORS: Name of script
#: src/translations.h:339
msgid "Earth best views from other bodies"
msgstr "Bästa utsikt över jorden från andra himlakroppar"

#. TRANSLATORS: Name of script
#: src/translations.h:341
msgid "Transit of Venus"
msgstr "Venuspassage"

#. TRANSLATORS: Name of script
#: src/translations.h:343
msgid "Sky Culture Tour"
msgstr "Stjärnbildsmytologisk rundtur"

#. TRANSLATORS: Name and description of script
#: src/translations.h:345
msgid "Earth Events from Mercury"
msgstr "Jordhändelser sett från Merkurius"

#. TRANSLATORS: Name and description of script
#: src/translations.h:347
msgid "Earth Events from a floating city on Venus"
msgstr "Jordhändelser sett från en flytande stad på Venus"

#. TRANSLATORS: Name and description of script
#: src/translations.h:349
msgid "Earth Events from Mars"
msgstr "Jordhändelser sett från Mars"

#. TRANSLATORS: Name of script
#: src/translations.h:351
msgid ""
"Earth and other planet's Greatest Elongations and Oppositions from Mars"
msgstr ""
"Jordens och andra planeters största elongation och opposition från Mars"

#. TRANSLATORS: Name of script
#: src/translations.h:353
msgid "Earth and Mars Greatest Elongations and Transits from Callisto"
msgstr "Jordens och Mars största elongationer och ljusstyrkor från Callisto"

#. TRANSLATORS: Name of script
#: src/translations.h:355
msgid "Tycho's Supernova"
msgstr "Tychos supernova"

#. TRANSLATORS: Name of script
#: src/translations.h:357
msgid "Earth and other Planets from Ceres"
msgstr "Jorden och andra planeter från Ceres"

#. TRANSLATORS: Name of script
#: src/translations.h:359
msgid "Messier Objects Tour"
msgstr "Tur kring Messierobjekt"

#. TRANSLATORS: Name of script
#: src/translations.h:361
msgid "Binocular Highlights"
msgstr "Kikarens höjdpunkter"

#. TRANSLATORS: Name of script
#: src/translations.h:363
msgid "20 Fun Naked-Eye Double Stars"
msgstr "20 dubbelstjärnor för blotta ögat"

#. TRANSLATORS: Name of script
#: src/translations.h:365
msgid "List of largest known stars"
msgstr "Lista över de största kända stjärnorna"

#. TRANSLATORS: Name of script
#: src/translations.h:367
msgid "Herschel 400 Tour"
msgstr "Tur kring Herschel 400"

#. TRANSLATORS: Name of script
#: src/translations.h:369
msgid "Binosky: Deep Sky Objects for Binoculars"
msgstr "Binosky: Djuprymdsobjekt för kikaren"

#. TRANSLATORS: Name of script
#: src/translations.h:371
msgid "The Jack Bennett Catalog"
msgstr "Jack Bennetts katalog"

#. TRANSLATORS: Name of script
#: src/translations.h:373
msgid "Best objects in the New General Catalog"
msgstr "De bästa objekten i New General Catalog"

#. TRANSLATORS: Description of the landscape tour script.
#: src/translations.h:379
msgid "Look around each installed landscape."
msgstr "Se dig omkring i alla installerade landskap."

#. TRANSLATORS: Description of the sky culture tour script.
#: src/translations.h:381
msgid "Look at each installed sky culture."
msgstr "En översikt över alla installerade stjärnbildsmytologier."

#: src/translations.h:382
msgid "Script to demonstrate a partial lunar eclipse."
msgstr "Skript för att visa en partiell månförmörkelse."

#: src/translations.h:383
msgid "Script to demonstrate a total lunar eclipse."
msgstr "Skript för att visa en total månförmörkelse."

#: src/translations.h:384
msgid "A slow, infinite tour of the sky, looking at random objects."
msgstr ""
"En långsam, oändlig rundtur på himlavalvet där du tittar på slumpmässiga "
"objekt."

#: src/translations.h:385
msgid ""
"Script to demonstrate a total solar eclipse which has happened in 2009 "
"(location=Rangpur, Bangladesh)."
msgstr ""
"Skript som visar en total solförmörkelse som inträffade 2009 (plats: Rangpur "
"i Bangladesh)."

#: src/translations.h:386
msgid "Script which runs automatically at startup"
msgstr "Skript som körs automatiskt vid programstart"

#: src/translations.h:387
msgid ""
"This script displays the constellations of the Zodiac. That means the "
"constellations which lie along the line which the Sun traces across the "
"celestial sphere over the course of a year."
msgstr ""
"Detta skript visar stjärnbilderna i zodiaken. Det innebär att stjärnbilderna "
"som ligger längs den bara som solen följer över himlavalvet under året."

#: src/translations.h:388
msgid ""
"Due to the quirks in Mercury's orbit and rotation at certain spots the sun "
"will rise & set 3 different times in one Mercury day."
msgstr ""
"På grund av Merkurius speciella kretslopp och rotation kommer solen att gå "
"upp och gå ner vid 3 olika tillfällen och platser under samma dygn."

#: src/translations.h:389
msgid ""
"Just before Mars eclipses the sun, Phobos pops out from behind and eclipses "
"it first. Takes place between Scorpio and Sagittarius on April 26, 2017."
msgstr ""
"Precis innan Mars förmörkar solen tittar Phobos fram och hinner förmörka "
"solen före Mars. Detta sker mellan Skorpionen och Skytten den 26 april 2017."

#: src/translations.h:390
msgid ""
"Just before Mars eclipses the sun, Phobos pops out from behind and eclipses "
"it first. Takes place between Taurus and Gemini on July 23, 2031."
msgstr ""
"Precis innan Mars förmörkar solen tittar Phobos fram och hinner förmörka "
"solen före Mars. Detta sker mellan Oxen och Tvillingarna den 23 juli 2031."

#: src/translations.h:391
msgid "Phobos eclipsing the Sun as seen from Olympus Mons on Jan 10, 2068."
msgstr "Phobos förmörkar solen, betraktat från Olympus Mons den 10 jan 2068."

#: src/translations.h:392
msgid ""
"Phobos occultations of Earth are common, as are occultations of Jupiter. But "
"occultations of both on the same day are very rare. Here's one that takes "
"place 1/23/2048. In real speed."
msgstr ""
"Phobosförmörkelser av jorden är vanliga och det är också förmörkelser av "
"Jupiter. Men förmörkelser av båda på samma dag är väldigt sällsynta. Här är "
"en som inträffar 2048-01-23, i verklig hastighet."

#: src/translations.h:393
msgid ""
"Phobos races ahead of Mars and transits the sun, passes through it and then "
"retrogrades back towards the sun and just partially transits it again (only "
"seen in the southern hemisphere of Deimos), then Mars totally eclipses the "
"sun while Phobos transits in darkness between Mars and Deimos. When Phobos "
"emerges from Mars it is still eclipsed and dimmed in Mars' shadow, only to "
"light up later."
msgstr ""
"Phobos är långt framför Mars och gör en solpassage, därefter gör den en "
"retrograd rörelse tillbaka mot solen och gör en partiell solpassage till, "
"detta kan bara ses från Deimos södra hemisfär. Sedan förmörkas solen helt av "
"Mars och under tiden passerar  Phobos mellan Mars och Deimos i mörker. När "
"Phobos framträder från Mars är den fortfarande förmörkad och kan ses svagt i "
"Mars skugga, den lyser inte upp förrän senare."

#: src/translations.h:394
msgid ""
"Screensaver of various happenings in the Solar System. 287 events in all!"
msgstr ""
"Skärmsläckare av olika händelser i solsystemet. 287 händelser sammanlagt!"

#: src/translations.h:395
msgid "A tour of the western constellations."
msgstr "En genomgång av de västerländska stjärnbilderna."

#: src/translations.h:396
msgid "Look at the Sun from big planets of Solar System and Pluto."
msgstr "Titta på solen från Pluto och de stora planterna i solsystemet."

#: src/translations.h:397
msgid ""
"Best views of Earth from other Solar System bodies in the 21st Century."
msgstr ""
"De bästa vyerna över jordklotet från andra kroppar i solsystemet under 2000-"
"talet."

#: src/translations.h:398
msgid "Transit of Venus as seen from Sydney Australia, 6th June 2012."
msgstr ""
"Venuspassagen som den såg ut från Sydney i Australien på Sveriges "
"nationaldag den 6 juni 2012."

#: src/translations.h:399
msgid ""
"Flash of the supernova observed by Tycho Brahe in 1572. The Supernovae "
"plugin has to be enabled."
msgstr ""
"Skenet från supernovan som Tycho Brahe observerade år 1572. "
"Supernoveinsticksmodulen måste vara aktiverad."

#: src/translations.h:400
msgid ""
"Earth and other planet's Greatest Elongations and Oppositions from Mars 2000-"
"3000"
msgstr ""
"Jordens och andra planeters största elongationer och oppositioner från Mars "
"år 2000-3000"

#: src/translations.h:401
msgid ""
"Earth Greatest Elongations and Transits from Callisto 2000-3000. Why "
"Callisto? Well of the 4 Galilean Moons, Callisto is the only one outside of "
"Jupiter's radiation belt. Therefore, if humans ever colonize Jupiter's "
"moons, Callisto will be the one."
msgstr ""
"Jordens största elongationer och passager från Callisto 2000-3000. Varför "
"just Callisto? Jo, för av de fyra gallileiska månarna är Callisto den enda "
"helt utanför Jupiters strålningsbälte. Om människan någonsin skulle "
"kolonisera Jupiters månar skulle man välja Callisto."

#: src/translations.h:402
msgid ""
"Earth the other visible Planet's Greatest Elongations and Oppositions from "
"Ceres 2000-3000"
msgstr ""
"Jordens och andra planeters största elongationer och oppositioner från Ceres "
"år 2000-3000"

#: src/translations.h:403
msgid "A tour of Messier Objects"
msgstr "En tur över Messierobjekten"

#: src/translations.h:404
msgid ""
"Tours around interesting objects, which accessible to observation with "
"binoculars. The data for the script are taken from the eponymous book by "
"Gary Seronik."
msgstr ""
"Tur kring intressanta objekt som är synliga i kikare. Data för scriptet har "
"tagits från boken av Gary Seronik med samma namn."

#: src/translations.h:405
msgid ""
"This script helps you make an excursion around 20 fun double stars. The list "
"has been collected by Jerry Lodriguss and published in Sky & Telescope "
"09/2014. Data taken from his website, http://www.astropix.com/doubles/"
msgstr ""

#: src/translations.h:406
msgid "This script helps you make an excursion around largest known stars."
msgstr ""
"Detta skript hjälper dig att göra en utflykt runt de största kända "
"stjärnorna."

#: src/translations.h:407
msgid "A tour around objects from the Herschel 400 Catalogue"
msgstr ""

#: src/translations.h:408
msgid ""
"Ben Crowell has created Binosky, an observing list of Deep Sky Objects for "
"Binoculars. In the script we give a list of these 31 objects, ordered by "
"Right Ascension (2000.0)."
msgstr ""

#: src/translations.h:409
msgid ""
"The Jack Bennett Catalog of Southern Deep-Sky Objects (152 objects in all). "
"The Bennett catalog was contributed by Auke Slotegraaf."
msgstr ""

#: src/translations.h:410
msgid ""
"This list of 111 objects by A.J. Crayon and Steve Coe is used by members of "
"the Saguaro Astronomy Club of Phoenix, AZ, for the Best of the NGC "
"achievement award."
msgstr ""

#: src/translations.h:414
msgid "&Undo"
msgstr "&Ångra"

#: src/translations.h:415
msgid "&Redo"
msgstr "&Gör om"

#: src/translations.h:416
msgid "Cu&t"
msgstr "Klipp u&t"

#: src/translations.h:417
msgid "&Copy"
msgstr "&Kopiera"

#: src/translations.h:418
msgid "&Paste"
msgstr "&Klistra in"

#: src/translations.h:419 plugins/Oculars/src/ui_ocularDialog.h:1164
#: plugins/Oculars/src/ui_ocularDialog.h:1173
#: plugins/Oculars/src/ui_ocularDialog.h:1179
#: plugins/Oculars/src/ui_ocularDialog.h:1197
msgid "Delete"
msgstr "Ta bort"

#: src/translations.h:420
msgid "Select All"
msgstr "Markera alla"

#: src/translations.h:421
msgid "Look in:"
msgstr "Leta i:"

#: src/translations.h:422
msgid "Directory:"
msgstr "Katalog:"

#: src/translations.h:423
msgid "Folder"
msgstr "Mapp"

#: src/translations.h:424
msgid "&Choose"
msgstr "&Välj"

#: src/translations.h:425 src/ui_configurationDialog.h:1511
#: plugins/TelescopeControl/src/ui_telescopeConfigurationDialog.h:586
msgid "Cancel"
msgstr "Avbryt"

#: src/translations.h:426
msgid "&Cancel"
msgstr "&Avbryt"

#: src/translations.h:427
msgid "Files of type:"
msgstr "Filer av typen:"

#: src/translations.h:428
msgid "Date Modified"
msgstr "Ändringsdatum"

#: src/translations.h:429
msgid "Directories"
msgstr "Kataloger"

#: src/translations.h:430
msgid "Computer"
msgstr "Dator"

#: src/translations.h:431
msgid "&Open"
msgstr "&Öppna"

#: src/translations.h:432
msgid "File &name:"
msgstr "Fil&namn:"

#: src/translations.h:433
msgid "Copy &Link Location"
msgstr "Kopiera &Länka plats"

#: src/translations.h:434
msgid "Abort"
msgstr "Avbryt"

#: src/translations.h:435
msgid "Ignore"
msgstr "Ignorera"

#: src/translations.h:436
msgid "&Basic colors"
msgstr "&Basfärger"

#: src/translations.h:437
msgid "&Pick Screen Color"
msgstr "&Välj skrämfärg"

#: src/translations.h:438
msgid "&Custom colors"
msgstr "&Anpassade färger"

#: src/translations.h:439
msgid "&Add to Custom Colors"
msgstr "&Lägg till i anpassade färger"

#: src/translations.h:440
msgid "Hu&e:"
msgstr "&Färgton:"

#: src/translations.h:441
msgid "&Sat:"
msgstr "&Färgmättnad:"

#: src/translations.h:442
msgid "&Val:"
msgstr "&Valör:"

#: src/translations.h:443
msgid "&Red:"
msgstr "&Röd:"

#: src/translations.h:444
msgid "&Green:"
msgstr "&Grön:"

#: src/translations.h:445
msgid "Bl&ue:"
msgstr "&Blå:"

#: src/translations.h:446
msgid "Select Color"
msgstr "Välj färg"

#: src/translations.h:447
#, qt-format
msgid "Cursor at %1, %2 Press ESC to cancel"
msgstr "Pekare vid %1, %2 Tryck Esc för att avbryta"

#: src/translations_countries.h:31
msgid "Andorra"
msgstr "Andorra"

#: src/translations_countries.h:32
msgid "United Arab Emirates"
msgstr "Förenade Arabemiraten"

#: src/translations_countries.h:33
msgid "Afghanistan"
msgstr "Afghanistan"

#: src/translations_countries.h:34
msgid "Antigua and Barbuda"
msgstr "Antigua och Barbuda"

#: src/translations_countries.h:35
msgid "Anguilla"
msgstr "Anguilla"

#: src/translations_countries.h:36
msgid "Albania"
msgstr "Albanien"

#: src/translations_countries.h:37
msgid "Armenia"
msgstr "Armenien"

#: src/translations_countries.h:38
msgid "Angola"
msgstr "Angola"

#: src/translations_countries.h:39
msgid "Antarctica"
msgstr "Antarktis"

#: src/translations_countries.h:40
msgid "Argentina"
msgstr "Argentina"

#: src/translations_countries.h:41
msgid "Samoa (American)"
msgstr "Samoa (Amerikanska)"

#: src/translations_countries.h:42
msgid "Austria"
msgstr "Österrike"

#: src/translations_countries.h:43
msgid "Australia"
msgstr "Australien"

#: src/translations_countries.h:44
msgid "Aruba"
msgstr "Aruba"

#: src/translations_countries.h:45
msgid "Åland Islands"
msgstr "Åländska öarna"

#: src/translations_countries.h:46
msgid "Azerbaijan"
msgstr "Azerbajdzjan"

#: src/translations_countries.h:47
msgid "Bosnia and Herzegovina"
msgstr "Bosnien och Herzegovina"

#: src/translations_countries.h:48
msgid "Barbados"
msgstr "Barbados"

#: src/translations_countries.h:49
msgid "Bangladesh"
msgstr "Bangladesh"

#: src/translations_countries.h:50
msgid "Belgium"
msgstr "Belgien"

#: src/translations_countries.h:51
msgid "Burkina Faso"
msgstr "Burkina Faso"

#: src/translations_countries.h:52
msgid "Bulgaria"
msgstr "Bulgarien"

#: src/translations_countries.h:53
msgid "Bahrain"
msgstr "Bahrain"

#: src/translations_countries.h:54
msgid "Burundi"
msgstr "Burundi"

#: src/translations_countries.h:55
msgid "Benin"
msgstr "Benin"

#: src/translations_countries.h:56
msgid "St Barthelemy"
msgstr "St Barthelemy"

#: src/translations_countries.h:57
msgid "Bermuda"
msgstr "Bermuda"

#: src/translations_countries.h:58
msgid "Brunei"
msgstr "Brunei"

#: src/translations_countries.h:59
msgid "Bolivia"
msgstr "Bolivien"

#: src/translations_countries.h:60
msgid "Caribbean NL"
msgstr "Karibien NL"

#: src/translations_countries.h:61
msgid "Brazil"
msgstr "Brasilien"

#: src/translations_countries.h:62
msgid "Bahamas"
msgstr "Bahamas"

#: src/translations_countries.h:63
msgid "Bhutan"
msgstr "Bhutan"

#: src/translations_countries.h:64
msgid "Bouvet Island"
msgstr "Bouvetön"

#: src/translations_countries.h:65
msgid "Botswana"
msgstr "Botswana"

#: src/translations_countries.h:66
msgid "Belarus"
msgstr "Vitryssland"

#: src/translations_countries.h:67
msgid "Belize"
msgstr "Belize"

#: src/translations_countries.h:68
msgid "Canada"
msgstr "Kanada"

#: src/translations_countries.h:69
msgid "Cocos (Keeling) Islands"
msgstr "Kokosöarna"

#: src/translations_countries.h:70
msgid "Congo (Dem. Rep.)"
msgstr "Congo (Dem. rep.)"

#: src/translations_countries.h:71
msgid "Central African Rep."
msgstr "Centralafrikanska rep."

#: src/translations_countries.h:72
msgid "Congo (Rep.)"
msgstr "Congo (Rep.)"

#: src/translations_countries.h:73
msgid "Switzerland"
msgstr "Schweiz"

#: src/translations_countries.h:74
msgid "Côte d'Ivoire"
msgstr "Elfenbenskusten"

#: src/translations_countries.h:75
msgid "Cook Islands"
msgstr "Cooköarna"

#: src/translations_countries.h:76
msgid "Chile"
msgstr "Chile"

#: src/translations_countries.h:77
msgid "Cameroon"
msgstr "Kamerun"

#: src/translations_countries.h:78
msgid "China"
msgstr "Kina"

#: src/translations_countries.h:79
msgid "Colombia"
msgstr "Colombia"

#: src/translations_countries.h:80
msgid "Costa Rica"
msgstr "Costa Rica"

#: src/translations_countries.h:81
msgid "Cuba"
msgstr "Kuba"

#: src/translations_countries.h:82
msgid "Cape Verde"
msgstr "Kap Verde"

#: src/translations_countries.h:83
msgid "Curacao"
msgstr "Curaçao"

#: src/translations_countries.h:84
msgid "Christmas Island"
msgstr "Julön"

#: src/translations_countries.h:85
msgid "Cyprus"
msgstr "Cypern"

#: src/translations_countries.h:86
msgid "Czech Republic"
msgstr "Tjeckien"

#: src/translations_countries.h:87
msgid "Germany"
msgstr "Tyskland"

#: src/translations_countries.h:88
msgid "Djibouti"
msgstr "Djibouti"

#: src/translations_countries.h:89
msgid "Denmark"
msgstr "Danmark"

#: src/translations_countries.h:90
msgid "Dominica"
msgstr "Dominique"

#: src/translations_countries.h:91
msgid "Dominican Republic"
msgstr "Dominikanska Republiken"

#: src/translations_countries.h:92
msgid "Algeria"
msgstr "Algeriet"

#: src/translations_countries.h:93
msgid "Ecuador"
msgstr "Equador"

#: src/translations_countries.h:94
msgid "Estonia"
msgstr "Estland"

#: src/translations_countries.h:95
msgid "Egypt"
msgstr "Egypten"

#: src/translations_countries.h:96
msgid "Western Sahara"
msgstr "Västsahara"

#: src/translations_countries.h:97
msgid "Eritrea"
msgstr "Eritrea"

#: src/translations_countries.h:98
msgid "Spain"
msgstr "Spanien"

#: src/translations_countries.h:99
msgid "Ethiopia"
msgstr "Etiopien"

#: src/translations_countries.h:100
msgid "Finland"
msgstr "Finland"

#: src/translations_countries.h:101
msgid "Fiji"
msgstr "Fiji"

#: src/translations_countries.h:102
msgid "Falkland Islands"
msgstr "Falklandsöarna"

#: src/translations_countries.h:103
msgid "Micronesia"
msgstr "Mikronesien"

#: src/translations_countries.h:104
msgid "Faroe Islands"
msgstr "Färöarna"

#: src/translations_countries.h:105
msgid "France"
msgstr "Frankrike"

#: src/translations_countries.h:106
msgid "Gabon"
msgstr "Gabon"

#: src/translations_countries.h:107
msgid "Britain (UK)"
msgstr "Storbritannien (UK)"

#: src/translations_countries.h:108
msgid "Grenada"
msgstr "Grenada"

#: src/translations_countries.h:109
msgid "Georgia"
msgstr "Georgien"

#: src/translations_countries.h:110
msgid "French Guiana"
msgstr "Franska Guyana"

#: src/translations_countries.h:111
msgid "Guernsey"
msgstr "Guernsey"

#: src/translations_countries.h:112
msgid "Ghana"
msgstr "Ghana"

#: src/translations_countries.h:113
msgid "Gibraltar"
msgstr "Gibraltar"

#: src/translations_countries.h:114
msgid "Greenland"
msgstr "Grönland"

#: src/translations_countries.h:115
msgid "Gambia"
msgstr "Gambia"

#: src/translations_countries.h:116
msgid "Guinea"
msgstr "Guinea"

#: src/translations_countries.h:117
msgid "Guadeloupe"
msgstr "Guadeloupe"

#: src/translations_countries.h:118
msgid "Equatorial Guinea"
msgstr "Ekvatorialguinea"

#: src/translations_countries.h:119
msgid "Greece"
msgstr "Grekland"

#: src/translations_countries.h:120
msgid "South Georgia and the South Sandwich Islands"
msgstr "Sydgeorgien och Sydsandwichöarna"

#: src/translations_countries.h:121
msgid "Guatemala"
msgstr "Guatemala"

#: src/translations_countries.h:122
msgid "Guam"
msgstr "Guam"

#: src/translations_countries.h:123
msgid "Guinea-Bissau"
msgstr "Guinea-Bissau"

#: src/translations_countries.h:124
msgid "Guyana"
msgstr "Guyana"

#: src/translations_countries.h:125
msgid "Hong Kong"
msgstr "Hong Kong"

#: src/translations_countries.h:126
msgid "Heard Island and McDonald Islands"
msgstr "Heard- och McDonaldsöarna"

#: src/translations_countries.h:127
msgid "Honduras"
msgstr "Honduras"

#: src/translations_countries.h:128
msgid "Croatia"
msgstr "Kroatien"

#: src/translations_countries.h:129
msgid "Haiti"
msgstr "Haiti"

#: src/translations_countries.h:130
msgid "Hungary"
msgstr "Ungern"

#: src/translations_countries.h:131
msgid "Indonesia"
msgstr "Indonesien"

#: src/translations_countries.h:132
msgid "Ireland"
msgstr "Irland"

#: src/translations_countries.h:133
msgid "Israel"
msgstr "Israel"

#: src/translations_countries.h:134
msgid "Isle of Man"
msgstr "Isle of Man"

#: src/translations_countries.h:135
msgid "India"
msgstr "Indien"

#: src/translations_countries.h:136
msgid "British Indian Ocean Territory"
msgstr "Brittiska territoriet i Indiska Oceanen"

#: src/translations_countries.h:137
msgid "Iraq"
msgstr "Irak"

#: src/translations_countries.h:138
msgid "Iran"
msgstr "Iran"

#: src/translations_countries.h:139
msgid "Iceland"
msgstr "Island"

#: src/translations_countries.h:140
msgid "Italy"
msgstr "Italien"

#: src/translations_countries.h:141
msgid "Jersey"
msgstr ""

#: src/translations_countries.h:142
msgid "Jamaica"
msgstr "Jamaica"

#: src/translations_countries.h:143
msgid "Jordan"
msgstr "Jordanien"

#: src/translations_countries.h:144
msgid "Japan"
msgstr "Japan"

#: src/translations_countries.h:145
msgid "Kenya"
msgstr "Kenya"

#: src/translations_countries.h:146
msgid "Kyrgyzstan"
msgstr "Kirgizistan"

#: src/translations_countries.h:147
msgid "Cambodia"
msgstr "Kambodja"

#: src/translations_countries.h:148
msgid "Kiribati"
msgstr "Kiribati"

#: src/translations_countries.h:149
msgid "Comoros"
msgstr "Komorerna"

#: src/translations_countries.h:150
msgid "St Kitts and Nevis"
msgstr ""

#: src/translations_countries.h:151
msgid "Korea (North)"
msgstr "Nordkorea"

#: src/translations_countries.h:152
msgid "Korea (South)"
msgstr "Sydkorea"

#: src/translations_countries.h:153
msgid "Kuwait"
msgstr "Kuwait"

#: src/translations_countries.h:154
msgid "Cayman Islands"
msgstr "Caymanöarna"

#: src/translations_countries.h:155
msgid "Kazakhstan"
msgstr "Kazakstan"

#: src/translations_countries.h:156
msgid "Laos"
msgstr ""

#: src/translations_countries.h:157
msgid "Lebanon"
msgstr "Libanon"

#: src/translations_countries.h:158
msgid "St Lucia"
msgstr ""

#: src/translations_countries.h:159
msgid "Liechtenstein"
msgstr "Liechtenstein"

#: src/translations_countries.h:160
msgid "Sri Lanka"
msgstr "Sri Lanka"

#: src/translations_countries.h:161
msgid "Liberia"
msgstr "Liberia"

#: src/translations_countries.h:162
msgid "Lesotho"
msgstr "Lesotho"

#: src/translations_countries.h:163
msgid "Lithuania"
msgstr "Litauen"

#: src/translations_countries.h:164
msgid "Luxembourg"
msgstr "Luxemburg"

#: src/translations_countries.h:165
msgid "Latvia"
msgstr "Lettland"

#: src/translations_countries.h:166
msgid "Libya"
msgstr ""

#: src/translations_countries.h:167
msgid "Morocco"
msgstr "Marocko"

#: src/translations_countries.h:168
msgid "Monaco"
msgstr "Monaco"

#: src/translations_countries.h:169
msgid "Moldova"
msgstr "Moldavien"

#: src/translations_countries.h:170
msgid "Montenegro"
msgstr "Montenegro"

#: src/translations_countries.h:171
msgid "St Martin (French)"
msgstr ""

#: src/translations_countries.h:172
msgid "Madagascar"
msgstr "Madagaskar"

#: src/translations_countries.h:173
msgid "Marshall Islands"
msgstr "Marshallöarna"

#: src/translations_countries.h:174
msgid "Macedonia"
msgstr "Makedonien"

#: src/translations_countries.h:175
msgid "Mali"
msgstr "Mali"

#: src/translations_countries.h:176
msgid "Myanmar (Burma)"
msgstr ""

#: src/translations_countries.h:177
msgid "Mongolia"
msgstr "Mongoliet"

#: src/translations_countries.h:178
msgid "Macau"
msgstr "Macao"

#: src/translations_countries.h:179
msgid "Northern Mariana Islands"
msgstr "Norra Marianeröarna"

#: src/translations_countries.h:180
msgid "Martinique"
msgstr "Martinique"

#: src/translations_countries.h:181
msgid "Mauritania"
msgstr "Mauretanien"

#: src/translations_countries.h:182
msgid "Montserrat"
msgstr "Montserrat"

#: src/translations_countries.h:183
msgid "Malta"
msgstr "Malta"

#: src/translations_countries.h:184
msgid "Mauritius"
msgstr "Mauritius"

#: src/translations_countries.h:185
msgid "Maldives"
msgstr "Maldiverna"

#: src/translations_countries.h:186
msgid "Malawi"
msgstr "Malawi"

#: src/translations_countries.h:187
msgid "Mexico"
msgstr "Mexiko"

#: src/translations_countries.h:188
msgid "Malaysia"
msgstr "Malaysia"

#: src/translations_countries.h:189
msgid "Mozambique"
msgstr "Moçambique"

#: src/translations_countries.h:190
msgid "Namibia"
msgstr "Namibia"

#: src/translations_countries.h:191
msgid "New Caledonia"
msgstr "Nya Kaledonien"

#: src/translations_countries.h:192
msgid "Niger"
msgstr "Niger"

#: src/translations_countries.h:193
msgid "Norfolk Island"
msgstr "Norfolköarna"

#: src/translations_countries.h:194
msgid "Nigeria"
msgstr "Nigeria"

#: src/translations_countries.h:195
msgid "Nicaragua"
msgstr "Nicaragua"

#: src/translations_countries.h:196
msgid "Netherlands"
msgstr "Nederländerna"

#: src/translations_countries.h:197
msgid "Norway"
msgstr "Norge"

#: src/translations_countries.h:198
msgid "Nepal"
msgstr "Nepal"

#: src/translations_countries.h:199
msgid "Nauru"
msgstr "Nauru"

#: src/translations_countries.h:200
msgid "Niue"
msgstr "Niue"

#: src/translations_countries.h:201
msgid "New Zealand"
msgstr "Nya Zeeland"

#: src/translations_countries.h:202
msgid "Oman"
msgstr "Oman"

#: src/translations_countries.h:203
msgid "Panama"
msgstr "Panama"

#: src/translations_countries.h:204
msgid "Peru"
msgstr "Peru"

#: src/translations_countries.h:205
msgid "French Polynesia"
msgstr "Franska Polynesien"

#: src/translations_countries.h:206
msgid "Papua New Guinea"
msgstr "Papua Nya Guinea"

#: src/translations_countries.h:207
msgid "Philippines"
msgstr "Filippinerna"

#: src/translations_countries.h:208
msgid "Pakistan"
msgstr "Pakistan"

#: src/translations_countries.h:209
msgid "Poland"
msgstr "Polen"

#: src/translations_countries.h:210
msgid "St Pierre and Miquelon"
msgstr ""

#: src/translations_countries.h:211
msgid "Pitcairn"
msgstr "Pitcairn"

#: src/translations_countries.h:212
msgid "Puerto Rico"
msgstr "Puerto Rico"

#: src/translations_countries.h:213
msgid "Palestine"
msgstr "Palestina"

#: src/translations_countries.h:214
msgid "Portugal"
msgstr "Portugal"

#: src/translations_countries.h:215
msgid "Palau"
msgstr "Palau"

#: src/translations_countries.h:216
msgid "Paraguay"
msgstr "Paraguay"

#: src/translations_countries.h:217
msgid "Qatar"
msgstr "Qatar"

#: src/translations_countries.h:218
msgid "Réunion"
msgstr "Réunion"

#: src/translations_countries.h:219
msgid "Romania"
msgstr "Rumänien"

#: src/translations_countries.h:220
msgid "Serbia"
msgstr "Serbien"

#: src/translations_countries.h:221
msgid "Russia"
msgstr "Ryssland"

#: src/translations_countries.h:222
msgid "Rwanda"
msgstr "Rwanda"

#: src/translations_countries.h:223
msgid "Saudi Arabia"
msgstr "Saudiarabien"

#: src/translations_countries.h:224
msgid "Solomon Islands"
msgstr "Solomonöarna"

#: src/translations_countries.h:225
msgid "Seychelles"
msgstr "Seychellerna"

#: src/translations_countries.h:226
msgid "Sudan"
msgstr "Sudan"

#: src/translations_countries.h:227
msgid "Sweden"
msgstr "Sverige"

#: src/translations_countries.h:228
msgid "Singapore"
msgstr "Singapore"

#: src/translations_countries.h:229
msgid "St Helena"
msgstr ""

#: src/translations_countries.h:230
msgid "Slovenia"
msgstr "Slovenien"

#: src/translations_countries.h:231
msgid "Svalbard and Jan Mayen"
msgstr "Svalbard och Jan Mayen"

#: src/translations_countries.h:232
msgid "Slovakia"
msgstr "Slovakien"

#: src/translations_countries.h:233
msgid "Sierra Leone"
msgstr "Sierra Leone"

#: src/translations_countries.h:234
msgid "San Marino"
msgstr "San Marino"

#: src/translations_countries.h:235
msgid "Senegal"
msgstr "Senegal"

#: src/translations_countries.h:236
msgid "Somalia"
msgstr "Somalia"

#: src/translations_countries.h:237
msgid "Suriname"
msgstr "Surinam"

#: src/translations_countries.h:238
msgid "South Sudan"
msgstr "Sydsudan"

#: src/translations_countries.h:239
msgid "Sao Tome and Principe"
msgstr "São Tomé och Principe"

#: src/translations_countries.h:240
msgid "El Salvador"
msgstr "El Salvador"

#: src/translations_countries.h:241
msgid "St Maarten (Dutch)"
msgstr ""

#: src/translations_countries.h:242
msgid "Syria"
msgstr "Syrien"

#: src/translations_countries.h:243
msgid "Swaziland"
msgstr "Swaziland"

#: src/translations_countries.h:244
msgid "Turks and Caicos Is"
msgstr ""

#: src/translations_countries.h:245
msgid "Chad"
msgstr "Tchad"

#: src/translations_countries.h:246
msgid "French Southern and Antarctic Lands"
msgstr ""

#: src/translations_countries.h:247
msgid "Togo"
msgstr "Togo"

#: src/translations_countries.h:248
msgid "Thailand"
msgstr "Thailand"

#: src/translations_countries.h:249
msgid "Tajikistan"
msgstr "Tadzjikistan"

#: src/translations_countries.h:250
msgid "Tokelau"
msgstr "Tokelau"

#: src/translations_countries.h:251
msgid "East Timor"
msgstr "Östtimor"

#: src/translations_countries.h:252
msgid "Turkmenistan"
msgstr "Turkmenistan"

#: src/translations_countries.h:253
msgid "Tunisia"
msgstr "Tunisien"

#: src/translations_countries.h:254
msgid "Tonga"
msgstr "Tonga"

#: src/translations_countries.h:255
msgid "Turkey"
msgstr "Turkiet"

#: src/translations_countries.h:256
msgid "Trinidad and Tobago"
msgstr "Trinidad och Tobago"

#: src/translations_countries.h:257
msgid "Tuvalu"
msgstr "Tuvalu"

#: src/translations_countries.h:258
msgid "Taiwan"
msgstr "Taiwan"

#: src/translations_countries.h:259
msgid "Tanzania"
msgstr "Tanzania"

#: src/translations_countries.h:260
msgid "Ukraine"
msgstr "Ukraina"

#: src/translations_countries.h:261
msgid "Uganda"
msgstr "Uganda"

#: src/translations_countries.h:262
msgid "US minor outlying islands"
msgstr ""

#: src/translations_countries.h:263
msgid "United States"
msgstr "USA"

#: src/translations_countries.h:264
msgid "Uruguay"
msgstr "Uruguay"

#: src/translations_countries.h:265
msgid "Uzbekistan"
msgstr "Uzbekistan"

#: src/translations_countries.h:266
msgid "Vatican City"
msgstr "Vatikanstaten"

#: src/translations_countries.h:267
msgid "St Vincent"
msgstr ""

#: src/translations_countries.h:268
msgid "Venezuela"
msgstr "Venezuela"

#: src/translations_countries.h:269
msgid "Virgin Islands (UK)"
msgstr ""

#: src/translations_countries.h:270
msgid "Virgin Islands (US)"
msgstr ""

#: src/translations_countries.h:271
msgid "Vietnam"
msgstr "Vietnam"

#: src/translations_countries.h:272
msgid "Vanuatu"
msgstr "Vanuatu"

#: src/translations_countries.h:273
msgid "Wallis and Futuna"
msgstr "Wallis och Futuna"

#: src/translations_countries.h:274
msgid "Samoa (western)"
msgstr "Samoa (västra)"

#: src/translations_countries.h:275
msgid "Yemen"
msgstr "Jemen"

#: src/translations_countries.h:276
msgid "Mayotte"
msgstr "Mayotte"

#: src/translations_countries.h:277
msgid "South Africa"
msgstr "Sydafrika"

#: src/translations_countries.h:278
msgid "Zambia"
msgstr "Zambia"

#: src/translations_countries.h:279
msgid "Zimbabwe"
msgstr "Zimbabwe"

#: src/ui_dateTimeDialogGui.h:380
msgid "Date and Time in Gregorian calendar"
msgstr "Tid och datum enligt gregoriansk kalender"

#: src/ui_dateTimeDialogGui.h:385
msgid "Modified Julian Day"
msgstr "Justerat julianskt datum"

#: src/ui_helpDialogGui.h:277 src/ui_helpDialogGui.h:283
#: plugins/TelescopeControl/src/ui_telescopeDialog.h:418
msgid "Help"
msgstr "Hjälp"

#: src/ui_helpDialogGui.h:285
msgid "About"
msgstr "Om"

#: src/ui_helpDialogGui.h:287 src/ui_scriptConsole.h:374
msgid "Log"
msgstr "Logg"

#: src/ui_helpDialogGui.h:290 src/ui_configurationDialog.h:1376
msgid "Edit keyboard shortcuts..."
msgstr "Redigera kortkommandon …"

#: src/ui_helpDialogGui.h:291
msgid "Refresh"
msgstr "Uppdatera"

#: src/ui_locationDialogGui.h:456
#: plugins/TextUserInterface/src/TextUserInterface.cpp:144
#: plugins/RemoteSync/src/ui_remoteSyncDialog.h:484
msgid "Location"
msgstr "Plats"

#: src/ui_locationDialogGui.h:460 src/ui_locationDialogGui.h:463
msgid ""
"Standard list of locations contains only English names (without diacritics!)"
msgstr ""
"Standardlistan över platser innehåller endast engelska namn (utan accenter!)"

#: src/ui_locationDialogGui.h:467
msgid "Reset location list to show all known locations"
msgstr "Återställ platslista till att visa alla kända platser"

#: src/ui_locationDialogGui.h:469
msgid "Reset Location List"
msgstr "Återställ platslista"

#: src/ui_locationDialogGui.h:470
msgid "Current location information"
msgstr "Aktuell platsinformation"

#: src/ui_locationDialogGui.h:471
msgid "Add to list"
msgstr "Lägg till i lista"

#: src/ui_locationDialogGui.h:472
msgid "Delete from list"
msgstr ""

#: src/ui_locationDialogGui.h:473
msgid "Return to default location"
msgstr "Återvänd till standardplats"

#: src/ui_locationDialogGui.h:474
#: plugins/TextUserInterface/src/TextUserInterface.cpp:149
msgid "Longitude:"
msgstr "Longitud:"

#: src/ui_locationDialogGui.h:475
#: plugins/TextUserInterface/src/TextUserInterface.cpp:146
msgid "Latitude:"
msgstr "Latitud:"

#: src/ui_locationDialogGui.h:476
msgid "Use current location as default"
msgstr "Använd aktuell plats som standard"

#: src/ui_locationDialogGui.h:477
msgid "Get location from Network"
msgstr "Hämta plats från nätverk"

#: src/ui_locationDialogGui.h:478
#: plugins/TextUserInterface/src/TextUserInterface.cpp:152
msgid "Altitude:"
msgstr "Höjd :"

#: src/ui_locationDialogGui.h:480 src/ui_locationDialogGui.h:483
msgid ""
"You can enter values in decimal degrees, or using dms format, for example: "
"+1d 12m 8s"
msgstr ""
"Du kan ange värden i decimalgrader, eller använda DMS format, till exempel: "
"1 d 12m 8s"

#: src/ui_locationDialogGui.h:486
msgid "Enter the altitude in meter"
msgstr "Ange höjden i meter"

#: src/ui_locationDialogGui.h:488
msgid " m"
msgstr " m"

#: src/ui_locationDialogGui.h:490
msgid "Retrieve current coordinates from GPS. Does not set timezone!"
msgstr ""

#: src/ui_locationDialogGui.h:493
msgid "New Location"
msgstr "Ny lokal"

#: src/ui_locationDialogGui.h:494
msgid "Planet:"
msgstr "Planet:"

#: src/ui_locationDialogGui.h:495
msgid "Use custom time zone"
msgstr ""

#: src/ui_locationDialogGui.h:496
msgid "Time zone:"
msgstr "Tidszon:"

#: src/ui_locationDialogGui.h:497
msgid "Name/City:"
msgstr "Namn/Stad:"

#: src/ui_locationDialogGui.h:498
msgid "Country:"
msgstr "Land:"

#: src/ui_locationDialogGui.h:502
msgid "Enable daylight saving time"
msgstr ""

#: src/ui_searchDialogGui.h:612
msgid "Find Object"
msgstr "Sök objekt"

#: src/ui_searchDialogGui.h:616 src/ui_searchDialogGui.h:620
msgid "Use tab key for select of found items"
msgstr "Använd tab för att välja bland hittade objekt"

#: src/ui_searchDialogGui.h:625
msgid "iota"
msgstr "iota"

#: src/ui_searchDialogGui.h:628
msgid "alpha"
msgstr "alfa"

#: src/ui_searchDialogGui.h:631
msgid "beta"
msgstr "beta"

#: src/ui_searchDialogGui.h:634
msgid "gamma"
msgstr "gamma"

#: src/ui_searchDialogGui.h:637
msgid "delta"
msgstr "delta"

#: src/ui_searchDialogGui.h:640
msgid "epsilon"
msgstr "epsilon"

#: src/ui_searchDialogGui.h:643
msgid "zeta"
msgstr "zeta"

#: src/ui_searchDialogGui.h:646
msgid "eta"
msgstr "eta"

#: src/ui_searchDialogGui.h:649
msgid "theta"
msgstr "theta"

#: src/ui_searchDialogGui.h:652
msgid "kappa"
msgstr "kappa"

#: src/ui_searchDialogGui.h:655
msgid "lambda"
msgstr "lambda"

#: src/ui_searchDialogGui.h:658
msgid "mu"
msgstr "mu"

#: src/ui_searchDialogGui.h:661
msgid "nu"
msgstr "nu"

#: src/ui_searchDialogGui.h:664
msgid "xi"
msgstr "xi"

#: src/ui_searchDialogGui.h:667
msgid "omicron"
msgstr "omikron"

#: src/ui_searchDialogGui.h:670
msgid "pi"
msgstr "pi"

#: src/ui_searchDialogGui.h:673
msgid "rho"
msgstr "rho"

#: src/ui_searchDialogGui.h:676
msgid "sigma"
msgstr "sigma"

#: src/ui_searchDialogGui.h:679
msgid "tau"
msgstr "tau"

#: src/ui_searchDialogGui.h:682
msgid "upsilon"
msgstr "ypsilon"

#: src/ui_searchDialogGui.h:685
msgid "phi"
msgstr "phi"

#: src/ui_searchDialogGui.h:688
msgid "chi"
msgstr "chi"

#: src/ui_searchDialogGui.h:691
msgid "psi"
msgstr "psi"

#: src/ui_searchDialogGui.h:694
msgid "omega"
msgstr "omega"

#: src/ui_searchDialogGui.h:696
msgid "Greek letters for Bayer designations"
msgstr "Grekiska bokstäver för Bayers beskrivningar"

#: src/ui_searchDialogGui.h:698
msgid ""
"Note: this tool doesn't apply the refraction correction for coordinates."
msgstr ""
"Notera: detta verktyg tillämpar inte korrektion av refraktionen för "
"koordinaterna."

#: src/ui_searchDialogGui.h:700
#: plugins/TelescopeControl/src/ui_telescopeConfigurationDialog.h:546
msgid "Coordinate system:"
msgstr "Koordinatsystem:"

#: src/ui_searchDialogGui.h:702
msgid "Position"
msgstr "Position"

#: src/ui_searchDialogGui.h:704
msgid "Some objects may be found after activation respective plug-ins"
msgstr ""
"Vissa objekt kan hittas först efter att respektive insticksprogram aktiverats"

#: src/ui_searchDialogGui.h:706
msgid "names in English"
msgstr "engelska namn"

#: src/ui_searchDialogGui.h:707
msgid "Search in list..."
msgstr "Sök i lista …"

#: src/ui_searchDialogGui.h:708
#: plugins/SolarSystemEditor/src/ui_mpcImportWindow.h:525
msgid "Lists"
msgstr "Listor"

#: src/ui_searchDialogGui.h:710
msgid "Use on-line astronomical database SIMBAD"
msgstr "Använd onlinedatabasen SIMBAD"

#: src/ui_searchDialogGui.h:712
msgid "Use SIMBAD"
msgstr ""

#: src/ui_searchDialogGui.h:713
msgid "Server:"
msgstr "Server:"

#: src/ui_searchDialogGui.h:714
msgid "Search options"
msgstr "Alternativ för sökning"

#: src/ui_searchDialogGui.h:715
msgid "Use autofill only from the beginning of words"
msgstr "Använd automatisk ifyllning endast från början av ord"

#: src/ui_searchDialogGui.h:716
msgid "Lock position when coordinates are used"
msgstr "Lås position när koordinater används"

#: src/ui_searchDialogGui.h:717 src/ui_viewDialog.h:2487
#: src/ui_viewDialog.h:2509 src/ui_viewDialog.h:2543
#: src/ui_configurationDialog.h:1512 src/ui_configurationDialog.h:1523
#: plugins/TelescopeControl/src/ui_telescopeDialog.h:417
msgid "Options"
msgstr "Alternativ"

#: src/ui_viewDialog.h:2114
msgid "View"
msgstr "Visa"

#: src/ui_viewDialog.h:2117
#: plugins/TextUserInterface/src/TextUserInterface.cpp:274
msgid "Twinkle:"
msgstr "Blinkning:"

#: src/ui_viewDialog.h:2119
msgid "Limit the magnitude of stars"
msgstr "Begränsa magnitud för stjärnor"

#: src/ui_viewDialog.h:2121 src/ui_viewDialog.h:2160 src/ui_viewDialog.h:2271
msgid "Limit magnitude:"
msgstr "Gränsmagnitud"

#: src/ui_viewDialog.h:2122 src/ui_viewDialog.h:2166 src/ui_viewDialog.h:2259
msgid "Labels and Markers"
msgstr "Etiketter och markörer"

#: src/ui_viewDialog.h:2123
#: plugins/TextUserInterface/src/TextUserInterface.cpp:268
msgid "Absolute scale:"
msgstr "Absolut skala:"

#: src/ui_viewDialog.h:2124
#: plugins/TextUserInterface/src/TextUserInterface.cpp:262
msgid "Relative scale:"
msgstr "Relativ skala:"

#: src/ui_viewDialog.h:2125 src/ui_viewDialog.h:2549
msgid "Sky"
msgstr "Himmel"

#: src/ui_viewDialog.h:2126
#: plugins/TextUserInterface/src/TextUserInterface.cpp:444
msgid "Light pollution:"
msgstr "Ljusförorening:"

#: src/ui_viewDialog.h:2127
msgid "Milky Way brightness:"
msgstr "Ljusstyrka för Vintergatan:"

#: src/ui_viewDialog.h:2129
msgid "Dim faint stars when a very bright object is visible"
msgstr "Tona ner svaga stjärnor när ljusstarka objekt är synliga"

#: src/ui_viewDialog.h:2131
msgid "Dynamic eye adaptation"
msgstr "Dynamisk anpassning av ögonen"

#: src/ui_viewDialog.h:2132
msgid "Zodiacal Light brightness:"
msgstr "Ljusstyrka zodiakalljus"

#: src/ui_viewDialog.h:2134
msgid ""
"Use light pollution data from locations database and ignore settings for "
"light pollution below"
msgstr ""
"Använd ljusföroreningsdata från positioners databas och ignorera "
"inställningar för ljusföroreningar nedan."

#: src/ui_viewDialog.h:2138
msgid "pressure, temperature, extinction coefficient"
msgstr "tryck, temperatur, absorptionskoefficient"

#: src/ui_viewDialog.h:2140
msgid "Refraction/Extinction settings..."
msgstr "Refraktions-/absorptionsinställningar..."

#: src/ui_viewDialog.h:2141
msgid "Atmosphere visualization"
msgstr ""

#: src/ui_viewDialog.h:2142
msgid "Solar System objects"
msgstr "Solsystemsobjekt"

#: src/ui_viewDialog.h:2144
msgid ""
"Activate this option to simulate the effect of real speed of light "
"(recommended)."
msgstr ""
"Slå på denna inställning för att simulera verklig ljushastighet "
"(rekommenderas)."

#: src/ui_viewDialog.h:2146
msgid "Simulate light speed"
msgstr "Simulera ljushastighet"

#: src/ui_viewDialog.h:2147
msgid "Use custom settings of GRS:"
msgstr "Använd egna inställningar för GRS:"

#: src/ui_viewDialog.h:2148
msgid "GRS details..."
msgstr "GRS-detaljer"

#: src/ui_viewDialog.h:2152
msgid "Simulate self-shadowing"
msgstr ""

#: src/ui_viewDialog.h:2153
msgid "Scale Moon:"
msgstr "Månskala:"

#: src/ui_viewDialog.h:2155
msgid "Scale factor"
msgstr "Skalfaktor"

#: src/ui_viewDialog.h:2158
msgid "Limit the magnitude of solar system objects"
msgstr "Begränsa magnituden för solsystemsobjekt"

#: src/ui_viewDialog.h:2164
msgid "Use more accurate 3D models (where available)"
msgstr ""

#: src/ui_viewDialog.h:2165
msgid "Show planet markers"
msgstr "Visa planetmarkörer"

#: src/ui_viewDialog.h:2168
msgid ""
"Deactivate this option if you want to see orbit for selected planet and its "
"moons."
msgstr ""
"Slå av denna inställning om du vill se omloppsbanorna för vald planet och "
"dess månar."

#: src/ui_viewDialog.h:2170
msgid "Show orbit for selected planet"
msgstr "Visa omloppsbana för vald planet"

#: src/ui_viewDialog.h:2172
msgid "Settings for sporadic meteors"
msgstr "Inställningar för sporadiska meteorer"

#: src/ui_viewDialog.h:2174
msgctxt "Zenithal Hourly Rate"
msgid "Shooting stars:"
msgstr ""

#: src/ui_viewDialog.h:2176 src/ui_viewDialog.h:2179
msgid "The zenithal hourly rate for the sporadic meteors"
msgstr ""

#: src/ui_viewDialog.h:2182
msgid "Show planet orbits"
msgstr "Visa planeters omloppsbanor"

#: src/ui_viewDialog.h:2184
msgid "Configure colors of orbit lines"
msgstr ""

#: src/ui_viewDialog.h:2186
msgid "Colors..."
msgstr "Cores..."

#: src/ui_viewDialog.h:2187
msgid "Scale minor bodies:"
msgstr ""

#: src/ui_viewDialog.h:2188
msgid "Planets magnitude algorithm:"
msgstr ""

#: src/ui_viewDialog.h:2190
msgid ""
"Deactivate this option if you want to see the trails for all Solar system "
"bodies."
msgstr ""
"Slå av denna inställning om du vill se spår för alla solsystemets kroppar."

#: src/ui_viewDialog.h:2192
msgid "Show trail only for selected planet"
msgstr "Visa endast spår för vald planet"

#: src/ui_viewDialog.h:2193
msgid "Display objects from catalogs"
msgstr "Visa objekt från kataloger"

#: src/ui_viewDialog.h:2195
msgid "Index Catalogue of Nebulae and Clusters of Stars"
msgstr "Indexkatalog över nebulosor och stjärnhopar"

#: src/ui_viewDialog.h:2198
msgid "New General Catalogue of Nebulae and Clusters of Stars"
msgstr "Ny generell katalog över nebulosor och stjärnhopar"

#: src/ui_viewDialog.h:2201
msgid "Lynds' Catalogue of Bright Nebulae (Lynds, 1965)"
msgstr "Lynds katalog över ljusa nebulosor (Lynds, 1965)"

#: src/ui_viewDialog.h:2210
msgid "Barnard's Catalogue of 349 Dark Objects in the Sky (Barnard, 1927)"
msgstr "Barnards katalog över 349 mörka objekt på himlen (Barnard, 1927)"

#: src/ui_viewDialog.h:2213
msgid "Catalogue of HII Regions (Sharpless, 1959)"
msgstr "Katalog över HII-regioner (Sharpless, 1959)"

#: src/ui_viewDialog.h:2216
msgid "Catalogue of Reflection Nebulae (Van den Bergh, 1966)"
msgstr "Katalog över reflektionsnebulosor (Van den Bergh, 1966)"

#: src/ui_viewDialog.h:2219
msgid ""
"A catalogue of Hα-emission regions in the southern Milky Way (Rodgers+, 1960)"
msgstr ""
"En katalog över Hα-emissionsregioner i södra delen av Vintergatan (Rodgers+, "
"1960)"

#: src/ui_viewDialog.h:2222
msgid "Lynds' Catalogue of Dark Nebulae (Lynds, 1962)"
msgstr "Lynds katalog över mörka nebulosor (Lynds, 1962)"

#: src/ui_viewDialog.h:2225
msgid "Catalog of Open Galactic Clusters (Collinder, 1931)"
msgstr "Katalog över öppna galaxhopar (Collinder, 1931)"

#: src/ui_viewDialog.h:2228
msgid ""
"A Catalogue of Star Clusters shown on Franklin-Adams Chart Plates (Melotte, "
"1915)"
msgstr ""
"En katalog över stjärnhopar som syns på Franklin-Adams kartplåtar (Melotte, "
"1915)"

#: src/ui_viewDialog.h:2237
msgid "Catalog of bright diffuse Galactic nebulae (Cederblad, 1946)"
msgstr "Katalog över ljusa diffusa galaktiska nebulosor (Cederblad, 1946)"

#: src/ui_viewDialog.h:2240
msgid "Atlas of Peculiar Galaxies (Arp, 1966)"
msgstr ""

#: src/ui_viewDialog.h:2243
msgid "The Catalogue of Interacting Galaxies (Vorontsov-Velyaminov+, 2001)"
msgstr ""

#: src/ui_viewDialog.h:2246
msgid "The Catalogue of Galactic Planetary Nebulae (Kohoutek, 2001)"
msgstr ""

#: src/ui_viewDialog.h:2248
msgid "Filter by type"
msgstr "Filtrera efter typ"

#: src/ui_viewDialog.h:2251 src/ui_dsoColorsDialog.h:599
msgid "Hydrogen regions"
msgstr "Väteregioner"

#: src/ui_viewDialog.h:2252
msgid "Other"
msgstr "Annat"

#: src/ui_viewDialog.h:2261
msgid "Use hints proportional to angular size of deep-sky objects"
msgstr "Använd tips proportionellt till vinkelstorlek hos djuprymdsobjekt"

#: src/ui_viewDialog.h:2263
msgid "Use proportional hints"
msgstr "Använd proportionella tips"

#: src/ui_viewDialog.h:2265
msgid ""
"Use surface brightness of deep-sky objects for scale of the visibility of "
"their markers and labels."
msgstr ""
"Använd ytljusstyrkan hos djuprymdsobjekt som skala för deras markörers och "
"etiketters synlighet."

#: src/ui_viewDialog.h:2267
msgid "Use surface brightness"
msgstr "Använd ytljusstyrka"

#: src/ui_viewDialog.h:2269
msgid ""
"Limit magnitude (for unaided/binocular observers) of deep-sky objects."
msgstr ""
"Gränsmagnitud (för blotta ögat/kikarobservatörer) för djuprymdsobjekt."

#: src/ui_viewDialog.h:2273
msgid ""
"Use designations of deep-sky objects instead of their common names for "
"screen labels"
msgstr ""

#: src/ui_viewDialog.h:2275
msgid "Use designations for screen labels"
msgstr ""

#: src/ui_viewDialog.h:2276 plugins/Satellites/src/ui_satellitesDialog.h:747
msgid "Labels"
msgstr "Rubriker"

#: src/ui_viewDialog.h:2277
msgid "Hints"
msgstr "Tips"

#: src/ui_viewDialog.h:2278
msgid "Configure colors of markers"
msgstr ""

#: src/ui_viewDialog.h:2279
msgid "Celestial Sphere"
msgstr "Himlasfär"

#: src/ui_viewDialog.h:2281
msgid "Color of the opposition/conjunction longitude line"
msgstr "Färg på oppositions-/konjunktionslongitudslinje"

#: src/ui_viewDialog.h:2284
msgid "Color of meridian"
msgstr "Färg på meridian"

#: src/ui_viewDialog.h:2287
msgid "Show ecliptic line of J2000.0 (VSOP87A fundamental plane)."
msgstr "Visa ekliptisk linje för J2000.0 (VSOP87A fundamentalt plan)."

#: src/ui_viewDialog.h:2289
msgid "Ecliptic (J2000)"
msgstr "Ekliptikan (J2000)"

#: src/ui_viewDialog.h:2291
msgid "Show celestial equator of current planet and date."
msgstr "Visa himmelsekvatorn för nuvarande planet och datum"

#: src/ui_viewDialog.h:2293
msgid "Equator (of date)"
msgstr "Ekvator (för datum)"

#: src/ui_viewDialog.h:2295
msgid "Show celestial equator of J2000.0."
msgstr "Visa himmelsekvatorn för J2000.0"

#: src/ui_viewDialog.h:2297
msgid "Equator (J2000)"
msgstr "Ekvator (J2000)"

#: src/ui_viewDialog.h:2299
msgid "Color of equator (J2000.0)"
msgstr "Färg på ekvator (J2000.0)"

#: src/ui_viewDialog.h:2302
msgid "Show ecliptic line of current date."
msgstr "Visa ekliptisk linje för dagens datum"

#: src/ui_viewDialog.h:2304
msgid "Ecliptic (of date)"
msgstr "Ekliptikan (för datum)"

#: src/ui_viewDialog.h:2306
msgid "Color of equator (of date)"
msgstr "Färg på ekvator (för datum)"

#: src/ui_viewDialog.h:2309
msgid "Show Galactic equator line."
msgstr "Visa galaktisk ekvatorlinje"

#: src/ui_viewDialog.h:2313
msgid "Color of supergalactic equator"
msgstr "Färg på supergalaktisk ekvator"

#: src/ui_viewDialog.h:2316
msgid "Color of ecliptic (of date)"
msgstr "Färg på ekliptika (för datum)"

#: src/ui_viewDialog.h:2319
msgid "Color of ecliptic (J2000.0)"
msgstr "Färg på ekliptika (J2000.0)"

#: src/ui_viewDialog.h:2322
msgid "Color of galactic equator"
msgstr "Färg på galaktisk ekvator"

#: src/ui_viewDialog.h:2325
msgid "Show mathematical horizon line."
msgstr ""

#: src/ui_viewDialog.h:2329
msgid "Color of horizon"
msgstr "Färg på horisont"

#: src/ui_viewDialog.h:2332
msgid "Show equator of de Vaucouleurs' Supergalactic coordinates (1976)."
msgstr ""

#: src/ui_viewDialog.h:2336
msgid "Show meridian line."
msgstr "Visa meridianlinje"

#: src/ui_viewDialog.h:2340
msgid ""
"Opposition/conjunction longitude line - the line of ecliptic longitude which "
"passes through both ecliptic poles, the Sun and opposition point."
msgstr ""
"Opposition-/konjunktionslongitudlinje - den ekliptiska longitud som passerar "
"genom båda de ekliptiska polerna, solen och oppositionspunkten."

#: src/ui_viewDialog.h:2344
msgid "Color of colures"
msgstr "Färg på kolurer"

#: src/ui_viewDialog.h:2347
msgid "Show colures (great circles through poles and solstices/equinoxes)."
msgstr ""
"Visa kolurer (storcirklar genom polerna och solstånds-/dagjämningspunkterna)."

#: src/ui_viewDialog.h:2349
msgid "Colures"
msgstr "Kolurer"

#: src/ui_viewDialog.h:2351
msgid "Labels for the Cardinal directions."
msgstr "Etiketter för kardinalriktningar"

#: src/ui_viewDialog.h:2355
msgid "Color of cardinal points"
msgstr "Färg på kardinalpunkter"

#: src/ui_viewDialog.h:2359
msgid "Color of the ecliptic poles (J2000.0)"
msgstr "Färg på ekliptiska poler (J2000.0)"

#: src/ui_viewDialog.h:2362
msgid "Color of Prime Vertical"
msgstr "Färg på primärvertikal"

#: src/ui_viewDialog.h:2365
msgid "Show ecliptic poles of J2000.0"
msgstr "Visa ekliptiska poler för J2000.0"

#: src/ui_viewDialog.h:2367
msgid "Ecliptic poles (J2000)"
msgstr "Ekliptiska poler (J2000)"

#: src/ui_viewDialog.h:2369
msgid "Color of the celestial poles (J2000.0)"
msgstr "Färg på himmelspoler (J2000.0)"

#: src/ui_viewDialog.h:2372
msgid "Show celestial poles of current planet and date."
msgstr "Visa himmelspoler för nuvarande planet och datum"

#: src/ui_viewDialog.h:2374
msgid "Celestial poles (of date)"
msgstr "Himmelspoler (för datum)"

#: src/ui_viewDialog.h:2376
msgid "Color of ecliptic poles (of date)"
msgstr "Färg på ekliptiska poler (för datum)"

#: src/ui_viewDialog.h:2379
msgid "Color of celestial poles (of date)"
msgstr "Färg på himmelspoler (för datum)"

#: src/ui_viewDialog.h:2382
msgid "Color of supergalactic poles"
msgstr ""

#: src/ui_viewDialog.h:2385
msgid "Show ecliptic poles of current date."
msgstr "Visa ekliptiska poler för nuvarande datum"

#: src/ui_viewDialog.h:2387
msgid "Ecliptic poles (of date)"
msgstr "Ekliptiska poler (för datum)"

#: src/ui_viewDialog.h:2389
msgid "Show Prime (East-West) Vertical."
msgstr "Visa primärvertikal (öst-väst)."

#: src/ui_viewDialog.h:2393
msgid "Color of galactic poles"
msgstr "Färg på galaktiska poler"

#: src/ui_viewDialog.h:2395
msgid "Zenith and Nadir"
msgstr "Zenit och nadir"

#: src/ui_viewDialog.h:2397
msgid "Color of Zenith and Nadir"
msgstr "Färg på zenit och nadir"

#: src/ui_viewDialog.h:2401
msgid "Color of circumpolar circles"
msgstr "Färg på cirkumpolära cirklar"

#: src/ui_viewDialog.h:2404
msgid "Show celestial poles of J2000.0."
msgstr "Visa himmelspoler för J2000.0."

#: src/ui_viewDialog.h:2406
msgid "Celestial poles (J2000)"
msgstr "Himmelspoler (J2000)"

#: src/ui_viewDialog.h:2408
msgid ""
"These circles delimit stars which stay always above (respectively below) the "
"mathematical horizon."
msgstr ""
"Dessa cirklar visar vilka stjärnor som alltid är över respektive under den "
"matematiska horisonten."

#: src/ui_viewDialog.h:2410
msgid "Circumpolar circles"
msgstr "Cirkumpolära cirklar"

#: src/ui_viewDialog.h:2412
msgid "Color of precession circles"
msgstr "Färg på precessionscirklar"

#: src/ui_viewDialog.h:2415
msgid ""
"Instantaneous circles of earth's axis on its motion around ecliptical poles. "
"Displayed on Earth only."
msgstr ""
"Momentana cirklar över jordens rotationsaxel på dess rörelse runt "
"ekliptikans poler. Visas endast på jorden."

#: src/ui_viewDialog.h:2417
msgid "Precession circles"
msgstr "Precessionscirklar"

#: src/ui_viewDialog.h:2419
msgid "Altitudes and azimuth (counted from North towards East)."
msgstr "Altitud och azimut (räknat från norr och österut)"

#: src/ui_viewDialog.h:2423
msgid "Ecliptical coordinates for current date. Displayed on Earth only."
msgstr "Ekliptiska koordinater för dagens datum. Visas endast på jorden."

#: src/ui_viewDialog.h:2425
msgid "Ecliptic grid (of date)"
msgstr "Ekliptiskt rutnät (för datum)"

#: src/ui_viewDialog.h:2427
msgid "Color of the equatorial grid (J2000.0)"
msgstr "Färg på ekvatoriellt rutnät (J2000.0)"

#: src/ui_viewDialog.h:2430
msgid "Color of the equinox points (J2000.0)"
msgstr ""

#: src/ui_viewDialog.h:2433
msgid "Ecliptical coordinates for J2000.0."
msgstr "Ekliptiska koordinater för J2000.0"

#: src/ui_viewDialog.h:2435
msgid "Ecliptic grid (J2000)"
msgstr "Ekliptiskt rutnät (J2000)"

#: src/ui_viewDialog.h:2437
msgid "Color of the supergalactic grid"
msgstr "Färg på supergalaktiskt rutnät"

#: src/ui_viewDialog.h:2440
msgid "Color of the galactic grid"
msgstr "Färg på galaktiskt rutnät"

#: src/ui_viewDialog.h:2443
msgid ""
"Show de Vaucouleurs' Supergalactic coordinates (1976), defined by the "
"distribution of nearby galaxies."
msgstr ""

#: src/ui_viewDialog.h:2447
msgid "Equatorial coordinates of J2000.0."
msgstr "Ekvatoriella koordinater för J2000.0"

#: src/ui_viewDialog.h:2449
msgid "Equatorial grid (J2000)"
msgstr "Ekvatoriellt rutnät (J2000)"

#: src/ui_viewDialog.h:2451
msgid "Color of the ecliptical grid (J2000.0)"
msgstr "Färg på ekliptiskt rutnät (J2000.0)"

#: src/ui_viewDialog.h:2454
msgid "Galactic Coordinates, System II (IAU 1958)."
msgstr "Galaktiska koordinater, System II (IAU 1958)."

#: src/ui_viewDialog.h:2458
msgid "Color of the equatorial grid (of date)"
msgstr "Färg på ekvatoriellt rutnät (för datum)"

#: src/ui_viewDialog.h:2460
msgid "Equinoxes (J2000)"
msgstr ""

#: src/ui_viewDialog.h:2462
msgid "Color of the ecliptical grid (of date)"
msgstr "Färg på ekliptiskt rutnät (för datum)"

#: src/ui_viewDialog.h:2465
msgid "Color of the azimuthal grid"
msgstr "Färg på planprojicerat rutnät"

#: src/ui_viewDialog.h:2468
msgid "Color of the equinox points (of date)"
msgstr ""

#: src/ui_viewDialog.h:2471
msgid "Equatorial coordinates of current date and planet."
msgstr "Ekvatoriella koordinater för dagens datum och planet"

#: src/ui_viewDialog.h:2473
msgid "Equatorial grid (of date)"
msgstr "Ekvatoriellt rutnät (för datum)"

#: src/ui_viewDialog.h:2474
msgid "Equinoxes (of date)"
msgstr ""

#: src/ui_viewDialog.h:2475
msgid "Solstices (J2000)"
msgstr ""

#: src/ui_viewDialog.h:2477
msgid "Color of the solstice points (J2000.0)"
msgstr ""

#: src/ui_viewDialog.h:2480
msgid "Solstices (of date)"
msgstr ""

#: src/ui_viewDialog.h:2482
msgid "Color of the solstice points (of date)"
msgstr ""

#: src/ui_viewDialog.h:2485
msgid "Projection"
msgstr "Projektion"

#: src/ui_viewDialog.h:2486
msgid "Vertical viewport offset"
msgstr "Förskjutning av vertikal visning"

#: src/ui_viewDialog.h:2488
msgid "Show fog"
msgstr "Visa dimma"

#: src/ui_viewDialog.h:2489
msgid "Use associated planet and position"
msgstr "Använd associerad planet och position"

#: src/ui_viewDialog.h:2490
msgid "Use this landscape as default"
msgstr "Använd detta landskap som standard"

#: src/ui_viewDialog.h:2491
msgid "Show ground"
msgstr "Visa markyta"

#: src/ui_viewDialog.h:2493
msgid "Use minimal brightness to leave landscape visible also in darkness"
msgstr "Använd lägsta ljusstyrka för att göra landskap synliga även i mörker"

#: src/ui_viewDialog.h:2495
msgid "Minimal brightness:"
msgstr "Lägsta ljusstyrka:"

#: src/ui_viewDialog.h:2497
msgid ""
"Value range 0..1 (landscape is black at night - landscape is fully bright)"
msgstr ""
"Värdeomfång 0..1 (landskapet är svart på natten - landskapet är fullt "
"synligt)"

#: src/ui_viewDialog.h:2500
msgid "Use minimal brightness as may be specified in landscape.ini"
msgstr "Använd lägsta ljusstyrka som den specificeras i landscape.ini"

#: src/ui_viewDialog.h:2502
msgid "from landscape, if given"
msgstr "från landskap, om givet"

#: src/ui_viewDialog.h:2504
msgid "Show illumination layer (bright windows, light pollution, etc.)"
msgstr "Visa belysningslager (ljusa fönster, ljusföroreningar etc.)"

#: src/ui_viewDialog.h:2506
msgid "Show illumination "
msgstr "Visa belysning "

#: src/ui_viewDialog.h:2507
msgid "Show landscape labels"
msgstr "Visa landskapsetiketter"

#: src/ui_viewDialog.h:2508
msgid "Add/remove landscapes..."
msgstr "Lägg till/ta bort landskap"

#: src/ui_viewDialog.h:2510
msgid "Show art in brightness"
msgstr "Visa grafik med ljusstyrka"

#: src/ui_viewDialog.h:2511
msgid "Show lines with thickness"
msgstr "Visa linjer med tjocklek"

#: src/ui_viewDialog.h:2513
msgid "Value in pixels"
msgstr "Värde i pixlar"

#: src/ui_viewDialog.h:2516
msgid "Color of constellation lines"
msgstr "Stjärnbildslinjernas färg"

#: src/ui_viewDialog.h:2519
msgid "Use native names for planets from current culture"
msgstr "Använd ursprungliga namn på planeter för nuvarande stjärnmytologi"

#: src/ui_viewDialog.h:2521
msgid "Use native names for planets"
msgstr "Använd ursprungliga namn för planeter"

#: src/ui_viewDialog.h:2522
msgid "Use this sky culture as default"
msgstr "Använd denna himmelskultur som standard"

#: src/ui_viewDialog.h:2523
msgid "Show labels"
msgstr "Visa etiketter"

#: src/ui_viewDialog.h:2525
msgid "Select if you want names abbreviated, original or translated"
msgstr ""
"Välj om du vill ha förkortade namn, originalnamn eller översatta namn"

#: src/ui_viewDialog.h:2529
msgid "Color of constellation names"
msgstr "Stjärnbildsnamnens färg"

#: src/ui_viewDialog.h:2531
msgid "Show boundaries"
msgstr "Visa gränser"

#: src/ui_viewDialog.h:2533
msgid "Color of constellation boundaries"
msgstr "Stjärnbildsgränsernas färg"

#: src/ui_viewDialog.h:2535
msgid "Show asterism lines"
msgstr ""

#: src/ui_viewDialog.h:2537
msgid "Color of asterism lines"
msgstr ""

#: src/ui_viewDialog.h:2539
msgid "Show asterism labels"
msgstr ""

#: src/ui_viewDialog.h:2541
msgid "Color of asterism names"
msgstr ""

#: src/ui_viewDialog.h:2544
msgid "Visible"
msgstr "Synlig"

#: src/ui_viewDialog.h:2551
msgctxt "Deep-Sky Objects"
msgid "DSO"
msgstr "DSO"

#: src/ui_viewDialog.h:2553
msgid "Deep-Sky Objects"
msgstr "Djuprymdsobjekt"

#: src/ui_viewDialog.h:2556
msgid "Markings"
msgstr "Markeringar"

#: src/ui_viewDialog.h:2558
#: plugins/TextUserInterface/src/TextUserInterface.cpp:449
msgid "Landscape"
msgstr "Landskap"

#: src/ui_viewDialog.h:2560
#: plugins/TextUserInterface/src/TextUserInterface.cpp:230
msgid "Starlore"
msgstr "Stjärnmytologi"

#: src/ui_configurationDialog.h:1263
msgid "Configuration"
msgstr "Konfiguration"

#: src/ui_configurationDialog.h:1265
msgid "Language settings"
msgstr "Språkinställningar"

#: src/ui_configurationDialog.h:1266
msgid "Program Language"
msgstr "Programspråk"

#: src/ui_configurationDialog.h:1267
msgid "Sky Culture Language"
msgstr "Stjärnmytologispråk"

#: src/ui_configurationDialog.h:1269
msgid "This feature has not been thoroughly tested yet!"
msgstr "Denna funktion har inte testats fullt ut än!"

#: src/ui_configurationDialog.h:1271
msgid "Ephemeris settings (experimental)"
msgstr "Inställningar för bandata (experimentellt)"

#: src/ui_configurationDialog.h:1272 src/ui_configurationDialog.h:1273
msgid "Not installed"
msgstr "Ej installerad"

#: src/ui_configurationDialog.h:1275
msgid ""
"DE431 provides position data for years -13000...+17000. For special "
"applications only."
msgstr ""
"DE431 ger positionsdata för åren -13000...+17000. Endast vid speciella "
"tillämpningar."

#: src/ui_configurationDialog.h:1277
msgid "Use DE431 (long-time data)"
msgstr "Använd DE431 (långtidsdata)"

#: src/ui_configurationDialog.h:1279
msgid "DE430 provides highest accuracy, only for years 1550...2650."
msgstr "DE430 ger högsta noggrannhet, endast för åren 1550...2650."

#: src/ui_configurationDialog.h:1281
msgid "Use DE430 (high accuracy)"
msgstr "Använd DE430 (hög noggrannhet)"

#: src/ui_configurationDialog.h:1283
msgid ""
"Using VSOP87 is recommended for years -4000...+8000 only, but delivers "
"useful positions outside this range."
msgstr ""
"VSOP87 rekommenderas endast för åren -4000...+8000, men visar även "
"användbara positioner utanför detta intervall."

#: src/ui_configurationDialog.h:1285
msgid ""
"VSOP87/ELP2000-82B is used when these are not installed or not activated."
msgstr ""
"VSOP87/ELP2000-82B används när dessa inte är installerade eller inaktiverade."

#: src/ui_configurationDialog.h:1286
msgid "Default options"
msgstr "Standardval"

#: src/ui_configurationDialog.h:1287
msgid "Save View"
msgstr ""

#: src/ui_configurationDialog.h:1289
msgid ""
"Save the settings you've changed this session to be the same the next time "
"you start Stellarium"
msgstr ""
"Spara inställningarna du ändrat i denna session så att dessa används nästa "
"gång du startar Stellarium"

#: src/ui_configurationDialog.h:1291
#: plugins/NavStars/src/ui_navStarsWindow.h:211
#: plugins/FOV/src/ui_fovWindow.h:391
#: plugins/EquationOfTime/src/ui_equationOfTimeWindow.h:281
#: plugins/PointerCoordinates/src/ui_pointerCoordinatesWindow.h:309
msgid "Save settings"
msgstr "Spara inställningar"

#: src/ui_configurationDialog.h:1293
msgid "Restore the default settings that came with Stellarium"
msgstr "Återställ inställningarna till ursprungliga värden."

#: src/ui_configurationDialog.h:1295
#: plugins/NavStars/src/ui_navStarsWindow.h:212
#: plugins/FOV/src/ui_fovWindow.h:408
#: plugins/EquationOfTime/src/ui_equationOfTimeWindow.h:282
#: plugins/PointerCoordinates/src/ui_pointerCoordinatesWindow.h:310
msgid "Restore defaults"
msgstr "Återställ standardvärden"

#: src/ui_configurationDialog.h:1296
msgid ""
"Save either the current FOV and direction of view or all the current options "
"for use at next startup. Restoring default settings requires a restart of "
"Stellarium. "
msgstr ""

#: src/ui_configurationDialog.h:1298
msgid "The vertical field (height) of your view when Stellarium starts"
msgstr ""

#: src/ui_configurationDialog.h:1301
msgid "The direction you're looking when Stellarium starts"
msgstr "Den riktning du ser när Stellarium startar"

#: src/ui_configurationDialog.h:1303 src/ui_configurationDialog.h:1534
msgid "Selected object information"
msgstr "Information om valt objekt"

#: src/ui_configurationDialog.h:1305
msgid "Display all information available"
msgstr "Visa all tillgänglig information"

#: src/ui_configurationDialog.h:1307
msgid "All available"
msgstr "Alla tillgängliga"

#: src/ui_configurationDialog.h:1309
msgid "Display no information"
msgstr "Visa ingen information"

#: src/ui_configurationDialog.h:1311 plugins/Oculars/src/Oculars.cpp:2247
#: plugins/Observability/src/Observability.cpp:205
msgid "None"
msgstr "Ingen"

#: src/ui_configurationDialog.h:1313
msgid "Display less information"
msgstr "Visa mindre information"

#: src/ui_configurationDialog.h:1315
msgid "Short"
msgstr "Kort"

#: src/ui_configurationDialog.h:1317
msgid "Display user settings information"
msgstr "Visa information om användarinställningar"

#: src/ui_configurationDialog.h:1319
msgid "Customized"
msgstr "Anpassad"

#: src/ui_configurationDialog.h:1320
msgid "Displayed fields"
msgstr "Visade fält"

#: src/ui_configurationDialog.h:1322 src/ui_configurationDialog.h:1356
msgid "Equatorial coordinates, equinox of date"
msgstr "Ekvatoriella koordinater, dagjämningspunkt för datum"

#: src/ui_configurationDialog.h:1324
msgid "Right ascension/Declination (of date)"
msgstr "Rektascension/Deklination (av datum)"

#: src/ui_configurationDialog.h:1325
msgid "Supergalactic coordinates"
msgstr ""

#: src/ui_configurationDialog.h:1327
msgid "The type of the object (star, planet, etc.)"
msgstr "Objektets typ (stjärna, planet, etc.)"

#: src/ui_configurationDialog.h:1330
msgid "Absolute magnitude"
msgstr "Absolut magnitud"

#: src/ui_configurationDialog.h:1332
msgid "Ecliptic coordinates, equinox of date (only for Earth)"
msgstr ""

#: src/ui_configurationDialog.h:1334
msgid "Ecliptic coordinates (of date)"
msgstr ""

#: src/ui_configurationDialog.h:1336
msgid "Angular or physical size"
msgstr "Vinkelstorlek eller fysisk storlek"

#: src/ui_configurationDialog.h:1338
msgid "Size"
msgstr "Storlek"

#: src/ui_configurationDialog.h:1340
msgid "Horizontal coordinates"
msgstr "Horisontella koordinater"

#: src/ui_configurationDialog.h:1342
#: plugins/PointerCoordinates/src/gui/PointerCoordinatesWindow.cpp:204
msgid "Altitude/Azimuth"
msgstr "Altitud/Azimut"

#: src/ui_configurationDialog.h:1343
msgid "Catalog number(s)"
msgstr "Katalognummer"

#: src/ui_configurationDialog.h:1345
msgid "Galactic coordinates"
msgstr "Galaktiska koordinater"

#: src/ui_configurationDialog.h:1347
msgid "Equatorial coordinates, equinox of J2000.0"
msgstr "Ekvatoriella koordinater, dagjämningspunkt för J2000.0"

#: src/ui_configurationDialog.h:1349
msgid "Right ascension/Declination (J2000)"
msgstr "Rektascension/Deklination (J2000)"

#: src/ui_configurationDialog.h:1352
msgid "Ecliptic coordinates, equinox J2000.0"
msgstr ""

#: src/ui_configurationDialog.h:1354
msgid "Ecliptic coordinates (J2000)"
msgstr ""

#: src/ui_configurationDialog.h:1358
#: plugins/PointerCoordinates/src/gui/PointerCoordinatesWindow.cpp:201
msgid "Hour angle/Declination"
msgstr "Timvinkel/Deklination"

#: src/ui_configurationDialog.h:1359
msgid "Visual magnitude"
msgstr "Visuell magnitud"

#: src/ui_configurationDialog.h:1361
#: plugins/PointerCoordinates/src/ui_pointerCoordinatesWindow.h:289
msgid "3-letter IAU constellation abbreviation"
msgstr ""

#: src/ui_configurationDialog.h:1363
msgid "Constellation"
msgstr "Konstallation"

#: src/ui_configurationDialog.h:1365
msgid "Spectral class, nebula type, etc."
msgstr "Spektralklass, nebulosatyp, etc."

#: src/ui_configurationDialog.h:1367
msgid "Additional information"
msgstr "Ytterligare information"

#: src/ui_configurationDialog.h:1368
msgid "Sidereal time"
msgstr "Siderisk tid"

#: src/ui_configurationDialog.h:1369
msgid "Additional settings"
msgstr ""

#: src/ui_configurationDialog.h:1370
msgid "Use unit of measurement mag/arcsec^2 for surface brightness"
msgstr ""

#: src/ui_configurationDialog.h:1371
msgid "Control"
msgstr "Styrning"

#: src/ui_configurationDialog.h:1373
msgid "Allow mouse to pan (drag) and zoom (mousewheel)"
msgstr "Tillåt panorering (dra) och zoomning (scrollhjul) med musen"

#: src/ui_configurationDialog.h:1375
msgid "Enable mouse navigation"
msgstr "Aktivera musnavigering"

#: src/ui_configurationDialog.h:1378
msgid "Allow keyboard to pan and zoom"
msgstr "Använd tangentbordet till att flytta och zooma"

#: src/ui_configurationDialog.h:1380
msgid "Enable keyboard navigation"
msgstr "Aktivera tangentbordsnavigering"

#: src/ui_configurationDialog.h:1382
msgid "Hides the mouse cursor when inactive"
msgstr "Döljer muspekaren vid inaktivitet"

#: src/ui_configurationDialog.h:1384
msgid "Mouse cursor timeout:"
msgstr "Tidsgräns för muspekare:"

#: src/ui_configurationDialog.h:1386
msgid "seconds"
msgstr "sekunder"

#: src/ui_configurationDialog.h:1388
#: plugins/TextUserInterface/src/TextUserInterface.cpp:192
msgid "Startup date and time"
msgstr "Datum och tid vid start"

#: src/ui_configurationDialog.h:1390
msgid "Starts Stellarium at system clock date and time"
msgstr "Startar Stellarium vid systemklockans datum och tid"

#: src/ui_configurationDialog.h:1392
msgid "System date and time"
msgstr "Systemets datum och tid"

#: src/ui_configurationDialog.h:1394
msgid ""
"Sets the simulation time to the next instance of this time of day when "
"Stellarium starts"
msgstr ""
"Ställer in simuleringstiden till nästa instans av den här tiden på dygnet "
"när Stellarium startar"

#: src/ui_configurationDialog.h:1396
msgid "System date at:"
msgstr "Systemets datum kl:"

#: src/ui_configurationDialog.h:1398
msgid "Use a specific date and time when Stellarium starts up"
msgstr "Använd ett angivet datum och tid när Stellarium startas upp"

#: src/ui_configurationDialog.h:1400
msgid "Other:"
msgstr "Annat:"

#: src/ui_configurationDialog.h:1402
msgid "Use current local date and time"
msgstr "Använd lokalt datum och tid"

#: src/ui_configurationDialog.h:1404
msgid "use current"
msgstr "använd aktuellt"

#: src/ui_configurationDialog.h:1406
msgid ""
"These settings control the way time and date are displayed in the bottom bar."
msgstr ""
"Denna inställning kontrollerar hur tid och datum visas i fliken nederst."

#: src/ui_configurationDialog.h:1408
msgid "Display formats of date and time"
msgstr ""

#: src/ui_configurationDialog.h:1409
#: plugins/MeteorShowers/src/ui_MSConfigDialog.h:457
msgid "Date:"
msgstr "Datum:"

#: src/ui_configurationDialog.h:1410
msgid "and time:"
msgstr ""

#: src/ui_configurationDialog.h:1411
msgid "Time correction"
msgstr "Tidskorrigering"

#: src/ui_configurationDialog.h:1414
msgid "Edit equation"
msgstr "Redigera ekvation"

#: src/ui_configurationDialog.h:1416
msgid "Planetarium options"
msgstr "Planetariumalternativ"

#: src/ui_configurationDialog.h:1418
msgid "Activate this option to calculate azimuth from south towards west."
msgstr "Slå på denna inställning för att visa azimut från söder till väster."

#: src/ui_configurationDialog.h:1420
msgid "Azimuth from South"
msgstr "Azimut från söder"

#: src/ui_configurationDialog.h:1422
msgid "Toggle display of the button for Digitized Sky Survey."
msgstr ""

#: src/ui_configurationDialog.h:1424
msgid "Show DSS button"
msgstr ""

#: src/ui_configurationDialog.h:1426
msgid "Mask out everything outside a central circle in the main view"
msgstr "Maskera bort allting utanför en central cirkel i huvud vyn"

#: src/ui_configurationDialog.h:1428
msgid "Disc viewport"
msgstr "Skivformad vyport"

#: src/ui_configurationDialog.h:1430
msgid "Align labels with the horizon"
msgstr "Rätta etiketter mot horisonten"

#: src/ui_configurationDialog.h:1432
msgid "Gravity labels"
msgstr "Gravitetsetiketter"

#: src/ui_configurationDialog.h:1434
msgid "Use decimal degrees for coordinates"
msgstr "Använd decimalgrader för koordinater"

#: src/ui_configurationDialog.h:1436
msgid "Use decimal degrees"
msgstr "Använd decimalgrader"

#: src/ui_configurationDialog.h:1438
msgid ""
"Spheric mirror distortion is used when projecting Stellarium onto a spheric "
"mirror for low-cost planetarium systems."
msgstr ""
"Sfärisk spegel distorsion används när Stellarium projiceras på en sfärisk "
"spegel i låg-budjet planetarie-system."

#: src/ui_configurationDialog.h:1440
msgid "Spheric mirror distortion"
msgstr "Sfärisk spegel distorsion"

#: src/ui_configurationDialog.h:1442
msgid ""
"Activate to view as seen from surface of the planet (recommended). If "
"switched off, display planetocentric view."
msgstr ""
"Aktivera för att se från ytan av planeten (rekommenderas). Om du slår av "
"detta, visa planetocentrisk vy."

#: src/ui_configurationDialog.h:1444
msgid "Topocentric coordinates"
msgstr "Topocentriska koordinater"

#: src/ui_configurationDialog.h:1446
msgid ""
"Auto-enabling of the atmosphere for bodies with atmosphere in location window"
msgstr ""
"Visa automatiskt atmosfär för himlakroppar med atmosfär i platsfönstret"

#: src/ui_configurationDialog.h:1448
msgid "Auto-enabling for the atmosphere"
msgstr "Visa automatiskt atmosfär"

#: src/ui_configurationDialog.h:1450
msgid "Toggle vertical and horizontal image flip buttons."
msgstr "Växla knappar för vertikal och horisontell bildvändning."

#: src/ui_configurationDialog.h:1452
msgid "Show flip buttons"
msgstr "Visa vändningsknappar"

#: src/ui_configurationDialog.h:1454 src/ui_configurationDialog.h:1457
msgid "Hide other constellations when you click one"
msgstr "Dölj andra stjärnbilder när du klickar på en"

#: src/ui_configurationDialog.h:1461
msgid "Toggle display backgrounds of the nebulae."
msgstr "Växla nebulosornas visningsbakgrund."

#: src/ui_configurationDialog.h:1463
msgid "Show nebula background button"
msgstr "Visa knapp för nebulosabakgrund"

#: src/ui_configurationDialog.h:1465
msgid ""
"Nutation is a small wobble of Earth's axis, amounting to a few arcseconds."
msgstr ""
"Nutation är små skakningar i jordens rotationsaxel, upp till några "
"bågsekunder."

#: src/ui_configurationDialog.h:1467
msgid "Include nutation"
msgstr "Inkludera nutation"

#: src/ui_configurationDialog.h:1469
msgid "Automatic change of landscape when planet is changed"
msgstr "Automatisk förändring av landskap vid planetbyte"

#: src/ui_configurationDialog.h:1471
msgid "Auto select landscapes"
msgstr "Automatiskt landskapsval"

#: src/ui_configurationDialog.h:1472
msgid "Show bookmarks button"
msgstr "Visa bokmärkesknapp"

#: src/ui_configurationDialog.h:1474
msgid "A button to toggle equatorial J2000 grid"
msgstr ""

#: src/ui_configurationDialog.h:1476
msgid "Show ICRS grid button"
msgstr ""

#: src/ui_configurationDialog.h:1478
msgid "A button to toggle galactic grid"
msgstr ""

#: src/ui_configurationDialog.h:1480
msgid "Show galactic grid button"
msgstr ""

#: src/ui_configurationDialog.h:1482
msgid "A button to toggle ecliptic grid of date"
msgstr ""

#: src/ui_configurationDialog.h:1484
msgid "Show ecliptic grid button"
msgstr ""

#: src/ui_configurationDialog.h:1485
msgid "Show constellation boundaries button"
msgstr ""

#: src/ui_configurationDialog.h:1487
msgid ""
"When enabled, the \"auto zoom out\" key will also set the initial viewing "
"direction"
msgstr ""
"När det aktiveras kommer knappen för \"automatisk utzoomning\" också ställa "
"in riktningen för visning vid start"

#: src/ui_configurationDialog.h:1489
#: plugins/TextUserInterface/src/TextUserInterface.cpp:461
msgid "Auto zoom out returns to initial direction of view"
msgstr "Automatisk utzoomning återvänder till visningsriktningen vid start"

#: src/ui_configurationDialog.h:1491
msgid "Toggle the usage of background under GUI buttons"
msgstr ""

#: src/ui_configurationDialog.h:1493
msgid "Use buttons background"
msgstr ""

#: src/ui_configurationDialog.h:1494
msgid "Indication for mount mode"
msgstr ""

#: src/ui_configurationDialog.h:1495
msgid "Screenshots"
msgstr "Skärmbilder"

#: src/ui_configurationDialog.h:1496
msgid "Screenshot Directory"
msgstr "Skärmbildskatalog"

#: src/ui_configurationDialog.h:1498
msgid "Invert colors"
msgstr "Invertera färger"

#: src/ui_configurationDialog.h:1499
msgid "Star catalog updates"
msgstr "Uppdateringar av stjärnkataloger"

#: src/ui_configurationDialog.h:1501
msgid "Click here to start downloading"
msgstr "Klicka här för att ladda ner"

#: src/ui_configurationDialog.h:1503
msgid "Download this file to view even more stars"
msgstr "Ladda ner denna fil för att visa ännu fler stjärnor"

#: src/ui_configurationDialog.h:1505
msgid "Restart the download"
msgstr "Ladda ner på nytt"

#: src/ui_configurationDialog.h:1507
msgid "Retry"
msgstr "Försök igen"

#: src/ui_configurationDialog.h:1509
msgid "Stop the download. You can always restart it later"
msgstr "Stoppa nedladdningen. Du kan alltid starta om den senare"

#: src/ui_configurationDialog.h:1514
msgid "Close window when script runs"
msgstr "Stäng fönstret när skriptet körs"

#: src/ui_configurationDialog.h:1516
msgid "Run the selected script"
msgstr "Kör det valda skriptet"

#: src/ui_configurationDialog.h:1520
msgid "Stop a running script"
msgstr "Stoppa ett körande skript"

#: src/ui_configurationDialog.h:1524
msgid "Load at startup"
msgstr "Laddas vid start"

#: src/ui_configurationDialog.h:1525
msgid "configure"
msgstr "Konfigurera"

#: src/ui_configurationDialog.h:1530
msgid "Main"
msgstr "Allmänt"

#: src/ui_configurationDialog.h:1532
msgid "Information"
msgstr "Information"

#: src/ui_configurationDialog.h:1537
msgid "Navigation"
msgstr "Navigering"

#: src/ui_configurationDialog.h:1539
msgid "Tools"
msgstr "Verktyg"

#: src/ui_configurationDialog.h:1543
msgid "Plugins"
msgstr "Insticksprogram"

#: src/ui_addRemoveLandscapesDialog.h:265
msgid "Add/Remove Landscapes"
msgstr "Lägg till/ Ta bort landskap"

#: src/ui_addRemoveLandscapesDialog.h:267
msgid "Add a new landscape"
msgstr "Lägg till nytt landskap"

#: src/ui_addRemoveLandscapesDialog.h:268
msgid "Install a new landscape from a ZIP archive..."
msgstr "Installera nytt landskap från ZIP arkiv"

#: src/ui_addRemoveLandscapesDialog.h:269
msgid "Switch to the new landscape after installation"
msgstr "Byt till nytt landskap efter installation"

#: src/ui_addRemoveLandscapesDialog.h:274
#: plugins/TelescopeControl/src/ui_telescopeDialog.h:407
#: plugins/SolarSystemEditor/src/ui_solarSystemManagerWindow.h:311
msgid "Remove"
msgstr "Ta bort"

#: src/ui_addRemoveLandscapesDialog.h:275
msgid ""
"WARNING: Removing the selected landscape means deleting its files. This "
"operation is irreversible."
msgstr ""
"VARNING: Att ta bort valt landskap innebär att dessa filer tas bort. Denna "
"operation kan inte ångras."

#: src/ui_shortcutsDialog.h:195
msgid "Keyboard Shortcuts"
msgstr "Kortkommandon"

#: src/ui_shortcutsDialog.h:199
msgid "Restore Defaults"
msgstr "Återställ standardvärden"

#: src/ui_shortcutsDialog.h:200
msgid "Apply"
msgstr "Verkställ"

#: src/ui_atmosphereDialog.h:175
msgid "Atmosphere Details"
msgstr "Atmosfärdetaljer"

#: src/ui_atmosphereDialog.h:177
msgid "Refraction Settings"
msgstr "Refraktionsinställningar"

#: src/ui_atmosphereDialog.h:178
msgid "Pressure (mbar):"
msgstr "Tryck (mbar):"

#: src/ui_atmosphereDialog.h:179
msgid "Temperature (C):"
msgstr "Temperatur (C):"

#: src/ui_atmosphereDialog.h:184 src/ui_greatRedSpotDialog.h:178
msgid ""
"Extinction is the loss of star brightness due to Earth's atmosphere. It is "
"given in mag/airmass, where airmass is number of atmospheres light has to "
"pass. (zenith: 1; horizon: about 40)"
msgstr ""
"Absorption är förlust av stjärnans ljusstyrka på grund av Jordens atmosfär. "
"Den anges i magnitud/luftmassa, där luftmassa är antalet atmosfärer ljus "
"måste passera genom. (zenit: 1; horisont: cirka 40)"

#: src/ui_atmosphereDialog.h:186
msgid "Extinction Coefficient:"
msgstr "Absorptionskoefficient:"

#: src/ui_atmosphereDialog.h:188
msgid ""
"Use about 0.12 for superb mountaintops, 0.2 for good rural landscape, 0.35 "
"for murky conditions."
msgstr ""
"Använd cirka 0,12 för bästa vyn från bergstoppar, 0,2 för bra förhållanden "
"på landsbygden, 0,35 för sämre förhållanden."

#: src/ui_greatRedSpotDialog.h:168
msgid "Great Red Spot Details"
msgstr "Detaljer för Stora röda fläcken"

#: src/ui_greatRedSpotDialog.h:170
msgid "Custom settings for position of GRS"
msgstr "Anpassade inställningar för Röda fläcken"

#: src/ui_greatRedSpotDialog.h:171
msgid "yyyy.MM.dd hh:mm"
msgstr "åååå.MM.dd hh:mm"

#: src/ui_greatRedSpotDialog.h:172
msgid "Annual drift (degrees):"
msgstr "Årlig drift (grader):"

#: src/ui_greatRedSpotDialog.h:173
msgid "Longitude of GRS (degrees):"
msgstr "Longitud för Röda fläcken (grader):"

#: src/ui_greatRedSpotDialog.h:180
msgid "Date and Time (UTC):"
msgstr "Datum och tid (UTC):"

#: src/ui_greatRedSpotDialog.h:184
msgid "Get the recent GRS measurement"
msgstr "Få senaste mätningar för Röda fläcken"

#: src/ui_scriptConsole.h:345
msgid "Script console"
msgstr "Skriptkonsol"

#: src/ui_scriptConsole.h:348
msgid "load script from file"
msgstr "läs in skript från fil"

#: src/ui_scriptConsole.h:352
msgid "save script to file"
msgstr "spara skript till fil"

#: src/ui_scriptConsole.h:356
msgid "clear"
msgstr "rensa"

#: src/ui_scriptConsole.h:360
msgid "pre-process script using SSC preprocessor"
msgstr "förbearbeta skript med förprocessorn SSC"

#: src/ui_scriptConsole.h:363
msgid "quickly load and run a utility script"
msgstr "snabb inläsning och körning av ett tillbehörsskript"

#: src/ui_scriptConsole.h:366
msgid "run script"
msgstr "kör skript"

#: src/ui_scriptConsole.h:370
msgid "stop script"
msgstr "stoppa skript"

#: src/ui_scriptConsole.h:373
msgid "Script"
msgstr "Skript"

#: src/ui_scriptConsole.h:375
msgid "Output"
msgstr "Utdata"

#: src/ui_scriptConsole.h:377
msgid "Cursor position"
msgstr "Markörposition"

#: src/ui_scriptConsole.h:379
msgid "Include dir:"
msgstr "Inkludera katalog:"

#: src/ui_scriptConsole.h:380 plugins/TelescopeControl/src/ui_slewDialog.h:329
msgid "..."
msgstr "…"

#: src/ui_astroCalcDialog.h:759
msgid "Astronomical calculations"
msgstr "Astronomiska beräkningar"

#: src/ui_astroCalcDialog.h:765
msgid "Positions"
msgstr "Positioner"

#: src/ui_astroCalcDialog.h:767
msgid "Celestial bodies above horizon"
msgstr ""

#: src/ui_astroCalcDialog.h:770
msgid "Ephemeris"
msgstr "Efemerid"

#: src/ui_astroCalcDialog.h:772
msgid "Phenomena"
msgstr "Fenomen"

#: src/ui_astroCalcDialog.h:774
msgid "Alt. vs. Time"
msgstr ""

#: src/ui_astroCalcDialog.h:776
msgid "Altitude vs. Time"
msgstr "Elevation mot tid"

#: src/ui_astroCalcDialog.h:779
msgid "Graphs"
msgstr ""

#: src/ui_astroCalcDialog.h:781 src/ui_astroCalcDialog.h:841
msgid "Graphs on the current year"
msgstr ""

#: src/ui_astroCalcDialog.h:784
msgctxt "What's Up Tonight"
msgid "WUT"
msgstr ""

#: src/ui_astroCalcDialog.h:786
msgid "What's Up Tonight"
msgstr ""

#: src/ui_astroCalcDialog.h:791
msgid "Update positions"
msgstr ""

#: src/ui_astroCalcDialog.h:792 src/ui_astroCalcDialog.h:842
msgid "Show objects brighter than magnitude:"
msgstr "Visa objekt starkare än magnitud:"

#: src/ui_astroCalcDialog.h:794
msgid "List of objects above horizon"
msgstr ""

#: src/ui_astroCalcDialog.h:796 src/ui_astroCalcDialog.h:820
msgid "Use horizontal coordinates"
msgstr ""

#: src/ui_astroCalcDialog.h:799 src/ui_astroCalcDialog.h:825
#: plugins/MeteorShowers/src/ui_MSSearchDialog.h:196
msgid "To:"
msgstr "Till:"

#: src/ui_astroCalcDialog.h:800 src/ui_astroCalcDialog.h:835
#: plugins/MeteorShowers/src/ui_MSSearchDialog.h:194
msgid "From:"
msgstr "Från:"

#: src/ui_astroCalcDialog.h:801
msgid "Time step:"
msgstr "Tidssteg:"

#: src/ui_astroCalcDialog.h:802
msgid "Cleanup ephemerides"
msgstr "Rensa bandata"

#: src/ui_astroCalcDialog.h:803
msgid "Save ephemeris"
msgstr "Spara bandata"

#: src/ui_astroCalcDialog.h:805 src/ui_astroCalcDialog.h:832
#: plugins/Satellites/src/ui_satellitesDialog.h:822
msgid "Calculations require time, please be patient"
msgstr ""

#: src/ui_astroCalcDialog.h:807
msgid "Calculate ephemeris"
msgstr "Beräkna ephemerid"

#: src/ui_astroCalcDialog.h:809
msgid "Show markers of positions of the current celestial body on the sky"
msgstr "Visa positionsmarkörer för nuvarande himlakropp på himlen"

#: src/ui_astroCalcDialog.h:811
msgid "Show markers"
msgstr ""

#: src/ui_astroCalcDialog.h:813
msgid "Show dates of positions of current celestial body near markers"
msgstr ""

#: src/ui_astroCalcDialog.h:815
msgid "Show dates"
msgstr ""

#: src/ui_astroCalcDialog.h:817
msgid "Show magnitudes of current celestial body"
msgstr ""

#: src/ui_astroCalcDialog.h:819
msgid "Show magnitudes"
msgstr ""

#: src/ui_astroCalcDialog.h:821
msgid "Maximum allowed separation:"
msgstr "Maximal tillåten separation:"

#: src/ui_astroCalcDialog.h:823
msgid "Value in decimal degrees"
msgstr "Värde i decimalgrader"

#: src/ui_astroCalcDialog.h:826
msgid "Calculate oppositions"
msgstr ""

#: src/ui_astroCalcDialog.h:827
msgid "Between objects:"
msgstr "Mellan objekt:"

#: src/ui_astroCalcDialog.h:828
msgid "and"
msgstr "och"

#: src/ui_astroCalcDialog.h:829
msgid "Cleanup of phenomena"
msgstr ""

#: src/ui_astroCalcDialog.h:830
msgid "Save phenomena"
msgstr "Spara fenomen"

#: src/ui_astroCalcDialog.h:834
msgid "Calculate phenomena"
msgstr "Beräkna fenomen"

#: src/ui_astroCalcDialog.h:836
msgid "Please select object to plot its graph 'Altitude vs. Time'."
msgstr ""

#: src/ui_astroCalcDialog.h:837
msgid "Second graph (yellow):"
msgstr ""

#: src/ui_astroCalcDialog.h:838
msgid "First graph (red):"
msgstr ""

#: src/ui_astroCalcDialog.h:840
msgid "Draw graphs"
msgstr ""

#: src/ui_astroCalcDialog.h:843
msgid "Select a category:"
msgstr "Välj en kategori:"

#: src/ui_astroCalcDialog.h:844
msgid "Matching objects:"
msgstr "Matchande objekt:"

#: src/ui_astroCalcDialog.h:845
msgid "Show objects which are up:"
msgstr "Visa objekt som är synliga:"

#: src/ui_bookmarksDialog.h:195
msgid "Add date and time"
msgstr "Lägg till datum och tid"

#: src/ui_bookmarksDialog.h:196
msgid "Add location"
msgstr "Lägg till plats"

#: src/ui_bookmarksDialog.h:198
msgid "Add selected object to bookmarks"
msgstr "Lägg till valt objekt i bokmärken"

#: src/ui_bookmarksDialog.h:200
msgid "&Add bookmark"
msgstr "&Lägg till bokmärke"

#: src/ui_bookmarksDialog.h:201
msgid "&Remove bookmark"
msgstr "&Ta bort bokmärke"

#: src/ui_bookmarksDialog.h:202
msgid "Clear bookmarks"
msgstr "Rensa bokmärken"

#: src/ui_bookmarksDialog.h:203
msgid "&Go to..."
msgstr "&Gå till..."

#: src/ui_bookmarksDialog.h:205
msgid "Export bookmarks"
msgstr ""

#: src/ui_dsoColorsDialog.h:476 src/ui_orbitColorsDialog.h:378
msgid "Color settings"
msgstr "Anpassa färger"

#: src/ui_dsoColorsDialog.h:478
msgid "Colors of labels and markers of deep-sky objects"
msgstr ""

#: src/ui_dsoColorsDialog.h:480
msgid "Color of markers of open star clusters"
msgstr ""

#: src/ui_dsoColorsDialog.h:483
msgid "Color of markers of BL Lac objects"
msgstr ""

#: src/ui_dsoColorsDialog.h:487
msgid "Color of markers of dark nebulae"
msgstr ""

#: src/ui_dsoColorsDialog.h:491
msgid "Color of markers of star clouds"
msgstr ""

#: src/ui_dsoColorsDialog.h:494
msgid "Color of markers of reflection nebulae"
msgstr ""

#: src/ui_dsoColorsDialog.h:499
msgid "Clusters with neb."
msgstr ""

#: src/ui_dsoColorsDialog.h:502
msgid "Color of markers of stars"
msgstr ""

#: src/ui_dsoColorsDialog.h:505
msgid "Color of markers of nebulae"
msgstr ""

#: src/ui_dsoColorsDialog.h:509
msgid "Color of markers of quasars"
msgstr ""

#: src/ui_dsoColorsDialog.h:512
msgid "Color of markers of blazars"
msgstr ""

#: src/ui_dsoColorsDialog.h:515
msgid "Possible quasars"
msgstr ""

#: src/ui_dsoColorsDialog.h:517
msgid "Color of markers of clusters associated with nebulosity"
msgstr ""

#: src/ui_dsoColorsDialog.h:521
msgid "Color of markers of interacting galaxies"
msgstr ""

#: src/ui_dsoColorsDialog.h:524
msgid "Markers of deep-sky objects"
msgstr ""

#: src/ui_dsoColorsDialog.h:526
msgid "Markers of DSOs"
msgstr ""

#: src/ui_dsoColorsDialog.h:528
msgid "Color of markers of possible quasars"
msgstr ""

#: src/ui_dsoColorsDialog.h:531
msgid "Color of markers of active galaxies"
msgstr ""

#: src/ui_dsoColorsDialog.h:538
msgid "Color of markers of globular star clusters"
msgstr ""

#: src/ui_dsoColorsDialog.h:543 plugins/Quasars/src/Quasars.cpp:72
#: plugins/Quasars/src/Quasars.cpp:169 plugins/Quasars/src/Quasars.cpp:170
msgid "Quasars"
msgstr "Kvasarer"

#: src/ui_dsoColorsDialog.h:545
msgid "Color of markers of galaxies"
msgstr ""

#: src/ui_dsoColorsDialog.h:548
msgid "Color of markers of bipolar nebulae"
msgstr ""

#: src/ui_dsoColorsDialog.h:552
msgid "Color of markers of emission objects"
msgstr ""

#: src/ui_dsoColorsDialog.h:555
msgid "Color of markers of deep-sky objects"
msgstr ""

#: src/ui_dsoColorsDialog.h:558
msgid "Labels of deep-sky objects"
msgstr ""

#: src/ui_dsoColorsDialog.h:560
msgid "Labels of DSOs"
msgstr ""

#: src/ui_dsoColorsDialog.h:562
msgid "Color of labels of deep-sky objects"
msgstr ""

#: src/ui_dsoColorsDialog.h:566
msgid "Color of markers of interstellar matter"
msgstr ""

#: src/ui_dsoColorsDialog.h:569
msgid "Color of markers of stellar associations"
msgstr ""

#: src/ui_dsoColorsDialog.h:574
msgid "Color of markers of radio galaxies"
msgstr ""

#: src/ui_dsoColorsDialog.h:578
msgid "Color of markers of star clusters"
msgstr ""

#: src/ui_dsoColorsDialog.h:582
msgid "Color of markers of planetary nebulae"
msgstr ""

#: src/ui_dsoColorsDialog.h:585
msgid "Possible planetary nebulae"
msgstr ""

#: src/ui_dsoColorsDialog.h:587
msgid "Possible pl. nebulae"
msgstr ""

#: src/ui_dsoColorsDialog.h:589
msgid "Color of markers of possible planetary nebulae"
msgstr ""

#: src/ui_dsoColorsDialog.h:591
msgid "Protoplanetary nebulae"
msgstr ""

#: src/ui_dsoColorsDialog.h:593
msgid "Color of markers of protoplanetary nebulae"
msgstr ""

#: src/ui_dsoColorsDialog.h:597
msgid "Color of markers of emission nebulae"
msgstr ""

#: src/ui_dsoColorsDialog.h:601
msgid "Color of markers of hydrogen regions"
msgstr ""

#: src/ui_dsoColorsDialog.h:603
msgid "Molecular clouds"
msgstr ""

#: src/ui_dsoColorsDialog.h:605
msgid "Color of markers of molecular clouds"
msgstr ""

#: src/ui_dsoColorsDialog.h:610
msgid "Young stellar objects"
msgstr ""

#: src/ui_dsoColorsDialog.h:612
msgid "Color of markers of young stellar objects"
msgstr ""

#: src/ui_dsoColorsDialog.h:616
msgid "Color of markers of supernova remnants"
msgstr ""

#: src/ui_orbitColorsDialog.h:380
msgid "Style of orbit colors"
msgstr ""

#: src/ui_orbitColorsDialog.h:381
msgid "One color for all orbits"
msgstr ""

#: src/ui_orbitColorsDialog.h:382
msgid "Separate colors for orbits by object type"
msgstr ""

#: src/ui_orbitColorsDialog.h:383
msgid "Separate colors for orbits of major planets only"
msgstr ""

#: src/ui_orbitColorsDialog.h:384
msgid "Colors of orbits of Solar system bodies"
msgstr ""

#: src/ui_orbitColorsDialog.h:386
msgid "Color of comet orbits"
msgstr ""

#: src/ui_orbitColorsDialog.h:388
msgid "Orbit of Uranus"
msgstr ""

#: src/ui_orbitColorsDialog.h:389
msgid "Orbit of Mars"
msgstr ""

#: src/ui_orbitColorsDialog.h:391
msgid "Color of Neptune orbit"
msgstr ""

#: src/ui_orbitColorsDialog.h:394
msgid "Color of planet moon orbits"
msgstr ""

#: src/ui_orbitColorsDialog.h:397
msgid "Color of generic orbit"
msgstr ""

#: src/ui_orbitColorsDialog.h:399
msgid "Orbit of Mercury"
msgstr ""

#: src/ui_orbitColorsDialog.h:401
msgid "Color of major planet orbits"
msgstr ""

#: src/ui_orbitColorsDialog.h:403
msgid "Orbits of major planets"
msgstr ""

#: src/ui_orbitColorsDialog.h:405
msgid "Color of Saturn orbit"
msgstr ""

#: src/ui_orbitColorsDialog.h:407
msgid "Orbit of Jupiter"
msgstr ""

#: src/ui_orbitColorsDialog.h:411
msgid "Orbit of Neptune"
msgstr ""

#: src/ui_orbitColorsDialog.h:412
msgid "Orbits of moons of planets"
msgstr ""

#: src/ui_orbitColorsDialog.h:414
msgid "Color of cubewano orbits"
msgstr ""

#: src/ui_orbitColorsDialog.h:417
msgid "Color of Venus orbit"
msgstr ""

#: src/ui_orbitColorsDialog.h:420
msgid "Color of minor planet orbits"
msgstr ""

#: src/ui_orbitColorsDialog.h:425
msgid "Orbit of Saturn"
msgstr ""

#: src/ui_orbitColorsDialog.h:427
msgid "Color of Uranus orbit"
msgstr ""

#: src/ui_orbitColorsDialog.h:430
msgid "Color of Earth orbit"
msgstr ""

#: src/ui_orbitColorsDialog.h:432
msgid "Orbit of Earth"
msgstr ""

#: src/ui_orbitColorsDialog.h:434
msgid "Color of dwarf planet orbits"
msgstr ""

#: src/ui_orbitColorsDialog.h:436
msgid "Orbits of comets"
msgstr ""

#: src/ui_orbitColorsDialog.h:437
msgid "Orbits of dwarf planets"
msgstr ""

#: src/ui_orbitColorsDialog.h:439
msgid "Color of Mercury orbit"
msgstr ""

#: src/ui_orbitColorsDialog.h:441
msgid "Orbits of plutinos"
msgstr ""

#: src/ui_orbitColorsDialog.h:445
msgid "Generic orbit"
msgstr ""

#: src/ui_orbitColorsDialog.h:446
msgid "Orbits of cubewanos"
msgstr ""

#: src/ui_orbitColorsDialog.h:448
msgid "Color of Mars orbit"
msgstr ""

#: src/ui_orbitColorsDialog.h:451
msgid "Color of Jupiter orbit"
msgstr ""

#: src/ui_orbitColorsDialog.h:453
msgid "Orbit of Venus"
msgstr ""

#: src/ui_orbitColorsDialog.h:455
msgid "Color of plutino orbits"
msgstr ""

#: src/ui_orbitColorsDialog.h:460
msgid "Orbits of minor planets"
msgstr ""

#: src/ui_orbitColorsDialog.h:462
msgid "Color of Oort cloud object orbits"
msgstr ""

#: src/ui_orbitColorsDialog.h:464
msgid "Orbits of Oort cloud objects"
msgstr ""

#: src/ui_orbitColorsDialog.h:465
msgid "Orbits of scattered disk objects"
msgstr ""

#: src/ui_orbitColorsDialog.h:467
msgid "Color of scattered disk object orbits"
msgstr ""

#: src/ui_orbitColorsDialog.h:469
msgid "Orbits of sednoids"
msgstr ""

#: src/ui_orbitColorsDialog.h:471
msgid "Color of sednoid orbits"
msgstr ""

#: plugins/AngleMeasure/src/AngleMeasure.cpp:56
#: plugins/AngleMeasure/src/AngleMeasure.cpp:137
#: plugins/AngleMeasure/src/ui_angleMeasureDialog.h:232
msgid "Angle Measure"
msgstr "Vinkelmått"

#: plugins/AngleMeasure/src/AngleMeasure.cpp:59
msgid "Provides an angle measurement tool"
msgstr "Ger möjlighet att mäta vinkelavstånd"

#: plugins/AngleMeasure/src/AngleMeasure.cpp:137
msgid "Angle measure"
msgstr "Vinkelmått"

#. TRANSLATORS: instructions for using the AngleMeasure plugin.
#: plugins/AngleMeasure/src/AngleMeasure.cpp:523
msgid "The Angle Measure is enabled:"
msgstr "Vinkelmätning är aktiverad"

#. TRANSLATORS: instructions for using the AngleMeasure plugin.
#: plugins/AngleMeasure/src/AngleMeasure.cpp:525
msgid "Drag with the left button to measure, left-click to clear."
msgstr ""
"Dra med vänster muskanpp för att mäta, vänster-klick för att ta bort."

#. TRANSLATORS: instructions for using the AngleMeasure plugin.
#: plugins/AngleMeasure/src/AngleMeasure.cpp:527
msgid "Right-clicking changes the end point only."
msgstr "Höger-klick ändrar bara slutpunkten."

#. TRANSLATORS: PA is abbreviation for phrase "Position Angle"
#: plugins/AngleMeasure/src/AngleMeasure.cpp:529
msgid "PA="
msgstr "PV"

#: plugins/AngleMeasure/src/gui/AngleMeasureDialog.cpp:89
msgid "Angle Measure Plug-in"
msgstr "VInkelmåttstillägg"

#: plugins/AngleMeasure/src/gui/AngleMeasureDialog.cpp:95
msgid ""
"The Angle Measure plugin is a small tool which is used to measure the "
"angular distance between two points on the sky (and calculation of position "
"angle between those two points)."
msgstr ""
"Vinkelmåttstillägget är ett verktyg som används för att mäta vinkelavstånd "
"mellan två punkter på himlen (och beräkning av positionsvinkeln mellan dessa "
"två punkter)."

#: plugins/AngleMeasure/src/gui/AngleMeasureDialog.cpp:96
msgid ""
"Start and end points in horizontal mode can be linked to the rotating sky, "
"which may be helpful to keep relations between landscape and some celestial "
"object or (with both linked) for Dobsonian starhopping."
msgstr ""
"Start- och slutpunkter i horisontläge kan länkas till den roterande himlen, "
"vilket kan vara användbart för att behålla förhållandet mellan landskapet "
"och himlakroppar eller (med båda länkade) för dobsonisk stjärnhoppning."

#: plugins/AngleMeasure/src/gui/AngleMeasureDialog.cpp:97
msgid ""
"*goes misty eyed* I recall measuring the size of the Cassini Division when I "
"was a student. It was not the high academic glamor one might expect... It "
"was cloudy... It was rainy... The observatory lab had some old scopes set up "
"at one end, pointing at a <em>photograph</em> of Saturn at the other end of "
"the lab. We measured. We calculated. We wished we were in Hawaii."
msgstr ""
"Jag minns att jag mätte storleken på Cassinis delning när jag var student. "
"Det var inte den höga akademiska glamour man kan förvänta sig ... Det var "
"molnigt ... Det var regnigt ... Observatorielabbet hade några gamla teleskop "
"som inrättats i ena änden, riktade mot ett <em> fotografi </ em> av Saturnus "
"vid den andra änden av labbet. Vi mätte. Vi räknade. Vi önskade vi vore på "
"Hawaii."

#: plugins/AngleMeasure/src/gui/AngleMeasureDialog.cpp:99
#: plugins/Satellites/src/gui/SatellitesDialog.cpp:448
#: plugins/TelescopeControl/src/gui/TelescopeDialog.cpp:269
#: plugins/Supernovae/src/gui/SupernovaeDialog.cpp:139
#: plugins/NavStars/src/gui/NavStarsWindow.cpp:95
#: plugins/Novae/src/gui/NovaeDialog.cpp:136
#: plugins/Quasars/src/gui/QuasarsDialog.cpp:129
#: plugins/Pulsars/src/gui/PulsarsDialog.cpp:152
#: plugins/RemoteControl/src/gui/RemoteControlDialog.cpp:125
#: plugins/RemoteSync/src/gui/RemoteSyncDialog.cpp:202
#: plugins/Exoplanets/src/gui/ExoplanetsDialog.cpp:153
#: plugins/MeteorShowers/src/gui/MSConfigDialog.cpp:305
#: plugins/PointerCoordinates/src/gui/PointerCoordinatesWindow.cpp:128
#: plugins/ArchaeoLines/src/gui/ArchaeoLinesDialog.cpp:274
msgid "Links"
msgstr "Länkar"

#: plugins/AngleMeasure/src/gui/AngleMeasureDialog.cpp:100
#: plugins/Satellites/src/gui/SatellitesDialog.cpp:449
#: plugins/TelescopeControl/src/gui/TelescopeDialog.cpp:270
#: plugins/Supernovae/src/gui/SupernovaeDialog.cpp:140
#: plugins/NavStars/src/gui/NavStarsWindow.cpp:96
#: plugins/Novae/src/gui/NovaeDialog.cpp:137
#: plugins/Quasars/src/gui/QuasarsDialog.cpp:130
#: plugins/Pulsars/src/gui/PulsarsDialog.cpp:153
#: plugins/RemoteControl/src/gui/RemoteControlDialog.cpp:127
#: plugins/RemoteSync/src/gui/RemoteSyncDialog.cpp:203
#: plugins/Exoplanets/src/gui/ExoplanetsDialog.cpp:154
#: plugins/PointerCoordinates/src/gui/PointerCoordinatesWindow.cpp:129
#: plugins/ArchaeoLines/src/gui/ArchaeoLinesDialog.cpp:275
#, qt-format
msgid ""
"Support is provided via the Launchpad website.  Be sure to put \"%1\" in the "
"subject when posting."
msgstr ""
"Stöd finns tillgängligt via Launchpadhemsidan. Kom ihåg att skriva \"%1\" i "
"ämnesraden när du skriver."

#. TRANSLATORS: The numbers contain the opening and closing tag of an HTML link
#: plugins/AngleMeasure/src/gui/AngleMeasureDialog.cpp:103
#: plugins/Satellites/src/gui/SatellitesDialog.cpp:452
#: plugins/TelescopeControl/src/gui/TelescopeDialog.cpp:273
#: plugins/Supernovae/src/gui/SupernovaeDialog.cpp:143
#: plugins/NavStars/src/gui/NavStarsWindow.cpp:99
#: plugins/Novae/src/gui/NovaeDialog.cpp:140
#: plugins/Quasars/src/gui/QuasarsDialog.cpp:133
#: plugins/Pulsars/src/gui/PulsarsDialog.cpp:156
#: plugins/RemoteControl/src/gui/RemoteControlDialog.cpp:130
#: plugins/RemoteSync/src/gui/RemoteSyncDialog.cpp:206
#: plugins/Exoplanets/src/gui/ExoplanetsDialog.cpp:157
#: plugins/MeteorShowers/src/gui/MSConfigDialog.cpp:309
#: plugins/PointerCoordinates/src/gui/PointerCoordinatesWindow.cpp:132
#: plugins/ArchaeoLines/src/gui/ArchaeoLinesDialog.cpp:278
#, qt-format
msgid "If you have a question, you can %1get an answer here%2"
msgstr "Om du har några frågor, kan du %1få svar här%2"

#. TRANSLATORS: The numbers contain the opening and closing tag of an HTML link
#: plugins/AngleMeasure/src/gui/AngleMeasureDialog.cpp:105
#: plugins/Satellites/src/gui/SatellitesDialog.cpp:454
#: plugins/TelescopeControl/src/gui/TelescopeDialog.cpp:275
#: plugins/Supernovae/src/gui/SupernovaeDialog.cpp:145
#: plugins/NavStars/src/gui/NavStarsWindow.cpp:101
#: plugins/Novae/src/gui/NovaeDialog.cpp:142
#: plugins/Quasars/src/gui/QuasarsDialog.cpp:135
#: plugins/Pulsars/src/gui/PulsarsDialog.cpp:158
#: plugins/RemoteControl/src/gui/RemoteControlDialog.cpp:132
#: plugins/RemoteSync/src/gui/RemoteSyncDialog.cpp:208
#: plugins/Exoplanets/src/gui/ExoplanetsDialog.cpp:159
#: plugins/MeteorShowers/src/gui/MSConfigDialog.cpp:311
#: plugins/PointerCoordinates/src/gui/PointerCoordinatesWindow.cpp:134
#: plugins/ArchaeoLines/src/gui/ArchaeoLinesDialog.cpp:280
#, qt-format
msgid "Bug reports can be made %1here%2."
msgstr "Felrapportering kan göras %1här%2."

#. TRANSLATORS: The numbers contain the opening and closing tag of an HTML link
#: plugins/AngleMeasure/src/gui/AngleMeasureDialog.cpp:107
#: plugins/Satellites/src/gui/SatellitesDialog.cpp:456
#: plugins/TelescopeControl/src/gui/TelescopeDialog.cpp:277
#: plugins/Supernovae/src/gui/SupernovaeDialog.cpp:147
#: plugins/NavStars/src/gui/NavStarsWindow.cpp:103
#: plugins/Novae/src/gui/NovaeDialog.cpp:144
#: plugins/Quasars/src/gui/QuasarsDialog.cpp:137
#: plugins/Pulsars/src/gui/PulsarsDialog.cpp:160
#: plugins/RemoteControl/src/gui/RemoteControlDialog.cpp:134
#: plugins/RemoteSync/src/gui/RemoteSyncDialog.cpp:210
#: plugins/Exoplanets/src/gui/ExoplanetsDialog.cpp:161
#: plugins/MeteorShowers/src/gui/MSConfigDialog.cpp:313
#: plugins/PointerCoordinates/src/gui/PointerCoordinatesWindow.cpp:136
#: plugins/ArchaeoLines/src/gui/ArchaeoLinesDialog.cpp:282
msgid ""
"If you would like to make a feature request, you can create a bug report, "
"and set the severity to \"wishlist\"."
msgstr ""
"Om du vill efterfråga en ny funktion kan du skapa en fel-rapport och klicka "
"i \"önskelista\"."

#. TRANSLATORS: The numbers contain the opening and closing tag of an HTML link
#: plugins/AngleMeasure/src/gui/AngleMeasureDialog.cpp:109
#: plugins/RemoteControl/src/gui/RemoteControlDialog.cpp:136
#: plugins/RemoteSync/src/gui/RemoteSyncDialog.cpp:212
#, qt-format
msgid ""
"If you want to read full information about this plugin and its history, you "
"can %1get info here%2."
msgstr ""
"Om du vill läsa all information om det här tillägget och dess historik, kan "
"du %1hitta information här%2."

#: plugins/AngleMeasure/src/ui_angleMeasureDialog.h:217
#: plugins/Pulsars/src/ui_pulsarsDialog.h:263
msgid "Pulsars Configuration"
msgstr "Konfiguration för pulsarer"

#: plugins/AngleMeasure/src/ui_angleMeasureDialog.h:218
msgid "Angle Measure Plug-in Configuration"
msgstr "Konfiguration för vinkelmåttstillägg"

#: plugins/AngleMeasure/src/ui_angleMeasureDialog.h:220
msgid "Show in Equatorial Coordinates"
msgstr "Visa i ekvatoriella koordinater"

#: plugins/AngleMeasure/src/ui_angleMeasureDialog.h:221
msgid "Display with position angle"
msgstr "Via med positionsvinkel"

#: plugins/AngleMeasure/src/ui_angleMeasureDialog.h:222
msgid "Show in Horizontal Coordinates"
msgstr "Visa med horisontella koordinater"

#: plugins/AngleMeasure/src/ui_angleMeasureDialog.h:224
msgid "(e.g. for Dobson starhopping)"
msgstr "(t.ex. för dobsonisk stjärnhoppning)"

#: plugins/AngleMeasure/src/ui_angleMeasureDialog.h:226
msgid "Display with position angle "
msgstr "Visa med positionsvinkel "

#: plugins/AngleMeasure/src/ui_angleMeasureDialog.h:227
msgid "Attach start point to rotating sky"
msgstr "Fäst startpunkten på den roterande himlen"

#: plugins/AngleMeasure/src/ui_angleMeasureDialog.h:228
msgid "Attach end point to rotating sky"
msgstr "Fäst slutpunkten på den roterande himlen"

#: plugins/AngleMeasure/src/ui_angleMeasureDialog.h:229
msgid "Format"
msgstr "Format"

#: plugins/AngleMeasure/src/ui_angleMeasureDialog.h:230
msgid "Use dms format for angles"
msgstr "Använd dms-format för vinklar"

#: plugins/AngleMeasure/src/ui_angleMeasureDialog.h:231
#: plugins/Satellites/src/ui_satellitesDialog.h:772
#: plugins/Supernovae/src/ui_supernovaeDialog.h:238
#: plugins/Novae/src/ui_novaeDialog.h:241
#: plugins/Quasars/src/ui_quasarsDialog.h:273
#: plugins/Pulsars/src/ui_pulsarsDialog.h:280
#: plugins/RemoteControl/src/ui_remoteControlDialog.h:250
#: plugins/RemoteSync/src/ui_remoteSyncDialog.h:501
#: plugins/Exoplanets/src/ui_exoplanetsDialog.h:491
#: plugins/Observability/src/ui_ObservabilityDialog.h:357
#: plugins/MeteorShowers/src/ui_MSConfigDialog.h:431
#: plugins/ArchaeoLines/src/ui_archaeoLinesDialog.h:575
msgid "Restore default settings"
msgstr "Återställ standardinställningar"

#: plugins/AngleMeasure/src/ui_angleMeasureDialog.h:233
#: plugins/Oculars/src/ui_ocularDialog.h:1205
#: plugins/Satellites/src/ui_satellitesDialog.h:826
#: plugins/TelescopeControl/src/ui_telescopeDialog.h:419
#: plugins/SolarSystemEditor/src/ui_solarSystemManagerWindow.h:315
#: plugins/Supernovae/src/ui_supernovaeDialog.h:241
#: plugins/NavStars/src/ui_navStarsWindow.h:214
#: plugins/Novae/src/ui_novaeDialog.h:244
#: plugins/Quasars/src/ui_quasarsDialog.h:276
#: plugins/Pulsars/src/ui_pulsarsDialog.h:283
#: plugins/RemoteControl/src/ui_remoteControlDialog.h:261
#: plugins/RemoteSync/src/ui_remoteSyncDialog.h:500
#: plugins/Exoplanets/src/ui_exoplanetsDialog.h:514
#: plugins/Observability/src/ui_ObservabilityDialog.h:360
#: plugins/FOV/src/ui_fovWindow.h:410
#: plugins/EquationOfTime/src/ui_equationOfTimeWindow.h:284
#: plugins/MeteorShowers/src/ui_MSConfigDialog.h:462
#: plugins/PointerCoordinates/src/ui_pointerCoordinatesWindow.h:312
#: plugins/ArchaeoLines/src/ui_archaeoLinesDialog.h:577
msgctxt "tab in plugin windows"
msgid "About"
msgstr "Om Oculars"

#: plugins/CompassMarks/src/CompassMarks.cpp:52
#: plugins/CompassMarks/src/CompassMarks.cpp:95
msgid "Compass Marks"
msgstr "Kompassmärken"

#: plugins/CompassMarks/src/CompassMarks.cpp:55
msgid "Displays compass bearing marks along the horizon"
msgstr "Visa kompassmärkningar utmed horisonten"

#: plugins/CompassMarks/src/CompassMarks.cpp:95
msgid "Compass marks"
msgstr "Kompassmärken"

#: plugins/Oculars/src/Oculars.cpp:82 plugins/Oculars/src/Oculars.cpp:1428
#: plugins/Oculars/src/gui/OcularsGuiPanel.cpp:180
#: plugins/Oculars/src/ui_ocularDialog.h:1132
msgid "Oculars"
msgstr "Okular"

#: plugins/Oculars/src/Oculars.cpp:85
msgid ""
"Shows the sky as if looking through a telescope eyepiece. (Only "
"magnification and field of view are simulated.) It can also show a sensor "
"frame and a Telrad sight."
msgstr ""
"Visar himlen som genom ett teleskop-okular. (Bara förstoringen och "
"synsfältet är simulerat). Den kan också visa en sensorram och ett Telrad-"
"sikte."

#: plugins/Oculars/src/Oculars.cpp:926
msgid "Please select an object before switching to ocular view."
msgstr "Välj ett objekt innan du byter till okularvisning."

#: plugins/Oculars/src/Oculars.cpp:1022
msgid "&Previous ocular"
msgstr "&Förra okularet"

#: plugins/Oculars/src/Oculars.cpp:1023
msgid "&Next ocular"
msgstr "&Nästa okular"

#: plugins/Oculars/src/Oculars.cpp:1024
msgid "Select &ocular"
msgstr "Välj &okular"

#: plugins/Oculars/src/Oculars.cpp:1067
msgid "Toggle &crosshair"
msgstr "Slå på/av &hårkors"

#: plugins/Oculars/src/Oculars.cpp:1077
msgid "Configure &Oculars"
msgstr "Ställ in &okular"

#: plugins/Oculars/src/Oculars.cpp:1086
msgid "Toggle &CCD"
msgstr "Slå på/av &CCD"

#: plugins/Oculars/src/Oculars.cpp:1094
msgid "Toggle &Telrad"
msgstr "Slå på/av &Telrad"

#: plugins/Oculars/src/Oculars.cpp:1103
msgid "&Previous CCD"
msgstr "&Förra CCD"

#: plugins/Oculars/src/Oculars.cpp:1104
msgid "&Next CCD"
msgstr "&Nästa CCD"

#: plugins/Oculars/src/Oculars.cpp:1105
msgid "&Select CCD"
msgstr "&Välj CCD"

#: plugins/Oculars/src/Oculars.cpp:1127
msgid "&Rotate CCD"
msgstr "&Rotera CCD"

#: plugins/Oculars/src/Oculars.cpp:1149
msgid "&Reset rotation"
msgstr "&Återställ rotation"

#: plugins/Oculars/src/Oculars.cpp:1429
#: plugins/Oculars/src/ui_ocularDialog.h:1144
msgid "Ocular view"
msgstr "Okular-vy"

#: plugins/Oculars/src/Oculars.cpp:1444
msgid "Oculars popup menu"
msgstr "Oculars meny"

#: plugins/Oculars/src/Oculars.cpp:1445
msgid "Show crosshairs"
msgstr "Visa hårkors"

#: plugins/Oculars/src/Oculars.cpp:1446
msgid "Image sensor frame"
msgstr "Bildsensorram"

#: plugins/Oculars/src/Oculars.cpp:1447
msgid "Telrad sight"
msgstr "Telrad-sikte"

#: plugins/Oculars/src/Oculars.cpp:1448
msgid "Oculars plugin configuration"
msgstr "Konfiguration av okulartillägget"

#: plugins/Oculars/src/Oculars.cpp:1450
msgid "Select next telescope"
msgstr "Välj nästa teleskop"

#: plugins/Oculars/src/Oculars.cpp:1452
msgid "Select previous telescope"
msgstr "Välj tidigare teleskop"

#: plugins/Oculars/src/Oculars.cpp:1454
msgid "Select next eyepiece"
msgstr "Välj nästa okular"

#: plugins/Oculars/src/Oculars.cpp:1456
msgid "Select previous eyepiece"
msgstr "Välj tidigare okular"

#: plugins/Oculars/src/Oculars.cpp:1639
msgctxt "abbreviated in the plugin"
msgid "RA/Dec (J2000.0) of cross"
msgstr "RA/dek (J2000.0) för kor"

#. TRANSLATORS: Unit of measure for scale - arcseconds per pixel
#: plugins/Oculars/src/Oculars.cpp:1647
#: plugins/Oculars/src/gui/OcularsGuiPanel.cpp:710
#: plugins/Oculars/src/gui/OcularsGuiPanel.cpp:817
msgid "\"/px"
msgstr ""

#: plugins/Oculars/src/Oculars.cpp:1838
#: plugins/Oculars/src/gui/OcularsGuiPanel.cpp:517
#, qt-format
msgid "Ocular #%1"
msgstr "Okular #%1"

#: plugins/Oculars/src/Oculars.cpp:1842
#: plugins/Oculars/src/gui/OcularsGuiPanel.cpp:521
#, qt-format
msgid "Ocular #%1: %2"
msgstr "Okular #%1: %2"

#. TRANSLATORS: FL = Focal length
#: plugins/Oculars/src/Oculars.cpp:1855
#: plugins/Oculars/src/gui/OcularsGuiPanel.cpp:557
#, qt-format
msgid "Ocular FL: %1 mm"
msgstr "Okularets fokallängd: %1 mm"

#. TRANSLATORS: aFOV = apparent field of view
#: plugins/Oculars/src/Oculars.cpp:1862
#: plugins/Oculars/src/gui/OcularsGuiPanel.cpp:566
#, qt-format
msgid "Ocular aFOV: %1"
msgstr "Skenbart synfält okular: %1"

#: plugins/Oculars/src/Oculars.cpp:1873
#: plugins/Oculars/src/gui/OcularsGuiPanel.cpp:596
#, qt-format
msgid "Lens #%1"
msgstr "Lins #%1"

#: plugins/Oculars/src/Oculars.cpp:1877
#: plugins/Oculars/src/gui/OcularsGuiPanel.cpp:600
#, qt-format
msgid "Lens #%1: %2"
msgstr "Lins #%1: %2"

#: plugins/Oculars/src/Oculars.cpp:1882
msgid "Lens: none"
msgstr "Lins: ingen"

#: plugins/Oculars/src/Oculars.cpp:1897 plugins/Oculars/src/Oculars.cpp:1957
#: plugins/Oculars/src/gui/OcularsGuiPanel.cpp:770
#, qt-format
msgid "Telescope #%1"
msgstr "Teleskop #%1"

#: plugins/Oculars/src/Oculars.cpp:1906
#: plugins/Oculars/src/gui/OcularsGuiPanel.cpp:862
#, qt-format
msgid "Magnification: %1"
msgstr "Förstoring: %1"

#: plugins/Oculars/src/Oculars.cpp:1913
#: plugins/Oculars/src/gui/OcularsGuiPanel.cpp:873
#, qt-format
msgid "Exit pupil: %1 mm"
msgstr ""

#: plugins/Oculars/src/Oculars.cpp:1920
#: plugins/Oculars/src/gui/OcularsGuiPanel.cpp:881
#, qt-format
msgid "FOV: %1"
msgstr "FOV: %1"

#: plugins/Oculars/src/Oculars.cpp:1941
#: plugins/Oculars/src/gui/OcularsGuiPanel.cpp:703
#: plugins/Oculars/src/gui/OcularsGuiPanel.cpp:812
#, qt-format
msgid "Dimensions: %1"
msgstr "Mått: %1"

#: plugins/Oculars/src/Oculars.cpp:1945
#: plugins/Oculars/src/gui/OcularsGuiPanel.cpp:663
#, qt-format
msgid "Sensor #%1"
msgstr "Sensor #%1"

#: plugins/Oculars/src/Oculars.cpp:1949
#: plugins/Oculars/src/gui/OcularsGuiPanel.cpp:667
#, qt-format
msgid "Sensor #%1: %2"
msgstr "Sensor #%1: %2"

#: plugins/Oculars/src/Oculars.cpp:1962
#: plugins/Oculars/src/gui/OcularsGuiPanel.cpp:774
#, qt-format
msgid "Telescope #%1: %2"
msgstr "Teleskop #%1: %2"

#: plugins/Oculars/src/Oculars.cpp:2243
msgid "&Lens"
msgstr "&Lins"

#: plugins/Oculars/src/Oculars.cpp:2244
msgid "&Previous lens"
msgstr "&Föregående lins"

#: plugins/Oculars/src/Oculars.cpp:2245
msgid "&Next lens"
msgstr "&Nästa lins"

#: plugins/Oculars/src/Oculars.cpp:2275
msgid "&Telescope"
msgstr "&Teleskop"

#: plugins/Oculars/src/Oculars.cpp:2276
msgid "&Previous telescope"
msgstr "&Föregående teleskop"

#: plugins/Oculars/src/Oculars.cpp:2277
msgid "&Next telescope"
msgstr "&Nästa teleskop"

#: plugins/Oculars/src/gui/OcularsGuiPanel.cpp:181
#: plugins/Oculars/src/gui/OcularsGuiPanel.cpp:203
msgid "Previous ocular"
msgstr "Föregående okular"

#: plugins/Oculars/src/gui/OcularsGuiPanel.cpp:182
#: plugins/Oculars/src/gui/OcularsGuiPanel.cpp:209
msgid "Next ocular"
msgstr "Nästa okular"

#: plugins/Oculars/src/gui/OcularsGuiPanel.cpp:183
#: plugins/Oculars/src/gui/OcularsGuiPanel.cpp:215
msgid "Previous lens"
msgstr "Föregående lins"

#: plugins/Oculars/src/gui/OcularsGuiPanel.cpp:184
#: plugins/Oculars/src/gui/OcularsGuiPanel.cpp:221
msgid "Next lens"
msgstr "Nästa lins"

#: plugins/Oculars/src/gui/OcularsGuiPanel.cpp:185
#: plugins/Oculars/src/gui/OcularsGuiPanel.cpp:227
msgid "Previous CCD frame"
msgstr "Föregående CCD-ruta"

#: plugins/Oculars/src/gui/OcularsGuiPanel.cpp:186
#: plugins/Oculars/src/gui/OcularsGuiPanel.cpp:233
msgid "Next CCD frame"
msgstr "Nästa CCD-ruta"

#: plugins/Oculars/src/gui/OcularsGuiPanel.cpp:187
#: plugins/Oculars/src/gui/OcularsGuiPanel.cpp:239
msgid "Previous telescope"
msgstr "Föregående teleskop"

#: plugins/Oculars/src/gui/OcularsGuiPanel.cpp:188
#: plugins/Oculars/src/gui/OcularsGuiPanel.cpp:245
msgid "Next telescope"
msgstr "Nästa teleskop"

#: plugins/Oculars/src/gui/OcularsGuiPanel.cpp:190
#: plugins/Oculars/src/gui/OcularsGuiPanel.cpp:317
msgid "Reset the sensor frame rotation"
msgstr "Återställ sensorramens rotation"

#: plugins/Oculars/src/gui/OcularsGuiPanel.cpp:191
#: plugins/Oculars/src/gui/OcularsGuiPanel.cpp:278
msgid "Rotate the sensor frame 15 degrees counterclockwise"
msgstr "Rotera sensorramen 15 grader moturs"

#: plugins/Oculars/src/gui/OcularsGuiPanel.cpp:192
#: plugins/Oculars/src/gui/OcularsGuiPanel.cpp:291
msgid "Rotate the sensor frame 5 degrees counterclockwise"
msgstr "Rotera sensorramen 5 grader moturs"

#: plugins/Oculars/src/gui/OcularsGuiPanel.cpp:193
#: plugins/Oculars/src/gui/OcularsGuiPanel.cpp:304
msgid "Rotate the sensor frame 1 degree counterclockwise"
msgstr "Rotera sensorramen 1 grad moturs"

#: plugins/Oculars/src/gui/OcularsGuiPanel.cpp:194
#: plugins/Oculars/src/gui/OcularsGuiPanel.cpp:356
msgid "Rotate the sensor frame 15 degrees clockwise"
msgstr "Rotera sensorramen 15 grader medurs"

#: plugins/Oculars/src/gui/OcularsGuiPanel.cpp:195
#: plugins/Oculars/src/gui/OcularsGuiPanel.cpp:343
msgid "Rotate the sensor frame 5 degrees clockwise"
msgstr "Rotera sensorramen 5 grader medurs"

#: plugins/Oculars/src/gui/OcularsGuiPanel.cpp:196
#: plugins/Oculars/src/gui/OcularsGuiPanel.cpp:330
msgid "Rotate the sensor frame 1 degree clockwise"
msgstr "Rotera sensorramen 1 grad medurs"

#: plugins/Oculars/src/gui/OcularsGuiPanel.cpp:559
msgid "Effective focal length of the ocular"
msgstr "Effektiv fokallängd för okularet."

#: plugins/Oculars/src/gui/OcularsGuiPanel.cpp:569
msgid "Apparent field of view of the ocular"
msgstr "Skenbart synfält för okularet"

#: plugins/Oculars/src/gui/OcularsGuiPanel.cpp:602
#, qt-format
msgid "Multiplicity: %1"
msgstr "Multiplicitet: %1"

#: plugins/Oculars/src/gui/OcularsGuiPanel.cpp:607
msgid "Lens: None"
msgstr "Lins: Ingen"

#: plugins/Oculars/src/gui/OcularsGuiPanel.cpp:608
msgid "Multiplicity: N/A"
msgstr "Multiplicitet: i.u."

#: plugins/Oculars/src/gui/OcularsGuiPanel.cpp:612
msgid "Focal length of eyepiece"
msgstr "Okularets fokallängd"

#: plugins/Oculars/src/gui/OcularsGuiPanel.cpp:705
#: plugins/Oculars/src/gui/OcularsGuiPanel.cpp:814
msgid "Dimensions field of view"
msgstr ""

#: plugins/Oculars/src/gui/OcularsGuiPanel.cpp:711
#: plugins/Oculars/src/gui/OcularsGuiPanel.cpp:818
msgid "X scale"
msgstr ""

#: plugins/Oculars/src/gui/OcularsGuiPanel.cpp:712
#: plugins/Oculars/src/gui/OcularsGuiPanel.cpp:819
msgid "Horizontal scale"
msgstr ""

#: plugins/Oculars/src/gui/OcularsGuiPanel.cpp:716
#: plugins/Oculars/src/gui/OcularsGuiPanel.cpp:820
msgid "Y scale"
msgstr ""

#: plugins/Oculars/src/gui/OcularsGuiPanel.cpp:717
#: plugins/Oculars/src/gui/OcularsGuiPanel.cpp:821
msgid "Vertical scale"
msgstr ""

#: plugins/Oculars/src/gui/OcularsGuiPanel.cpp:723
#, qt-format
msgid "Rotation: %1"
msgstr "Rotation: %1"

#: plugins/Oculars/src/gui/OcularsGuiPanel.cpp:843
msgid "Magnification provided by these binoculars"
msgstr "Förstoring hos denna kikare"

#: plugins/Oculars/src/gui/OcularsGuiPanel.cpp:844
msgid "Actual field of view provided by these binoculars"
msgstr "Verkligt synfält hos denna kikare"

#: plugins/Oculars/src/gui/OcularsGuiPanel.cpp:845
msgid "Exit pupil provided by these binoculars"
msgstr ""

#: plugins/Oculars/src/gui/OcularsGuiPanel.cpp:853
msgid "Magnification provided by this ocular/lens/telescope combination"
msgstr ""
"Grad av förstoring som denna kombination av okular, lins och teleskop ger"

#: plugins/Oculars/src/gui/OcularsGuiPanel.cpp:854
msgid ""
"Actual field of view provided by this ocular/lens/telescope combination"
msgstr "Verkligt synfält hos denna okular/lins/teleskop-kombination"

#: plugins/Oculars/src/gui/OcularsGuiPanel.cpp:855
msgid "Exit pupil provided by this ocular/lens/telescope combination"
msgstr ""

#. TRANSLATORS: tFOV for binoculars (tFOV = True Field of View)
#: plugins/Oculars/src/gui/OcularDialog.cpp:490
msgid "tFOV:"
msgstr "Verkligt synfält"

#. TRANSLATORS: Magnification factor for binoculars
#: plugins/Oculars/src/gui/OcularDialog.cpp:492
msgid "Magnification factor:"
msgstr "Förstoringsfaktor"

#: plugins/Oculars/src/gui/OcularDialog.cpp:493
#: plugins/Oculars/src/ui_ocularDialog.h:1200
msgid "Diameter:"
msgstr "Diameter:"

#: plugins/Oculars/src/gui/OcularDialog.cpp:497
#: plugins/Oculars/src/ui_ocularDialog.h:1166
msgid "aFOV:"
msgstr "aFOV:"

#: plugins/Oculars/src/gui/OcularDialog.cpp:498
#: plugins/Oculars/src/ui_ocularDialog.h:1167
#: plugins/Oculars/src/ui_ocularDialog.h:1199
msgid "Focal length:"
msgstr "Fokallängd:"

#: plugins/Oculars/src/gui/OcularDialog.cpp:499
#: plugins/Oculars/src/ui_ocularDialog.h:1168
msgid "Field stop:"
msgstr "Fältstopp:"

#: plugins/Oculars/src/gui/OcularDialog.cpp:508
msgid "Oculars Plug-in"
msgstr "Okular plug-in"

#: plugins/Oculars/src/gui/OcularDialog.cpp:511
msgid "Barlow lens feature"
msgstr "Barlowlinskännetecken"

#: plugins/Oculars/src/gui/OcularDialog.cpp:515
msgid "Overview"
msgstr "Översikt"

#: plugins/Oculars/src/gui/OcularDialog.cpp:517
msgid ""
"This plugin is intended to simulate what you would see through an eyepiece.  "
"This configuration dialog can be used to add, modify, or delete eyepieces "
"and telescopes, as well as CCD Sensors.  Your first time running the app "
"will populate some samples to get your started."
msgstr ""
"Det här tillägget skall simulera vad du ser genom ett okular. Det här "
"konfigurationsfönstret kan användas till att lägga till, ändra eller ta bort "
"okular och teleskop såväl som CCD-sensorer. Första gången appen körs kommer "
"ett antal exempel skapas."

#: plugins/Oculars/src/gui/OcularDialog.cpp:518
msgid "You can choose to scale the image you see on the screen."
msgstr "Du kan välja att skala bilden du ser till att passa skärmen."

#: plugins/Oculars/src/gui/OcularDialog.cpp:519
msgid ""
"This is intended to show you a better comparison of what one "
"eyepiece/telescope combination will be like when compared to another."
msgstr ""

#: plugins/Oculars/src/gui/OcularDialog.cpp:520
msgid ""
"The same eyepiece in two different telescopes of differing focal length will "
"produce two different exit pupils, changing the view somewhat."
msgstr ""

#: plugins/Oculars/src/gui/OcularDialog.cpp:521
msgid ""
"The trade-off of this is that, with the image scaled, a large part of the "
"screen can be wasted."
msgstr ""

#: plugins/Oculars/src/gui/OcularDialog.cpp:522
msgid ""
"Therefore I recommend that you leave it off, unless you feel you have a need "
"of it."
msgstr ""
"Jag rekommenderar därför att du behåller det avslaget, om du inte känner att "
"du har nytta av det."

#: plugins/Oculars/src/gui/OcularDialog.cpp:523
msgid ""
"You can toggle a crosshair in the view.  Ideally, I wanted this to be "
"aligned to North.  I've been unable to do so.  So currently it aligns to the "
"top of the screen."
msgstr ""
"Du kan växla mellan hårkors i vyn.  I bästa fall ville jag att denna skulle "
"vara i linje med norr. Jag har inte lyckats göra det. Så för närvarande är "
"den i linje med toppen av skärmen."

#: plugins/Oculars/src/gui/OcularDialog.cpp:524
#, qt-format
msgid ""
"You can toggle a Telrad finder; this can only be done when you have not "
"turned on the Ocular view.  This feature draws three concentric circles of "
"0.5%1, 2.0%1, and 4.0%1, helping you see what you would expect to see with "
"the naked eye through the Telrad (or similar) finder."
msgstr ""
"Du kan växla Telrad-hittare; detta kan bara göras när du inte slagit på "
"okularvyn. Detta ritar ut tre koncentriska cirklar på 0,5%1, 2,0%1 och "
"4,0%1, vilket hjälper dig att se vad du förväntas se med blotta ögat genom "
"en Telrad-hittare (eller liknande)."

#: plugins/Oculars/src/gui/OcularDialog.cpp:525
msgid "If you find any issues, please let me know.  Enjoy!"
msgstr "Om du stötar på några problem, kontakta mig. Ha det så kul!"

#: plugins/Oculars/src/gui/OcularDialog.cpp:528
msgid "Hot Keys"
msgstr "Snabbtangenter"

#: plugins/Oculars/src/gui/OcularDialog.cpp:529
msgid ""
"The plug-in's key bindings can be edited in the Keyboard shortcuts editor "
"(F7)."
msgstr ""

#: plugins/Oculars/src/gui/OcularDialog.cpp:543
#: plugins/Oculars/src/gui/OcularDialog.cpp:548
msgid "[no key defined]"
msgstr "[ingen tangent definierad]"

#: plugins/Oculars/src/gui/OcularDialog.cpp:552
msgid "Switches on/off the ocular overlay."
msgstr "Slå på/av okular-visning."

#: plugins/Oculars/src/gui/OcularDialog.cpp:556
msgid "Opens the pop-up navigation menu."
msgstr "Öppnar pop-up meny med inställningar."

#: plugins/Oculars/src/gui/OcularDialog.cpp:560
msgid "Rotate reticle pattern of the eyepiece clockwise."
msgstr ""

#: plugins/Oculars/src/gui/OcularDialog.cpp:564
msgid "Rotate reticle pattern of the eyepiece сounterclockwise."
msgstr ""

#: plugins/Oculars/src/ui_ocularDialog.h:1134
msgid "Interface"
msgstr "Gränsnitt"

#: plugins/Oculars/src/ui_ocularDialog.h:1135
msgid "On-screen control panel"
msgstr "Kontrollpanel på skärm"

#: plugins/Oculars/src/ui_ocularDialog.h:1137
msgid ""
"Mark it if you want the FOV value the same like at the startup of Stellarium."
msgstr ""
"Markera om du vill ha synfältsvärdet detsamma som när Stellarium startas."

#: plugins/Oculars/src/ui_ocularDialog.h:1139
msgid "Restore FOV to initial values"
msgstr "Återställ synfält till initialvärde"

#: plugins/Oculars/src/ui_ocularDialog.h:1141
msgid ""
"Mark it if you want the direction value the same like at the startup of "
"Stellarium."
msgstr ""

#: plugins/Oculars/src/ui_ocularDialog.h:1143
msgid "Restore direction to initial values"
msgstr ""

#: plugins/Oculars/src/ui_ocularDialog.h:1145
msgid "Enable only if an object is selected"
msgstr "Aktivera endast om ett objekt är valt"

#: plugins/Oculars/src/ui_ocularDialog.h:1147
msgid "Apply limits stellar magnitude for different apertures of telescopes"
msgstr "Tillämpa stjärnors gränsmagnitud för olika teleskopöppningar"

#: plugins/Oculars/src/ui_ocularDialog.h:1149
msgid "Limit stellar magnitude"
msgstr "Begränsa  stellär magnitud"

#: plugins/Oculars/src/ui_ocularDialog.h:1150
msgid "Scale image circle"
msgstr "Anpassa bildens storlek"

#: plugins/Oculars/src/ui_ocularDialog.h:1154
msgid "Use semi-transparent mask"
msgstr "Använd halvgenomskinlig mask"

#: plugins/Oculars/src/ui_ocularDialog.h:1155
msgid "Hide grids and lines when enabled"
msgstr "Göm rutnät och linjer under aktivering"

#: plugins/Oculars/src/ui_ocularDialog.h:1156
msgid "Sensor view"
msgstr "Sensorsvy"

#: plugins/Oculars/src/ui_ocularDialog.h:1157
msgid "Use degrees and minutes for FOV of CCD"
msgstr "Använd grader och minuter för synfält för CCD"

#: plugins/Oculars/src/ui_ocularDialog.h:1159
msgid ""
"Enable automatic switch of mount type from the telescope settings for "
"horizontal orientation of CCD frame."
msgstr ""

#: plugins/Oculars/src/ui_ocularDialog.h:1161
msgid "Enable automatic switch of mount type"
msgstr ""

#: plugins/Oculars/src/ui_ocularDialog.h:1162
#: plugins/TextUserInterface/src/TextUserInterface.cpp:226
#: plugins/MeteorShowers/src/ui_MSConfigDialog.h:432
msgid "General"
msgstr "Allmän"

#: plugins/Oculars/src/ui_ocularDialog.h:1163
#: plugins/Oculars/src/ui_ocularDialog.h:1172
#: plugins/Oculars/src/ui_ocularDialog.h:1178
#: plugins/Oculars/src/ui_ocularDialog.h:1196
#: plugins/Satellites/src/ui_satellitesImportDialog.h:219
#: plugins/TelescopeControl/src/ui_telescopeDialog.h:403
msgid "Add"
msgstr "Lägg till"

#: plugins/Oculars/src/ui_ocularDialog.h:1165
#: plugins/Oculars/src/ui_ocularDialog.h:1174
#: plugins/Oculars/src/ui_ocularDialog.h:1180
#: plugins/Oculars/src/ui_ocularDialog.h:1198
#: plugins/Satellites/src/ui_satellitesDialog.h:789
#: plugins/TelescopeControl/src/ui_telescopeConfigurationDialog.h:540
#: plugins/TelescopeControl/src/ui_storedPointsDialog.h:246
msgid "Name:"
msgstr "Namn:"

#: plugins/Oculars/src/ui_ocularDialog.h:1169
msgid "Binoculars"
msgstr "Kikare"

#: plugins/Oculars/src/ui_ocularDialog.h:1170
msgid "Has permanent cross-hairs"
msgstr "Har permanent hårskors"

#: plugins/Oculars/src/ui_ocularDialog.h:1171
msgid "Eyepieces"
msgstr "Okularer"

#: plugins/Oculars/src/ui_ocularDialog.h:1175
msgid "Multiplier:"
msgstr "Multiplikationsfaktor:"

#: plugins/Oculars/src/ui_ocularDialog.h:1176
msgid ""
"Values of multiplicity >1 expand the focal length (Barlow lens). Values of "
"multiplicity <1 reduce the focal length (Shapley lens)."
msgstr ""
"Värde >1 ökar fokallängden (Barlowlins). Värden <1 minskar fokallängden "
"(Shapleylins)."

#: plugins/Oculars/src/ui_ocularDialog.h:1177
msgid "Lenses"
msgstr "Linser"

#: plugins/Oculars/src/ui_ocularDialog.h:1181
msgid "Resolution x (pixels):"
msgstr "Upplösning x (pixlar):"

#: plugins/Oculars/src/ui_ocularDialog.h:1182
msgid "Resolution y (pixels):"
msgstr "Upplösning y (pixlar):"

#: plugins/Oculars/src/ui_ocularDialog.h:1183
msgid "Chip height (mm):"
msgstr "Höjd på chip (mm):"

#: plugins/Oculars/src/ui_ocularDialog.h:1184
msgid "Chip width (mm):"
msgstr "Bredd på chip (mm):"

#: plugins/Oculars/src/ui_ocularDialog.h:1185
msgid "Pixel width (micron):"
msgstr "Pixelbredd (micron):"

#: plugins/Oculars/src/ui_ocularDialog.h:1186
msgid "Pixel height (micron):"
msgstr "Pixelhöjd (micron):"

#: plugins/Oculars/src/ui_ocularDialog.h:1187
msgid "Prism/CCD distance (mm):"
msgstr ""

#: plugins/Oculars/src/ui_ocularDialog.h:1188
msgid "Prism/CCD height (mm):"
msgstr ""

#: plugins/Oculars/src/ui_ocularDialog.h:1189
msgid "Prism/CCD width (mm):"
msgstr ""

#: plugins/Oculars/src/ui_ocularDialog.h:1190
msgid "Position angle (degrees):"
msgstr "Positionsvinkel (grader):"

#: plugins/Oculars/src/ui_ocularDialog.h:1191
msgid "Off-Axis guider"
msgstr ""

#: plugins/Oculars/src/ui_ocularDialog.h:1192
msgid "Rotation Angle (degrees):"
msgstr "Rotationsvinkel (grader):"

#: plugins/Oculars/src/ui_ocularDialog.h:1193
msgid "Binning x:"
msgstr ""

#: plugins/Oculars/src/ui_ocularDialog.h:1194
msgid "Binning y:"
msgstr ""

#: plugins/Oculars/src/ui_ocularDialog.h:1195
msgid "Sensors"
msgstr "Sensorer"

#: plugins/Oculars/src/ui_ocularDialog.h:1201
msgid "Horizontal flip"
msgstr "Spegelvänd horisontellt"

#: plugins/Oculars/src/ui_ocularDialog.h:1202
msgid "Vertical flip"
msgstr "Spegelvänd vertikalt"

#: plugins/Oculars/src/ui_ocularDialog.h:1203
msgid "Equatorial Mount"
msgstr "Ekvatoriell montering"

#: plugins/Oculars/src/ui_ocularDialog.h:1204
#: plugins/TelescopeControl/src/ui_telescopeDialog.h:392
#: plugins/TelescopeControl/src/ui_telescopeDialog.h:408
msgid "Telescopes"
msgstr "Teleskop"

#: plugins/Satellites/src/Satellites.cpp:68
#: plugins/Satellites/src/Satellites.cpp:143
#: plugins/Satellites/src/ui_satellitesDialog.h:806
msgid "Satellites"
msgstr "Satelliter"

#: plugins/Satellites/src/Satellites.cpp:71
msgid ""
"Prediction of artificial satellite positions in Earth orbit based on NORAD "
"TLE data"
msgstr ""
"Prognos för positioner av artificiella satelliter i omloppsbana runt Jorden "
"baserad på NORAD:s TLE-data"

#: plugins/Satellites/src/Satellites.cpp:144
msgid "Satellite hints"
msgstr "Satellithjälp"

#: plugins/Satellites/src/Satellites.cpp:145
msgid "Satellite labels"
msgstr "Satellitetiketter"

#: plugins/Satellites/src/Satellites.cpp:146
msgid "Satellites configuration window"
msgstr "Satellitinställningsfönster"

#: plugins/Satellites/src/Satellites.cpp:178
msgid ""
"The old satellites.json file is no longer compatible - using default file"
msgstr ""
"Den gamla satellites.json-filen är inte kompatibel längre - använder "
"standardfilen"

#. TRANSLATORS: Satellite group: Bright/naked-eye-visible satellites
#: plugins/Satellites/src/Satellites.cpp:2006
msgid "visual"
msgstr "synliga med blotta ögat"

#. TRANSLATORS: Satellite group: Scientific satellites
#: plugins/Satellites/src/Satellites.cpp:2008
msgid "scientific"
msgstr "vetenskapliga"

#. TRANSLATORS: Satellite group: Communication satellites
#: plugins/Satellites/src/Satellites.cpp:2010
msgid "communications"
msgstr "kommunikation"

#. TRANSLATORS: Satellite group: Navigation satellites
#: plugins/Satellites/src/Satellites.cpp:2012
msgid "navigation"
msgstr "navigation"

#. TRANSLATORS: Satellite group: Amateur radio (ham) satellites
#: plugins/Satellites/src/Satellites.cpp:2014
msgid "amateur"
msgstr "amatörradio"

#. TRANSLATORS: Satellite group: Weather (meteorological) satellites
#: plugins/Satellites/src/Satellites.cpp:2016
msgid "weather"
msgstr "väder (meteorologiska)"

#. TRANSLATORS: Satellite group: Satellites in geostationary orbit
#: plugins/Satellites/src/Satellites.cpp:2018
msgid "geostationary"
msgstr "geostationära"

#. TRANSLATORS: Satellite group: Satellites that are no longer functioning
#: plugins/Satellites/src/Satellites.cpp:2020
msgid "non-operational"
msgstr "ej i bruk"

#. TRANSLATORS: Satellite group: Satellites belonging to the GPS constellation (the Global Positioning System)
#: plugins/Satellites/src/Satellites.cpp:2022
msgid "gps"
msgstr "GPS"

#. TRANSLATORS: Satellite group: Satellites belonging to the GLONASS constellation (GLObal NAvigation Satellite System)
#: plugins/Satellites/src/Satellites.cpp:2024
msgid "glonass"
msgstr "glonass"

#. TRANSLATORS: Satellite group: Satellites belonging to the Galileo constellation (global navigation satellite system by the European Union)
#: plugins/Satellites/src/Satellites.cpp:2026
msgid "galileo"
msgstr "galileo"

#. TRANSLATORS: Satellite group: Satellites belonging to the Iridium constellation (Iridium is a proper name)
#: plugins/Satellites/src/Satellites.cpp:2028
msgid "iridium"
msgstr "Iridium"

#. TRANSLATORS: Satellite group: Space stations
#: plugins/Satellites/src/Satellites.cpp:2030
msgid "stations"
msgstr "stationer"

#. TRANSLATORS: Satellite group: Education satellites
#: plugins/Satellites/src/Satellites.cpp:2032
msgid "education"
msgstr "utbildning"

#. TRANSLATORS: Satellite group: Satellites belonging to the space observatories
#: plugins/Satellites/src/Satellites.cpp:2034
msgid "observatory"
msgstr "observatorium"

#. TRANSLATORS: Satellite group:
#. N_("");
#. 
#. Satellite descriptions - bright and/or famous objects
#. Just A FEW objects please! (I'm looking at you, Alex!)
#. TRANSLATORS: Satellite description. "Hubble" is a person's name.
#: plugins/Satellites/src/Satellites.cpp:2044
msgid "The Hubble Space Telescope"
msgstr "Rymdteleskopet Hubble"

#. TRANSLATORS: Satellite description.
#: plugins/Satellites/src/Satellites.cpp:2046
msgid "The International Space Station"
msgstr "Internationella rymdstationen (ISS)"

#. TRANSLATORS: Satellite description.
#: plugins/Satellites/src/Satellites.cpp:2048
msgid "China's first space station"
msgstr "Kinas första rymdstation"

#. TRANSLATORS: Satellite description.
#: plugins/Satellites/src/Satellites.cpp:2050
msgid "The russian space radio telescope RadioAstron"
msgstr ""

#. TRANSLATORS: Satellite description.
#: plugins/Satellites/src/Satellites.cpp:2052
msgid "International Gamma-Ray Astrophysics Laboratory"
msgstr ""

#. TRANSLATORS: Satellite description.
#: plugins/Satellites/src/Satellites.cpp:2054
msgid "The Gamma-Ray Observatory"
msgstr ""

#. TRANSLATORS: Satellite name: International Space Station
#: plugins/Satellites/src/Satellites.cpp:2058
msgid "ISS (ZARYA)"
msgstr ""

#. TRANSLATORS: Satellite name: Hubble Space Telescope
#: plugins/Satellites/src/Satellites.cpp:2060
msgid "HST"
msgstr ""

#. TRANSLATORS: Satellite name: Spektr-R Space Observatory (or RadioAstron)
#: plugins/Satellites/src/Satellites.cpp:2062
msgid "SPEKTR-R"
msgstr ""

#. TRANSLATORS: Satellite name: International Gamma-Ray Astrophysics Laboratory (INTEGRAL)
#: plugins/Satellites/src/Satellites.cpp:2064
msgid "INTEGRAL"
msgstr ""

#. TRANSLATORS: China's first space station name
#: plugins/Satellites/src/Satellites.cpp:2066
msgid "TIANGONG 1"
msgstr ""

#: plugins/Satellites/src/Satellite.cpp:268
#: plugins/Satellites/src/Satellite.cpp:272
msgid "Catalog #"
msgstr "Katalog #"

#: plugins/Satellites/src/Satellite.cpp:274
msgid "International Designator"
msgstr "Internationell utnämnare"

#: plugins/Satellites/src/Satellite.cpp:281
msgid "artificial satellite"
msgstr "Artificiell satellit"

#: plugins/Satellites/src/Satellite.cpp:288
#, qt-format
msgid "Approx. magnitude: <b>%1</b> (extincted to: <b>%2</b>)"
msgstr ""

#: plugins/Satellites/src/Satellite.cpp:291
#, qt-format
msgid "Approx. magnitude: <b>%1</b>"
msgstr "Ungefärlig magnitud: <b>%1</b>"

#. TRANSLATORS: Slant range: distance between the satellite and the observer
#: plugins/Satellites/src/Satellite.cpp:304
#, qt-format
msgid "Range (km): %1"
msgstr "Avstånd (km): %1"

#. TRANSLATORS: Rate at which the distance changes
#: plugins/Satellites/src/Satellite.cpp:307
#, qt-format
msgid "Range rate (km/s): %1"
msgstr "Avståndsändring (km/s): %1"

#. TRANSLATORS: Satellite altitude
#: plugins/Satellites/src/Satellite.cpp:310
#, qt-format
msgid "Altitude (km): %1"
msgstr "Höjd (km): %1"

#. TRANSLATORS: %1 and %3 are numbers, %2 and %4 - degree signs.
#: plugins/Satellites/src/Satellite.cpp:313
#, qt-format
msgid "SubPoint (Lat./Long.): %1%2/%3%4"
msgstr "Underpunkt (lat./long.): %1%2/%3%4"

#. TRANSLATORS: TEME is an Earth-centered inertial coordinate system
#: plugins/Satellites/src/Satellite.cpp:327
#, qt-format
msgid "TEME coordinates (km): %1"
msgstr "TEME-koordinater (km): %1"

#. TRANSLATORS: TEME is an Earth-centered inertial coordinate system
#: plugins/Satellites/src/Satellite.cpp:335
#, qt-format
msgid "TEME velocity (km/s): %1"
msgstr "TEME-hastighet (km/s): %1"

#: plugins/Satellites/src/Satellite.cpp:340
#, qt-format
msgid "Sun reflection angle: %1%2"
msgstr "Solfeflektionsvinkel: %1%2"

#: plugins/Satellites/src/Satellite.cpp:353
msgid "Group"
msgstr ""

#: plugins/Satellites/src/Satellite.cpp:355
msgid "Groups"
msgstr ""

#: plugins/Satellites/src/Satellite.cpp:361
#, qt-format
msgid "Operational status: %1"
msgstr ""

#: plugins/Satellites/src/Satellite.cpp:368
msgid "The satellite and the observer are in sunlight."
msgstr "Satelliten och observatören är solbelysta."

#: plugins/Satellites/src/Satellite.cpp:371
msgid "The satellite is visible."
msgstr "Satelliten är synlig."

#: plugins/Satellites/src/Satellite.cpp:374
msgid "The satellite is eclipsed."
msgstr "Satelliten är förmörkad"

#: plugins/Satellites/src/Satellite.cpp:377
msgid "The satellite is not visible"
msgstr "Satelliten är inte synlig."

#: plugins/Satellites/src/Satellite.cpp:402
#, qt-format
msgid "%1 MHz (%2%3 kHz)"
msgstr "%1 MHz (%2%3 kHz)"

#: plugins/Satellites/src/Satellite.cpp:706
#: plugins/Satellites/src/Satellite.cpp:731
msgctxt "operational status"
msgid "unknown"
msgstr ""

#: plugins/Satellites/src/Satellite.cpp:710
msgctxt "operational status"
msgid "operational"
msgstr ""

#: plugins/Satellites/src/Satellite.cpp:713
msgctxt "operational status"
msgid "nonoperational"
msgstr ""

#: plugins/Satellites/src/Satellite.cpp:716
msgctxt "operational status"
msgid "partially operational"
msgstr ""

#: plugins/Satellites/src/Satellite.cpp:719
msgctxt "operational status"
msgid "standby"
msgstr ""

#: plugins/Satellites/src/Satellite.cpp:722
msgctxt "operational status"
msgid "spare"
msgstr ""

#: plugins/Satellites/src/Satellite.cpp:725
msgctxt "operational status"
msgid "extended mission"
msgstr ""

#: plugins/Satellites/src/Satellite.cpp:728
msgctxt "operational status"
msgid "decayed"
msgstr ""

#: plugins/Satellites/src/gui/SatellitesDialog.cpp:409
msgid "Stellarium Satellites Plugin"
msgstr "Satellittillägg för Stellarium"

#: plugins/Satellites/src/gui/SatellitesDialog.cpp:414
#: plugins/Satellites/src/ui_satellitesDialog.h:825
msgid "Iridium flares"
msgstr "Iridiumbloss"

#: plugins/Satellites/src/gui/SatellitesDialog.cpp:416
msgid ""
"The Satellites plugin predicts the positions of artificial satellites in "
"Earth orbit."
msgstr ""
"Satellittillägget förutsäger positionerna till artificiella satelliter i "
"bana runt jorden."

#: plugins/Satellites/src/gui/SatellitesDialog.cpp:418
msgid "Notes for users"
msgstr "Kommentarer till användare"

#: plugins/Satellites/src/gui/SatellitesDialog.cpp:419
msgid ""
"Satellites and their orbits are only shown when the observer is on Earth."
msgstr ""
"Satelliter och deras banor visas bara om observatören befinner sig på jorden."

#: plugins/Satellites/src/gui/SatellitesDialog.cpp:420
msgid ""
"Predicted positions are only good for a fairly short time (on the order of "
"days, weeks or perhaps a month into the past and future). Expect high "
"weirdness when looking at dates outside this range."
msgstr ""
"De förutsagda positionerna stämmer bara för en relativt kort tidsperiod (i "
"storleksordningen dagar, veckor eller kanske en månad in i framtiden eller "
"förfluten tid). Förvänta dig stora avvikelser om du väljer datum utanför "
"detta tidsspann."

#: plugins/Satellites/src/gui/SatellitesDialog.cpp:421
msgid ""
"Orbital elements go out of date pretty quickly (over mere weeks, sometimes "
"days).  To get useful data out, you need to update the TLE data regularly."
msgstr ""
"Bandata blir snabbt inaktuella ( efter några veckor, ibland några dagar). "
"För att få användbara data, måste du uppdatera TLE-data ofta."

#. TRANSLATORS: The translated names of the button and the tab are filled in automatically. You can check the original names in Stellarium. File names are not translated.
#: plugins/Satellites/src/gui/SatellitesDialog.cpp:423
#, qt-format
msgid ""
"Clicking the \"%1\" button in the \"%2\" tab of this dialog will revert to "
"the default %3 file.  The old file will be backed up as %4.  This can be "
"found in the user data directory, under \"modules/Satellites/\"."
msgstr ""
"Genom att trycka på \"%1\"  \"%2\" -fliken av denna dialog återställer till "
"%3-filen.  Den gamla filen backas upp som %4.  Den kan återfinnas under "
"användarmappen, under \"modules/Satellites/\"."

#: plugins/Satellites/src/gui/SatellitesDialog.cpp:429
msgid ""
"The Satellites plugin is still under development.  Some features are "
"incomplete, missing or buggy."
msgstr ""
"Satellittillägget är under utveckling. Några funktioner är ofullständiga, "
"saknas eller kan innehålla fel."

#. TRANSLATORS: Title of a section in the About tab of the Satellites window
#: plugins/Satellites/src/gui/SatellitesDialog.cpp:433
msgid "TLE data updates"
msgstr "Uppdateringar för TLE-data"

#: plugins/Satellites/src/gui/SatellitesDialog.cpp:434
msgid ""
"The Satellites plugin can automatically download TLE data from Internet "
"sources, and by default the plugin will do this if the existing data is more "
"than 72 hours old. "
msgstr ""
"Satellitstillägget kan ladda ner TLE-data från internet automatiskt, och har "
"som standard att göra det om existerande data är mer än 72 timmar gammal. "

#: plugins/Satellites/src/gui/SatellitesDialog.cpp:435
#, qt-format
msgid ""
"If you disable Internet updates, you may update from a file on your "
"computer.  This file must be in the same format as the Celestrak updates "
"(see %1 for an example)."
msgstr ""
"Om du stänger av internetuppdateringar, kan du uppdatera från en fil på din "
"dator. Filen måste vara i samma format som Celestrak-uppdateringarna (se %1 "
"för ett exempel)."

#: plugins/Satellites/src/gui/SatellitesDialog.cpp:436
msgid ""
"<b>Note:</b> if the name of a satellite in update data has anything in "
"square brackets at the end, it will be removed before the data is used."
msgstr ""
"<b>Notera:</b> om namnet på satelliten i uppdateringen har hakparenteser i "
"namnet, kommer den raderas föra datan används."

#: plugins/Satellites/src/gui/SatellitesDialog.cpp:439
msgid "Adding new satellites"
msgstr "Lägger till nya satelliter"

#: plugins/Satellites/src/gui/SatellitesDialog.cpp:440
msgid ""
"1. Make sure the satellite(s) you wish to add are included in one of the "
"URLs listed in the Sources tab of the satellites configuration dialog. 2. Go "
"to the Satellites tab, and click the '+' button.  Select the satellite(s) "
"you wish to add and select the \"add\" button."
msgstr ""
"1. Kontrollera att satelliten du önskar lägga till är inkluderad i någon av "
"URL:erna som finns listade i källor-flicken i satellitkonfigurationen. 2. Gå "
"till fliken satellit och tryck på '+'. Välj satelliten du vill lägga till "
"och tryck på \"lägg till\"."

#: plugins/Satellites/src/gui/SatellitesDialog.cpp:442
msgid "Technical notes"
msgstr "Technical kommentarer"

#: plugins/Satellites/src/gui/SatellitesDialog.cpp:443
msgid ""
"Positions are calculated using the SGP4 & SDP4 methods, using NORAD TLE data "
"as the input. "
msgstr ""
"Positionerna beräknas med hjälp av SGP4 & SDP4, vilka använder NORAD TLE-"
"data som inmatning. "

#: plugins/Satellites/src/gui/SatellitesDialog.cpp:444
msgid ""
"The orbital calculation code is written by Jose Luis Canales according to "
"the revised Spacetrack Report #3 (including Spacetrack Report #6). "
msgstr ""
"Koden för att lägga till omloppsbanor är skriven av Jose Luis Canales, "
"enligt den uppdaterade Spacetrack Report #3 (och Spacetrack Report #6). "

#. TRANSLATORS: The numbers contain the opening and closing tag of an HTML link
#: plugins/Satellites/src/gui/SatellitesDialog.cpp:446
#, qt-format
msgid "See %1this document%2 for details."
msgstr "Se %1detta dokument%2 för detaljer."

#: plugins/Satellites/src/gui/SatellitesDialog.cpp:478
#: plugins/Supernovae/src/gui/SupernovaeDialog.cpp:169
#: plugins/Novae/src/gui/NovaeDialog.cpp:166
#: plugins/Quasars/src/gui/QuasarsDialog.cpp:159
#: plugins/Pulsars/src/gui/PulsarsDialog.cpp:182
#: plugins/Exoplanets/src/gui/ExoplanetsDialog.cpp:299
msgid "Internet updates disabled"
msgstr "Internet-uppdatering deaktiverad"

#: plugins/Satellites/src/gui/SatellitesDialog.cpp:480
#: plugins/Satellites/src/gui/SatellitesDialog.cpp:496
#: plugins/Supernovae/src/gui/SupernovaeDialog.cpp:171
#: plugins/Supernovae/src/gui/SupernovaeDialog.cpp:205
#: plugins/Novae/src/gui/NovaeDialog.cpp:168
#: plugins/Novae/src/gui/NovaeDialog.cpp:202
#: plugins/Quasars/src/gui/QuasarsDialog.cpp:161
#: plugins/Quasars/src/gui/QuasarsDialog.cpp:213
#: plugins/Pulsars/src/gui/PulsarsDialog.cpp:184
#: plugins/Pulsars/src/gui/PulsarsDialog.cpp:242
#: plugins/Exoplanets/src/gui/ExoplanetsDialog.cpp:301
#: plugins/Exoplanets/src/gui/ExoplanetsDialog.cpp:369
msgid "Updating now..."
msgstr "Uppdaterar..."

#: plugins/Satellites/src/gui/SatellitesDialog.cpp:485
#: plugins/Supernovae/src/gui/SupernovaeDialog.cpp:173
#: plugins/Novae/src/gui/NovaeDialog.cpp:170
#: plugins/Quasars/src/gui/QuasarsDialog.cpp:163
#: plugins/Pulsars/src/gui/PulsarsDialog.cpp:186
#: plugins/Exoplanets/src/gui/ExoplanetsDialog.cpp:303
msgid "Next update: < 1 minute"
msgstr "Nästa uppdatering: < 1 minut"

#: plugins/Satellites/src/gui/SatellitesDialog.cpp:487
#: plugins/Supernovae/src/gui/SupernovaeDialog.cpp:175
#: plugins/Novae/src/gui/NovaeDialog.cpp:172
#: plugins/Quasars/src/gui/QuasarsDialog.cpp:165
#: plugins/Pulsars/src/gui/PulsarsDialog.cpp:188
#: plugins/Exoplanets/src/gui/ExoplanetsDialog.cpp:305
#, qt-format
msgid "Next update: %1 minutes"
msgstr "Nästa uppdatering: %1 minuter"

#: plugins/Satellites/src/gui/SatellitesDialog.cpp:489
#: plugins/Supernovae/src/gui/SupernovaeDialog.cpp:177
#: plugins/Novae/src/gui/NovaeDialog.cpp:174
#: plugins/Quasars/src/gui/QuasarsDialog.cpp:167
#: plugins/Pulsars/src/gui/PulsarsDialog.cpp:190
#: plugins/Exoplanets/src/gui/ExoplanetsDialog.cpp:307
#, qt-format
msgid "Next update: %1 hours"
msgstr "Nästa uppdatering: %1 timmar"

#: plugins/Satellites/src/gui/SatellitesDialog.cpp:499
#: plugins/Supernovae/src/gui/SupernovaeDialog.cpp:208
#: plugins/Novae/src/gui/NovaeDialog.cpp:205
#: plugins/Quasars/src/gui/QuasarsDialog.cpp:216
#: plugins/Pulsars/src/gui/PulsarsDialog.cpp:245
#: plugins/Exoplanets/src/gui/ExoplanetsDialog.cpp:372
msgid "Update error"
msgstr "Fel vid uppdatering"

#: plugins/Satellites/src/gui/SatellitesDialog.cpp:512
#, qt-format
msgid "Updated %1/%2 satellite(s); %3 added; %4 removed"
msgstr "Uppdaterade %1/%2 satellit(er); %3 tillagda; %4 borttagna"

#: plugins/Satellites/src/gui/SatellitesDialog.cpp:514
#, qt-format
msgid "Updated %1/%2 satellite(s); %3 added; %4 missing"
msgstr "Uppdaterade %1/%2 satellit(er); %3 tillagda; %4 saknas"

#: plugins/Satellites/src/gui/SatellitesDialog.cpp:576
msgid "[new source]"
msgstr "[ny källa]"

#: plugins/Satellites/src/gui/SatellitesDialog.cpp:628
#: plugins/Satellites/src/ui_satellitesDialog.h:744
#: plugins/Supernovae/src/gui/SupernovaeDialog.cpp:194
#: plugins/Supernovae/src/ui_supernovaeDialog.h:237
#: plugins/Novae/src/gui/NovaeDialog.cpp:191
#: plugins/Novae/src/ui_novaeDialog.h:240
#: plugins/Quasars/src/gui/QuasarsDialog.cpp:184
#: plugins/Quasars/src/ui_quasarsDialog.h:265
#: plugins/Pulsars/src/gui/PulsarsDialog.cpp:207
#: plugins/Pulsars/src/ui_pulsarsDialog.h:271
#: plugins/Exoplanets/src/gui/ExoplanetsDialog.cpp:358
#: plugins/Exoplanets/src/ui_exoplanetsDialog.h:474
#: plugins/MeteorShowers/src/ui_MSConfigDialog.h:460
msgid "Update now"
msgstr "Uppdatera nu"

#: plugins/Satellites/src/gui/SatellitesDialog.cpp:630
#: plugins/Supernovae/src/gui/SupernovaeDialog.cpp:196
#: plugins/Novae/src/gui/NovaeDialog.cpp:193
#: plugins/Quasars/src/gui/QuasarsDialog.cpp:186
#: plugins/Pulsars/src/gui/PulsarsDialog.cpp:209
#: plugins/Exoplanets/src/gui/ExoplanetsDialog.cpp:360
msgid "Update from files"
msgstr "Uppdatera från filer"

#: plugins/Satellites/src/gui/SatellitesDialog.cpp:672
msgid "[orbit calculation error]"
msgstr "[fel i beräkning av omloppsbana]"

#: plugins/Satellites/src/gui/SatellitesDialog.cpp:673
msgid "[all newly added]"
msgstr "[alla nyss tillagda]"

#: plugins/Satellites/src/gui/SatellitesDialog.cpp:674
msgid "[all not displayed]"
msgstr "[alla visas inte]"

#: plugins/Satellites/src/gui/SatellitesDialog.cpp:675
msgid "[all displayed]"
msgstr "[alla visas]"

#: plugins/Satellites/src/gui/SatellitesDialog.cpp:676
msgid "[all]"
msgstr "[alla]"

#. TRANSLATORS: Displayed in the satellite group selection box.
#: plugins/Satellites/src/gui/SatellitesDialog.cpp:720
msgid "New group..."
msgstr "Ny grupp..."

#: plugins/Satellites/src/gui/SatellitesDialog.cpp:926
msgid "Select TLE Update File"
msgstr "Välj TLE-uppdateringsfil"

#: plugins/Satellites/src/gui/SatellitesDialog.cpp:944
#: plugins/RemoteSync/src/ui_remoteSyncDialog.h:483
msgid "Time"
msgstr "Tid"

#: plugins/Satellites/src/gui/SatellitesDialog.cpp:945
msgid "Brightness"
msgstr "Ljusstyrka"

#: plugins/Satellites/src/gui/SatellitesDialog.cpp:948
msgid "Satellite"
msgstr "Satellit"

#: plugins/Satellites/src/gui/SatellitesImportDialog.cpp:154
msgid "Downloading data..."
msgstr "Hämtar data..."

#: plugins/Satellites/src/gui/SatellitesImportDialog.cpp:155
msgid ""
"Stellarium is downloading satellite data from the update sources. Please "
"wait..."
msgstr ""
"Stellarium laddar ner satellitdata från uppdateringskällorna. Vänligen "
"vänta..."

#: plugins/Satellites/src/gui/SatellitesImportDialog.cpp:172
msgid "Select TLE source file(s)..."
msgstr "Välj TLE-källfil(er)..."

#: plugins/Satellites/src/gui/SatellitesImportDialog.cpp:187
#: plugins/Satellites/src/gui/SatellitesImportDialog.cpp:188
#: plugins/Satellites/src/gui/SatellitesImportDialog.cpp:247
#: plugins/Satellites/src/gui/SatellitesImportDialog.cpp:248
msgid "Processing data..."
msgstr "Bearbetar data..."

#: plugins/Satellites/src/gui/SatellitesImportDialog.cpp:242
msgid "No data could be downloaded. Try again later."
msgstr "Inga data kunde laddas ner. Försök igen senare."

#: plugins/Satellites/src/gui/SatellitesImportDialog.cpp:264
msgid "Download aborted."
msgstr ""

#: plugins/Satellites/src/gui/SatellitesImportDialog.cpp:309
msgid "Get data"
msgstr ""

#: plugins/Satellites/src/gui/SatellitesImportDialog.cpp:375
#, qt-format
msgid "Catalog Number: %1"
msgstr "Katalognummer: %1"

#: plugins/Satellites/src/ui_satellitesDialog.h:737
#: plugins/Satellites/src/ui_satellitesDialog.h:738
msgid "Satellites Configuration"
msgstr "Satellitinställningar"

#: plugins/Satellites/src/ui_satellitesDialog.h:740
msgid "Updates"
msgstr "Uppdateringar"

#: plugins/Satellites/src/ui_satellitesDialog.h:741
msgid "Update satellite data from Internet sources"
msgstr "Uppdatera satellitdata från internetkällor"

#: plugins/Satellites/src/ui_satellitesDialog.h:742
#: plugins/Supernovae/src/ui_supernovaeDialog.h:234
#: plugins/Novae/src/ui_novaeDialog.h:237
#: plugins/Quasars/src/ui_quasarsDialog.h:262
#: plugins/Pulsars/src/ui_pulsarsDialog.h:268
#: plugins/Exoplanets/src/ui_exoplanetsDialog.h:471
msgid "Last update:"
msgstr "Senaste uppdatering:"

#: plugins/Satellites/src/ui_satellitesDialog.h:743
msgid "On update, add all new satellites from the selected source(s)"
msgstr "Lägg till alla nya satelliter från de valda källorna vid uppdatering"

#: plugins/Satellites/src/ui_satellitesDialog.h:745
msgid ""
"On update, remove the satellites that are no longer listed in the update "
"sources"
msgstr ""
"Ta bort satelliterna som inte längre listas i uppdateringskällorna vid "
"uppdatering"

#: plugins/Satellites/src/ui_satellitesDialog.h:746
#: plugins/Exoplanets/src/ui_exoplanetsDialog.h:472
#: plugins/MeteorShowers/src/ui_MSConfigDialog.h:454
msgid "Update frequency (hours):"
msgstr "Uppdateringsfrekvens (timmar):"

#: plugins/Satellites/src/ui_satellitesDialog.h:748
msgid "Label font size (pixels):"
msgstr "Etikettstorlek (pixlar):"

#: plugins/Satellites/src/ui_satellitesDialog.h:749
msgid "Orbit lines"
msgstr "Omloppsbanor"

#: plugins/Satellites/src/ui_satellitesDialog.h:751
#: plugins/Satellites/src/ui_satellitesDialog.h:755
msgid "Number of segments used to draw the line"
msgstr "Antal segment för att rita linjen"

#: plugins/Satellites/src/ui_satellitesDialog.h:753
msgid "Number of  segments:"
msgstr "Antal segment:"

#: plugins/Satellites/src/ui_satellitesDialog.h:758
#: plugins/Satellites/src/ui_satellitesDialog.h:762
msgid "Duration of a single segment in seconds"
msgstr "Varaktighet för enkelt segment i sekunder"

#: plugins/Satellites/src/ui_satellitesDialog.h:760
msgid "Segment length (s):"
msgstr "Segmentlängd (s):"

#: plugins/Satellites/src/ui_satellitesDialog.h:765
#: plugins/Satellites/src/ui_satellitesDialog.h:768
msgid "Number of segments used to draw each end of the line"
msgstr "Antal segment som behövs för att rita varje slut av linje"

#: plugins/Satellites/src/ui_satellitesDialog.h:770
msgid "Fade length:"
msgstr "Toningslängd:"

#: plugins/Satellites/src/ui_satellitesDialog.h:771
msgid "Realistic mode for the artificial satellites"
msgstr "Realistiskt läge för artificiella satelliter"

#: plugins/Satellites/src/ui_satellitesDialog.h:773
#: plugins/Supernovae/src/ui_supernovaeDialog.h:239
#: plugins/Novae/src/ui_novaeDialog.h:242
#: plugins/Quasars/src/ui_quasarsDialog.h:274
#: plugins/Pulsars/src/ui_pulsarsDialog.h:281
#: plugins/RemoteControl/src/ui_remoteControlDialog.h:251
#: plugins/RemoteSync/src/ui_remoteSyncDialog.h:502
#: plugins/Exoplanets/src/ui_exoplanetsDialog.h:492
#: plugins/Observability/src/ui_ObservabilityDialog.h:358
msgid "Save settings as default"
msgstr "Spara inställningar som standard"

#: plugins/Satellites/src/ui_satellitesDialog.h:774
#: plugins/Supernovae/src/ui_supernovaeDialog.h:240
#: plugins/Novae/src/ui_novaeDialog.h:243
#: plugins/Quasars/src/ui_quasarsDialog.h:275
#: plugins/Pulsars/src/ui_pulsarsDialog.h:282
#: plugins/Exoplanets/src/ui_exoplanetsDialog.h:493
#: plugins/Observability/src/ui_ObservabilityDialog.h:359
msgid "Settings"
msgstr "Inställningar"

#: plugins/Satellites/src/ui_satellitesDialog.h:776
msgid "Double-click a satellite to start tracking it."
msgstr "Dubbelklicka på en satellit för att spåra den."

#: plugins/Satellites/src/ui_satellitesDialog.h:779
msgid "Add more satellites"
msgstr "Lägg till fler satelliter"

#: plugins/Satellites/src/ui_satellitesDialog.h:782
msgid "Remove the selected satellites"
msgstr "Ta bort de valda satelliterna"

#: plugins/Satellites/src/ui_satellitesDialog.h:786
msgid "Save changes"
msgstr "Spara ändringar"

#: plugins/Satellites/src/ui_satellitesDialog.h:790
msgid "Catalog number:"
msgstr "Katalognummer:"

#: plugins/Satellites/src/ui_satellitesDialog.h:792
msgid "Display the selected satellite(s)"
msgstr "Visa valda satellit(er)"

#: plugins/Satellites/src/ui_satellitesDialog.h:794
msgid "Displayed"
msgstr "Visad"

#: plugins/Satellites/src/ui_satellitesDialog.h:796
msgid "Display orbit line(s) for the selected satellite(s)"
msgstr "Visa omloppsbanor för valda satelliter"

#: plugins/Satellites/src/ui_satellitesDialog.h:798
msgid "Orbit"
msgstr "Omloppsbana"

#: plugins/Satellites/src/ui_satellitesDialog.h:800
msgid "Do not update (or remove on update) the selected satellite(s)"
msgstr "Uppdatera inte (eller ta bort uppdatering) de valda satelliterna"

#: plugins/Satellites/src/ui_satellitesDialog.h:802
msgid "Do not update"
msgstr "Uppdatera inte"

#: plugins/Satellites/src/ui_satellitesDialog.h:803
#: plugins/Scenery3d/src/ui_storedViewDialog.h:219
msgid "Description:"
msgstr "Beskrivning:"

#: plugins/Satellites/src/ui_satellitesDialog.h:804
msgid "Groups:"
msgstr "Grupper:"

#: plugins/Satellites/src/ui_satellitesDialog.h:805
msgid "TLE set:"
msgstr "Ställ in TLE:"

#: plugins/Satellites/src/ui_satellitesDialog.h:807
msgid ""
"Satellites in the marked source lists will be automatically added on the "
"next update if they are not already in the collection."
msgstr ""
"Satelliter i de markerade källistorna kommer läggas till automatiskt vid "
"nästa uppdatering om de inte redan finns i samlingen."

#: plugins/Satellites/src/ui_satellitesDialog.h:809
msgid ""
"Enter or edit the URL of the selected source. Changes are saved by pressing "
"Enter."
msgstr ""
"Skriv in URL för vald källa. Ändringar sparas genom att klicka Enter."

#: plugins/Satellites/src/ui_satellitesDialog.h:812
msgid "Add new source"
msgstr "Lägg till ny källa"

#: plugins/Satellites/src/ui_satellitesDialog.h:816
msgid "Remove selected source"
msgstr "Ta bort vald källa"

#: plugins/Satellites/src/ui_satellitesDialog.h:819
msgid "Sources"
msgstr "Källor"

#: plugins/Satellites/src/ui_satellitesDialog.h:820
msgid "Flare prediction (days):"
msgstr ""

#: plugins/Satellites/src/ui_satellitesDialog.h:824
msgid "Predict Iridium flares"
msgstr "Förutsäg iridiumbloss"

#: plugins/Satellites/src/ui_satellitesImportDialog.h:211
msgid "More Satellites"
msgstr "Fler satelliter"

#: plugins/Satellites/src/ui_satellitesImportDialog.h:213
msgid "Get data from update sources"
msgstr "Hämta data från uppdateringskällor"

#: plugins/Satellites/src/ui_satellitesImportDialog.h:214
#: plugins/SolarSystemEditor/src/ui_mpcImportWindow.h:524
msgid "Abort download"
msgstr "Avbryt nedladdning"

#: plugins/Satellites/src/ui_satellitesImportDialog.h:215
msgid "New satellites"
msgstr "Nya satelliter"

#: plugins/Satellites/src/ui_satellitesImportDialog.h:216
#: plugins/SolarSystemEditor/src/ui_mpcImportWindow.h:533
msgid "Mark all"
msgstr "Markera alla"

#: plugins/Satellites/src/ui_satellitesImportDialog.h:217
#: plugins/SolarSystemEditor/src/ui_mpcImportWindow.h:534
msgid "Mark none"
msgstr "Markera ingen"

#: plugins/Satellites/src/ui_satellitesImportDialog.h:218
#: plugins/SolarSystemEditor/src/ui_mpcImportWindow.h:535
msgid "Discard"
msgstr "Förkasta"

#: plugins/TelescopeControl/src/TelescopeControl.cpp:78
#: plugins/TelescopeControl/src/TelescopeControl.cpp:160
#: plugins/TelescopeControl/src/TelescopeControl.cpp:187
msgid "Telescope Control"
msgstr "Teleskopkontroll"

#: plugins/TelescopeControl/src/TelescopeControl.cpp:81
msgid ""
"This plug-in allows Stellarium to send \"slew\" commands to a telescope on a "
"computerized mount (a \"GoTo telescope\")."
msgstr ""
"Det här insticksprogrammet låter Stellarium skicka riktningskommandon till "
"ett teleskop på ett fäste som anslutits till en dator (ett \"GoTo-"
"teleskop\")."

#: plugins/TelescopeControl/src/TelescopeControl.cpp:167
#: plugins/TelescopeControl/src/TelescopeControl.cpp:220
#, qt-format
msgid "Move telescope #%1 to selected object"
msgstr "Rikta teleskop #%1 mot valt objekt"

#: plugins/TelescopeControl/src/TelescopeControl.cpp:174
#: plugins/TelescopeControl/src/TelescopeControl.cpp:224
#, qt-format
msgid "Move telescope #%1 to the point currently in the center of the screen"
msgstr "Rikta teleskop #%1 mot punkten i skärmens mitt"

#: plugins/TelescopeControl/src/TelescopeControl.cpp:187
msgid "Move a telescope to a given set of coordinates"
msgstr "Rikta ett teleskop mot givna koordinater"

#. TRANSLATORS: Description for Meade AutoStar compatible mounts
#: plugins/TelescopeControl/src/TelescopeControl.cpp:1649
msgid ""
"Any telescope or telescope mount compatible with Meade's AutoStar controller."
msgstr ""

#. TRANSLATORS: Description for Meade LX200 (compatible) mounts
#: plugins/TelescopeControl/src/TelescopeControl.cpp:1651
msgid "Any telescope or telescope mount compatible with Meade LX200."
msgstr ""

#. TRANSLATORS: Description for Meade ETX70 (#494 Autostar, #506 CCS) mounts
#: plugins/TelescopeControl/src/TelescopeControl.cpp:1653
msgid ""
"Meade's ETX70 with the #494 Autostar controller and the #506 Connector Cable "
"Set."
msgstr ""

#. TRANSLATORS: Description for Losmandy G-11 mounts
#: plugins/TelescopeControl/src/TelescopeControl.cpp:1655
msgid "Losmandy's G-11 telescope mount."
msgstr ""

#. TRANSLATORS: Description for Wildcard Innovations Argo Navis (Meade mode) mounts
#: plugins/TelescopeControl/src/TelescopeControl.cpp:1657
msgid "Wildcard Innovations' Argo Navis DTC in Meade LX200 emulation mode."
msgstr ""

#. TRANSLATORS: Description for Celestron NexStar (compatible) mounts
#: plugins/TelescopeControl/src/TelescopeControl.cpp:1659
msgid "Any telescope or telescope mount compatible with Celestron NexStar."
msgstr ""

#. TRANSLATORS: Description for Sky-Watcher SynScan (version 3 or later) mounts
#: plugins/TelescopeControl/src/TelescopeControl.cpp:1661
msgid ""
"Any Sky-Watcher mount that uses version 3 or later of the SynScan hand "
"controller."
msgstr ""

#. TRANSLATORS: Description for Sky-Watcher SynScan AZ GOTO mounts
#: plugins/TelescopeControl/src/TelescopeControl.cpp:1663
msgid ""
"The Sky-Watcher SynScan AZ GOTO mount used in a number of telescope models."
msgstr ""

#: plugins/TelescopeControl/src/clients/TelescopeClientJsonRts2.cpp:241
msgid "Read-only telescope"
msgstr ""

#: plugins/TelescopeControl/src/clients/TelescopeClientJsonRts2.cpp:244
msgid "Telescope position: "
msgstr ""

#: plugins/TelescopeControl/src/clients/TelescopeClientJsonRts2.cpp:246
msgid "Distance to target position: "
msgstr ""

#: plugins/TelescopeControl/src/gui/TelescopeConfigurationDialog.cpp:210
msgid "Add New Telescope"
msgstr "Lägg till nytt teleskop"

#: plugins/TelescopeControl/src/gui/TelescopeConfigurationDialog.cpp:220
msgid "Configure Telescope"
msgstr "Ställ in teleskop"

#: plugins/TelescopeControl/src/gui/TelescopeDialog.cpp:63
msgid "N/A"
msgstr "i.u."

#: plugins/TelescopeControl/src/gui/TelescopeDialog.cpp:64
msgid "Starting"
msgstr "Startar"

#: plugins/TelescopeControl/src/gui/TelescopeDialog.cpp:65
msgid "Connecting"
msgstr "Ansluter"

#: plugins/TelescopeControl/src/gui/TelescopeDialog.cpp:66
msgid "Connected"
msgstr "Ansluten"

#: plugins/TelescopeControl/src/gui/TelescopeDialog.cpp:67
msgid "Disconnected"
msgstr "Frånkopplad"

#: plugins/TelescopeControl/src/gui/TelescopeDialog.cpp:68
msgid "Stopped"
msgstr "Stoppad"

#: plugins/TelescopeControl/src/gui/TelescopeDialog.cpp:254
msgid "Telescope Control plug-in"
msgstr "Teleskopkontrollstillägg"

#: plugins/TelescopeControl/src/gui/TelescopeDialog.cpp:258
msgid "Plug-in and GUI programming"
msgstr ""

#: plugins/TelescopeControl/src/gui/TelescopeDialog.cpp:259
msgid "RTS2 support"
msgstr ""

#: plugins/TelescopeControl/src/gui/TelescopeDialog.cpp:262
msgid ""
"This plug-in is based on and reuses a lot of code under the GNU General "
"Public License:"
msgstr ""

#: plugins/TelescopeControl/src/gui/TelescopeDialog.cpp:263
msgid ""
"the Telescope, TelescopeDummy, TelescopeTcp and TelescopeMgr classes in "
"Stellarium's code (the client side of Stellarium's original telescope "
"control feature);"
msgstr ""

#: plugins/TelescopeControl/src/gui/TelescopeDialog.cpp:264
msgid "the telescope server core code (licensed under the LGPL)"
msgstr ""

#: plugins/TelescopeControl/src/gui/TelescopeDialog.cpp:265
msgid ""
"the TelescopeServerLx200 telescope server core code (originally licensed "
"under the LGPL)"
msgstr ""

#: plugins/TelescopeControl/src/gui/TelescopeDialog.cpp:266
msgid ""
"Author of all of the above - the client, the server core, and the LX200 "
"server, along with the Stellarium telescope control network protocol (over "
"TCP/IP), is <b>Johannes Gajdosik</b>."
msgstr ""

#: plugins/TelescopeControl/src/gui/TelescopeDialog.cpp:267
msgid ""
"the TelescopeServerNexStar telescope server core code (originally licensed "
"under the LGPL, based on TelescopeServerLx200) by <b>Michael Heinz</b>."
msgstr ""

#. TRANSLATORS: The numbers contain the opening and closing tag of an HTML link
#: plugins/TelescopeControl/src/gui/TelescopeDialog.cpp:279
#: plugins/Supernovae/src/gui/SupernovaeDialog.cpp:149
#: plugins/Pulsars/src/gui/PulsarsDialog.cpp:162
#, qt-format
msgid ""
"If you want to read full information about this plugin, its history and "
"format of catalog, you can %1get info here%2."
msgstr ""
"Om du vill läsa den fullständiga informationen om detta tillägg, dess "
"historia och katalogformat, klicka %1här%2."

#: plugins/TelescopeControl/src/gui/TelescopeDialog.cpp:283
#, qt-format
msgid ""
"A more complete and up-to-date documentation for this plug-in can be found "
"on the %1Telescope Control%2 page in the Stellarium Wiki."
msgstr ""

#: plugins/TelescopeControl/src/gui/TelescopeDialog.cpp:284
msgid "Contents"
msgstr "Innehåll"

#: plugins/TelescopeControl/src/gui/TelescopeDialog.cpp:285
#: plugins/TelescopeControl/src/gui/TelescopeDialog.cpp:300
msgid "Abilities and limitations"
msgstr "Förmågor och begränsningar"

#: plugins/TelescopeControl/src/gui/TelescopeDialog.cpp:286
#: plugins/TelescopeControl/src/gui/TelescopeDialog.cpp:308
msgid "The original telescope control feature"
msgstr ""

#: plugins/TelescopeControl/src/gui/TelescopeDialog.cpp:287
#: plugins/TelescopeControl/src/gui/TelescopeDialog.cpp:312
msgid "Using this plug-in"
msgstr ""

#: plugins/TelescopeControl/src/gui/TelescopeDialog.cpp:288
#: plugins/TelescopeControl/src/gui/TelescopeDialog.cpp:325
msgid "Main window ('Telescopes')"
msgstr "Huvudfönster ('Teleskop')"

#: plugins/TelescopeControl/src/gui/TelescopeDialog.cpp:289
#: plugins/TelescopeControl/src/gui/TelescopeDialog.cpp:340
msgid "Telescope configuration window"
msgstr "Konfigurationsfönster för teleskop"

#: plugins/TelescopeControl/src/gui/TelescopeDialog.cpp:290
#: plugins/TelescopeControl/src/gui/TelescopeDialog.cpp:342
msgid "Connection type"
msgstr "Anslutningstyp"

#: plugins/TelescopeControl/src/gui/TelescopeDialog.cpp:291
#: plugins/TelescopeControl/src/gui/TelescopeDialog.cpp:350
#: plugins/TelescopeControl/src/ui_telescopeConfigurationDialog.h:539
msgid "Telescope properties"
msgstr "Teleskopegenskaper"

#: plugins/TelescopeControl/src/gui/TelescopeDialog.cpp:292
#: plugins/TelescopeControl/src/gui/TelescopeDialog.cpp:358
#: plugins/TelescopeControl/src/ui_telescopeConfigurationDialog.h:553
msgid "Device settings"
msgstr "Enhetsinställningar"

#: plugins/TelescopeControl/src/gui/TelescopeDialog.cpp:293
#: plugins/TelescopeControl/src/gui/TelescopeDialog.cpp:371
#: plugins/TelescopeControl/src/ui_telescopeConfigurationDialog.h:556
msgid "Connection settings"
msgstr "Anslutningsinställningar"

#: plugins/TelescopeControl/src/gui/TelescopeDialog.cpp:294
#: plugins/TelescopeControl/src/gui/TelescopeDialog.cpp:381
msgid "Field of view indicators"
msgstr "Synfältsvisare"

#: plugins/TelescopeControl/src/gui/TelescopeDialog.cpp:295
#: plugins/TelescopeControl/src/gui/TelescopeDialog.cpp:389
msgid "'Slew telescope to' window"
msgstr ""

#: plugins/TelescopeControl/src/gui/TelescopeDialog.cpp:296
msgid "Telescope commands"
msgstr "Teleskopkommandon"

#: plugins/TelescopeControl/src/gui/TelescopeDialog.cpp:297
#: plugins/TelescopeControl/src/gui/TelescopeDialog.cpp:414
msgid "Supported devices"
msgstr "Stödda anordningar"

#: plugins/TelescopeControl/src/gui/TelescopeDialog.cpp:298
#: plugins/TelescopeControl/src/gui/TelescopeDialog.cpp:430
msgid "Virtual telescope"
msgstr "Virtuellt teleskop"

#: plugins/TelescopeControl/src/gui/TelescopeDialog.cpp:301
msgid ""
"This plug-in allows Stellarium to send only '<b>slew</b>' ('go to') commands "
"to the device and to receive its current position. It cannot issue any other "
"commands, so users should be aware of the possibility for mount collisions "
"and similar situations. (To abort a slew, you can start another one to a "
"safe position.)"
msgstr ""

#: plugins/TelescopeControl/src/gui/TelescopeDialog.cpp:302
msgid ""
"As of the current version, this plug-in doesn't allow satellite tracking, "
"and is not very suitable for lunar or planetary observations."
msgstr ""

#: plugins/TelescopeControl/src/gui/TelescopeDialog.cpp:303
msgid ""
"WARNING: Stellarium CANNOT prevent your telescope from being pointed at the "
"Sun."
msgstr ""
"VARNING! Stellarium kan INTE hindra dig från att rikta teleskopet mot solen!"

#: plugins/TelescopeControl/src/gui/TelescopeDialog.cpp:304
msgid ""
"Never point your telescope at the Sun without a proper solar filter "
"installed. The powerful light amplified by the telescope WILL cause "
"irreversible damage to your eyes and/or your equipment."
msgstr ""
"Rikta ALDRIG teleskopet mot solen utan att ha ordentliga filter monterade. "
"Det starka ljuset kommer att orsaka permanenta ögonskador och/eller blindhet "
"och kan skada din utrustning."

#: plugins/TelescopeControl/src/gui/TelescopeDialog.cpp:305
msgid ""
"Even if you don't do it deliberately, a slew during daylight hours may cause "
"your telescope to point at the sun on its way to the given destination, so "
"it is strongly recommended to avoid using the telescope control feature "
"before sunset without appropriate protection."
msgstr ""
"Även om du inte gör det avsiktligt, så kan teleskopet riktas mot solen när "
"det söker sig till inmatad position. Därför rekommenderas det starkt att "
"inte använda teleskopet före solnedgång, om inga skydd är monterade."

#: plugins/TelescopeControl/src/gui/TelescopeDialog.cpp:306
#: plugins/TelescopeControl/src/gui/TelescopeDialog.cpp:310
#: plugins/TelescopeControl/src/gui/TelescopeDialog.cpp:323
#: plugins/TelescopeControl/src/gui/TelescopeDialog.cpp:338
#: plugins/TelescopeControl/src/gui/TelescopeDialog.cpp:348
#: plugins/TelescopeControl/src/gui/TelescopeDialog.cpp:356
#: plugins/TelescopeControl/src/gui/TelescopeDialog.cpp:369
#: plugins/TelescopeControl/src/gui/TelescopeDialog.cpp:379
#: plugins/TelescopeControl/src/gui/TelescopeDialog.cpp:387
#: plugins/TelescopeControl/src/gui/TelescopeDialog.cpp:399
#: plugins/TelescopeControl/src/gui/TelescopeDialog.cpp:412
#: plugins/TelescopeControl/src/gui/TelescopeDialog.cpp:428
#: plugins/TelescopeControl/src/gui/TelescopeDialog.cpp:434
msgid "Back to top"
msgstr "Tillbaka till toppen"

#: plugins/TelescopeControl/src/gui/TelescopeDialog.cpp:309
msgid ""
"As of Stellarium 0.10.5, the original telescope control feature has been "
"removed. There is no longer a way to control a telescope with Stellarium "
"without this plug-in."
msgstr ""

#: plugins/TelescopeControl/src/gui/TelescopeDialog.cpp:313
msgid ""
"Here are two general ways to control a device with this plug-in, depending "
"on the situation:"
msgstr ""

#: plugins/TelescopeControl/src/gui/TelescopeDialog.cpp:314
msgid "DIRECT CONNECTION"
msgstr "DIREKTANSLUTNING"

#: plugins/TelescopeControl/src/gui/TelescopeDialog.cpp:314
#, qt-format
msgid ""
"A %1device supported by the plug-in%2 is connected with a cable to the "
"computer running Stellarium;"
msgstr ""

#: plugins/TelescopeControl/src/gui/TelescopeDialog.cpp:315
msgid "INDIRECT CONNECTION"
msgstr "INDIREKT ANSLUTNING"

#: plugins/TelescopeControl/src/gui/TelescopeDialog.cpp:316
#, qt-format
msgid ""
"A device is connected to the same computer but it is driven by a %1stand-"
"alone telescope server program%2 or a %3third-party application%4 <b>that "
"can 'talk' to Stellarium</b>;"
msgstr ""

#: plugins/TelescopeControl/src/gui/TelescopeDialog.cpp:317
msgid ""
"A device is connected to a remote computer and the software that drives it "
"can 'talk' to Stellarium <i>over the network</i>; this software can be "
"either one of Stellarium's stand-alone telescope servers, or a third party "
"application."
msgstr ""

#: plugins/TelescopeControl/src/gui/TelescopeDialog.cpp:318
#, qt-format
msgid ""
"Most older telescopes use cables that connect to a %1serial port%2 (RS-232), "
"the newer ones use %3USB%4 (Universal Serial Bus)."
msgstr ""

#: plugins/TelescopeControl/src/gui/TelescopeDialog.cpp:319
msgid ""
"On Linux and Mac OS X both cases are handled identically by the plug-in. On "
"Windows, a USB connection may require a 'virtual serial port' software, if "
"it is not supplied with the cable or the telescope."
msgstr ""

#: plugins/TelescopeControl/src/gui/TelescopeDialog.cpp:320
msgid ""
"Such a software creates a virtual ('fake') COM port that corresponds to the "
"real USB port so it can be used by the plug-in."
msgstr ""

#: plugins/TelescopeControl/src/gui/TelescopeDialog.cpp:321
msgid ""
"On all three platforms, if the computer has no 'classic' serial ports and "
"the telescope can connect only to a serial port, a serial-to-USB (RS-232-to-"
"USB) adapter may be necessary."
msgstr ""

#: plugins/TelescopeControl/src/gui/TelescopeDialog.cpp:322
msgid ""
"Telescope set-up (setting geographical coordinates, performing alignment, "
"etc.) should be done before connecting the telescope to Stellarium."
msgstr ""

#: plugins/TelescopeControl/src/gui/TelescopeDialog.cpp:326
msgid "The plug-in's main window can be opened:"
msgstr ""

#: plugins/TelescopeControl/src/gui/TelescopeDialog.cpp:327
msgid ""
"By pressing the 'configure' button for the plug-in in the 'Plugins' tab of "
"Stellarium's Configuration window (opened by pressing <b>F2</b> or the "
"respective button in the left toolbar)."
msgstr ""

#: plugins/TelescopeControl/src/gui/TelescopeDialog.cpp:328
#, qt-format
msgid ""
"By pressing the 'Configure telescopes...' button in the %1'Slew to' window%2 "
"(opened by pressing <b>Ctrl+0</b> or the respective button on the bottom "
"toolbar)."
msgstr ""

#: plugins/TelescopeControl/src/gui/TelescopeDialog.cpp:329
msgid ""
"The <b>Telescopes</b> tab displays a list of the telescope connections that "
"have been set up:"
msgstr ""

#: plugins/TelescopeControl/src/gui/TelescopeDialog.cpp:330
msgid ""
"The number (<b>#</b>) column shows the number used to control this "
"telescope. For example, for telescope #2, the shortcut is Ctrl+2."
msgstr ""

#: plugins/TelescopeControl/src/gui/TelescopeDialog.cpp:331
msgid ""
"The <b>Status</b> column indicates if this connection is currently active or "
"not. Unfortunately, there are some cases in which 'Connected' is displayed "
"when no working connection exists."
msgstr ""

#: plugins/TelescopeControl/src/gui/TelescopeDialog.cpp:332
msgid "The <b>Type</b> field indicates what kind of connection is this:"
msgstr ""

#: plugins/TelescopeControl/src/gui/TelescopeDialog.cpp:333
#, qt-format
msgid "<b>virtual</b> means a %1virtual telescope%2;"
msgstr ""

#: plugins/TelescopeControl/src/gui/TelescopeDialog.cpp:334
#, qt-format
msgid ""
"<b>local, Stellarium</b> means a DIRECT connection to the telescope (see "
"%1above%2);"
msgstr ""

#: plugins/TelescopeControl/src/gui/TelescopeDialog.cpp:335
msgid ""
"<b>local, external</b> means an INDIRECT connection to a program running on "
"the same computer;"
msgstr ""

#: plugins/TelescopeControl/src/gui/TelescopeDialog.cpp:336
msgid ""
"<b>remote, unknown</b> means an INDIRECT connection over a network to a "
"remote machine."
msgstr ""

#: plugins/TelescopeControl/src/gui/TelescopeDialog.cpp:337
msgid ""
"To set up a new telescope connection, press the <b>Add</b> button. To modify "
"the configuration of an existing connection, select it in the list and press "
"the <b>Configure</b> button. In both cases, a telescope connection "
"configuration window will open."
msgstr ""

#: plugins/TelescopeControl/src/gui/TelescopeDialog.cpp:343
#, qt-format
msgid ""
"The topmost field represents the choice between the two types of connections "
"(see %1above%2):"
msgstr ""

#: plugins/TelescopeControl/src/gui/TelescopeDialog.cpp:344
#: plugins/TelescopeControl/src/ui_telescopeConfigurationDialog.h:525
msgid "Telescope controlled by:"
msgstr "Teleskop kontrollerat av:"

#: plugins/TelescopeControl/src/gui/TelescopeDialog.cpp:345
msgid "<b>Stellarium, directly through a serial port</b> is the DIRECT case"
msgstr ""

#: plugins/TelescopeControl/src/gui/TelescopeDialog.cpp:346
msgid "<b>External software or a remote computer</b> is the INDIRECT case"
msgstr ""

#: plugins/TelescopeControl/src/gui/TelescopeDialog.cpp:347
#, qt-format
msgid ""
"<b>Nothing, just simulate one (a moving reticle)</b> is a %1virtual "
"telescope%2 (no connection)"
msgstr ""

#: plugins/TelescopeControl/src/gui/TelescopeDialog.cpp:351
msgid ""
"<b>Name</b> is the label that will be displayed on the screen next to the "
"telescope reticle."
msgstr ""

#: plugins/TelescopeControl/src/gui/TelescopeDialog.cpp:352
msgid ""
"<b>Connection delay</b>: If the movement of the telescope reticle on the "
"screen is uneven, you can try increasing or decreasing this value."
msgstr ""

#: plugins/TelescopeControl/src/gui/TelescopeDialog.cpp:353
msgid ""
"<b>Coordinate system</b>: Some Celestron telescopes have had their firmware "
"updated and now interpret the coordinates they receive as coordinates that "
"use the equinox of the date (EOD, also known as JNow), making necessary this "
"override."
msgstr ""

#: plugins/TelescopeControl/src/gui/TelescopeDialog.cpp:354
msgid ""
"<b>Start/connect at startup</b>: Check this option if you want Stellarium to "
"attempt to connect to the telescope immediately after it starts."
msgstr ""

#: plugins/TelescopeControl/src/gui/TelescopeDialog.cpp:355
msgid ""
"Otherwise, to start the telescope, you need to open the main window, select "
"that telescope and press the 'Start/Connect' button."
msgstr ""

#: plugins/TelescopeControl/src/gui/TelescopeDialog.cpp:359
#, qt-format
msgid "This section is active only for DIRECT connections (see %1above%2)."
msgstr ""

#: plugins/TelescopeControl/src/gui/TelescopeDialog.cpp:360
msgid "<b>Serial port</b> sets the serial port used by the telescope."
msgstr ""

#: plugins/TelescopeControl/src/gui/TelescopeDialog.cpp:361
msgid "There is a pop-up box that suggests some default values:"
msgstr ""

#: plugins/TelescopeControl/src/gui/TelescopeDialog.cpp:362
msgid "On Windows, serial ports COM1 to COM10;"
msgstr ""

#: plugins/TelescopeControl/src/gui/TelescopeDialog.cpp:363
msgid ""
"On Linux, serial ports /dev/ttyS0 to /dev/ttyS3 and USB ports /dev/ttyUSB0 "
"to /dev/ttyUSB3;"
msgstr ""

#: plugins/TelescopeControl/src/gui/TelescopeDialog.cpp:364
msgid ""
"On Mac OS X, the list is empty as it names its ports in a peculiar way."
msgstr ""

#: plugins/TelescopeControl/src/gui/TelescopeDialog.cpp:365
msgid ""
"If you are using an USB cable, the default serial port of your telescope "
"most probably is not in the list of suggestions."
msgstr ""

#: plugins/TelescopeControl/src/gui/TelescopeDialog.cpp:366
msgid ""
"To list all valid serial port names in Mac OS X, open a terminal and type:"
msgstr ""

#: plugins/TelescopeControl/src/gui/TelescopeDialog.cpp:367
msgid ""
"This will list all devices, the full name of your serial port should be "
"somewhere in the list (for example, '/dev/cu.usbserial-FTDFZVMK')."
msgstr ""

#: plugins/TelescopeControl/src/gui/TelescopeDialog.cpp:368
#, qt-format
msgid "<b>Device model</b>: see %1Supported devices%2 below."
msgstr ""

#: plugins/TelescopeControl/src/gui/TelescopeDialog.cpp:372
#, qt-format
msgid "Both fields here refer to communication over a network (%1TCP/IP%2)."
msgstr ""

#: plugins/TelescopeControl/src/gui/TelescopeDialog.cpp:373
#, qt-format
msgid ""
"Doing something with them is necessary only for INDIRECT connections  (see "
"%1above%2)."
msgstr ""

#: plugins/TelescopeControl/src/gui/TelescopeDialog.cpp:374
#, qt-format
msgid ""
"<b>Host</b> can be either a host name or an %1IPv4%2 address such as "
"'127.0.0.1'. The default value of 'localhost' means 'this computer'."
msgstr ""

#: plugins/TelescopeControl/src/gui/TelescopeDialog.cpp:375
msgid ""
"<b>Port</b> refers to the TCP port used for communication. The default value "
"depends on the telescope number and ranges between 10001 and 10009."
msgstr ""

#: plugins/TelescopeControl/src/gui/TelescopeDialog.cpp:376
msgid "Both values are ignored for DIRECT connections."
msgstr ""

#: plugins/TelescopeControl/src/gui/TelescopeDialog.cpp:377
msgid ""
"For INDIRECT connections, modifying the default host name value makes sense "
"only if you are attempting a remote connection over a network."
msgstr ""

#: plugins/TelescopeControl/src/gui/TelescopeDialog.cpp:378
msgid ""
"In this case, it should be the name or IP address of the computer that runs "
"a program that runs the telescope."
msgstr ""

#: plugins/TelescopeControl/src/gui/TelescopeDialog.cpp:382
msgid ""
"A series of circles representing different fields of view can be added "
"around the telescope marker. This is a relic from the times before the "
"<strong>Oculars</strong> plug-in existed."
msgstr ""

#: plugins/TelescopeControl/src/gui/TelescopeDialog.cpp:383
msgid ""
"In the telescope configuration window, click on 'User Interface Settings'."
msgstr ""

#: plugins/TelescopeControl/src/gui/TelescopeDialog.cpp:384
msgid ""
"Mark the 'Use field of view indicators' option, then enter a list of values "
"separated with commas in the field below."
msgstr ""

#: plugins/TelescopeControl/src/gui/TelescopeDialog.cpp:385
msgid "The values are interpreted as degrees of arc."
msgstr ""

#: plugins/TelescopeControl/src/gui/TelescopeDialog.cpp:386
#, qt-format
msgid ""
"This can be used in combination with a %1virtual telescope%2 to display a "
"moving reticle with the Telrad circles."
msgstr ""

#: plugins/TelescopeControl/src/gui/TelescopeDialog.cpp:390
msgid ""
"The 'Slew telescope to' window can be opened by pressing <b>Ctrl+0</b> or "
"the respective button in the bottom toolbar."
msgstr ""

#: plugins/TelescopeControl/src/gui/TelescopeDialog.cpp:391
msgid ""
"It contains two fields for entering celestial coordinates, selectors for the "
"preferred format (Hours-Minutes-Seconds, Degrees-Minutes-Seconds, or Decimal "
"degrees), a drop-down list and two buttons."
msgstr ""

#: plugins/TelescopeControl/src/gui/TelescopeDialog.cpp:392
msgid ""
"The drop-down list contains the names of the currently connected devices."
msgstr ""

#: plugins/TelescopeControl/src/gui/TelescopeDialog.cpp:393
msgid ""
"If no devices are connected, it will remain empty, and the 'Slew' button "
"will be disabled."
msgstr ""

#: plugins/TelescopeControl/src/gui/TelescopeDialog.cpp:394
msgid ""
"Pressing the <b>Slew</b> button slews the selected device to the selected "
"set of coordinates."
msgstr ""

#: plugins/TelescopeControl/src/gui/TelescopeDialog.cpp:395
#, qt-format
msgid ""
"See the section about %1keyboard commands%2 below for other ways of "
"controlling the device."
msgstr ""

#: plugins/TelescopeControl/src/gui/TelescopeDialog.cpp:396
#, qt-format
msgid ""
"Pressing the <b>Configure telescopes...</b> button opens the %1main window%2 "
"of the plug-in."
msgstr ""

#: plugins/TelescopeControl/src/gui/TelescopeDialog.cpp:397
msgid ""
"<b>TIP:</b> Inside the 'Slew' window, underlined letters indicate that "
"pressing 'Alt + underlined letter' can be used instead of clicking."
msgstr ""

#: plugins/TelescopeControl/src/gui/TelescopeDialog.cpp:398
msgid ""
"For example, pressing <b>Alt+S</b> is equivalent to clicking the 'Slew' "
"button, pressing <b>Alt+E</b> switches to decimal degree format, etc."
msgstr ""

#: plugins/TelescopeControl/src/gui/TelescopeDialog.cpp:401
msgid "Sending commands"
msgstr ""

#: plugins/TelescopeControl/src/gui/TelescopeDialog.cpp:402
msgid ""
"Once a telescope is successfully started/connected, Stellarium displays a "
"telescope reticle labelled with the telescope's name on its current position "
"in the sky."
msgstr ""

#: plugins/TelescopeControl/src/gui/TelescopeDialog.cpp:403
msgid ""
"The reticle is an object like every other in Stellarium - it can be selected "
"with the mouse, it can be tracked and it appears as an object in the "
"'Search' window."
msgstr ""

#: plugins/TelescopeControl/src/gui/TelescopeDialog.cpp:404
msgid ""
"<b>To point a device to an object:</b> Select an object (e.g. a star) and "
"press the number of the device while holding down the <b>Ctrl</b> key."
msgstr ""

#: plugins/TelescopeControl/src/gui/TelescopeDialog.cpp:405
msgid "For example, Ctrl+1 for telescope #1."
msgstr ""

#: plugins/TelescopeControl/src/gui/TelescopeDialog.cpp:406
msgid "This will move the telescope to the selected object."
msgstr ""

#: plugins/TelescopeControl/src/gui/TelescopeDialog.cpp:407
msgid ""
"<b>To point a device to the center of the view:</b> Press the number of the "
"device while holding down the <b>Alt</b> key."
msgstr ""

#: plugins/TelescopeControl/src/gui/TelescopeDialog.cpp:408
msgid "For example, Alt+1 for telescope #1."
msgstr ""

#: plugins/TelescopeControl/src/gui/TelescopeDialog.cpp:409
msgid ""
"This will slew the device to the point in the center of the current view."
msgstr ""

#: plugins/TelescopeControl/src/gui/TelescopeDialog.cpp:410
msgid ""
"If you move the view after issuing the command, the target won't change "
"unless you issue another command."
msgstr ""

#: plugins/TelescopeControl/src/gui/TelescopeDialog.cpp:411
#, qt-format
msgid ""
"<b>To point a device to a given set of coordinates:</b> Use the %1'Slew to' "
"window%2 (press <b>Ctrl+0</b>)."
msgstr ""

#: plugins/TelescopeControl/src/gui/TelescopeDialog.cpp:415
#, qt-format
msgid ""
"All devices listed in the %1'Device model' list%2 are convenience "
"definitions using one of the two built-in interfaces: the Meade LX200 (the "
"Meade Autostar controller) interface and the Celestron NexStar interface."
msgstr ""

#: plugins/TelescopeControl/src/gui/TelescopeDialog.cpp:416
msgid "The device list contains the following:"
msgstr ""

#: plugins/TelescopeControl/src/gui/TelescopeDialog.cpp:417
msgid "Any device using the NexStar interface."
msgstr ""

#: plugins/TelescopeControl/src/gui/TelescopeDialog.cpp:418
msgid ""
"A computerized telescope mount made by Losmandy (Meade LX-200/Autostar "
"interface)."
msgstr ""

#: plugins/TelescopeControl/src/gui/TelescopeDialog.cpp:419
#: plugins/TelescopeControl/src/gui/TelescopeDialog.cpp:422
msgid "Any device using the LX-200/Autostar interface."
msgstr ""

#: plugins/TelescopeControl/src/gui/TelescopeDialog.cpp:420
msgid ""
"The Meade ETX-70 telescope with the #494 Autostar controller and the #506 "
"Connector Cable Set."
msgstr ""

#: plugins/TelescopeControl/src/gui/TelescopeDialog.cpp:421
#, qt-format
msgid ""
"According to the tester, it is a bit slow, so its default setting of "
"%1'Connection delay'%2 is 1.5 seconds instead of 0.5 seconds."
msgstr ""

#: plugins/TelescopeControl/src/gui/TelescopeDialog.cpp:423
msgid ""
"The Sky-Watcher SynScan AZ GoTo mount is used in a number of telescopes."
msgstr ""

#: plugins/TelescopeControl/src/gui/TelescopeDialog.cpp:424
msgid ""
"<b>SynScan</b> is also the name of the hand controller used in other Sky-"
"Watcher GoTo mounts, and it seems that any mount that uses a SynScan "
"controller version 3.0 or greater is supported by the plug-in, as it uses "
"the NexStar protocol."
msgstr ""

#: plugins/TelescopeControl/src/gui/TelescopeDialog.cpp:425
msgid "Argo Navis is a 'Digital Telescope Computer' by Wildcard Innovations."
msgstr ""

#: plugins/TelescopeControl/src/gui/TelescopeDialog.cpp:426
msgid ""
"It is an advanced digital setting circle that turns an ordinary telescope "
"(for example, a dobsonian) into a 'Push To' telescope (a telescope that uses "
"a computer to find targets and human power to move the telescope itself)."
msgstr ""

#: plugins/TelescopeControl/src/gui/TelescopeDialog.cpp:427
#, qt-format
msgid ""
"Just don't forget to set it to Meade compatibility mode and set the baud "
"rate to 9600B%1."
msgstr ""

#: plugins/TelescopeControl/src/gui/TelescopeDialog.cpp:431
msgid ""
"If you want to test this plug-in without an actual device connected to the "
"computer, choose <b>Nothing, just simulate one (a moving reticle)</b> in the "
"<b>Telescope controlled by:</b> field. It will show a telescope reticle that "
"will react in the same way as the reticle of a real telescope controlled by "
"the plug-in."
msgstr ""

#: plugins/TelescopeControl/src/gui/TelescopeDialog.cpp:432
#, qt-format
msgid ""
"See the section above about %1field of view indicators%2 for a possible "
"practical application (emulating 'Telrad' circles)."
msgstr ""

#: plugins/TelescopeControl/src/gui/TelescopeDialog.cpp:433
#, qt-format
msgid ""
"This feature is equivalent to the 'Dummy' type of telescope supported by "
"%1Stellarium's original telescope control feature%2."
msgstr ""

#. TRANSLATORS: Symbol for "number"
#: plugins/TelescopeControl/src/gui/TelescopeDialog.cpp:450
#: plugins/TelescopeControl/src/gui/StoredPointsDialog.cpp:94
msgid "#"
msgstr "#"

#: plugins/TelescopeControl/src/gui/TelescopeDialog.cpp:452
msgid "Status"
msgstr "Status"

#: plugins/TelescopeControl/src/gui/TelescopeDialog.cpp:469
#, qt-format
msgid ""
"To slew a connected telescope to an object (for example, a star), select "
"that object, then hold down the %1 key and press the key with that "
"telescope's number. To slew it to the center of the current view, hold down "
"the Alt key and press the key with that telescope's number."
msgstr ""
"För att rikta det anslutna teleskopet mot ett objekt (till exempel en "
"stjärna), välj objektet och håll sedan ner %1-tangenten och tryck tangenten "
"med teleskopets nummer. För att rikta det mot mitten av nuvarande vy, håll "
"inne alt-tangenten och tryck på tangenten med teleskopets nummer."

#. TRANSLATORS: Currently, it is very unlikely if not impossible to actually see this text. :)
#: plugins/TelescopeControl/src/gui/TelescopeDialog.cpp:476
msgid ""
"No device model descriptions are available. Stellarium will not be able to "
"control a telescope on its own, but it is still possible to do it through an "
"external application or to connect to a remote host."
msgstr ""
"Inga instruktioner för anordningen finns tillgängliga. Stellarium kommer "
"inte kunna kontrollera ett teleskop självt, men det är fortfarande möjligt "
"att göra det genom externa program eller genom att ansluta en fjärrkontroll."

#. TRANSLATORS: The translated name of the Add button is automatically inserted.
#: plugins/TelescopeControl/src/gui/TelescopeDialog.cpp:481
#, qt-format
msgid "Press the \"%1\" button to set up a new telescope connection."
msgstr "Tryck på \"%1\" för att upprätta en ny teleskopanslutning."

#. TRANSLATORS: Telescope connection type
#: plugins/TelescopeControl/src/gui/TelescopeDialog.cpp:495
msgid "local, Stellarium"
msgstr "lokal, Stellarium"

#. TRANSLATORS: Telescope connection type
#: plugins/TelescopeControl/src/gui/TelescopeDialog.cpp:499
msgid "local, external"
msgstr "lokal, extern"

#. TRANSLATORS: Telescope connection type
#: plugins/TelescopeControl/src/gui/TelescopeDialog.cpp:503
msgid "remote, unknown"
msgstr "fjärrkontroll, okänd"

#. TRANSLATORS: Telescope connection type
#: plugins/TelescopeControl/src/gui/TelescopeDialog.cpp:507
msgid "virtual"
msgstr "virtuell"

#. TRANSLATORS: Telescope connection type
#: plugins/TelescopeControl/src/gui/TelescopeDialog.cpp:511
msgid "RTS2"
msgstr ""

#: plugins/TelescopeControl/src/gui/TelescopeDialog.cpp:933
#: plugins/TelescopeControl/src/ui_telescopeDialog.h:395
msgid "Start"
msgstr "Starta"

#: plugins/TelescopeControl/src/gui/TelescopeDialog.cpp:934
msgid "Start the selected local telescope"
msgstr "Starta det valda lokala teleskopet"

#: plugins/TelescopeControl/src/gui/TelescopeDialog.cpp:939
msgid "Stop"
msgstr "Stoppa"

#: plugins/TelescopeControl/src/gui/TelescopeDialog.cpp:940
msgid "Stop the selected local telescope"
msgstr "Avsluta det valda lokala teleskopet"

#: plugins/TelescopeControl/src/gui/TelescopeDialog.cpp:945
msgid "Connect"
msgstr "Anslut"

#: plugins/TelescopeControl/src/gui/TelescopeDialog.cpp:946
msgid "Connect to the selected telescope"
msgstr "Anslut till det valda teleskopet"

#: plugins/TelescopeControl/src/gui/TelescopeDialog.cpp:951
msgid "Disconnect"
msgstr "Koppla från"

#: plugins/TelescopeControl/src/gui/TelescopeDialog.cpp:952
msgid "Disconnect from the selected telescope"
msgstr "Koppla ifrån det valda teleskopet"

#: plugins/TelescopeControl/src/gui/TelescopeDialog.cpp:973
msgid "Select a directory"
msgstr "Välj en katalog"

#: plugins/TelescopeControl/src/gui/StoredPointsDialog.cpp:96
msgid "Right Ascension (J2000)"
msgstr "Rektascension (J2000)"

#: plugins/TelescopeControl/src/gui/StoredPointsDialog.cpp:97
msgid "Declination (J2000)"
msgstr "Deklination (J2000)"

#: plugins/TelescopeControl/src/gui/SlewDialog.cpp:262
#: plugins/TelescopeControl/src/gui/SlewDialog.cpp:291
#: plugins/TelescopeControl/src/gui/SlewDialog.cpp:412
msgid "Select one"
msgstr "Välj ett"

#: plugins/TelescopeControl/src/ui_slewDialog.h:321
msgid "Slew telescope to"
msgstr "Rikta teleskop mot"

#: plugins/TelescopeControl/src/ui_slewDialog.h:323
msgid "There are no active devices."
msgstr "Det finns inga aktiva anordningar"

#: plugins/TelescopeControl/src/ui_slewDialog.h:324
msgid "Slew telescope to coordinates"
msgstr "Rikta teleskop mot koordinater"

#: plugins/TelescopeControl/src/ui_slewDialog.h:325
#: plugins/TelescopeControl/src/ui_storedPointsDialog.h:247
msgid "&Right Ascension (J2000):"
msgstr "&Rektascension (J2000):"

#: plugins/TelescopeControl/src/ui_slewDialog.h:326
#: plugins/TelescopeControl/src/ui_storedPointsDialog.h:248
msgid "De&clination (J2000):"
msgstr "De&clination (J2000):"

#: plugins/TelescopeControl/src/ui_slewDialog.h:327
#: plugins/TelescopeControl/src/ui_storedPointsDialog.h:244
msgid "&Current object"
msgstr "&Nuvarande objekt"

#: plugins/TelescopeControl/src/ui_slewDialog.h:328
#: plugins/TelescopeControl/src/ui_storedPointsDialog.h:245
msgid "Center of the screen"
msgstr "Mitten av skärmen"

#: plugins/TelescopeControl/src/ui_slewDialog.h:331
msgid "Hours-minutes-seconds format"
msgstr "Timme-minut-sekundformat"

#: plugins/TelescopeControl/src/ui_slewDialog.h:333
msgid "&HMS"
msgstr "&TMS"

#: plugins/TelescopeControl/src/ui_slewDialog.h:335
msgid "Degrees-minutes-seconds format"
msgstr "Grad-minut-sekundformat"

#: plugins/TelescopeControl/src/ui_slewDialog.h:337
msgid "&DMS"
msgstr "&GMS"

#: plugins/TelescopeControl/src/ui_slewDialog.h:339
msgid "Decimal degrees"
msgstr "Decimalgrader"

#: plugins/TelescopeControl/src/ui_slewDialog.h:341
msgid "D&ecimal"
msgstr "D&ecimal"

#: plugins/TelescopeControl/src/ui_slewDialog.h:342
msgid "&Slew"
msgstr "&Rikta"

#: plugins/TelescopeControl/src/ui_slewDialog.h:343
msgid "Configure &telescopes..."
msgstr "Konfigurera &teleskop"

#: plugins/TelescopeControl/src/ui_telescopeConfigurationDialog.h:523
msgid "Telescope Configuration"
msgstr "Teleskopkonfiguration"

#: plugins/TelescopeControl/src/ui_telescopeConfigurationDialog.h:527
msgid ""
"A telescope connected to this computer via a serial port and controlled "
"directly by Stellarium."
msgstr ""
"Ett teleskop är anslutet till denna dator via en serieport och kontrolleras "
"direkt av Stellarium."

#: plugins/TelescopeControl/src/ui_telescopeConfigurationDialog.h:529
msgid "Stellarium, directly through a serial port"
msgstr "Stellarium, direkt genom en serieport"

#: plugins/TelescopeControl/src/ui_telescopeConfigurationDialog.h:531
msgid ""
"A telescope controlled by an external application, either at this computer "
"or at a remote machine."
msgstr ""
"Ett teleskop kontrollers av ett externt program, antingen på denna dator "
"eller en annan dator."

#: plugins/TelescopeControl/src/ui_telescopeConfigurationDialog.h:533
msgid "External software or a remote computer"
msgstr "Extern mjukvara eller annan dator"

#: plugins/TelescopeControl/src/ui_telescopeConfigurationDialog.h:535
msgid "Telescope which is accessible through RTS2(.org) JSON API"
msgstr ""

#: plugins/TelescopeControl/src/ui_telescopeConfigurationDialog.h:537
msgid "RTS2 telescope"
msgstr ""

#: plugins/TelescopeControl/src/ui_telescopeConfigurationDialog.h:538
msgid "Nothing, just simulate one (a moving reticle)"
msgstr "Inget, bara simulera ett (hårkors i rörelse)"

#: plugins/TelescopeControl/src/ui_telescopeConfigurationDialog.h:541
msgid "Connection delay:"
msgstr "Anslutningsförsening:"

#: plugins/TelescopeControl/src/ui_telescopeConfigurationDialog.h:543
msgid ""
"The approximate time it takes for the signals from the telescope to reach "
"Stellarium.\n"
"Increase this value if the reticle is skipping."
msgstr ""
"Ungefärlig tid det tar för signaler från teleskopet att nå Stellarium"

#: plugins/TelescopeControl/src/ui_telescopeConfigurationDialog.h:547
msgid "J2000 (default)"
msgstr "J2000 (standard)"

#: plugins/TelescopeControl/src/ui_telescopeConfigurationDialog.h:548
msgid "Equinox of the date (JNow)"
msgstr "Dagjämningspunkt för datum (JNu)"

#: plugins/TelescopeControl/src/ui_telescopeConfigurationDialog.h:550
msgid ""
"Automatically attempt to start the telescope or establish connection when "
"Stellarium starts"
msgstr ""
"Försök automatiskt att starta teleskopet eller skapa anslutning när "
"Stellarium startar"

#: plugins/TelescopeControl/src/ui_telescopeConfigurationDialog.h:552
msgid "Start/connect at startup"
msgstr "Anslut vid uppstart"

#: plugins/TelescopeControl/src/ui_telescopeConfigurationDialog.h:554
msgid "Serial port:"
msgstr "Seriell port:"

#: plugins/TelescopeControl/src/ui_telescopeConfigurationDialog.h:555
msgid "Device model:"
msgstr "Enhetsmodell:"

#: plugins/TelescopeControl/src/ui_telescopeConfigurationDialog.h:557
msgid "Host:"
msgstr "Värd:"

#: plugins/TelescopeControl/src/ui_telescopeConfigurationDialog.h:559
msgid ""
"Host name or IPv4 address of the machine that hosts the telescope server"
msgstr ""
"Värdnamn eller IPv4-adress för datorn som är värd för teleskopservern"

#: plugins/TelescopeControl/src/ui_telescopeConfigurationDialog.h:561
msgid "TCP port:"
msgstr "TCP port:"

#: plugins/TelescopeControl/src/ui_telescopeConfigurationDialog.h:562
msgid "RTS2 telescope settings"
msgstr ""

#: plugins/TelescopeControl/src/ui_telescopeConfigurationDialog.h:563
msgid "URL:"
msgstr ""

#: plugins/TelescopeControl/src/ui_telescopeConfigurationDialog.h:564
msgid "Username:"
msgstr ""

#: plugins/TelescopeControl/src/ui_telescopeConfigurationDialog.h:565
msgid "Password:"
msgstr ""

#: plugins/TelescopeControl/src/ui_telescopeConfigurationDialog.h:567
msgid "RTS2 username"
msgstr ""

#: plugins/TelescopeControl/src/ui_telescopeConfigurationDialog.h:570
msgid "RTS2 password"
msgstr ""

#: plugins/TelescopeControl/src/ui_telescopeConfigurationDialog.h:573
msgid "URL of the machine that hosts the RTS2 JSON (httpd) server"
msgstr ""

#: plugins/TelescopeControl/src/ui_telescopeConfigurationDialog.h:575
msgid "User interface settings"
msgstr "Inställningar för användargränssnitt"

#: plugins/TelescopeControl/src/ui_telescopeConfigurationDialog.h:577
msgid "Show circles with fixed angular size around the telescope reticle"
msgstr "Visa cirklar med fix vinkelstorlek kring teleskopets hårskors"

#: plugins/TelescopeControl/src/ui_telescopeConfigurationDialog.h:579
msgid "Use field of view indicators"
msgstr "Använd syntältsindikatorer"

#: plugins/TelescopeControl/src/ui_telescopeConfigurationDialog.h:580
msgid "Circle size(s):"
msgstr "Cirkelstorlek:"

#: plugins/TelescopeControl/src/ui_telescopeConfigurationDialog.h:582
msgid "Up to ten decimal values in degrees of arc, separated with commas"
msgstr "Upp till tio decimalers värde i grader, åtskilda av komman"

#: plugins/TelescopeControl/src/ui_telescopeConfigurationDialog.h:585
msgid "OK"
msgstr "OK"

#: plugins/TelescopeControl/src/ui_telescopeDialog.h:394
msgid "Telescopes Controlled"
msgstr "Kontrollerade teleskop"

#: plugins/TelescopeControl/src/ui_telescopeDialog.h:397
msgid "Configure the selected telescope"
msgstr "Konfigurera det valda teleskopet"

#: plugins/TelescopeControl/src/ui_telescopeDialog.h:399
msgid "Configure"
msgstr "Konfigurera"

#: plugins/TelescopeControl/src/ui_telescopeDialog.h:401
msgid "Add a new telescope"
msgstr "Lägg till nytt teleksop"

#: plugins/TelescopeControl/src/ui_telescopeDialog.h:405
msgid "Remove the selected telescope"
msgstr "Ta bort valt teleskop"

#: plugins/TelescopeControl/src/ui_telescopeDialog.h:409
msgid "GUI"
msgstr "Grafiskt användargränssnitt"

#: plugins/TelescopeControl/src/ui_telescopeDialog.h:410
msgid "Show telescope labels"
msgstr "Visa teleskopetiketter"

#: plugins/TelescopeControl/src/ui_telescopeDialog.h:411
msgid "Show telescope reticles"
msgstr "Visa teleskophårkors"

#: plugins/TelescopeControl/src/ui_telescopeDialog.h:412
msgid "Show field of view indicators"
msgstr "Visa synfältsindikatorer"

#: plugins/TelescopeControl/src/ui_telescopeDialog.h:413
msgid "Files"
msgstr "Filer"

#: plugins/TelescopeControl/src/ui_telescopeDialog.h:414
msgid "Log telescope driver messages to files"
msgstr "Spara drivrutinsmeddelanden för teleskopet till filer"

#: plugins/TelescopeControl/src/ui_telescopeDialog.h:415
msgid "Use telescope server executables (override built-in drivers)"
msgstr "Använd körbara teleskopservrar (åsidosätt inbyggda drivrutiner)"

#: plugins/TelescopeControl/src/ui_telescopeDialog.h:416
msgid "Executables directory:"
msgstr "Körbar mapp:"

#: plugins/TelescopeControl/src/ui_storedPointsDialog.h:242
msgid "Points"
msgstr "Punkter"

#: plugins/TelescopeControl/src/ui_storedPointsDialog.h:249
msgid "Add point"
msgstr "Lägg till punkt"

#: plugins/TelescopeControl/src/ui_storedPointsDialog.h:250
msgid "Remove selected"
msgstr "Ta bort valda"

#: plugins/TelescopeControl/src/ui_storedPointsDialog.h:251
msgid "Clear list"
msgstr ""

#: plugins/TextUserInterface/src/TextUserInterface.cpp:88
msgid "Text User Interface"
msgstr "Text User Interface"

#: plugins/TextUserInterface/src/TextUserInterface.cpp:91
msgid ""
"Plugin implementation of 0.9.x series Text User Interface (TUI), used in "
"planetarium systems"
msgstr ""
"Tillägg för versioner ur 0,9-serien av Text User Interface (TUI), som "
"används i planetariumsystem"

#: plugins/TextUserInterface/src/TextUserInterface.cpp:160
msgid "Solar System body"
msgstr "Solsystemskropp"

#: plugins/TextUserInterface/src/TextUserInterface.cpp:175
msgid "Current date/time"
msgstr "Nuvarande datum/tid"

#: plugins/TextUserInterface/src/TextUserInterface.cpp:180
msgid "Set time zone"
msgstr "Ställ in tidszon"

#: plugins/TextUserInterface/src/TextUserInterface.cpp:181
msgid "Day keys"
msgstr "Dagknappar"

#: plugins/TextUserInterface/src/TextUserInterface.cpp:182
msgid "Startup date/time preset"
msgstr "Förinställning för uppstartsdatum/-tid"

#. TRANSLATORS: The current system time is used at startup
#: plugins/TextUserInterface/src/TextUserInterface.cpp:189
msgid "system"
msgstr "system"

#. TRANSLATORS: A pre-set time is used at startup
#: plugins/TextUserInterface/src/TextUserInterface.cpp:191
msgid "preset"
msgstr "förinställning"

#: plugins/TextUserInterface/src/TextUserInterface.cpp:199
msgid "mmddyyyy"
msgstr "mmddåååå"

#: plugins/TextUserInterface/src/TextUserInterface.cpp:199
msgid "ddmmyyyy"
msgstr "ddmmåååå"

#: plugins/TextUserInterface/src/TextUserInterface.cpp:199
msgid "yyyymmdd"
msgstr "ååååmmdd"

#: plugins/TextUserInterface/src/TextUserInterface.cpp:200
msgid "Date display format"
msgstr "Datumformat"

#. TRANSLATORS: 12-hour time format
#: plugins/TextUserInterface/src/TextUserInterface.cpp:208
msgid "12h"
msgstr "12t"

#. TRANSLATORS: 24-hour time format
#: plugins/TextUserInterface/src/TextUserInterface.cpp:210
msgid "24h"
msgstr "24t"

#: plugins/TextUserInterface/src/TextUserInterface.cpp:211
msgid "Time display format"
msgstr "Tidsvisningsformat"

#: plugins/TextUserInterface/src/TextUserInterface.cpp:236
msgid "Sky Language"
msgstr ""

#: plugins/TextUserInterface/src/TextUserInterface.cpp:242
msgid "App Language"
msgstr ""

#: plugins/TextUserInterface/src/TextUserInterface.cpp:258
msgid "Show stars"
msgstr "Visa stjärnor"

#: plugins/TextUserInterface/src/TextUserInterface.cpp:286
msgid "Colors"
msgstr "Färger"

#. TRANSLATORS: Refers to constellation art
#: plugins/TextUserInterface/src/TextUserInterface.cpp:302
msgid "Art brightness:"
msgstr "Ljusstyrka på konst:"

#: plugins/TextUserInterface/src/TextUserInterface.cpp:362
msgid "Ecliptic line (J2000)"
msgstr ""

#: plugins/TextUserInterface/src/TextUserInterface.cpp:369
msgid "Nebula names"
msgstr "Nebulosanamn"

#: plugins/TextUserInterface/src/TextUserInterface.cpp:373
msgid "Nebula hints"
msgstr "Nebulosahjälp"

#: plugins/TextUserInterface/src/TextUserInterface.cpp:377
msgid "Galaxy hints"
msgstr "Galaxhjälp"

#: plugins/TextUserInterface/src/TextUserInterface.cpp:381
msgid "Bright nebulae hints"
msgstr "Hjälp för ljusa nebulosor"

#: plugins/TextUserInterface/src/TextUserInterface.cpp:385
msgid "Dark nebulae hints"
msgstr "Hjälp för mörka nebulosor"

#: plugins/TextUserInterface/src/TextUserInterface.cpp:389
msgid "Clusters hints"
msgstr "Hophjälp"

#: plugins/TextUserInterface/src/TextUserInterface.cpp:403
msgid "Galactic equator line"
msgstr "Galaktisk ekvatorlinje"

#: plugins/TextUserInterface/src/TextUserInterface.cpp:441
msgid "Effects"
msgstr "Effekter"

#: plugins/TextUserInterface/src/TextUserInterface.cpp:455
msgid "Setting landscape sets location"
msgstr "Landskapet bestämmer plats"

#: plugins/TextUserInterface/src/TextUserInterface.cpp:466
msgid "Zoom duration:"
msgstr "Snabbhet för inzoomning:"

#: plugins/TextUserInterface/src/TextUserInterface.cpp:472
msgid "Milky Way intensity:"
msgstr "Vintergatans intensitet:"

#: plugins/TextUserInterface/src/TextUserInterface.cpp:478
msgid "Zodiacal light intensity:"
msgstr "Zodiakalljusets intensitet:"

#: plugins/TextUserInterface/src/TextUserInterface.cpp:499
msgid "Run local script"
msgstr "Kör lokalt script"

#: plugins/TextUserInterface/src/TextUserInterface.cpp:505
msgid "Stop running script"
msgstr "Stanna lokalt script"

#: plugins/TextUserInterface/src/TextUserInterface.cpp:516
#: plugins/TextUserInterface/src/TextUserInterface.cpp:520
msgid "Administration"
msgstr "Administration"

#: plugins/TextUserInterface/src/TextUserInterface.cpp:526
msgid "Load default configuration"
msgstr "Ladda standardkonfiguration"

#: plugins/TextUserInterface/src/TextUserInterface.cpp:527
msgid "Save current configuration"
msgstr "Spara nuvarande konfiguration"

#: plugins/TextUserInterface/src/TextUserInterface.cpp:530
msgid "Shut down"
msgstr "Stäng av"

#: plugins/TextUserInterface/src/TextUserInterface.cpp:606
msgid "[no TUI node]"
msgstr "[ingen TUI node]"

#: plugins/TextUserInterface/src/TuiNodeBool.cpp:72
msgid "On"
msgstr "På"

#: plugins/TextUserInterface/src/TuiNodeBool.cpp:73
#: plugins/Scenery3d/src/ui_scenery3dDialog.h:489
msgid "Off"
msgstr "Av"

#: plugins/TextUserInterface/src/TuiNodeColor.cpp:109
#, qt-format
msgid "error, unknown color part \"%1\""
msgstr "fel, okänd färgdel \"%1\""

#: plugins/TextUserInterface/src/TuiNodeActivate.cpp:48
msgid " [RETURN to activate]"
msgstr " [ÅTERVÄND till aktivera]"

#: plugins/SolarSystemEditor/src/SolarSystemEditor.cpp:57
#: plugins/SolarSystemEditor/src/SolarSystemEditor.cpp:134
msgid "Solar System Editor"
msgstr "Solsystemsredigerare"

#: plugins/SolarSystemEditor/src/SolarSystemEditor.cpp:60
msgid ""
"An interface for adding asteroids and comets to Stellarium. It can download "
"object lists from the Minor Planet Center's website and perform searches in "
"its online database."
msgstr ""
"Ett gränssnitt för att lägga till asteroider och kometer i Stellarium. Det "
"kan ladda ner objektlistor från Minor Planet Centers hemsida och söka i dess "
"databas online."

#: plugins/SolarSystemEditor/src/SolarSystemEditor.cpp:134
#: plugins/SolarSystemEditor/src/ui_solarSystemManagerWindow.h:313
msgid "Import orbital elements in MPC format..."
msgstr "Importera omloppsbanor i MPC-format..."

#. TRANSLATORS: A link showing the text "Minor Planet & Comet Ephemeris Service" is inserted.
#: plugins/SolarSystemEditor/src/gui/MpcImportWindow.cpp:159
#, qt-format
msgid "Query the MPC's %1:"
msgstr "Fråga MPC %1:"

#: plugins/SolarSystemEditor/src/gui/MpcImportWindow.cpp:162
msgid "Only one result will be returned if the query is successful."
msgstr "Endast ett resultat kommer upp om förfrågan lyckades"

#: plugins/SolarSystemEditor/src/gui/MpcImportWindow.cpp:163
msgid ""
"Both comets and asteroids can be identified with their number, name (in "
"English) or provisional designation."
msgstr ""
"Både nummer, namn (engelskt) och preliminär benämning kan användas för att "
"identifiera kometer och asteroider."

#: plugins/SolarSystemEditor/src/gui/MpcImportWindow.cpp:170
#, qt-format
msgid ""
"Comet <i>names</i> need to be prefixed with %1 or %2. If more than one comet "
"matches a name, only the first result will be returned. For example, "
"searching for \"%3\" will return %4, Halley's Comet, but a search for \"%5\" "
"will return the asteroid %6."
msgstr ""
"<i>Kometnamn</i> måste föregås av %1 eller %2. Om fler kometer än en hittas "
"med det namnet kommer bara den första att komma upp. Till exempel en sökning "
"på \"%3\" kommer ge %4, Halleys komet som resultat, men en sökning på \"%5\" "
"kommer få fram asteroiden %6 som resultat."

#: plugins/SolarSystemEditor/src/gui/MpcImportWindow.cpp:211
msgid "Select bookmark..."
msgstr "Välj bokmärke..."

#. TRANSLATORS: Appears as the text of hyperlinks linking to websites. :)
#: plugins/SolarSystemEditor/src/gui/SolarSystemManagerWindow.cpp:101
msgid "website"
msgstr "webbsida"

#. TRANSLATORS: IAU = International Astronomical Union
#: plugins/SolarSystemEditor/src/gui/SolarSystemManagerWindow.cpp:105
#, qt-format
msgid ""
"You can import comet and asteroid data formatted in the export formats of "
"the IAU's Minor Planet Center (%1). You can import files with lists of "
"objects, download such lists from the Internet or search the online Minor "
"Planet and Comet Ephemeris Service (MPES)."
msgstr ""
"Du kan importera komet- och asteroiddata formaterade i IAU Minor Planet "
"Centers exportformat (%1). Du kan importera filer med listor över objekt, "
"ladda ner dessa från nätet eller söka på nätet vida Minor Planet and Comet "
"Ephemeris Service (MPES)."

#: plugins/SolarSystemEditor/src/gui/SolarSystemManagerWindow.cpp:109
msgid "Solar System Editor plug-in"
msgstr "Solsystemsredigerare"

#: plugins/SolarSystemEditor/src/gui/SolarSystemManagerWindow.cpp:110
#: plugins/FOV/src/gui/FOVWindow.cpp:81
#: plugins/EquationOfTime/src/gui/EquationOfTimeWindow.cpp:83
#, qt-format
msgid "Version %1"
msgstr "Version %1"

#: plugins/SolarSystemEditor/src/gui/SolarSystemManagerWindow.cpp:199
msgid "Save the minor Solar System bodies as..."
msgstr ""

#: plugins/SolarSystemEditor/src/gui/SolarSystemManagerWindow.cpp:205
#: plugins/SolarSystemEditor/src/gui/SolarSystemManagerWindow.cpp:213
msgid "Configuration files"
msgstr ""

#: plugins/SolarSystemEditor/src/gui/SolarSystemManagerWindow.cpp:207
msgid "Select a file to replace the Solar System minor bodies"
msgstr ""

#: plugins/SolarSystemEditor/src/gui/SolarSystemManagerWindow.cpp:215
msgid "Select a file to add the Solar System minor bodies"
msgstr ""

#: plugins/SolarSystemEditor/src/ui_mpcImportWindow.h:511
msgid "Import data"
msgstr "Importera data"

#: plugins/SolarSystemEditor/src/ui_mpcImportWindow.h:513
msgid "Select the type"
msgstr "Välj typ"

#: plugins/SolarSystemEditor/src/ui_mpcImportWindow.h:516
msgid "Select the source"
msgstr "Välj källan"

#: plugins/SolarSystemEditor/src/ui_mpcImportWindow.h:517
msgid "Download a list of objects from the Internet"
msgstr "Ladda ner en lista över objekt från nätet"

#: plugins/SolarSystemEditor/src/ui_mpcImportWindow.h:518
msgid "Select a source from the list:"
msgstr "Välj en källa från listan:"

#: plugins/SolarSystemEditor/src/ui_mpcImportWindow.h:519
msgid "Or enter a URL:"
msgstr "Eller ange en URL:"

#: plugins/SolarSystemEditor/src/ui_mpcImportWindow.h:520
msgid "Add this URL to the bookmarks list"
msgstr "Lägg till denna URL till bokmärkeslistan"

#: plugins/SolarSystemEditor/src/ui_mpcImportWindow.h:521
msgid "Bookmark title:"
msgstr "Bokmärkesnamn:"

#: plugins/SolarSystemEditor/src/ui_mpcImportWindow.h:522
msgid "A file containing a list of objects"
msgstr "En fil som innehåller en lista över objekt"

#: plugins/SolarSystemEditor/src/ui_mpcImportWindow.h:523
msgid "Get orbital elements"
msgstr "Skaffa omloppsbana"

#: plugins/SolarSystemEditor/src/ui_mpcImportWindow.h:526
#: plugins/SolarSystemEditor/src/ui_mpcImportWindow.h:527
msgid "Online search"
msgstr "Nätsökning"

#: plugins/SolarSystemEditor/src/ui_mpcImportWindow.h:528
msgid "Objects found"
msgstr "Funna objekt"

#: plugins/SolarSystemEditor/src/ui_mpcImportWindow.h:529
msgid ""
"Mark the objects you wish to be imported. In <i>italic</i> are listed names "
"that match the names of already loaded objects. In <b>bold</b> are listed "
"names that match the names of objects inherited from Stellarium's default "
"Solar System configuration.<br/>Note that adding a large number of objects "
"may cause Stellarium to run slowly."
msgstr ""
"Markera de objekt du vill ska importeras. I <i>kursiv text</i> står namn "
"listade som matchar namnen på redan laddade objekt. I  <b>fetad text</b> "
"står namn listade på objekt som matchar objekt med ursprung i Stellariums "
"standardkonfiguration för solsystemet.<br/>Notera att Stellarium kan bli "
"väldigt långsamt om du lägger till ett stort antal objekt."

#: plugins/SolarSystemEditor/src/ui_mpcImportWindow.h:530
msgid "Overwrite existing objects"
msgstr "Skriv över existerande objekt"

#: plugins/SolarSystemEditor/src/ui_mpcImportWindow.h:531
msgid "Update existing objects"
msgstr "Uppdatera existerande objekt"

#: plugins/SolarSystemEditor/src/ui_mpcImportWindow.h:532
msgid "Update only the orbital elements"
msgstr "Uppdatera endast omloppsbanorna"

#: plugins/SolarSystemEditor/src/ui_mpcImportWindow.h:536
msgid "Add objects"
msgstr "Lägg till objekt"

#: plugins/SolarSystemEditor/src/ui_solarSystemManagerWindow.h:298
#: plugins/SolarSystemEditor/src/ui_solarSystemManagerWindow.h:310
msgid "Minor Solar System objects"
msgstr ""

#: plugins/SolarSystemEditor/src/ui_solarSystemManagerWindow.h:300
#: plugins/Pulsars/src/gui/PulsarsDialog.cpp:138
msgid "Note"
msgstr "Kommentar"

#: plugins/SolarSystemEditor/src/ui_solarSystemManagerWindow.h:301
msgid ""
"This plug-in edits a custom Solar System configuration file for the minor "
"bodies. If something goes wrong and Stellarium crashes and/or doesn't start, "
"you can delete manually that file from:"
msgstr ""

#: plugins/SolarSystemEditor/src/ui_solarSystemManagerWindow.h:302
msgid ""
"You can also reset all changes and return to the default configuration:"
msgstr ""
"Du kan också återställa alla ändringar och återgå till "
"standardkonfigurationen:"

#: plugins/SolarSystemEditor/src/ui_solarSystemManagerWindow.h:303
msgid "Reset to defaults"
msgstr "Återställ till standardvärden"

#: plugins/SolarSystemEditor/src/ui_solarSystemManagerWindow.h:304
msgid "Export/replace the Solar System minor objects file"
msgstr ""

#: plugins/SolarSystemEditor/src/ui_solarSystemManagerWindow.h:305
msgid ""
"You can create a backup copy of your custom Solar System configuration file "
"in a convenient location, or replace it with such a copy."
msgstr ""

#: plugins/SolarSystemEditor/src/ui_solarSystemManagerWindow.h:306
msgid "Export the Solar System minor objects to file..."
msgstr ""

#: plugins/SolarSystemEditor/src/ui_solarSystemManagerWindow.h:307
msgid "Import and replace the Solar System minor objects from file..."
msgstr ""

#: plugins/SolarSystemEditor/src/ui_solarSystemManagerWindow.h:308
msgid "Import and add Solar System minor objects from file..."
msgstr ""

#: plugins/SolarSystemEditor/src/ui_solarSystemManagerWindow.h:309
msgid "Configuration file"
msgstr "Inställningsfil"

#: plugins/SolarSystemEditor/src/ui_solarSystemManagerWindow.h:312
msgid "Add new Minor Solar System objects"
msgstr ""

#: plugins/SolarSystemEditor/src/ui_solarSystemManagerWindow.h:314
msgid "Solar System"
msgstr "Solsystemet"

#: plugins/Supernovae/src/Supernovae.cpp:71
#: plugins/Supernovae/src/Supernovae.cpp:148
msgid "Historical Supernovae"
msgstr "Historiska supernovor"

#: plugins/Supernovae/src/Supernovae.cpp:74
msgid "This plugin allows you to see some bright historical supernovae."
msgstr "Detta tillägg visar ljusa historiska supernovor."

#: plugins/Supernovae/src/Supernovae.cpp:148
msgid "Historical Supernovae configuration window"
msgstr "Konfigurationsfönster för historiska supernovor"

#: plugins/Supernovae/src/Supernovae.cpp:647 plugins/Novae/src/Novae.cpp:669
msgid "January"
msgstr "Januari"

#: plugins/Supernovae/src/Supernovae.cpp:647 plugins/Novae/src/Novae.cpp:669
msgid "February"
msgstr "Februari"

#: plugins/Supernovae/src/Supernovae.cpp:647 plugins/Novae/src/Novae.cpp:669
msgid "March"
msgstr "Mars"

#: plugins/Supernovae/src/Supernovae.cpp:647 plugins/Novae/src/Novae.cpp:669
msgid "April"
msgstr "April"

#: plugins/Supernovae/src/Supernovae.cpp:647 plugins/Novae/src/Novae.cpp:669
msgid "May"
msgstr "Maj"

#: plugins/Supernovae/src/Supernovae.cpp:647 plugins/Novae/src/Novae.cpp:669
msgid "June"
msgstr "Juni"

#: plugins/Supernovae/src/Supernovae.cpp:647 plugins/Novae/src/Novae.cpp:669
msgid "July"
msgstr "Juli"

#: plugins/Supernovae/src/Supernovae.cpp:647 plugins/Novae/src/Novae.cpp:669
msgid "August"
msgstr "Augusti"

#: plugins/Supernovae/src/Supernovae.cpp:647 plugins/Novae/src/Novae.cpp:669
msgid "September"
msgstr "September"

#: plugins/Supernovae/src/Supernovae.cpp:647 plugins/Novae/src/Novae.cpp:669
msgid "October"
msgstr "Oktober"

#: plugins/Supernovae/src/Supernovae.cpp:647 plugins/Novae/src/Novae.cpp:669
msgid "November"
msgstr "November"

#: plugins/Supernovae/src/Supernovae.cpp:647 plugins/Novae/src/Novae.cpp:669
msgid "December"
msgstr "December"

#: plugins/Supernovae/src/Supernova.cpp:132
msgid "supernova"
msgstr "supernova"

#: plugins/Supernovae/src/Supernova.cpp:137 plugins/Novae/src/Nova.cpp:152
#: plugins/Quasars/src/Quasar.cpp:108 plugins/Exoplanets/src/Exoplanet.cpp:302
#, qt-format
msgid "Magnitude: <b>%1</b> (extincted to: <b>%2</b>)"
msgstr "Magnitud: <b>%1</b> (extinktion: <b>%2</b>)"

#: plugins/Supernovae/src/Supernova.cpp:147
#, qt-format
msgid "Type of supernova: %1"
msgstr "Typ av supernova: %1"

#: plugins/Supernovae/src/Supernova.cpp:148 plugins/Novae/src/Nova.cpp:163
#, qt-format
msgid "Maximum brightness: %1"
msgstr "Maximal ljusstyrka: %1"

#: plugins/Supernovae/src/gui/SupernovaeDialog.cpp:119
msgid "Historical Supernovae Plug-in"
msgstr "Insticksmodulen Historiska supernovor"

#: plugins/Supernovae/src/gui/SupernovaeDialog.cpp:124
msgid "This plugin allows you to see some bright historical supernovae: "
msgstr "Detta tillägg visar ljusa historiska supernovor. "

#: plugins/Supernovae/src/gui/SupernovaeDialog.cpp:126
#: plugins/Novae/src/gui/NovaeDialog.cpp:128
#, qt-format
msgid "This list altogether contains %1 stars."
msgstr "Denna lista innehåller totalt %1 stjärnor."

#: plugins/Supernovae/src/gui/SupernovaeDialog.cpp:127
#, qt-format
msgid "All those supernovae are brighter %1 at peak of brightness."
msgstr ""
"Alla de supernovorna har en ljusstyrka på mer än %1 vid intensitetstoppen."

#: plugins/Supernovae/src/gui/SupernovaeDialog.cpp:129
#: plugins/Novae/src/gui/NovaeDialog.cpp:130
msgid "Light curves"
msgstr "Ljuskurvor"

#: plugins/Supernovae/src/gui/SupernovaeDialog.cpp:130
#, qt-format
msgid ""
"This plugin implements a simple model of light curves for different "
"supernovae. Typical views of light curves for type I and type II supernova "
"can be seen %1here%2 (right scale in days), and this model is used for this "
"plugin."
msgstr ""
"Detta tillägg skapar en enkel modell av ljuskurvorna för olika supernovor. "
"Typiska ljuskurvor för typ I- och typ II-supernovor kan ses %1här%2 (höger "
"skala i dagar), och den här modellen används för tillägget."

#: plugins/Supernovae/src/gui/SupernovaeDialog.cpp:132
msgid "Acknowledgments"
msgstr "Bekräftelser"

#: plugins/Supernovae/src/gui/SupernovaeDialog.cpp:133
#: plugins/Pulsars/src/gui/PulsarsDialog.cpp:141
msgid ""
"We thank the following people for their contribution and valuable comments:"
msgstr ""
"Vi tackar följande personer för deras bidragande och värdefulla kommentarer:"

#: plugins/Supernovae/src/gui/SupernovaeDialog.cpp:135
msgid "Sergei Blinnikov"
msgstr "Sergei Blinnikov"

#: plugins/Supernovae/src/gui/SupernovaeDialog.cpp:137
msgid "Institute for Theoretical and Experimental Physics"
msgstr "Institut för teoretisk och experimentell fysik"

#: plugins/Supernovae/src/gui/SupernovaeDialog.cpp:138
#: plugins/Pulsars/src/gui/PulsarsDialog.cpp:146
msgid "in Russia"
msgstr "i Ryssland"

#: plugins/Supernovae/src/gui/SupernovaeDialog.cpp:179
#: plugins/Novae/src/gui/NovaeDialog.cpp:176
#: plugins/Quasars/src/gui/QuasarsDialog.cpp:169
#: plugins/Pulsars/src/gui/PulsarsDialog.cpp:192
#, qt-format
msgid "Next update: %1 days"
msgstr "Nästa uppdatering: %1 dagar"

#: plugins/Supernovae/src/gui/SupernovaeDialog.cpp:215
msgid "Historical supernovae is updated"
msgstr "Historiska supernovor är uppdaterade"

#: plugins/Supernovae/src/ui_supernovaeDialog.h:229
msgid "Historical Supernovae Configuration"
msgstr "Inställning för Historiska supernovor"

#: plugins/Supernovae/src/ui_supernovaeDialog.h:230
msgid "Historical Supernovae Plug-in Configuration"
msgstr "Konfiguration för historiska supernovor"

#: plugins/Supernovae/src/ui_supernovaeDialog.h:232
#: plugins/Novae/src/ui_novaeDialog.h:235
#: plugins/Quasars/src/ui_quasarsDialog.h:260
#: plugins/Pulsars/src/ui_pulsarsDialog.h:266
msgid "Update catalog from Internet"
msgstr "Uppdatera katalog från internet"

#: plugins/Supernovae/src/ui_supernovaeDialog.h:233
#: plugins/Novae/src/ui_novaeDialog.h:236
#: plugins/Quasars/src/ui_quasarsDialog.h:261
#: plugins/Pulsars/src/ui_pulsarsDialog.h:267
#: plugins/Exoplanets/src/ui_exoplanetsDialog.h:470
msgid "Update from Internet sources"
msgstr "Uppdatera från internet"

#: plugins/Supernovae/src/ui_supernovaeDialog.h:235
#: plugins/Novae/src/ui_novaeDialog.h:238
#: plugins/Quasars/src/ui_quasarsDialog.h:263
#: plugins/Pulsars/src/ui_pulsarsDialog.h:269
msgid "Update frequency (days):"
msgstr "Uppdateringsfrekvens (dagar):"

#: plugins/Supernovae/src/ui_supernovaeDialog.h:236
#: plugins/Novae/src/ui_novaeDialog.h:239
#: plugins/Quasars/src/ui_quasarsDialog.h:264
#: plugins/Pulsars/src/ui_pulsarsDialog.h:270
#: plugins/Exoplanets/src/ui_exoplanetsDialog.h:473
msgid "[next update info]"
msgstr "[information om nästa uppdatering]"

#: plugins/NavStars/src/NavStars.cpp:52 plugins/NavStars/src/NavStars.cpp:109
msgid "Navigational Stars"
msgstr "Navigationsstjärnor"

#: plugins/NavStars/src/NavStars.cpp:55
#: plugins/NavStars/src/gui/NavStarsWindow.cpp:92
msgid "This plugin marks navigational stars from a selected set."
msgstr ""

#: plugins/NavStars/src/NavStars.cpp:110
msgid "Mark the navigational stars"
msgstr "Markera navigationsstjärnorna"

#. TRANSLATORS: The emphasis tags mark a title.
#: plugins/NavStars/src/NavStars.cpp:292
msgid ""
"The 57 \"selected stars\" that are listed in <em>The Nautical Almanac</em> "
"jointly published by Her Majesty's Nautical Almanac Office and the US Naval "
"Observatory since 1958; consequently, these stars are also used in "
"navigational aids such as the <em>2102D Star Finder</em> and "
"<em>Identifier</em>."
msgstr ""

#. TRANSLATORS: The emphasis tags mark a book title.
#: plugins/NavStars/src/NavStars.cpp:298
#, qt-format
msgid ""
"The 81 stars that are listed in the <em>%1</em> published by the French "
"Bureau des Longitudes."
msgstr ""

#. TRANSLATORS: The emphasis tags mark a book title.
#: plugins/NavStars/src/NavStars.cpp:304
#, qt-format
msgid ""
"The 160 stars that are listed in the Russian Nautical Almanac (The original "
"Russian title is <em>%1</em>)."
msgstr ""

#: plugins/NavStars/src/gui/NavStarsWindow.cpp:87
msgid "Navigational Stars Plug-in"
msgstr ""

#. TRANSLATORS: The numbers contain the opening and closing tag of an HTML link
#: plugins/NavStars/src/gui/NavStarsWindow.cpp:105
#: plugins/Novae/src/gui/NovaeDialog.cpp:146
#: plugins/PointerCoordinates/src/gui/PointerCoordinatesWindow.cpp:138
#, qt-format
msgid ""
"If you want to read full information about this plugin, its history and "
"catalog format, you can %1get info here%2."
msgstr ""
"Om du vill läsa den fullständiga informationen om detta tillägg, dess "
"historia och katalogformat, klicka %1här%2."

#. TRANSLATORS: Part of full phrase: Anglo-American set of navigational stars
#: plugins/NavStars/src/gui/NavStarsWindow.cpp:141
msgid "Anglo-American"
msgstr ""

#. TRANSLATORS: Part of full phrase: French set of navigational stars
#: plugins/NavStars/src/gui/NavStarsWindow.cpp:143
msgid "French"
msgstr ""

#. TRANSLATORS: Part of full phrase: Russian set of navigational stars
#: plugins/NavStars/src/gui/NavStarsWindow.cpp:145
msgid "Russian"
msgstr ""

#: plugins/NavStars/src/ui_navStarsWindow.h:202
#: plugins/NavStars/src/ui_navStarsWindow.h:213
msgid "Navigational stars"
msgstr ""

#: plugins/NavStars/src/ui_navStarsWindow.h:204
msgid "Set of navigational stars"
msgstr ""

#: plugins/NavStars/src/ui_navStarsWindow.h:206
#: plugins/PointerCoordinates/src/ui_pointerCoordinatesWindow.h:298
msgid "Place of the string with coordinates of the mouse pointer"
msgstr ""

#: plugins/NavStars/src/ui_navStarsWindow.h:208
msgid "Current set:"
msgstr ""

#: plugins/NavStars/src/ui_navStarsWindow.h:209
msgid "Note:"
msgstr ""

#: plugins/Novae/src/Novae.cpp:71 plugins/Novae/src/Novae.cpp:142
msgid "Bright Novae"
msgstr "Ljusa novor"

#: plugins/Novae/src/Novae.cpp:74 plugins/Novae/src/gui/NovaeDialog.cpp:123
msgid "A plugin that shows some bright novae in the Milky Way galaxy."
msgstr "Ett tillägg som visar några ljusstarka novor i Vintergatan."

#: plugins/Novae/src/Novae.cpp:142
msgid "Bright Novae configuration window"
msgstr "Konfigurationsfönster för ljusa novor"

#: plugins/Novae/src/Nova.cpp:147
msgid "nova"
msgstr "nova"

#: plugins/Novae/src/gui/NovaeDialog.cpp:118
msgid "Bright Novae Plug-in"
msgstr "Ljusa novor-tillägg"

#: plugins/Novae/src/gui/NovaeDialog.cpp:124
msgid ""
"You can find novae via search tool by entering designation of nova or its "
"common name (e.g. 'Nova Cygni 1975' or 'V1500 Cyg')."
msgstr ""
"Du kan hitta novor via sökverktyget genom att skriva novans beteckning eller "
"dess vanliga namn (t.ex. 'Nova Cygni 1975' eller 'V1500 Cyg')."

#: plugins/Novae/src/gui/NovaeDialog.cpp:126
msgid "This plugin allows you to see recent bright novae: "
msgstr "Detta tillägg visar nyliga ljusstarka novor: "

#: plugins/Novae/src/gui/NovaeDialog.cpp:129
#, qt-format
msgid "All those novae are brighter than %1 at peak of brightness."
msgstr ""
"Alla de novorna har en ljusstyrka på mer än %1 vid intensitetstoppen."

#: plugins/Novae/src/gui/NovaeDialog.cpp:131
msgid ""
"This plugin uses a very simple model for calculation of light curves for "
"novae stars."
msgstr ""
"Detta tillägg använder sig av en enkel modell för beräkning av ljuskurvor "
"för stjärnnovor."

#: plugins/Novae/src/gui/NovaeDialog.cpp:132
#, qt-format
msgid ""
"This model is based on time for decay by %1 magnitudes from the maximum "
"value, where %1 is 2, 3, 6 and 9."
msgstr ""
"Denna modell baseras på sönderfallstid %1 magnituder från maxvärdet, där %1 "
"är 2, 3, 6 och 9."

#: plugins/Novae/src/gui/NovaeDialog.cpp:133
msgid ""
"If a nova has no values for decay of magnitude then this plugin will use "
"generalized values for it."
msgstr ""
"Om en nova inte har några värden för minskning av ljusstyrka kommer detta "
"tillägg att använda generaliserade värden."

#: plugins/Novae/src/gui/NovaeDialog.cpp:212
msgid "Novae is updated"
msgstr "Novor uppdaterade"

#: plugins/Novae/src/ui_novaeDialog.h:232
msgid "Bright Novae Configuration"
msgstr "Konfiguration för ljusa novor"

#: plugins/Novae/src/ui_novaeDialog.h:233
msgid "Bright Novae Plug-in Configuration"
msgstr "Konfiguration för ljusa novor-tillägget"

#: plugins/Quasars/src/Quasars.cpp:75
msgid ""
"A plugin that shows some quasars brighter than 16 visual magnitude. A "
"catalogue of quasars compiled from 'Quasars and Active Galactic Nuclei' "
"(13th Ed.) (Veron+ 2010) =2010A&A...518A..10V"
msgstr ""
"Ett tillägg som visar några kvasarer som nått magnitud +16 eller ljusare. En "
"katalog över kvasaser som skapats ur 'Quasars and Active Galactic Nuclei' "
"(13:e uppl.) (Veron+ 2010) =2010A&A...518A..10V"

#: plugins/Quasars/src/Quasars.cpp:169
msgid "Show quasars"
msgstr "Visa kvasarer"

#: plugins/Quasars/src/Quasars.cpp:170
msgid "Quasars configuration window"
msgstr "Konfigurationsfönster för kvasarer"

#: plugins/Quasars/src/Quasar.cpp:133
#, qt-format
msgid "Z (redshift): %1"
msgstr "Z (rödförskjutning): %1"

#: plugins/Quasars/src/gui/QuasarsDialog.cpp:118
msgid "Quasars Plug-in"
msgstr "Kvasartillägg"

#: plugins/Quasars/src/gui/QuasarsDialog.cpp:124
msgid ""
"The Quasars plugin provides visualization of some quasars brighter than "
"visual magnitude 16. The catalogue of quasars was compiled from \"Quasars "
"and Active Galactic Nuclei\" (13th Ed.)"
msgstr ""
"Kvasartillägget visar kvasarer ljusare än magnitud +16. Katalogen över "
"kvasaser har skapats ur \"Quasars and Active Galactic Nuclei\" (13:e uppl.)"

#: plugins/Quasars/src/gui/QuasarsDialog.cpp:126
msgid "Veron+ 2010"
msgstr "Veron+ 2010"

#: plugins/Quasars/src/gui/QuasarsDialog.cpp:128
#, qt-format
msgid "The current catalog contains info about %1 quasars."
msgstr "Nuvarande katalog innehåller information om %1 kvasarer."

#. TRANSLATORS: The numbers contain the opening and closing tag of an HTML link
#: plugins/Quasars/src/gui/QuasarsDialog.cpp:139
#, qt-format
msgid ""
"If you want to read full information about this plugin, its history and "
"format of the catalog, you can %1get info here%2."
msgstr ""
"Om du vill läsa den fullständiga informationen om detta tillägg, dess "
"historia och katalogformat, klicka %1här%2."

#: plugins/Quasars/src/gui/QuasarsDialog.cpp:223
msgid "Quasars is updated"
msgstr "Kvasarer uppdaterade"

#: plugins/Quasars/src/ui_quasarsDialog.h:257
msgid "Quasars Configuration"
msgstr "Kvasarkonfiguration"

#: plugins/Quasars/src/ui_quasarsDialog.h:258
msgid "Quasars Plug-in Configuration"
msgstr "Konfiguration för kvasartillägg"

#: plugins/Quasars/src/ui_quasarsDialog.h:266
msgid "Settings for quasars"
msgstr "Kvasarinställningar"

#: plugins/Quasars/src/ui_quasarsDialog.h:268
msgid "Plot all quasars without labels"
msgstr "Visa alla kvasarer utan etiketter"

#: plugins/Quasars/src/ui_quasarsDialog.h:270
msgid "Enable display of distribution for quasars"
msgstr "Slå på visning av kvasarfördelning"

#: plugins/Quasars/src/ui_quasarsDialog.h:271
#: plugins/Pulsars/src/ui_pulsarsDialog.h:277
#: plugins/Exoplanets/src/ui_exoplanetsDialog.h:489
#: plugins/EquationOfTime/src/ui_equationOfTimeWindow.h:276
msgid "Enable display at startup"
msgstr "Aktivera visning vid programstart"

#: plugins/Quasars/src/ui_quasarsDialog.h:272
msgid "Show quasars button on toolbar"
msgstr "Visa kvasarknapp på flik"

#: plugins/Pulsars/src/Pulsars.cpp:71 plugins/Pulsars/src/Pulsars.cpp:167
#: plugins/Pulsars/src/Pulsars.cpp:168
msgid "Pulsars"
msgstr "Pulsarer"

#: plugins/Pulsars/src/Pulsars.cpp:74
#: plugins/Pulsars/src/gui/PulsarsDialog.cpp:132
msgid ""
"This plugin plots the position of various pulsars, with object information "
"about each one."
msgstr ""
"Detta tillägg visar flera pulsarers positioner, med information om varje."

#: plugins/Pulsars/src/Pulsars.cpp:167
msgid "Show pulsars"
msgstr "Visa pulsarer"

#: plugins/Pulsars/src/Pulsars.cpp:168
msgid "Pulsars configuration window"
msgstr "Konfigurationsfönster för  pulsarer"

#: plugins/Pulsars/src/Pulsar.cpp:159
msgid "pulsar"
msgstr "pulsar"

#: plugins/Pulsars/src/Pulsar.cpp:164
msgid "has one registered glitch"
msgstr "har en registrerad glitch"

#. TRANSLATORS: Full phrase is "Has X registered glitches", where X is number
#: plugins/Pulsars/src/Pulsar.cpp:168
#, qt-format
msgid "has %1 registered glitches"
msgstr "har %1 registrerade glitchar"

#: plugins/Pulsars/src/Pulsar.cpp:170
msgid "pulsar with glitches"
msgstr "pulsar med glitchar"

#. TRANSLATORS: Unit of measure for period - seconds
#: plugins/Pulsars/src/Pulsar.cpp:182
#, qt-format
msgid "Barycentric period: %1 s"
msgstr "Barycentrisk period: %1 s"

#: plugins/Pulsars/src/Pulsar.cpp:186
#, qt-format
msgid "Time derivative of barycentric period: %1"
msgstr "Tidsderivat för barycentrisk period: %1"

#: plugins/Pulsars/src/Pulsar.cpp:191
msgid "Dispersion measure:"
msgstr "Spridningsmått:"

#. TRANSLATORS: Unit of measure for distance - centimeters
#: plugins/Pulsars/src/Pulsar.cpp:194
msgid "cm"
msgstr "cm"

#. TRANSLATORS: Unit of measure for distance - parsecs
#: plugins/Pulsars/src/Pulsar.cpp:197
msgid "pc"
msgstr "pc"

#: plugins/Pulsars/src/Pulsar.cpp:203
#, qt-format
msgid "Spin down energy loss rate: %1 ergs/s"
msgstr "Energibortfall nedspinning: %1 erg/s"

#: plugins/Pulsars/src/Pulsar.cpp:207
#, qt-format
msgid "Binary period of pulsar: %1 days"
msgstr "Binär period för pulsar: %1 dagar"

#: plugins/Pulsars/src/Pulsar.cpp:211
#, qt-format
msgid "Eccentricity: %1"
msgstr "Excentricitet: %1"

#. TRANSLATORS: Unit of measure for annual parallax - milliarcseconds
#: plugins/Pulsars/src/Pulsar.cpp:216
#, qt-format
msgid "Annual parallax: %1 mas"
msgstr "Årlig parallax: %1 mas"

#: plugins/Pulsars/src/Pulsar.cpp:220
#, qt-format
msgid "Distance based on electron density model: %1 kpc (%2 ly)"
msgstr "Avstånd baserat på elektrondesitetsmodell: %1 kpc (%2 ly)"

#: plugins/Pulsars/src/Pulsar.cpp:224
#, qt-format
msgid "Profile width at 50% of peak: %1 ms"
msgstr "Profilbredd vid 50 % av topp: %1 ms"

#. TRANSLATORS: Full phrase is "Time averaged flux density at XXXMHz"
#: plugins/Pulsars/src/Pulsar.cpp:230 plugins/Pulsars/src/Pulsar.cpp:242
#: plugins/Pulsars/src/Pulsar.cpp:254
msgid "Time averaged flux density at"
msgstr "Flödestäthetens tidsmedelvärde vid"

#. TRANSLATORS: Unit of measurement of frequency
#: plugins/Pulsars/src/Pulsar.cpp:233 plugins/Pulsars/src/Pulsar.cpp:245
#: plugins/Pulsars/src/Pulsar.cpp:257
msgid "MHz"
msgstr "MHz"

#. TRANSLATORS: mJy is milliJansky(10-26W/m2/Hz)
#: plugins/Pulsars/src/Pulsar.cpp:236 plugins/Pulsars/src/Pulsar.cpp:248
#: plugins/Pulsars/src/Pulsar.cpp:260
msgid "mJy"
msgstr "mJy"

#: plugins/Pulsars/src/Pulsar.cpp:264
#, qt-format
msgid "Notes: %1"
msgstr "Kommentarer: %1"

#: plugins/Pulsars/src/Pulsar.cpp:353
msgid ""
"anomalous X-ray pulsar or soft gamma-ray repeater with detected pulsations"
msgstr ""
"oregelbundna röntgenpulsarer eller mjuka gammastrålningsrepeterare med "
"upptäckt pulsering"

#: plugins/Pulsars/src/Pulsar.cpp:358
msgid "has one or more binary companions"
msgstr "har en eller fler binära följeslagare"

#: plugins/Pulsars/src/Pulsar.cpp:363
msgid "with pulsed emission from radio to infrared or higher frequencies"
msgstr ""
"med pulserande emission från radiofrekvens till infraröd eller ännu högre"

#: plugins/Pulsars/src/Pulsar.cpp:368
msgid "with pulsed emission only at infrared or higher frequencies"
msgstr "med pulserande emission endast vid infraröd eller högre frekvens"

#: plugins/Pulsars/src/Pulsar.cpp:373
msgid "with pulsed emission in the radio band"
msgstr "med pulserande emission i radiobandet"

#: plugins/Pulsars/src/Pulsar.cpp:378
msgid "with intermittently pulsed radio emission"
msgstr "med stötvis pulserande radioemission"

#: plugins/Pulsars/src/Pulsar.cpp:383
msgid ""
"isolated neutron star with pulsed thermal X-ray emission but no detectable "
"radio emission"
msgstr ""
"isolerad neutronstjärna med pulserande termisk röntgenemission men ingen "
"upptäckt radioemission"

#: plugins/Pulsars/src/gui/PulsarsDialog.cpp:127
msgid "Pulsars Plug-in"
msgstr "Pulsartillägg"

#: plugins/Pulsars/src/gui/PulsarsDialog.cpp:133
#, qt-format
msgid ""
"Pulsar data is derived from 'The ATNF Pulsar Catalogue'  (Manchester, R. N., "
"Hobbs, G. B., Teoh, A. & Hobbs, M., Astron. J., 129, 1993-2006 (2005) "
"(%1astro-ph/0412641%2))."
msgstr ""
"Pulsardata utvinns från 'The ATNF Pulsar Catalogue' (Manchester, R. N., "
"Hobbs, G. B., Teoh, A. & Hobbs, M., Astron. J., 129, 1993-2006 (2005) "
"(%1astro-ph/0412641%2))."

#: plugins/Pulsars/src/gui/PulsarsDialog.cpp:136
#, qt-format
msgid "Current catalog contains info about %1 pulsars."
msgstr "Nuvarande katalog innehåller information om %1 pulsarer."

#: plugins/Pulsars/src/gui/PulsarsDialog.cpp:139
msgid "pulsar identifiers have the prefix 'PSR'"
msgstr "pulsaridentifierare har prefixet 'PSR'"

#: plugins/Pulsars/src/gui/PulsarsDialog.cpp:140
msgid "Acknowledgment"
msgstr "Bekräftelse"

#: plugins/Pulsars/src/gui/PulsarsDialog.cpp:143
msgid "Vladimir Samodourov"
msgstr "Vladimir Samodourov"

#: plugins/Pulsars/src/gui/PulsarsDialog.cpp:145
msgid "Pushchino Radio Astronomy Observatory"
msgstr "Pushchino radioastronomiobservatorium"

#: plugins/Pulsars/src/gui/PulsarsDialog.cpp:148
msgid "Maciej Serylak"
msgstr "Maciej Serylak"

#: plugins/Pulsars/src/gui/PulsarsDialog.cpp:150
msgid "Nancay Radioastronomical Observatory"
msgstr "Nancay radioastronomiobservatorium"

#: plugins/Pulsars/src/gui/PulsarsDialog.cpp:151
msgid "in France"
msgstr "i Frankrike"

#: plugins/Pulsars/src/gui/PulsarsDialog.cpp:252
msgid "Pulsars is updated"
msgstr "Pulsarer uppdaterade"

#: plugins/Pulsars/src/ui_pulsarsDialog.h:264
msgid "Pulsars Plug-in Configuration"
msgstr "Konfiguration för pulsartillägget"

#: plugins/Pulsars/src/ui_pulsarsDialog.h:272
msgid "Settings for pulsars"
msgstr "Inställningar för pulsarer"

#: plugins/Pulsars/src/ui_pulsarsDialog.h:274
msgid "Plot all pulsars without labels"
msgstr "Visa alla pulsarer utan etiketter"

#: plugins/Pulsars/src/ui_pulsarsDialog.h:276
msgid "Enable display of distribution for pulsars"
msgstr "Slå på visning av pulsarfördelning"

#: plugins/Pulsars/src/ui_pulsarsDialog.h:278
msgid "Show pulsars button on toolbar"
msgstr "Visar pulsarknapp på flik"

#: plugins/Pulsars/src/ui_pulsarsDialog.h:279
msgid "Use separate color for pulsars with glitches"
msgstr "Använd separat färg för pulsarer vid glitchar"

#: plugins/RemoteControl/src/RemoteControl.cpp:58
#: plugins/RemoteControl/src/RemoteControl.cpp:148
#: plugins/RemoteControl/src/ui_remoteControlDialog.h:260
msgid "Remote Control"
msgstr ""

#: plugins/RemoteControl/src/RemoteControl.cpp:61
msgid ""
"Provides remote control functionality using a webserver interface. See "
"manual for detailed description."
msgstr ""

#: plugins/RemoteControl/src/RemoteControl.cpp:148
msgid "Remote control"
msgstr ""

#: plugins/RemoteControl/src/gui/RemoteControlDialog.cpp:106
msgid "Remote Control Plug-in"
msgstr ""

#: plugins/RemoteControl/src/gui/RemoteControlDialog.cpp:112
msgid ""
"The Remote Control plugin provides a web interface to allow state changes "
"and triggering scripts using a connected webbrowser."
msgstr ""

#: plugins/RemoteControl/src/gui/RemoteControlDialog.cpp:115
msgid "It is also possible to send commands via command line, e.g.."
msgstr ""

#: plugins/RemoteControl/src/gui/RemoteControlDialog.cpp:121
msgid "This allows triggering automatic show setups for museums etc."
msgstr ""

#: plugins/RemoteControl/src/gui/RemoteControlDialog.cpp:122
msgid "This plugin was developed during ESA SoCiS 2015."
msgstr ""

#: plugins/RemoteControl/src/gui/RemoteControlDialog.cpp:123
#, qt-format
msgid "This plugin uses the %1QtWebApp HTTP server%2 by Stefan Frings."
msgstr ""

#: plugins/RemoteControl/src/gui/RemoteControlDialog.cpp:126
#, qt-format
msgid "Further information can be found in the %1developer documentation%2."
msgstr ""

#: plugins/RemoteControl/src/gui/RemoteControlDialog.cpp:175
#, qt-format
msgid "Listening on %1, IP: "
msgstr ""

#: plugins/RemoteControl/src/gui/RemoteControlDialog.cpp:180
msgid "Not active."
msgstr ""

#: plugins/RemoteControl/src/ui_remoteControlDialog.h:246
#: plugins/RemoteSync/src/ui_remoteSyncDialog.h:458
msgid "Remote Control Configuration"
msgstr ""

#: plugins/RemoteControl/src/ui_remoteControlDialog.h:247
msgid "Remote Control Plug-in Configuration"
msgstr ""

#: plugins/RemoteControl/src/ui_remoteControlDialog.h:249
msgid "Port Number:"
msgstr ""

#: plugins/RemoteControl/src/ui_remoteControlDialog.h:252
msgid "Access requires authentication"
msgstr ""

#: plugins/RemoteControl/src/ui_remoteControlDialog.h:253
msgid "Password"
msgstr ""

#: plugins/RemoteControl/src/ui_remoteControlDialog.h:254
msgid ""
"<html><head/><body><p>Note: The user name field in the browser must be left "
"empty. </p><p>The password is transmitted over an insecure "
"channel.</p></body></html>"
msgstr ""

#: plugins/RemoteControl/src/ui_remoteControlDialog.h:255
msgid "Your changes require a restart of the server."
msgstr ""

#: plugins/RemoteControl/src/ui_remoteControlDialog.h:256
msgid "Restart server"
msgstr ""

#: plugins/RemoteControl/src/ui_remoteControlDialog.h:257
msgid "Server enabled"
msgstr ""

#: plugins/RemoteControl/src/ui_remoteControlDialog.h:258
msgid "Enable automatically on startup"
msgstr ""

#: plugins/RemoteControl/src/ui_remoteControlDialog.h:259
msgid "Server disabled - or Server listening on IP: aaa.bbb.ccc.ddd"
msgstr ""

#: plugins/RemoteSync/src/RemoteSync.cpp:51
#: plugins/RemoteSync/src/ui_remoteSyncDialog.h:479
msgid "Remote Sync"
msgstr ""

#: plugins/RemoteSync/src/RemoteSync.cpp:54
msgid ""
"Provides state synchronization for multiple Stellarium instances running in "
"a network. See manual for detailed description."
msgstr ""

#: plugins/RemoteSync/src/gui/RemoteSyncDialog.cpp:115
#, qt-format
msgid "ERROR: %1"
msgstr ""

#: plugins/RemoteSync/src/gui/RemoteSyncDialog.cpp:132
#: plugins/RemoteSync/src/ui_remoteSyncDialog.h:464
msgid "Start server"
msgstr ""

#: plugins/RemoteSync/src/gui/RemoteSyncDialog.cpp:137
#: plugins/RemoteSync/src/ui_remoteSyncDialog.h:467
msgid "Connect to server"
msgstr ""

#: plugins/RemoteSync/src/gui/RemoteSyncDialog.cpp:140
msgid "Not running"
msgstr ""

#: plugins/RemoteSync/src/gui/RemoteSyncDialog.cpp:150
#, qt-format
msgid "Running as server on port %1"
msgstr ""

#: plugins/RemoteSync/src/gui/RemoteSyncDialog.cpp:164
#: plugins/RemoteSync/src/gui/RemoteSyncDialog.cpp:169
msgid "Cancel connecting"
msgstr ""

#: plugins/RemoteSync/src/gui/RemoteSyncDialog.cpp:165
#, qt-format
msgid "Connecting to %1: %2..."
msgstr ""

#: plugins/RemoteSync/src/gui/RemoteSyncDialog.cpp:170
#, qt-format
msgid "Retrying connection to %1: %2..."
msgstr ""

#: plugins/RemoteSync/src/gui/RemoteSyncDialog.cpp:176
#: plugins/RemoteSync/src/gui/RemoteSyncDialog.cpp:177
msgid "Disconnecting..."
msgstr ""

#: plugins/RemoteSync/src/gui/RemoteSyncDialog.cpp:181
msgid "Disconnect from server"
msgstr ""

#: plugins/RemoteSync/src/gui/RemoteSyncDialog.cpp:182
#, qt-format
msgid "Connected to %1: %2"
msgstr ""

#: plugins/RemoteSync/src/gui/RemoteSyncDialog.cpp:190
msgid "Remote Sync Plug-in"
msgstr ""

#: plugins/RemoteSync/src/gui/RemoteSyncDialog.cpp:196
msgid ""
"The Remote Sync plugin provides state synchronization for multiple "
"Stellarium instances running in a network."
msgstr ""

#: plugins/RemoteSync/src/gui/RemoteSyncDialog.cpp:197
msgid ""
"This can be used, for example, to create multi-screen setups using multiple "
"physical PCs."
msgstr ""

#: plugins/RemoteSync/src/gui/RemoteSyncDialog.cpp:198
msgid ""
"Partial synchronization allows parallel setups of e.g. overview and detail "
"views."
msgstr ""

#: plugins/RemoteSync/src/gui/RemoteSyncDialog.cpp:199
msgid "See manual for detailed description."
msgstr ""

#: plugins/RemoteSync/src/gui/RemoteSyncDialog.cpp:200
msgid "This plugin was developed during ESA SoCiS 2015&amp;2016."
msgstr ""

#: plugins/RemoteSync/src/gui/RemoteSyncDialog.cpp:239
msgid "Server Name"
msgstr ""

#: plugins/RemoteSync/src/gui/RemoteSyncDialog.cpp:247
msgid "Server not active."
msgstr ""

#: plugins/RemoteSync/src/ui_remoteSyncDialog.h:459
msgid "Remote Sync Plug-in Configuration"
msgstr ""

#: plugins/RemoteSync/src/ui_remoteSyncDialog.h:461
#: plugins/MeteorShowers/src/ui_MSConfigDialog.h:458
msgid "Status:"
msgstr ""

#: plugins/RemoteSync/src/ui_remoteSyncDialog.h:463
msgid "Server mode"
msgstr ""

#: plugins/RemoteSync/src/ui_remoteSyncDialog.h:465
#: plugins/RemoteSync/src/ui_remoteSyncDialog.h:470
msgid "Server port"
msgstr ""

#: plugins/RemoteSync/src/ui_remoteSyncDialog.h:466
msgid "Client mode"
msgstr ""

#: plugins/RemoteSync/src/ui_remoteSyncDialog.h:468
msgid "Server host address/name"
msgstr ""

#: plugins/RemoteSync/src/ui_remoteSyncDialog.h:469
msgid "127.0.0.1"
msgstr ""

#: plugins/RemoteSync/src/ui_remoteSyncDialog.h:471
msgid "When connection is lost"
msgstr ""

#: plugins/RemoteSync/src/ui_remoteSyncDialog.h:474
msgid "Do nothing"
msgstr ""

#: plugins/RemoteSync/src/ui_remoteSyncDialog.h:475
msgid "Try reconnecting"
msgstr ""

#: plugins/RemoteSync/src/ui_remoteSyncDialog.h:478
msgid "When server quits"
msgstr ""

#: plugins/RemoteSync/src/ui_remoteSyncDialog.h:480
msgid "Changes on this page require a re-connection to the server"
msgstr ""

#: plugins/RemoteSync/src/ui_remoteSyncDialog.h:481
msgid "Settings applied on this client"
msgstr ""

#: plugins/RemoteSync/src/ui_remoteSyncDialog.h:482
msgid "Selection"
msgstr ""

#: plugins/RemoteSync/src/ui_remoteSyncDialog.h:485
msgid "StelProperty"
msgstr ""

#: plugins/RemoteSync/src/ui_remoteSyncDialog.h:486
msgid "View direction"
msgstr ""

#: plugins/RemoteSync/src/ui_remoteSyncDialog.h:488
msgid "Property filters"
msgstr ""

#: plugins/RemoteSync/src/ui_remoteSyncDialog.h:489
msgid "Exclude GUI-related properties"
msgstr ""

#: plugins/RemoteSync/src/ui_remoteSyncDialog.h:491
msgid "These are all available properties."
msgstr ""

#: plugins/RemoteSync/src/ui_remoteSyncDialog.h:494
msgid "These are the properties currently excluded from synchronisation."
msgstr ""

#: plugins/RemoteSync/src/ui_remoteSyncDialog.h:496
msgid "Excluded Properties"
msgstr ""

#: plugins/RemoteSync/src/ui_remoteSyncDialog.h:497
msgid "Synchronized Properties"
msgstr ""

#: plugins/RemoteSync/src/ui_remoteSyncDialog.h:498
msgid "Additional excluded properties:"
msgstr ""

#: plugins/RemoteSync/src/ui_remoteSyncDialog.h:499
msgid "Client settings"
msgstr ""

#: plugins/Exoplanets/src/Exoplanets.cpp:75
#: plugins/Exoplanets/src/Exoplanets.cpp:170
#: plugins/Exoplanets/src/Exoplanets.cpp:171
msgid "Exoplanets"
msgstr "Exoplaneter"

#: plugins/Exoplanets/src/Exoplanets.cpp:78
msgid ""
"This plugin plots the position of stars with exoplanets. Exoplanets data is "
"derived from the 'Extrasolar Planets Encyclopaedia' at exoplanet.eu"
msgstr ""
"Detta tillägg visar stjärnor med exoplaneter och deras positioner. "
"Informationen är hämtad från 'Extrasolar Planets Encyclopaedia' på hemsidan "
"exoplanet.eu."

#: plugins/Exoplanets/src/Exoplanets.cpp:170
msgid "Show exoplanets"
msgstr "Visa exoplaneter"

#: plugins/Exoplanets/src/Exoplanets.cpp:171
msgid "Exoplanets configuration window"
msgstr "Konfigurationsfönster för exoplaneter"

#. TRANSLATORS: Habitable zone
#: plugins/Exoplanets/src/Exoplanets.cpp:929
msgid "Hot"
msgstr "Het"

#. TRANSLATORS: Habitable zone
#: plugins/Exoplanets/src/Exoplanets.cpp:931
msgid "Warm"
msgstr "Varm"

#. TRANSLATORS: Habitable zone
#: plugins/Exoplanets/src/Exoplanets.cpp:933
msgid "Cold"
msgstr "Kall"

#. TRANSLATORS: Planet size
#: plugins/Exoplanets/src/Exoplanets.cpp:936
msgid "Miniterran"
msgstr "Minijord"

#. TRANSLATORS: Planet size
#: plugins/Exoplanets/src/Exoplanets.cpp:938
msgid "Subterran"
msgstr "Underjord"

#. TRANSLATORS: Planet size
#: plugins/Exoplanets/src/Exoplanets.cpp:940
msgid "Terran"
msgstr "Jordlik"

#. TRANSLATORS: Planet size
#: plugins/Exoplanets/src/Exoplanets.cpp:942
msgid "Superterran"
msgstr "Superjord"

#. TRANSLATORS: Planet size
#: plugins/Exoplanets/src/Exoplanets.cpp:944
msgid "Jovian"
msgstr "Jupiterlik"

#. TRANSLATORS: Planet size
#: plugins/Exoplanets/src/Exoplanets.cpp:946
msgid "Neptunian"
msgstr "Neptunuslik"

#: plugins/Exoplanets/src/Exoplanet.cpp:293
msgid "planetary system"
msgstr "planetsystem"

#: plugins/Exoplanets/src/Exoplanet.cpp:330
msgid "Metallicity"
msgstr "Metallicitet"

#: plugins/Exoplanets/src/Exoplanet.cpp:334
#: plugins/Exoplanets/src/Exoplanet.cpp:349
msgid "Mass"
msgstr "Massa"

#: plugins/Exoplanets/src/Exoplanet.cpp:334
#: plugins/Exoplanets/src/Exoplanet.cpp:338
#: plugins/ArchaeoLines/src/ArchaeoLines.cpp:1286
msgid "Sun"
msgstr "Sol"

#: plugins/Exoplanets/src/Exoplanet.cpp:338
#: plugins/Exoplanets/src/Exoplanet.cpp:350
msgid "Radius"
msgstr "Radie"

#: plugins/Exoplanets/src/Exoplanet.cpp:342
#, qt-format
msgid "Effective temperature: %1 K"
msgstr "Effektiv temperatur: %1 K"

#: plugins/Exoplanets/src/Exoplanet.cpp:346
msgid "Exoplanet"
msgstr "Exoplanet"

#: plugins/Exoplanets/src/Exoplanet.cpp:348
msgid "Period"
msgstr "Period"

#: plugins/Exoplanets/src/Exoplanet.cpp:348
msgid "days"
msgstr "dagar"

#: plugins/Exoplanets/src/Exoplanet.cpp:349
#: plugins/Exoplanets/src/Exoplanet.cpp:350
msgid "Jup"
msgstr "Jup"

#: plugins/Exoplanets/src/Exoplanet.cpp:351
msgid "Semi-Major Axis"
msgstr "Halv storaxel"

#: plugins/Exoplanets/src/Exoplanet.cpp:351
msgid "AU"
msgstr "AE"

#: plugins/Exoplanets/src/Exoplanet.cpp:352
msgid "Eccentricity"
msgstr "Excentricitet"

#: plugins/Exoplanets/src/Exoplanet.cpp:353
msgid "Inclination"
msgstr "Inklination"

#: plugins/Exoplanets/src/Exoplanet.cpp:354
msgid "Angle Distance"
msgstr "Vinkelavstånd"

#: plugins/Exoplanets/src/Exoplanet.cpp:355
msgid "Discovered year"
msgstr "Upptäckt år"

#: plugins/Exoplanets/src/Exoplanet.cpp:356
msgid "Planetary class"
msgstr "Palnetklass"

#. TRANSLATORS: Full phrase is "Equilibrium Temperature"
#: plugins/Exoplanets/src/Exoplanet.cpp:358
msgid "Equilibrium temp."
msgstr "Jämviktstemperatur"

#. TRANSLATORS: ESI = Earth Similarity Index
#: plugins/Exoplanets/src/Exoplanet.cpp:360
msgid "ESI"
msgstr "Jordlikhetsindex"

#: plugins/Exoplanets/src/gui/ExoplanetsDialog.cpp:145
msgid "Exoplanets Plug-in"
msgstr "Exoplanetstillägg"

#: plugins/Exoplanets/src/gui/ExoplanetsDialog.cpp:149
#, qt-format
msgid ""
"This plugin plots the position of stars with exoplanets. Exoplanets data is "
"derived from \"%1The Extrasolar Planets Encyclopaedia%2\""
msgstr ""
"Detta tillägg visar stjärnor med exoplaneter och deras positioner. "
"Informationen är hämtad från \"%1The Extrasolar Planets Encyclopaedia%2\""

#: plugins/Exoplanets/src/gui/ExoplanetsDialog.cpp:150
#, qt-format
msgid ""
"The list of potential habitable exoplanets and data about them were taken "
"from \"%1The Habitable Exoplanets Catalog%3\" by %2Planetary Habitability "
"Laboratory%3."
msgstr ""
"Listan över möjliga beboeliga exoplaneter och deras data hämtades från "
"\"%1The Habitable Exoplanets Catalog%3\" by %2Planetary Habitability "
"Laboratory%3."

#: plugins/Exoplanets/src/gui/ExoplanetsDialog.cpp:152
#, qt-format
msgid ""
"The current catalog contains info about %1 planetary systems, which "
"altogether have %2 exoplanets (including %3 potentially habitable "
"exoplanets)."
msgstr ""
"Nuvarande katalog innehåller information om %1 planetsystem, som tillsammans "
"har %2 exoplaneter (inklusive %3 möjligt beboeliga exoplaneter)."

#. TRANSLATORS: The numbers contain the opening and closing tag of an HTML link
#: plugins/Exoplanets/src/gui/ExoplanetsDialog.cpp:163
#: plugins/MeteorShowers/src/gui/MSConfigDialog.cpp:315
#, qt-format
msgid ""
"If you want to read full information about the plugin, its history and "
"format of the catalog you can %1get info here%2."
msgstr ""
"Om du vill läsa den fullständiga informationen om detta tillägg, dess "
"historia och katalogformat, klicka %1här%2."

#: plugins/Exoplanets/src/gui/ExoplanetsDialog.cpp:180
msgid "Potential habitable exoplanets"
msgstr "Möjligt beboeliga exoplaneter"

#: plugins/Exoplanets/src/gui/ExoplanetsDialog.cpp:181
msgid ""
"This plugin can display potential habitable exoplanets (orange marker) and "
"some information about those planets."
msgstr ""
"Detta tillägg visar möjliga beboeliga planeter (orangemarkerade) och "
"information om dessa planeter."

#: plugins/Exoplanets/src/gui/ExoplanetsDialog.cpp:182
msgid "Planetary Class"
msgstr "Planetklass"

#: plugins/Exoplanets/src/gui/ExoplanetsDialog.cpp:182
msgid ""
"Planet classification from host star spectral type (F, G, K, M), habitable "
"zone (hot, warm, cold) and size (miniterran, subterran, terran, superterran, "
"jovian, neptunian) (Earth = G-Warm Terran)."
msgstr ""
"Planetklassifikation utifrån värdstjärnans spektraltyp (F, G, K, M), "
"beboelig zon (het, varm, kall) och storlek (minijord, underjord, jordlik, "
"superjord, Jupiterlik, Neptunuslik) (jorden = G-varm jordlik)."

#: plugins/Exoplanets/src/gui/ExoplanetsDialog.cpp:183
msgid "Equilibrium Temperature"
msgstr "Jämviktstemperatur"

#: plugins/Exoplanets/src/gui/ExoplanetsDialog.cpp:183
msgid ""
"The planetary equilibrium temperature is a theoretical temperature in (°C) "
"that the planet would be at when considered simply as if it were a black "
"body being heated only by its parent star (assuming a 0.3 bond albedo). As "
"example the planetary equilibrium temperature of Earth is -18.15°C (255 K)."
msgstr ""
"Planetens jämviktstemperatur är en teoretisk temperatur i Celsius som "
"planeten skulle ha om den antas vara en svartkropp som hettas upp av "
"moderstjärnan (givet 0,3 albedo). Till exempel är jordens jämviktstemperatur "
"-18,15 °C (255 K)."

#: plugins/Exoplanets/src/gui/ExoplanetsDialog.cpp:184
msgid "Earth Similarity Index (ESI)"
msgstr "Jordlikhetsindex"

#: plugins/Exoplanets/src/gui/ExoplanetsDialog.cpp:184
msgid ""
"Similarity to Earth on a scale from 0 to 1, with 1 being the most Earth-"
"like. ESI depends on the planet's radius, density, escape velocity, and "
"surface temperature."
msgstr ""
"Likhet med jorden på en skala 0-1, där 1 är mest jordlik. Jordlikhetsindex "
"beror på planetens radie, densitet, flykthastighet och yttemperatur."

#: plugins/Exoplanets/src/gui/ExoplanetsDialog.cpp:185
msgid "Proper names"
msgstr ""

#: plugins/Exoplanets/src/gui/ExoplanetsDialog.cpp:186
msgid ""
"In December 2015, the International Astronomical Union (IAU) has officially "
"approved names for several exoplanets after a public vote."
msgstr ""

#: plugins/Exoplanets/src/gui/ExoplanetsDialog.cpp:187
msgid ""
"From the latin <em>Veritas</em>, truth. The ablative form means <em>where "
"there is truth</em>."
msgstr ""

#: plugins/Exoplanets/src/gui/ExoplanetsDialog.cpp:188
msgid ""
"From the latin <em>Spes</em>, hope. The ablative form means <em>where there "
"is hope</em>."
msgstr ""

#: plugins/Exoplanets/src/gui/ExoplanetsDialog.cpp:189
msgid "Musica is Latin for <em>music</em>."
msgstr ""

#: plugins/Exoplanets/src/gui/ExoplanetsDialog.cpp:190
msgid ""
"Arion was a genius of poetry and music in ancient Greece. According to "
"legend, his life was saved at sea by dolphins after attracting their "
"attention by the playing of his kithara."
msgstr ""

#: plugins/Exoplanets/src/gui/ExoplanetsDialog.cpp:191
msgid "Fafnir was a Norse mythological dwarf who turned into a dragon."
msgstr ""

#: plugins/Exoplanets/src/gui/ExoplanetsDialog.cpp:192
msgid ""
"Orbitar is a contrived word paying homage to the space launch and orbital "
"operations of NASA."
msgstr ""

#: plugins/Exoplanets/src/gui/ExoplanetsDialog.cpp:193
msgid "Chalawan is a mythological crocodile king from a Thai folktale."
msgstr ""

#: plugins/Exoplanets/src/gui/ExoplanetsDialog.cpp:194
msgid ""
"Taphao Thong is one of two sisters associated with the Thai folk tale of "
"Chalawan."
msgstr ""

#: plugins/Exoplanets/src/gui/ExoplanetsDialog.cpp:195
msgid ""
"Taphao Kae is one of two sisters associated with the Thai folk tale of "
"Chalawan."
msgstr ""

#: plugins/Exoplanets/src/gui/ExoplanetsDialog.cpp:196
msgid ""
"Helvetios is Celtic for <em>the Helvetian</em> and refers to the Celtic "
"tribe that lived in Switzerland during antiquity."
msgstr ""

#: plugins/Exoplanets/src/gui/ExoplanetsDialog.cpp:197
msgid ""
"Dimidium is Latin for <em>half</em>, referring to the planet's mass of at "
"least half the mass of Jupiter."
msgstr ""

#: plugins/Exoplanets/src/gui/ExoplanetsDialog.cpp:198
msgid ""
"Nicolaus Copernicus or Mikolaj Kopernik (1473-1543) was a Polish astronomer "
"who proposed the heliocentric model of the solar system in his book <em>De "
"revolutionibus orbium coelestium</em>."
msgstr ""

#: plugins/Exoplanets/src/gui/ExoplanetsDialog.cpp:199
msgid ""
"Galileo Galilei (1564-1642) was an Italian astronomer and physicist often "
"called the <em>father of observational astronomy</em> and the <em>father of "
"modern physics</em>. Using a telescope, he discovered the four largest "
"satellites of Jupiter, and the reported the first telescopic observations of "
"the phases of Venus, among other discoveries."
msgstr ""

#: plugins/Exoplanets/src/gui/ExoplanetsDialog.cpp:200
msgid ""
"Tycho Brahe (1546-1601) was a Danish astronomer and nobleman who recorded "
"accurate astronomical observations of the stars and planets. These "
"observations were critical to Kepler's formulation of his three laws of "
"planetary motion."
msgstr ""

#: plugins/Exoplanets/src/gui/ExoplanetsDialog.cpp:201
msgid ""
"Hans Lipperhey (1570-1619) was a German-Dutch lens grinder and spectacle "
"maker who is often attributed with the invention of the refracting telescope "
"in 1608."
msgstr ""

#: plugins/Exoplanets/src/gui/ExoplanetsDialog.cpp:202
msgid ""
"Jacharias Janssen (1580s-1630s) was a Dutch spectacle maker who is often "
"attributed with invention of the microscope, and more controversially with "
"the invention of the telescope."
msgstr ""

#: plugins/Exoplanets/src/gui/ExoplanetsDialog.cpp:203
msgid ""
"Thomas Harriot (ca. 1560-1621) was an English astronomer, mathematician, "
"ethnographer, and translator, who is attributed with the first drawing of "
"the Moon through telescopic observations."
msgstr ""

#: plugins/Exoplanets/src/gui/ExoplanetsDialog.cpp:204
msgid ""
"<em>Amateru</em> is a common Japanese appellation for shrines when they "
"enshrine Amaterasu, the Shinto goddess of the Sun, born from the left eye of "
"the god Izanagi."
msgstr ""

#: plugins/Exoplanets/src/gui/ExoplanetsDialog.cpp:205
msgid ""
"Hypatia was a famous Greek astronomer, mathematician, and philosopher. She "
"was head of the Neo-Platonic school at Alexandria in the early 5th century, "
"until murdered by a Christian mob in 415."
msgstr ""

#: plugins/Exoplanets/src/gui/ExoplanetsDialog.cpp:206
msgid ""
"Ran is the Norse goddess of the sea, who stirs up the waves and captures "
"sailors with her net."
msgstr ""

#: plugins/Exoplanets/src/gui/ExoplanetsDialog.cpp:207
msgid ""
"AEgir is Ran's husband, the personified god of the ocean. <em>AEgir</em> and "
"<em>Ran</em> both represent the <em>Jotuns</em> who reign in the outer "
"Universe; together they had nine daughters."
msgstr ""

#: plugins/Exoplanets/src/gui/ExoplanetsDialog.cpp:208
msgid ""
"Ancient Semitic name and modern Arabic name for the city of Palmyra, a "
"UNESCO World Heritage Site."
msgstr ""

#: plugins/Exoplanets/src/gui/ExoplanetsDialog.cpp:209
msgid "Dagon was a Semitic deity, often represented as half-man, half-fish."
msgstr ""

#: plugins/Exoplanets/src/gui/ExoplanetsDialog.cpp:210
msgid "Tonatiuh was the Aztec god of the Sun."
msgstr ""

#: plugins/Exoplanets/src/gui/ExoplanetsDialog.cpp:211
msgid "Meztli was the Aztec goddess of the Moon."
msgstr ""

#: plugins/Exoplanets/src/gui/ExoplanetsDialog.cpp:212
msgid ""
"Ogma was a deity of eloquence, writing, and great physical strength in the "
"Celtic mythologies of Ireland and Scotland, and may be related to the Gallo-"
"Roman deity <em>Ogmios</em>."
msgstr ""

#: plugins/Exoplanets/src/gui/ExoplanetsDialog.cpp:213
msgid "Smertrios was a Gallic deity of war."
msgstr ""

#: plugins/Exoplanets/src/gui/ExoplanetsDialog.cpp:214
msgid ""
"Intercrus means <em>between the legs</em> in Latin style, referring to the "
"star's position in the constellation Ursa Major."
msgstr ""

#: plugins/Exoplanets/src/gui/ExoplanetsDialog.cpp:215
msgid "Arkas was the son of Callisto (Ursa Major) in Greek mythology."
msgstr ""

#: plugins/Exoplanets/src/gui/ExoplanetsDialog.cpp:216
msgid ""
"Miguel de Cervantes Saavedra (1547-1616) was a famous Spanish writer and "
"author of <em>El Ingenioso Hidalgo Don Quixote de la Mancha</em>."
msgstr ""

#: plugins/Exoplanets/src/gui/ExoplanetsDialog.cpp:217
msgid ""
"Lead fictional character from Cervantes's <em>El Ingenioso Hidalgo Don "
"Quixote de la Mancha</em>."
msgstr ""

#: plugins/Exoplanets/src/gui/ExoplanetsDialog.cpp:218
msgid ""
"Fictional character and love interest of Don Quijote (or Quixote) in "
"Cervantes's <em>El Ingenioso Hidalgo Don Quixote de la Mancha</em>."
msgstr ""

#: plugins/Exoplanets/src/gui/ExoplanetsDialog.cpp:219
msgid ""
"Fictional horse of Don Quijote in Cervantes's <em>El Ingenioso Hidalgo Don "
"Quixote de la Mancha</em>."
msgstr ""

#: plugins/Exoplanets/src/gui/ExoplanetsDialog.cpp:220
msgid ""
"Fictional squire of Don Quijote in Cervantes's <em>El Ingenioso Hidalgo Don "
"Quixote de la Mancha</em>."
msgstr ""

#: plugins/Exoplanets/src/gui/ExoplanetsDialog.cpp:221
msgid ""
"Thestias is the patronym of Leda and her sister Althaea, the daughters of "
"Thestius. Leda was a Greek queen, mother of Pollux and of his twin Castor, "
"and of Helen and Clytemnestra."
msgstr ""

#: plugins/Exoplanets/src/gui/ExoplanetsDialog.cpp:222
msgid ""
"Lich is a fictional undead creature known for controlling other undead "
"creatures with magic."
msgstr ""

#: plugins/Exoplanets/src/gui/ExoplanetsDialog.cpp:223
msgid "Draugr refers to undead creatures in Norse mythology."
msgstr ""

#: plugins/Exoplanets/src/gui/ExoplanetsDialog.cpp:224
msgid ""
"Poltergeist is a name for supernatural beings that create physical "
"disturbances, from German for <em>noisy ghost</em>."
msgstr ""

#: plugins/Exoplanets/src/gui/ExoplanetsDialog.cpp:225
msgid ""
"Phobetor is a Greek mythological deity of nightmares, the son of Nyx, the "
"primordial deity of night."
msgstr ""

#: plugins/Exoplanets/src/gui/ExoplanetsDialog.cpp:226
msgid ""
"Titawin (also known as Medina of Tetouan) is a settlement in northern "
"Morocco and UNESCO World Heritage Site. Historically it was an important "
"point of contact between two civilizations (Spanish and Arab) and two "
"continents (Europe and Africa) after the 8th century."
msgstr ""

#: plugins/Exoplanets/src/gui/ExoplanetsDialog.cpp:227
msgid ""
"Saffar is named for Abu al-Qasim Ahmed Ibn-Abd Allah Ibn-Omar al Ghafiqi Ibn-"
"al-Saffar, who taught arithmetic, geometry, and astronomy in 11th century "
"Cordova in Andalusia (modern Spain), and wrote an influential treatise on "
"the uses of the astrolabe."
msgstr ""

#: plugins/Exoplanets/src/gui/ExoplanetsDialog.cpp:228
msgid ""
"Samh is named for Abu al-Qasim 'Asbagh ibn Muhammad ibn al-Samh al-Mahri (or "
"<em>Ibn al-Samh</em>), a noted 11th century astronomer and mathematician in "
"the school of al Majriti in Cordova (Andalusia, now modern Spain)."
msgstr ""

#: plugins/Exoplanets/src/gui/ExoplanetsDialog.cpp:229
msgid ""
"Majriti is named for Abu al-Qasim al-Qurtubi al-Majriti, a notable "
"mathematician, astronomer, scholar, and teacher in 10th century and early "
"11th century Andalusia (modern Spain)."
msgstr ""

#: plugins/Exoplanets/src/gui/ExoplanetsDialog.cpp:230
msgid ""
"Libertas is Latin for <em>liberty</em>. Liberty refers to social and "
"political freedoms, and a reminder that there are people deprived of liberty "
"in the world even today. The constellation Aquila represents an eagle - a "
"popular symbol of liberty."
msgstr ""

#: plugins/Exoplanets/src/gui/ExoplanetsDialog.cpp:231
msgid ""
"Fortitudo is Latin for <em>fortitude</em>. Fortitude means emotional and "
"mental strength in the face of adversity, as embodied by the eagle "
"(represented by the constellation Aquila)."
msgstr ""

#: plugins/Exoplanets/src/gui/ExoplanetsDialog.cpp:232
#: plugins/MeteorShowers/src/gui/MSConfigDialog.cpp:295
msgid "Notes"
msgstr "Kommentarer"

#: plugins/Exoplanets/src/gui/ExoplanetsDialog.cpp:233
msgid ""
"These names are modified based on the original proposals, to be consistent "
"with the IAU rules."
msgstr ""

#: plugins/Exoplanets/src/gui/ExoplanetsDialog.cpp:234
msgid ""
"The original name proposed, <em>Veritas</em>, is that of an asteroid "
"important for the study of the solar system."
msgstr ""

#: plugins/Exoplanets/src/gui/ExoplanetsDialog.cpp:235
msgid ""
"The name originally proposed, <em>Amaterasu</em>, is already used for an "
"asteroid."
msgstr ""

#: plugins/Exoplanets/src/gui/ExoplanetsDialog.cpp:236
msgid ""
"Note the typographical difference between <em>AEgir</em> and <em>Aegir</em>, "
"the Norwegian transliteration. The same name, with the spelling "
"<em>Aegir</em>, has been attributed to one of Saturn's satellites, "
"discovered in 2004."
msgstr ""

#: plugins/Exoplanets/src/gui/ExoplanetsDialog.cpp:237
msgid "<em>Ogmios</em> is a name already attributed to an asteroid."
msgstr ""

#: plugins/Exoplanets/src/gui/ExoplanetsDialog.cpp:238
msgid ""
"The original proposed name <em>Leda</em> is already attributed to an "
"asteroid and to one of Jupiter's satellites. The name <em>Althaea</em> is "
"also attributed to an asteroid."
msgstr ""

#: plugins/Exoplanets/src/gui/ExoplanetsDialog.cpp:239
msgid ""
"The original spelling of <em>Lippershey</em> was corrected to "
"<em>Lipperhey</em> on 15.01.2016. The commonly seen spelling "
"<em>Lippershey</em> (with an <em>s</em>) results in fact from a "
"typographical error dating back from 1831, thus should be avoided."
msgstr ""

#: plugins/Exoplanets/src/gui/ExoplanetsDialog.cpp:240
msgid "Additional info"
msgstr "Ytterligare information"

#: plugins/Exoplanets/src/gui/ExoplanetsDialog.cpp:241
msgid "Circumstellar habitable zone"
msgstr "Stjärnsystemets beboeliga zon"

#: plugins/Exoplanets/src/gui/ExoplanetsDialog.cpp:242
msgid "Planetary equilibrium temperature"
msgstr "Planetens jämviktstemperatur"

#: plugins/Exoplanets/src/gui/ExoplanetsDialog.cpp:243
msgid "Planetary habitability"
msgstr "Planetbeboelighet"

#: plugins/Exoplanets/src/gui/ExoplanetsDialog.cpp:244
msgid "Earth Similarity Index"
msgstr "Jordlikhetsindex"

#: plugins/Exoplanets/src/gui/ExoplanetsDialog.cpp:245
msgid "Final Results of NameExoWorlds Public Vote Released"
msgstr ""

#: plugins/Exoplanets/src/gui/ExoplanetsDialog.cpp:246
msgid "NameExoWorlds website"
msgstr ""

#: plugins/Exoplanets/src/gui/ExoplanetsDialog.cpp:261
msgid "General professional Web sites relevant to extrasolar planets"
msgstr "Generella professionella hemsidor relevanta för exoplaneter"

#: plugins/Exoplanets/src/gui/ExoplanetsDialog.cpp:262
msgid "Exoplanets: an interactive version of XKCD 1071"
msgstr "Exoplaneter: en interaktiv version av XKCD 1071"

#: plugins/Exoplanets/src/gui/ExoplanetsDialog.cpp:263
msgid "HEK (The Hunt for Exomoons with Kepler)"
msgstr "Jakt på exomånar med Kepler"

#: plugins/Exoplanets/src/gui/ExoplanetsDialog.cpp:264
msgid "Exoplanets in binaries and multiple systems (Richard Schwarz)"
msgstr "Exoplaneter i binära och multipla system (Richard Schwarz)"

#: plugins/Exoplanets/src/gui/ExoplanetsDialog.cpp:265
msgid "Naming exoplanets (IAU)"
msgstr "Namngivning av exoplaneter (IAU)"

#: plugins/Exoplanets/src/gui/ExoplanetsDialog.cpp:266
msgid "Some Astronomers and Groups active in extrasolar planets studies"
msgstr "Några astronomer och grupper som är aktiva i studier av exoplaneter"

#: plugins/Exoplanets/src/gui/ExoplanetsDialog.cpp:266
msgid "update: 16 April 2012"
msgstr "uppdatering: 16 April 2012"

#: plugins/Exoplanets/src/gui/ExoplanetsDialog.cpp:267
msgid "The Exoplanet Data Explorer"
msgstr "Exoplanetdatautforskaren"

#: plugins/Exoplanets/src/gui/ExoplanetsDialog.cpp:268
msgid "The Anglo-Australian Planet Search"
msgstr "Angloaustraliska planetsökaren"

#: plugins/Exoplanets/src/gui/ExoplanetsDialog.cpp:269
msgid "Geneva Extrasolar Planet Search Programmes"
msgstr "Genèves sökprogram för exoplaneter"

#: plugins/Exoplanets/src/gui/ExoplanetsDialog.cpp:270
msgid "OLBIN (Optical Long-Baseline Interferometry News)"
msgstr "Optiska nyheter för långbaslinjeinterferometri (OLBIN)"

#: plugins/Exoplanets/src/gui/ExoplanetsDialog.cpp:271
msgid "NASA's Exoplanet Exploration Program"
msgstr "NASA:s utforskarprogram för exoplaneter"

#: plugins/Exoplanets/src/gui/ExoplanetsDialog.cpp:272
msgid "Pulsar planets"
msgstr "Pulsarplaneter"

#: plugins/Exoplanets/src/gui/ExoplanetsDialog.cpp:273
msgid "The NASA Exoplanet Archive"
msgstr "NASA:s exoplanetarkiv"

#: plugins/Exoplanets/src/gui/ExoplanetsDialog.cpp:274
msgid "IAU Commission 53: Extrasolar Planets"
msgstr "IAU:s 53:e kommission: exoplaneter"

#: plugins/Exoplanets/src/gui/ExoplanetsDialog.cpp:275
msgid "ExoMol"
msgstr "ExoMol"

#: plugins/Exoplanets/src/gui/ExoplanetsDialog.cpp:276
msgid "The Habitable Zone Gallery"
msgstr "Galleriet för beboeliga zoner"

#: plugins/Exoplanets/src/gui/ExoplanetsDialog.cpp:277
msgid "PlanetQuest - The Search for Another Earth"
msgstr "Planetsök - sökandet efter en annan jord"

#: plugins/Exoplanets/src/gui/ExoplanetsDialog.cpp:278
msgid "Open Exoplanet Catalogue"
msgstr "Öppen exoplanetkatalog"

#: plugins/Exoplanets/src/gui/ExoplanetsDialog.cpp:279
msgid "The Habitable Exoplanets Catalog"
msgstr "Katalogen över beboeliga exoplaneter"

#: plugins/Exoplanets/src/gui/ExoplanetsDialog.cpp:380
msgid "Exoplanets is updated"
msgstr "Exoplaneter uppdaterade"

#: plugins/Exoplanets/src/gui/ExoplanetsDialog.cpp:501
msgid "Orbital Eccentricity"
msgstr ""

#: plugins/Exoplanets/src/gui/ExoplanetsDialog.cpp:502
msgid "Orbit Semi-Major Axis, AU"
msgstr ""

#: plugins/Exoplanets/src/gui/ExoplanetsDialog.cpp:503
msgid "Planetary Mass, Mjup"
msgstr ""

#: plugins/Exoplanets/src/gui/ExoplanetsDialog.cpp:504
msgid "Planetary Radius, Rjup"
msgstr ""

#: plugins/Exoplanets/src/gui/ExoplanetsDialog.cpp:505
msgid "Orbital Period, days"
msgstr ""

#: plugins/Exoplanets/src/gui/ExoplanetsDialog.cpp:506
msgid "Angular Distance, arcsec"
msgstr ""

#: plugins/Exoplanets/src/gui/ExoplanetsDialog.cpp:507
msgid "Effective temperature of host star, K"
msgstr ""

#: plugins/Exoplanets/src/gui/ExoplanetsDialog.cpp:508
msgid "Year of Discovery"
msgstr ""

#: plugins/Exoplanets/src/gui/ExoplanetsDialog.cpp:509
msgid "Metallicity of host star"
msgstr ""

#: plugins/Exoplanets/src/gui/ExoplanetsDialog.cpp:510
msgid "V magnitude of host star, mag"
msgstr ""

#: plugins/Exoplanets/src/gui/ExoplanetsDialog.cpp:511
msgid "RA (J2000) of star, deg"
msgstr ""

#: plugins/Exoplanets/src/gui/ExoplanetsDialog.cpp:512
msgid "Dec (J2000) of star, deg"
msgstr ""

#: plugins/Exoplanets/src/gui/ExoplanetsDialog.cpp:513
msgid "Distance to star, pc"
msgstr ""

#: plugins/Exoplanets/src/gui/ExoplanetsDialog.cpp:514
msgid "Mass of host star, Msol"
msgstr ""

#: plugins/Exoplanets/src/gui/ExoplanetsDialog.cpp:515
msgid "Radius of host star, Rsol"
msgstr ""

#: plugins/Exoplanets/src/ui_exoplanetsDialog.h:466
msgid "Exoplanets Configuration"
msgstr "Konfiguration för exoplaneter"

#: plugins/Exoplanets/src/ui_exoplanetsDialog.h:467
msgid "Exoplanets Plug-in Configuration"
msgstr "Konfiguration för exoplanettillägget"

#: plugins/Exoplanets/src/ui_exoplanetsDialog.h:469
msgid "Update exoplanets data from Internet"
msgstr "Uppdatera exoplanetdata från nätet"

#: plugins/Exoplanets/src/ui_exoplanetsDialog.h:475
msgid "Settings for exoplanets"
msgstr "Exoplanetinställningar"

#: plugins/Exoplanets/src/ui_exoplanetsDialog.h:477
msgid "Plot all systems with exoplanets without labels"
msgstr "Visa alla system med exoplaneter utan etiketter"

#: plugins/Exoplanets/src/ui_exoplanetsDialog.h:479
msgid "Enable display of distribution for exoplanets"
msgstr "Slå på visning av exoplanetsfördelning"

#: plugins/Exoplanets/src/ui_exoplanetsDialog.h:481
msgid "Display exoplanets since their discovery"
msgstr "Visa exoplaneter sedan deras upptäckt"

#: plugins/Exoplanets/src/ui_exoplanetsDialog.h:483
msgid "Enable timeline discovery of exoplanets"
msgstr "Slå på tidslinje för upptäckt av exoplaneter"

#: plugins/Exoplanets/src/ui_exoplanetsDialog.h:485
msgid ""
"Display of the planetary systems, which contains the potential habitable "
"exoplanets"
msgstr ""
"Visning av planetsystem som har exoplaneter med möjliga beboeliga zoner"

#: plugins/Exoplanets/src/ui_exoplanetsDialog.h:487
msgid "Enable display of the potential habitable exoplanets only"
msgstr "Slå endast på visning av möjliga beboeliga exoplaneter"

#: plugins/Exoplanets/src/ui_exoplanetsDialog.h:488
msgid "Enable display of designations for exoplanets"
msgstr ""

#: plugins/Exoplanets/src/ui_exoplanetsDialog.h:490
msgid "Show exoplanets button on toolbar"
msgstr "Visa exoplaneter på flik"

#: plugins/Exoplanets/src/ui_exoplanetsDialog.h:494
msgid "Diagrams: scatter plot"
msgstr ""

#: plugins/Exoplanets/src/ui_exoplanetsDialog.h:495
msgid "Plot"
msgstr ""

#: plugins/Exoplanets/src/ui_exoplanetsDialog.h:496
msgid "Y axis"
msgstr ""

#: plugins/Exoplanets/src/ui_exoplanetsDialog.h:498
#: plugins/Exoplanets/src/ui_exoplanetsDialog.h:505
msgid "Logarithmic scale"
msgstr ""

#: plugins/Exoplanets/src/ui_exoplanetsDialog.h:500
#: plugins/Exoplanets/src/ui_exoplanetsDialog.h:507
msgid "log scale"
msgstr ""

#: plugins/Exoplanets/src/ui_exoplanetsDialog.h:501
#: plugins/Exoplanets/src/ui_exoplanetsDialog.h:509
msgid "min"
msgstr ""

#: plugins/Exoplanets/src/ui_exoplanetsDialog.h:502
#: plugins/Exoplanets/src/ui_exoplanetsDialog.h:510
msgid "max"
msgstr ""

#: plugins/Exoplanets/src/ui_exoplanetsDialog.h:503
msgid "X axis"
msgstr ""

#: plugins/Exoplanets/src/ui_exoplanetsDialog.h:511
msgctxt "tab in plugin windows"
msgid "Diagram"
msgstr ""

#: plugins/Exoplanets/src/ui_exoplanetsDialog.h:512
msgctxt "tab in plugin windows"
msgid "Info"
msgstr "Info"

#: plugins/Exoplanets/src/ui_exoplanetsDialog.h:513
msgctxt "tab in plugin windows"
msgid "Websites"
msgstr "Webbplatser"

#: plugins/Observability/src/Observability.cpp:65
msgid "Observability Analysis"
msgstr "Observationsanalys"

#: plugins/Observability/src/Observability.cpp:68
msgid ""
"Displays an analysis of a selected object's observability (rise, set, and "
"transit times) for the current date, as well as when it is observable "
"through the year. An object is assumed to be observable if it is above the "
"horizon during a fraction of the night. Also included are the dates of the "
"largest separation from the Sun and acronychal and cosmical rising and "
"setting. (Explanations are provided in the 'About' tab of the plugin's "
"configuration window.)"
msgstr ""
"Visa en analys av det valda objektets synlighet (tid för uppgång, nedgång "
"och högsta höjd) för nuvarande datum, och dess synlighet över året. Ett "
"objekt antas vara synligt om det är över horisonten någon del av natten. "
"Inkluderar också största vinkelavstånd från solen och  akronisk och kosmisk "
"uppgång och nedgång. (Exoplaneter tillhandahålls i fliken 'Om' på tilläggets "
"konfigurationsfönster.)"

#: plugins/Observability/src/Observability.cpp:174
msgctxt "short month name"
msgid "Jan"
msgstr "Jan"

#: plugins/Observability/src/Observability.cpp:175
msgctxt "short month name"
msgid "Feb"
msgstr "Feb"

#: plugins/Observability/src/Observability.cpp:176
msgctxt "short month name"
msgid "Mar"
msgstr "Mar"

#: plugins/Observability/src/Observability.cpp:177
msgctxt "short month name"
msgid "Apr"
msgstr "Apr"

#: plugins/Observability/src/Observability.cpp:178
msgctxt "short month name"
msgid "May"
msgstr "Maj"

#: plugins/Observability/src/Observability.cpp:179
msgctxt "short month name"
msgid "Jun"
msgstr "Jun"

#: plugins/Observability/src/Observability.cpp:180
msgctxt "short month name"
msgid "Jul"
msgstr "Jul"

#: plugins/Observability/src/Observability.cpp:181
msgctxt "short month name"
msgid "Aug"
msgstr "Aug"

#: plugins/Observability/src/Observability.cpp:182
msgctxt "short month name"
msgid "Sep"
msgstr "Sep"

#: plugins/Observability/src/Observability.cpp:183
msgctxt "short month name"
msgid "Oct"
msgstr "Okt"

#: plugins/Observability/src/Observability.cpp:184
msgctxt "short month name"
msgid "Nov"
msgstr "Nov"

#: plugins/Observability/src/Observability.cpp:185
msgctxt "short month name"
msgid "Dec"
msgstr "Dec"

#. TRANSLATORS: Short for "hours".
#: plugins/Observability/src/Observability.cpp:188
msgid "h"
msgstr "t"

#. TRANSLATORS: Short for "minutes".
#: plugins/Observability/src/Observability.cpp:190
msgid "m"
msgstr "m"

#. TRANSLATORS: Short for "seconds".
#: plugins/Observability/src/Observability.cpp:192
msgid "s"
msgstr "s"

#: plugins/Observability/src/Observability.cpp:193
#, qt-format
msgid "Sets at %1 (in %2)"
msgstr "Går ned %1 (om %2)"

#: plugins/Observability/src/Observability.cpp:194
#, qt-format
msgid "Rose at %1 (%2 ago)"
msgstr "Rose at %1 (%2 sedan)"

#: plugins/Observability/src/Observability.cpp:195
#, qt-format
msgid "Set at %1 (%2 ago)"
msgstr "Set at %1 (%2 sedan)"

#: plugins/Observability/src/Observability.cpp:196
#, qt-format
msgid "Rises at %1 (in %2)"
msgstr "Går upp %1 (om %2)"

#: plugins/Observability/src/Observability.cpp:197
msgid "Circumpolar."
msgstr "Cirkumpolär"

#: plugins/Observability/src/Observability.cpp:198
msgid "No rise."
msgstr "Går aldrig upp."

#: plugins/Observability/src/Observability.cpp:199
#, qt-format
msgid "Culminates at %1 (in %2) at %3 deg."
msgstr "Kuminerar vid %1 (om %2) på höjden %3 grader"

#: plugins/Observability/src/Observability.cpp:200
#, qt-format
msgid "Culminated at %1 (%2 ago) at %3 deg."
msgstr "Kulminerade vid %1 (%2 sedan) på höjden %3 grader"

#: plugins/Observability/src/Observability.cpp:201
msgid "Source is not observable."
msgstr "Källan är ej synlig"

#: plugins/Observability/src/Observability.cpp:202
msgid "No Acronychal nor Cosmical rise/set."
msgstr "Ingen akronisk eller kosmisk uppgång/nedgång."

#: plugins/Observability/src/Observability.cpp:203
#, qt-format
msgid "Greatest elongation: %1 (at %2 deg.)"
msgstr "Största elongation: %1 (vid %2 grader)"

#: plugins/Observability/src/Observability.cpp:204
#, qt-format
msgid "Largest Sun separation: %1 (at %2 deg.)"
msgstr "Största vinkelavstånd från solen: %1 (vid %2 grader)"

#. TRANSLATORS: The space at the end is significant - another sentence may follow.
#: plugins/Observability/src/Observability.cpp:207
#, qt-format
msgid "Acronycal rise/set: %1/%2. "
msgstr "Akronisk uppgång/nedgång: %1/%2. "

#: plugins/Observability/src/Observability.cpp:208
#, qt-format
msgid "Heliacal rise/set: %1/%2. "
msgstr "Heliakisk uppgång/nedgång: %1/%2. "

#: plugins/Observability/src/Observability.cpp:209
msgid "No Heliacal rise/set. "
msgstr "Ingen heliakisk uppgång/nedgång "

#. TRANSLATORS: The space at the end is significant - another sentence may follow.
#: plugins/Observability/src/Observability.cpp:211
msgid "No Acronycal rise/set. "
msgstr "Ingen akronisk uppgång/nedgång. "

#: plugins/Observability/src/Observability.cpp:212
#, qt-format
msgid "Cosmical rise/set: %1/%2."
msgstr "Kosmisk uppgång/nedgång: %1/%2."

#: plugins/Observability/src/Observability.cpp:213
msgid "No Cosmical rise/set."
msgstr "Ingen kosmisk uppgång/nedgång"

#: plugins/Observability/src/Observability.cpp:214
msgid "Observable during the whole year."
msgstr "Observerbar hela året."

#: plugins/Observability/src/Observability.cpp:215
msgid "Not observable at dark night."
msgstr "Inte synlig under mörk himmel."

#: plugins/Observability/src/Observability.cpp:216
#, qt-format
msgid "Nights above horizon: %1"
msgstr "Nätter över horisonten: %1"

#: plugins/Observability/src/Observability.cpp:217
msgid "TODAY:"
msgstr "IDAG:"

#: plugins/Observability/src/Observability.cpp:218
msgid "THIS YEAR:"
msgstr "I ÅR:"

#. TRANSLATORS: The space at the end is significant - another sentence may follow.
#: plugins/Observability/src/Observability.cpp:220
#, qt-format
msgid "Previous Full Moon: %1 %2 at %3:%4. "
msgstr "Förra fullmåne: %1 %2 vid %3:%4. "

#: plugins/Observability/src/Observability.cpp:221
#, qt-format
msgid "Next Full Moon: %1 %2 at %3:%4. "
msgstr "Nästa fullmåne: %1 %2 vid %3:%4. "

#: plugins/Observability/src/Observability.cpp:236
#: plugins/Observability/src/Observability.cpp:237
#: plugins/Observability/src/Observability.cpp:241
msgid "Observability"
msgstr "Observerbarhet"

#: plugins/Observability/src/Observability.cpp:242
msgid "Observability configuration window"
msgstr "Konfigurationsfönster för observerbarhet"

#: plugins/Observability/src/gui/ObservabilityDialog.cpp:133
msgid "Observability Plug-in"
msgstr "Synlighetstillägg"

#: plugins/Observability/src/gui/ObservabilityDialog.cpp:137
msgid ""
"Plugin that analyzes the observability of the selected source (or the screen "
"center, if no source is selected). The plugin can show rise, transit, and "
"set times, as well as the best epoch of the year (i.e., largest angular "
"separation from the Sun), the date range when the source is above the "
"horizon at dark night, and the dates of Acronychal and Cosmical "
"rise/set.<br>Ephemeris of the Solar-System objects and parallax effects are "
"taken into account.<br><br> The author thanks Alexander Wolf and Georg Zotti "
"for their advice.<br><br>Ivan Marti-Vidal (Onsala Space Observatory)"
msgstr ""
"Tillägg som analyserar synligheten för en vald källa (eller mitten av "
"skärmen, om ingen källa är vald). Tillägget kan också visa tid för uppgång, "
"högsta höjd över horisonten och nedgång och även bästa synligheten på året "
"(största vinkelavståndet från solen), datumspann när källan är över "
"horisonten när himlen är mörk och datum för akronisk och kosmisk "
"uppgång/nedgång. <br>Bandata för solsystemsobjekt och parallax tas med i "
"beräkningen.<br><br> Skaparen tackar Alexander Wolf och Georg Zotti för "
"deras rådgivning.<br><br>Ivan Marti-Vidal (Onsala rymdobservatorium)"

#: plugins/Observability/src/gui/ObservabilityDialog.cpp:139
msgid "Explanation of some parameters"
msgstr "Förklaring av några parametrar"

#: plugins/Observability/src/gui/ObservabilityDialog.cpp:140
msgid "Sun altitude at twilight:"
msgstr "Solens altitud vid skymning"

#: plugins/Observability/src/gui/ObservabilityDialog.cpp:140
msgid ""
"Any celestial object will be considered visible when the Sun is below this "
"altitude. The altitude at astronomical twilight ranges usually between -12 "
"and -18 degrees. This parameter is only used for the estimate of the range "
"of observable epochs (see below)."
msgstr ""
"Alla himmelsobjekt antas vara synliga när solen är under denna altitud. "
"Altituden vid astronomisk skymning sträcker sig vanligtvis mellan -12 och -"
"18 grader. Parametern används endast för att uppskatta längden på "
"synlighetsepoker."

#: plugins/Observability/src/gui/ObservabilityDialog.cpp:142
msgid "Horizon altitude:"
msgstr "Altitud för horisont"

#: plugins/Observability/src/gui/ObservabilityDialog.cpp:142
msgid ""
"Minimum observable altitude (due to mountains, buildings, or just a limited "
"telescope mount)."
msgstr ""
"Minsta synliga altitud (på grund av berg, byggnader eller begränsat av "
"teleskopmontering)."

#: plugins/Observability/src/gui/ObservabilityDialog.cpp:144
msgid "Today ephemeris:"
msgstr "Dagens bandata:"

#: plugins/Observability/src/gui/ObservabilityDialog.cpp:144
msgid ""
"Self-explanatory. The program will show the rise, set, and culmination "
"(transit) times. The exact times for these ephemeris are given in two ways: "
"as time spans (referred to the current time) and as clock hours (in local "
"time)."
msgstr ""

#: plugins/Observability/src/gui/ObservabilityDialog.cpp:145
msgid "Acronychal/Cosmical/Heliacal rise/set:"
msgstr ""

#: plugins/Observability/src/gui/ObservabilityDialog.cpp:145
msgid ""
"The days of Cosmical rise/set of an object are estimated as the days when "
"the object rises (or sets) together with the rise/set of the Sun. The exact "
"dates of these ephemeris depend on the Observer's location.  On the "
"contrary, the Acronycal rise (or set) happens when the star rises/sets with "
"the setting/rising of the Sun (i.e., opposite to the Sun). On the one hand, "
"it is obvious that the source is hardly observable (or not observable at "
"all) in the dates between Cosmical set and Cosmical rise. On the other hand, "
"the dates around the Acronychal set and rise are those when the altitude of "
"the celestial object uses to be high when the Sun is well below the horizon "
"(hence the object can be well observed). The date of Heliacal rise is the "
"first day of the year when a star becomes visible. It happens when the star "
"is close to the eastern horizon roughly before the end of the astronomical "
"night (i.e., at the astronomical twilight). In the following nights, the "
"star will be visibile during longer periods of time, until it reaches its "
"Heliacal set (i.e., the last night of the year when the star is still "
"visible). At the Heliacal set, the star sets roughly after the beginning of "
"the astronomical night."
msgstr ""

#: plugins/Observability/src/gui/ObservabilityDialog.cpp:146
msgid "Largest Sun separation:"
msgstr ""

#: plugins/Observability/src/gui/ObservabilityDialog.cpp:146
msgid ""
"Happens when the angular separation between the Sun and the celestial object "
"are maximum. In most cases, this is equivalent to say that the Equatorial "
"longitudes of the Sun and the object differ by 180 degrees, so the Sun is in "
"opposition to the object. When an object is at its maximum possible angular "
"separation from the Sun (no matter if it is a planet or a star), it "
"culminates roughly at midnight, and on the darkest possible area of the Sky "
"at that declination. Hence, that is the 'best' night to observe a particular "
"object."
msgstr ""

#: plugins/Observability/src/gui/ObservabilityDialog.cpp:147
msgid "Nights with source above horizon:"
msgstr ""

#: plugins/Observability/src/gui/ObservabilityDialog.cpp:147
msgid ""
"The program computes the range of dates when the celestial object is above "
"the horizon at least during one moment of the night. By 'night', the program "
"considers the time span when the Sun altitude is below that of the twilight "
"(which can be set by the user; see above). When the objects are fixed on the "
"sky (or are exterior planets), the range of observable epochs for the "
"current year can have two possible forms: either a range from one date to "
"another (e.g., 20 Jan to 15 Sep) or in two steps (from 1 Jan to a given date "
"and from another date to 31 Dec). In the first case, the first date (20 Jan "
"in our example) shall be close to the so-called 'Heliacal rise of a star' "
"and the second date (15 Sep in our example) shall be close to the 'Heliacal "
"set'. In the second case (e.g., a range in the form 1 Jan to 20 May and 21 "
"Sep to 31 Dec), the first date (20 May in our example) would be close to the "
"Heliacal set and the second one (21 Sep in our example) to the Heliacal "
"rise. More exact equations to estimate the Heliacal rise/set of stars and "
"planets (which will not depend on the mere input of a twilight Sun elevation "
"by the user) will be implemented in future versions of this plugin."
msgstr ""

#: plugins/Observability/src/gui/ObservabilityDialog.cpp:148
msgid "Full Moon:"
msgstr "Fullmåne:"

#: plugins/Observability/src/gui/ObservabilityDialog.cpp:148
msgid ""
"When the Moon is selected, the program can compute the exact closest dates "
"of the Moon's opposition to the Sun."
msgstr ""

#: plugins/Observability/src/gui/ObservabilityDialog.cpp:201
#, qt-format
msgid "Sun altitude at twilight: %1 deg."
msgstr ""

#: plugins/Observability/src/gui/ObservabilityDialog.cpp:207
#, qt-format
msgid "Horizon altitude: %1 deg."
msgstr ""

#: plugins/Observability/src/ui_ObservabilityDialog.h:342
msgid "Observability Configuration"
msgstr "Konfigurera observerbarhet"

#: plugins/Observability/src/ui_ObservabilityDialog.h:343
msgid "Observability Plug-in Configuration"
msgstr "Konfigurera observerbarhetsinsticksmodul"

#: plugins/Observability/src/ui_ObservabilityDialog.h:345
msgid "Font color and size"
msgstr "Teckenfärg och -storlek"

#: plugins/Observability/src/ui_ObservabilityDialog.h:346
msgid "Red"
msgstr "Röd"

#: plugins/Observability/src/ui_ObservabilityDialog.h:347
msgid "Green"
msgstr "Grön"

#: plugins/Observability/src/ui_ObservabilityDialog.h:348
msgid "Blue"
msgstr "Blå"

#: plugins/Observability/src/ui_ObservabilityDialog.h:349
msgid "Font Size"
msgstr "Teckenstorlek"

#: plugins/Observability/src/ui_ObservabilityDialog.h:350
msgid "Observing conditions"
msgstr ""

#: plugins/Observability/src/ui_ObservabilityDialog.h:351
msgid "Showing options"
msgstr ""

#: plugins/Observability/src/ui_ObservabilityDialog.h:352
msgid "Today's ephemeris (rise, set, and transit times)"
msgstr ""

#: plugins/Observability/src/ui_ObservabilityDialog.h:353
msgid "Dates of Acronychal/Cosmical/Heliacal rise/set"
msgstr ""

#: plugins/Observability/src/ui_ObservabilityDialog.h:354
msgid "Date of largest separation to the Sun"
msgstr ""

#: plugins/Observability/src/ui_ObservabilityDialog.h:355
msgid "Nights with the source above horizon"
msgstr ""

#: plugins/Observability/src/ui_ObservabilityDialog.h:356
msgid "Dates of previous and next Full Moon"
msgstr ""

#: plugins/FOV/src/FOV.cpp:42 plugins/FOV/src/FOV.cpp:81
#: plugins/FOV/src/ui_fovWindow.h:388 plugins/FOV/src/ui_fovWindow.h:390
#: plugins/FOV/src/ui_fovWindow.h:409
msgid "Field of View"
msgstr ""

#: plugins/FOV/src/FOV.cpp:45
msgid ""
"This plugin allows stepwise zooming via keyboard shortcuts like in the "
"<em>Cartes du Ciel</em> planetarium program."
msgstr ""

#: plugins/FOV/src/FOV.cpp:86
msgid "Set FOV to"
msgstr ""

#: plugins/FOV/src/gui/FOVWindow.cpp:80
msgid "Field of View plug-in"
msgstr ""

#: plugins/FOV/src/ui_fovWindow.h:392
msgid ""
"By default Stellarium uses smooth zooming via mouse wheel or keyboard "
"shortcuts. Some users want stepwise zooming to fixed values for field of "
"view like in Cartes du Ciel planetarium, and this plugin provides this "
"feature. You can edit values and use the keyboard for quick-setting of FOV. "
"All values in degrees."
msgstr ""

#: plugins/EquationOfTime/src/EquationOfTime.cpp:53
#: plugins/EquationOfTime/src/EquationOfTime.cpp:94
#: plugins/EquationOfTime/src/EquationOfTime.cpp:217
#: plugins/EquationOfTime/src/ui_equationOfTimeWindow.h:272
#: plugins/EquationOfTime/src/ui_equationOfTimeWindow.h:274
#: plugins/EquationOfTime/src/ui_equationOfTimeWindow.h:283
msgid "Equation of Time"
msgstr ""

#: plugins/EquationOfTime/src/EquationOfTime.cpp:56
msgid "This plugin shows the solution of the equation of time."
msgstr ""

#: plugins/EquationOfTime/src/EquationOfTime.cpp:94
msgid "Show solution for Equation of Time"
msgstr ""

#. TRANSLATORS: minutes.
#: plugins/EquationOfTime/src/EquationOfTime.cpp:219
msgctxt "time"
msgid "m"
msgstr "m"

#. TRANSLATORS: seconds.
#: plugins/EquationOfTime/src/EquationOfTime.cpp:221
msgctxt "time"
msgid "s"
msgstr "s"

#: plugins/EquationOfTime/src/gui/EquationOfTimeWindow.cpp:82
msgid "Equation of Time plug-in"
msgstr ""

#: plugins/EquationOfTime/src/ui_equationOfTimeWindow.h:275
msgid ""
"The equation of time describes the discrepancy between two kinds of solar "
"time. These are apparent solar time, which directly tracks the motion of the "
"sun, and mean solar time, which tracks a fictitious \"mean\" sun with noons "
"24 hours apart. There is no universally accepted definition of the sign of "
"the equation of time. Some publications show it as positive when a sundial "
"is ahead of a clock; others when the clock is ahead of the sundial. In the "
"English-speaking world, the former usage is the more common, but is not "
"always followed. Anyone who makes use of a published table or graph should "
"first check its sign usage."
msgstr ""

#: plugins/EquationOfTime/src/ui_equationOfTimeWindow.h:277
msgid "Show plug-ins button on toolbar"
msgstr ""

#: plugins/EquationOfTime/src/ui_equationOfTimeWindow.h:278
msgid "Use minutes and seconds"
msgstr "Använd minuter och sekunder"

#: plugins/EquationOfTime/src/ui_equationOfTimeWindow.h:279
msgid "Change sign of equation"
msgstr ""

#: plugins/EquationOfTime/src/ui_equationOfTimeWindow.h:280
#: plugins/PointerCoordinates/src/ui_pointerCoordinatesWindow.h:296
msgid "Font size:"
msgstr "Typsnittsstorlek:"

#: plugins/MeteorShowers/src/MeteorShowersMgr.cpp:96
msgid "The current catalog of Meteor Showers is invalid!"
msgstr ""

#: plugins/MeteorShowers/src/MeteorShowersMgr.cpp:154
#: plugins/MeteorShowers/src/MeteorShowersMgr.cpp:568
msgid "Meteor Showers"
msgstr "Meteorregn"

#: plugins/MeteorShowers/src/MeteorShowersMgr.cpp:155
msgid "Toggle meteor showers"
msgstr ""

#: plugins/MeteorShowers/src/MeteorShowersMgr.cpp:156
msgid "Toggle radiant labels"
msgstr ""

#: plugins/MeteorShowers/src/MeteorShowersMgr.cpp:157
#: plugins/Scenery3d/src/Scenery3d.cpp:325
#: plugins/ArchaeoLines/src/ArchaeoLines.cpp:224
msgid "Show settings dialog"
msgstr ""

#: plugins/MeteorShowers/src/MeteorShowersMgr.cpp:158
msgid "Show search dialog"
msgstr ""

#: plugins/MeteorShowers/src/MeteorShowersMgr.cpp:264
msgid "Using the default Meteor Showers catalog."
msgstr ""

#: plugins/MeteorShowers/src/MeteorShowersMgr.cpp:572
msgid ""
"<p>This plugin enables you to simulate periodic meteor showers and to "
"display a marker for each active and inactive radiant.</p><p>By a single "
"click on the radiant's marker, you can see all the details about its "
"position and activity. Most data used on this plugin comes from the official "
"<a href=\"http://imo.net\">International Meteor Organization</a> "
"catalog.</p><p>It has three types of markers:<ul><li><b>Confirmed:</b> the "
"radiant is active and its data was confirmed. Thus, this is a historical "
"(really occurred in the past) or predicted meteor "
"shower.</li><li><b>Generic:</b> the radiant is active, but its data was not "
"confirmed. It means that this can occur in real life, but that we do not "
"have proper data about its activity for the current "
"year.</li><li><b>Inactive:</b> the radiant is inactive for the current sky "
"date.</li></ul></p>"
msgstr ""

#: plugins/MeteorShowers/src/MeteorShowers.cpp:127
#: plugins/MeteorShowers/src/ui_MSConfigDialog.h:451
msgid "Confirmed"
msgstr ""

#: plugins/MeteorShowers/src/MeteorShowers.cpp:131
#: plugins/MeteorShowers/src/ui_MSConfigDialog.h:443
msgid "Generic"
msgstr ""

#: plugins/MeteorShowers/src/MeteorShower.cpp:526
msgid "generic data"
msgstr ""

#: plugins/MeteorShowers/src/MeteorShower.cpp:530
msgid "confirmed data"
msgstr ""

#: plugins/MeteorShowers/src/MeteorShower.cpp:534
msgid "inactive"
msgstr ""

#: plugins/MeteorShowers/src/MeteorShower.cpp:552
msgid "meteor shower"
msgstr "meteorregn"

#: plugins/MeteorShowers/src/MeteorShower.cpp:569
msgid "Radiant drift (per day)"
msgstr ""

#: plugins/MeteorShowers/src/MeteorShower.cpp:576
#, qt-format
msgid "Geocentric meteoric velocity: %1 km/s"
msgstr ""

#: plugins/MeteorShowers/src/MeteorShower.cpp:581
#, qt-format
msgid "The population index: %1"
msgstr ""

#: plugins/MeteorShowers/src/MeteorShower.cpp:586
#, qt-format
msgid "Parent body: %1"
msgstr ""

#: plugins/MeteorShowers/src/MeteorShower.cpp:595
#: plugins/MeteorShowers/src/MeteorShower.cpp:603
msgid "Activity"
msgstr "Aktivitet"

#: plugins/MeteorShowers/src/MeteorShower.cpp:608
#, qt-format
msgid "Maximum: %1"
msgstr ""

#: plugins/MeteorShowers/src/MeteorShower.cpp:611
msgid "Solar longitude"
msgstr ""

#: plugins/MeteorShowers/src/MeteorShower.cpp:621
msgid "variable"
msgstr ""

#. TRANSLATORS: Name of meteor shower
#: plugins/MeteorShowers/src/translations.h:33
msgid "Quadrantids"
msgstr "Kvadrantiderna"

#. TRANSLATORS: Name of meteor shower
#: plugins/MeteorShowers/src/translations.h:35
msgid "Lyrids"
msgstr "Lyriderna"

#. TRANSLATORS: Name of meteor shower
#: plugins/MeteorShowers/src/translations.h:37
msgid "α-Centaurids"
msgstr ""

#. TRANSLATORS: Name of meteor shower
#: plugins/MeteorShowers/src/translations.h:39
msgid "γ-Normids"
msgstr ""

#. TRANSLATORS: Name of meteor shower
#: plugins/MeteorShowers/src/translations.h:41
msgid "η-Aquariids"
msgstr ""

#. TRANSLATORS: Name of meteor shower
#: plugins/MeteorShowers/src/translations.h:43
msgid "June Bootids"
msgstr ""

#. TRANSLATORS: Name of meteor shower
#: plugins/MeteorShowers/src/translations.h:45
msgid "Piscis Austrinids"
msgstr ""

#. TRANSLATORS: Name of meteor shower
#: plugins/MeteorShowers/src/translations.h:47
msgid "Southern δ-Aquariids"
msgstr ""

#. TRANSLATORS: Name of meteor shower
#: plugins/MeteorShowers/src/translations.h:49
msgid "α-Capricornids"
msgstr ""

#. TRANSLATORS: Name of meteor shower
#: plugins/MeteorShowers/src/translations.h:51
msgid "α-Aurigids"
msgstr ""

#. TRANSLATORS: Name of meteor shower
#: plugins/MeteorShowers/src/translations.h:53
msgid "September ε-Perseids"
msgstr ""

#. TRANSLATORS: Name of meteor shower
#: plugins/MeteorShowers/src/translations.h:55
msgid "Draconids"
msgstr ""

#. TRANSLATORS: Name of meteor shower
#: plugins/MeteorShowers/src/translations.h:57
msgid "Leonids"
msgstr "Leoniderna"

#. TRANSLATORS: Name of meteor shower
#: plugins/MeteorShowers/src/translations.h:59
msgid "Phoenicids"
msgstr ""

#. TRANSLATORS: Name of meteor shower
#: plugins/MeteorShowers/src/translations.h:61
msgid "Puppid-Velids"
msgstr ""

#. TRANSLATORS: Name of meteor shower
#: plugins/MeteorShowers/src/translations.h:63
msgid "Ursids"
msgstr "Ursiderna"

#. TRANSLATORS: Name of meteor shower
#: plugins/MeteorShowers/src/translations.h:65
msgid "Perseids"
msgstr "Perseiderna"

#. TRANSLATORS: Name of meteor shower
#: plugins/MeteorShowers/src/translations.h:67
msgid "δ-Leonids"
msgstr ""

#. TRANSLATORS: Name of meteor shower
#: plugins/MeteorShowers/src/translations.h:69
msgid "π-Puppids"
msgstr ""

#. TRANSLATORS: Name of meteor shower
#: plugins/MeteorShowers/src/translations.h:71
msgid "June Lyrids"
msgstr ""

#. TRANSLATORS: Name of meteor shower
#: plugins/MeteorShowers/src/translations.h:73
msgid "κ-Cygnids"
msgstr ""

#. TRANSLATORS: Name of meteor shower
#: plugins/MeteorShowers/src/translations.h:75
msgid "ε-Lyrids"
msgstr ""

#. TRANSLATORS: Name of meteor shower
#: plugins/MeteorShowers/src/translations.h:77
msgid "δ-Aurigids"
msgstr ""

#. TRANSLATORS: Name of meteor shower
#: plugins/MeteorShowers/src/translations.h:79
msgid "ε-Geminids"
msgstr ""

#. TRANSLATORS: Name of meteor shower
#: plugins/MeteorShowers/src/translations.h:81
msgid "Southern Taurids"
msgstr "Södra tauriderna"

#. TRANSLATORS: Name of meteor shower
#: plugins/MeteorShowers/src/translations.h:83
msgid "Northern Taurids"
msgstr "Norra tauriderna"

#. TRANSLATORS: Name of meteor shower
#: plugins/MeteorShowers/src/translations.h:85
msgid "Monocerotids"
msgstr ""

#. TRANSLATORS: Name of meteor shower
#: plugins/MeteorShowers/src/translations.h:87
msgid "α-Monocerotids"
msgstr ""

#. TRANSLATORS: Name of meteor shower
#: plugins/MeteorShowers/src/translations.h:89
msgid "σ-Hydrids"
msgstr ""

#. TRANSLATORS: Name of meteor shower
#: plugins/MeteorShowers/src/translations.h:91
msgid "Geminids"
msgstr "Geminiderna"

#. TRANSLATORS: Name of meteor shower
#: plugins/MeteorShowers/src/translations.h:93
msgid "Leonis Minorids"
msgstr ""

#. TRANSLATORS: Name of meteor shower
#: plugins/MeteorShowers/src/translations.h:95
msgid "December Leonis Minorids"
msgstr ""

#. TRANSLATORS: Name of meteor shower
#: plugins/MeteorShowers/src/translations.h:97
msgid "Comae Berenicids"
msgstr ""

#. TRANSLATORS: Name of meteor shower
#: plugins/MeteorShowers/src/translations.h:99
msgid "Orionids"
msgstr "Orioniderna"

#. TRANSLATORS: Name of meteor shower
#: plugins/MeteorShowers/src/translations.h:101
msgid "Andromedids"
msgstr "Andromediderna"

#. TRANSLATORS: Name of meteor shower
#: plugins/MeteorShowers/src/translations.h:103
msgid "η-Lyrids"
msgstr ""

#. TRANSLATORS: Name of meteor shower
#: plugins/MeteorShowers/src/translations.h:105
msgid "α-Scorpiids"
msgstr ""

#. TRANSLATORS: Name of meteor shower
#: plugins/MeteorShowers/src/translations.h:107
msgid "Ophiuchids"
msgstr ""

#. TRANSLATORS: Name of meteor shower
#: plugins/MeteorShowers/src/translations.h:109
msgid "θ-Ophiuchids"
msgstr ""

#. TRANSLATORS: Name of meteor shower
#: plugins/MeteorShowers/src/translations.h:111
msgid "κ-Serpentids"
msgstr ""

#. TRANSLATORS: Name of meteor shower
#: plugins/MeteorShowers/src/translations.h:113
msgid "θ-Centaurids"
msgstr ""

#. TRANSLATORS: Name of meteor shower
#: plugins/MeteorShowers/src/translations.h:115
msgid "ω-Cetids"
msgstr ""

#. TRANSLATORS: Name of meteor shower
#: plugins/MeteorShowers/src/translations.h:117
msgid "Southern ω-Scorpiids"
msgstr ""

#. TRANSLATORS: Name of meteor shower
#: plugins/MeteorShowers/src/translations.h:119
msgid "Northern ω-Scorpiids"
msgstr ""

#. TRANSLATORS: Name of meteor shower
#: plugins/MeteorShowers/src/translations.h:121
msgid "Arietids"
msgstr "Arietiderna"

#. TRANSLATORS: Name of meteor shower
#: plugins/MeteorShowers/src/translations.h:123
msgid "π-Cetids"
msgstr ""

#. TRANSLATORS: Name of meteor shower
#: plugins/MeteorShowers/src/translations.h:125
msgid "δ-Cancrids"
msgstr ""

#. TRANSLATORS: Name of meteor shower
#: plugins/MeteorShowers/src/translations.h:127
msgid "τ-Herculids"
msgstr ""

#. TRANSLATORS: Name of meteor shower
#: plugins/MeteorShowers/src/translations.h:129
msgid "ρ-Geminids"
msgstr ""

#. TRANSLATORS: Name of meteor shower
#: plugins/MeteorShowers/src/translations.h:131
msgid "η-Carinids"
msgstr ""

#. TRANSLATORS: Name of meteor shower
#: plugins/MeteorShowers/src/translations.h:133
msgid "η-Craterids"
msgstr ""

#. TRANSLATORS: Name of meteor shower
#: plugins/MeteorShowers/src/translations.h:135
msgid "π-Virginids"
msgstr ""

#. TRANSLATORS: Name of meteor shower
#: plugins/MeteorShowers/src/translations.h:137
msgid "θ-Virginids"
msgstr ""

#. TRANSLATORS: Name of meteor shower
#: plugins/MeteorShowers/src/translations.h:139
msgid "May Librids"
msgstr ""

#. TRANSLATORS: Name of meteor shower
#: plugins/MeteorShowers/src/translations.h:141
msgid "June Scutids"
msgstr ""

#. TRANSLATORS: Name of meteor shower
#: plugins/MeteorShowers/src/translations.h:143
msgid "α-Pisces Australids"
msgstr ""

#. TRANSLATORS: Name of meteor shower
#: plugins/MeteorShowers/src/translations.h:145
msgid "Southern ι-Aquariids"
msgstr ""

#. TRANSLATORS: Name of meteor shower
#: plugins/MeteorShowers/src/translations.h:147
msgid "Northern ι-Aquariids"
msgstr ""

#. TRANSLATORS: Name of meteor shower
#: plugins/MeteorShowers/src/translations.h:149
msgid "γ-Aquariids"
msgstr ""

#. TRANSLATORS: Name of meteor shower
#: plugins/MeteorShowers/src/translations.h:151
msgid "Autumn Arietids"
msgstr ""

#. TRANSLATORS: Name of meteor shower
#: plugins/MeteorShowers/src/translations.h:153
msgid "χ-Orionids"
msgstr ""

#. TRANSLATORS: Name of meteor shower
#: plugins/MeteorShowers/src/translations.h:155
msgid "Sextantids"
msgstr ""

#. TRANSLATORS: Name of meteor shower
#: plugins/MeteorShowers/src/translations.h:157
msgid "November Orionids"
msgstr ""

#. TRANSLATORS: Name of meteor shower
#: plugins/MeteorShowers/src/translations.h:159
msgid "August Caelids"
msgstr ""

#. TRANSLATORS: Name of meteor shower
#: plugins/MeteorShowers/src/translations.h:161
msgid "ε-Gruids"
msgstr ""

#. TRANSLATORS: Name of parent object for meteor shower
#: plugins/MeteorShowers/src/translations.h:165
msgid "Comet 1P/Halley"
msgstr ""

#. TRANSLATORS: Name of parent object for meteor shower
#: plugins/MeteorShowers/src/translations.h:167
msgid "Comet 7P/Pons-Winnecke"
msgstr ""

#. TRANSLATORS: Name of parent object for meteor shower
#: plugins/MeteorShowers/src/translations.h:169
msgid "Comet 55P/Tempel-Tuttle"
msgstr ""

#. TRANSLATORS: Name of parent object for meteor shower
#: plugins/MeteorShowers/src/translations.h:171
msgid "Comet 96P/Machholz"
msgstr ""

#. TRANSLATORS: Name of parent object for meteor shower
#: plugins/MeteorShowers/src/translations.h:173
msgid "Comet 109P/Swift-Tuttle"
msgstr ""

#. TRANSLATORS: Name of parent object for meteor shower
#: plugins/MeteorShowers/src/translations.h:175
msgid "Comet Thatcher (1861 I)"
msgstr ""

#. TRANSLATORS: Name of parent object for meteor shower
#: plugins/MeteorShowers/src/translations.h:177
msgid "Comet 26P/Grigg-Skjellerup"
msgstr ""

#. TRANSLATORS: Name of parent object for meteor shower
#: plugins/MeteorShowers/src/translations.h:179
msgid "Comet 21P/Giacobini-Zinner"
msgstr ""

#. TRANSLATORS: Name of parent object for meteor shower
#: plugins/MeteorShowers/src/translations.h:181
msgid "Comet 169P/NEAT"
msgstr ""

#. TRANSLATORS: Name of parent object for meteor shower
#: plugins/MeteorShowers/src/translations.h:183
msgid "Comet 289P/Blanpain"
msgstr ""

#. TRANSLATORS: Name of parent object for meteor shower
#: plugins/MeteorShowers/src/translations.h:185
msgid "Comet 8P/Tuttle"
msgstr ""

#. TRANSLATORS: Name of parent object for meteor shower
#: plugins/MeteorShowers/src/translations.h:187
msgid "Comet 3D/Biela"
msgstr ""

#. TRANSLATORS: Name of parent object for meteor shower
#: plugins/MeteorShowers/src/translations.h:189
msgid "Comet C/1917 F1 (Mellish)"
msgstr ""

#. TRANSLATORS: Name of parent object for meteor shower
#: plugins/MeteorShowers/src/translations.h:191
msgid "Comet C/1964 N1 (Ikeya)"
msgstr ""

#. TRANSLATORS: Name of parent object for meteor shower
#: plugins/MeteorShowers/src/translations.h:193
msgid "Comet Schwassmann-Wachmann 3"
msgstr ""

#. TRANSLATORS: Name of parent object for meteor shower
#: plugins/MeteorShowers/src/translations.h:195
msgid "Minor planet 2003 EH1 and Comet C/1490 Y1"
msgstr ""

#. TRANSLATORS: Name of parent object for meteor shower
#: plugins/MeteorShowers/src/translations.h:197
msgid "Minor planet (4450) Pan"
msgstr ""

#. TRANSLATORS: Name of parent object for meteor shower
#: plugins/MeteorShowers/src/translations.h:199
msgid "Minor planet 2008 ED69"
msgstr ""

#. TRANSLATORS: Name of parent object for meteor shower
#: plugins/MeteorShowers/src/translations.h:201
msgid "Comet 2P/Encke"
msgstr ""

#. TRANSLATORS: Name of parent object for meteor shower
#: plugins/MeteorShowers/src/translations.h:203
msgid "Minor planet 2004 TG10"
msgstr ""

#. TRANSLATORS: Name of parent object for meteor shower
#: plugins/MeteorShowers/src/translations.h:205
msgid "Minor planet (3200) Phaethon"
msgstr ""

#: plugins/MeteorShowers/src/gui/MSConfigDialog.cpp:132
msgid "Updating..."
msgstr ""

#: plugins/MeteorShowers/src/gui/MSConfigDialog.cpp:137
msgid "Successfully updated!"
msgstr ""

#: plugins/MeteorShowers/src/gui/MSConfigDialog.cpp:141
msgid "Failed!"
msgstr ""

#: plugins/MeteorShowers/src/gui/MSConfigDialog.cpp:145
msgid "Outdated!"
msgstr ""

#: plugins/MeteorShowers/src/gui/MSConfigDialog.cpp:204
msgid "Meteor Showers Plug-in"
msgstr ""

#: plugins/MeteorShowers/src/gui/MSConfigDialog.cpp:217
msgid ""
"This plugin enables you to simulate periodic meteor showers and to display a "
"marker for each active and inactive radiant."
msgstr ""

#: plugins/MeteorShowers/src/gui/MSConfigDialog.cpp:223
msgid ""
"By a single click on the radiant's marker, you can see all the details about "
"its position and activity. Most data used on this plugin comes from the "
"official <a href=\"http://imo.net\">International Meteor Organization</a> "
"catalog."
msgstr ""

#: plugins/MeteorShowers/src/gui/MSConfigDialog.cpp:230
msgid ""
"<p>It has three types of markers:<ul><li><b>Confirmed:</b> the radiant is "
"active and its data was confirmed. Thus, this is a historical (really "
"occurred in the past) or predicted meteor shower.</li><li><b>Generic:</b> "
"the radiant is active, but its data was not confirmed. It means that this "
"can occur in real life, but that we do not have proper data about its "
"activity for the current year.</li><li><b>Inactive:</b> the radiant is "
"inactive for the current sky date.</li></ul></p>"
msgstr ""

#: plugins/MeteorShowers/src/gui/MSConfigDialog.cpp:252
msgid "Terms"
msgstr ""

#: plugins/MeteorShowers/src/gui/MSConfigDialog.cpp:253
msgid "Meteor shower"
msgstr "Meteorregn"

#: plugins/MeteorShowers/src/gui/MSConfigDialog.cpp:255
msgid ""
"A meteor shower is a celestial event in which a number of meteors are "
"observed to radiate, or originate, from one point in the night sky. These "
"meteors are caused by streams of cosmic debris called meteoroids entering "
"Earth's atmosphere at extremely high speeds on parallel trajectories. Most "
"meteors are smaller than a grain of sand, so almost all of them disintegrate "
"and never hit the Earth's surface. Intense or unusual meteor showers are "
"known as meteor outbursts and meteor storms, which may produce greater than "
"1,000 meteors an hour."
msgstr ""

#: plugins/MeteorShowers/src/gui/MSConfigDialog.cpp:263
#: plugins/MeteorShowers/src/ui_MSConfigDialog.h:452
msgid "Radiant"
msgstr ""

#: plugins/MeteorShowers/src/gui/MSConfigDialog.cpp:265
msgid ""
"The radiant or apparent radiant of a meteor shower is the point in the sky, "
"from which (to a planetary observer) meteors appear to originate. The "
"Perseids, for example, are meteors which appear to come from a point within "
"the constellation of Perseus."
msgstr ""

#: plugins/MeteorShowers/src/gui/MSConfigDialog.cpp:271
msgid ""
"An observer might see such a meteor anywhere in the sky but the direction of "
"motion, when traced back, will point to the radiant. A meteor that does not "
"point back to the known radiant for a given shower is known as a sporadic "
"and is not considered part of that shower."
msgstr ""

#: plugins/MeteorShowers/src/gui/MSConfigDialog.cpp:276
msgid ""
"Many showers have a radiant point that changes position during the interval "
"when it appears. For example, the radiant point for the Delta Aurigids "
"drifts by more than a degree per night."
msgstr ""

#: plugins/MeteorShowers/src/gui/MSConfigDialog.cpp:280
msgid "Zenithal Hourly Rate (ZHR)"
msgstr ""

#: plugins/MeteorShowers/src/gui/MSConfigDialog.cpp:282
msgid ""
"In astronomy, the Zenithal Hourly Rate (ZHR) of a meteor shower is the "
"number of meteors a single observer would see in one hour under a clear, "
"dark sky (limiting apparent magnitude of 6.5) if the radiant of the shower "
"were at the zenith. The rate that can effectively be seen is nearly always "
"lower and decreases the closer the radiant is to the horizon."
msgstr ""

#: plugins/MeteorShowers/src/gui/MSConfigDialog.cpp:288
msgid "Population index"
msgstr ""

#: plugins/MeteorShowers/src/gui/MSConfigDialog.cpp:290
msgid ""
"The population index indicates the magnitude distribution of the meteor "
"showers. The values below 2.5 correspond to distributions where bright "
"meteors are more frequent than average, while values above 3.0 mean that the "
"share of faint meteors is larger than usual."
msgstr ""

#: plugins/MeteorShowers/src/gui/MSConfigDialog.cpp:296
msgid ""
"This plugin was initially created as a project of the ESA Summer of Code in "
"Space 2013."
msgstr ""

#: plugins/MeteorShowers/src/gui/MSConfigDialog.cpp:297
msgid "Info"
msgstr ""

#: plugins/MeteorShowers/src/gui/MSConfigDialog.cpp:298
msgid "Info about meteor showers you can get here:"
msgstr ""

#. TRANSLATORS: The numbers contain the opening and closing tag of an HTML link
#: plugins/MeteorShowers/src/gui/MSConfigDialog.cpp:301
#, qt-format
msgid "%1Meteor shower%2 - article in Wikipedia"
msgstr "%1Meteor shower%2 - artikel på Wikipedia"

#. TRANSLATORS: The numbers contain the opening and closing tag of an HTML link
#: plugins/MeteorShowers/src/gui/MSConfigDialog.cpp:303
#, qt-format
msgid "%1International Meteor Organization%2"
msgstr ""

#: plugins/MeteorShowers/src/gui/MSConfigDialog.cpp:306
#, qt-format
msgid ""
"Support is provided via the Launchpad website. Be sure to put \"%1\" in the "
"subject when posting."
msgstr ""

#: plugins/MeteorShowers/src/gui/MSSearchDialog.cpp:103
msgid "Start date greater than end date!"
msgstr ""

#: plugins/MeteorShowers/src/gui/MSSearchDialog.cpp:107
msgid "Time interval must be less than one year!"
msgstr ""

#: plugins/MeteorShowers/src/gui/MSSearchDialog.cpp:182
msgid "ZHR"
msgstr ""

#: plugins/MeteorShowers/src/gui/MSSearchDialog.cpp:183
msgid "Data Type"
msgstr ""

#: plugins/MeteorShowers/src/gui/MSSearchDialog.cpp:184
msgid "Peak"
msgstr ""

#: plugins/MeteorShowers/src/ui_MSConfigDialog.h:421
#: plugins/MeteorShowers/src/ui_MSSearchDialog.h:190
msgid "Meteor Showers Configuration"
msgstr ""

#: plugins/MeteorShowers/src/ui_MSConfigDialog.h:422
msgid "Meteor Showers: Settings"
msgstr ""

#: plugins/MeteorShowers/src/ui_MSConfigDialog.h:427
msgid "General settings"
msgstr ""

#: plugins/MeteorShowers/src/ui_MSConfigDialog.h:428
msgid "Enable plugin at startup"
msgstr ""

#: plugins/MeteorShowers/src/ui_MSConfigDialog.h:429
msgid "Show a button to enable/disable the plugin"
msgstr ""

#: plugins/MeteorShowers/src/ui_MSConfigDialog.h:430
msgid "Show a button to open the search panel"
msgstr ""

#: plugins/MeteorShowers/src/ui_MSConfigDialog.h:433
msgid "Show radiant marker"
msgstr ""

#: plugins/MeteorShowers/src/ui_MSConfigDialog.h:434
msgid "Show radiant labels"
msgstr ""

#: plugins/MeteorShowers/src/ui_MSConfigDialog.h:435
msgid "Show active radiants only"
msgstr ""

#: plugins/MeteorShowers/src/ui_MSConfigDialog.h:437
msgid "Label font size (pixels)"
msgstr ""

#: plugins/MeteorShowers/src/ui_MSConfigDialog.h:439
msgid "Set radiant color"
msgstr ""

#: plugins/MeteorShowers/src/ui_MSConfigDialog.h:441
msgid "Active Radiant - Generic Data"
msgstr ""

#: plugins/MeteorShowers/src/ui_MSConfigDialog.h:445
msgid "Inactive Radiant"
msgstr ""

#: plugins/MeteorShowers/src/ui_MSConfigDialog.h:447
msgid "Inactive"
msgstr ""

#: plugins/MeteorShowers/src/ui_MSConfigDialog.h:449
msgid "Active Radiant - Confirmed Data"
msgstr ""

#: plugins/MeteorShowers/src/ui_MSConfigDialog.h:453
msgid "Enable automatic updates"
msgstr ""

#: plugins/MeteorShowers/src/ui_MSConfigDialog.h:455
msgid "Next update:"
msgstr ""

#: plugins/MeteorShowers/src/ui_MSConfigDialog.h:456
msgid "Last attempt to update"
msgstr ""

#: plugins/MeteorShowers/src/ui_MSConfigDialog.h:461
msgid "Update"
msgstr ""

#: plugins/MeteorShowers/src/ui_MSSearchDialog.h:191
msgid "Meteor Showers: Search"
msgstr ""

#: plugins/MeteorShowers/src/ui_MSSearchDialog.h:193
#: plugins/MeteorShowers/src/ui_MSSearchDialog.h:198
msgid "Search"
msgstr ""

#: plugins/MeteorShowers/src/ui_MSSearchDialog.h:195
#: plugins/MeteorShowers/src/ui_MSSearchDialog.h:197
msgid "dd/MM/yyyy"
msgstr ""

#: plugins/MeteorShowers/src/ui_MSSearchDialog.h:199
msgid "Results"
msgstr "Resultat"

#: plugins/PointerCoordinates/src/PointerCoordinates.cpp:56
#: plugins/PointerCoordinates/src/PointerCoordinates.cpp:99
#: plugins/PointerCoordinates/src/ui_pointerCoordinatesWindow.h:283
#: plugins/PointerCoordinates/src/ui_pointerCoordinatesWindow.h:285
#: plugins/PointerCoordinates/src/ui_pointerCoordinatesWindow.h:311
msgid "Pointer Coordinates"
msgstr ""

#: plugins/PointerCoordinates/src/PointerCoordinates.cpp:59
msgid "This plugin shows the coordinates of the mouse pointer."
msgstr ""

#: plugins/PointerCoordinates/src/PointerCoordinates.cpp:99
msgid "Show coordinates of the mouse pointer"
msgstr ""

#: plugins/PointerCoordinates/src/PointerCoordinates.cpp:134
msgctxt "abbreviated in the plugin"
msgid "RA/Dec (J2000.0)"
msgstr ""

#: plugins/PointerCoordinates/src/PointerCoordinates.cpp:150
msgctxt "abbreviated in the plugin"
msgid "RA/Dec"
msgstr ""

#: plugins/PointerCoordinates/src/PointerCoordinates.cpp:173
msgctxt "abbreviated in the plugin"
msgid "Az/Alt"
msgstr ""

#: plugins/PointerCoordinates/src/PointerCoordinates.cpp:189
msgctxt "abbreviated in the plugin"
msgid "Gal. Long/Lat"
msgstr ""

#: plugins/PointerCoordinates/src/PointerCoordinates.cpp:205
msgctxt "abbreviated in the plugin"
msgid "Supergal. Long/Lat"
msgstr ""

#: plugins/PointerCoordinates/src/PointerCoordinates.cpp:224
msgctxt "abbreviated in the plugin"
msgid "Ecl. Long/Lat"
msgstr ""

#: plugins/PointerCoordinates/src/PointerCoordinates.cpp:243
msgctxt "abbreviated in the plugin"
msgid "Ecl. Long/Lat (J2000.0)"
msgstr ""

#: plugins/PointerCoordinates/src/PointerCoordinates.cpp:261
msgctxt "abbreviated in the plugin"
msgid "HA/Dec"
msgstr ""

#: plugins/PointerCoordinates/src/gui/PointerCoordinatesWindow.cpp:120
msgid "Pointer Coordinates plug-in"
msgstr ""

#: plugins/PointerCoordinates/src/gui/PointerCoordinatesWindow.cpp:125
msgid "Show coordinates of the mouse cursor on the screen."
msgstr ""

#: plugins/PointerCoordinates/src/gui/PointerCoordinatesWindow.cpp:175
msgid "The top center of the screen"
msgstr ""

#: plugins/PointerCoordinates/src/gui/PointerCoordinatesWindow.cpp:176
msgid "In center of the top right half of the screen"
msgstr ""

#: plugins/PointerCoordinates/src/gui/PointerCoordinatesWindow.cpp:177
msgid "The right bottom corner of the screen"
msgstr ""

#: plugins/PointerCoordinates/src/gui/PointerCoordinatesWindow.cpp:178
msgid "Custom position"
msgstr ""

#: plugins/PointerCoordinates/src/gui/PointerCoordinatesWindow.cpp:199
msgid "Right ascension/Declination (J2000.0)"
msgstr "Rektascension/Deklination (J2000.0)"

#: plugins/PointerCoordinates/src/gui/PointerCoordinatesWindow.cpp:200
msgid "Right ascension/Declination"
msgstr "Rektascension/Deklination"

#: plugins/PointerCoordinates/src/gui/PointerCoordinatesWindow.cpp:202
msgid "Ecliptic Longitude/Latitude"
msgstr ""

#: plugins/PointerCoordinates/src/gui/PointerCoordinatesWindow.cpp:203
msgid "Ecliptic Longitude/Latitude (J2000.0)"
msgstr ""

#: plugins/PointerCoordinates/src/gui/PointerCoordinatesWindow.cpp:205
msgid "Galactic Longitude/Latitude"
msgstr ""

#: plugins/PointerCoordinates/src/gui/PointerCoordinatesWindow.cpp:206
msgid "Supergalactic Longitude/Latitude"
msgstr ""

#: plugins/PointerCoordinates/src/gui/PointerCoordinatesWindow.cpp:236
msgid "Coordinates of custom position:"
msgstr ""

#: plugins/PointerCoordinates/src/ui_pointerCoordinatesWindow.h:286
msgid "Enable display of coordinates at startup"
msgstr "Slå på visning av koordinater vid uppstart"

#: plugins/PointerCoordinates/src/ui_pointerCoordinatesWindow.h:287
msgid "Show plug-in button on toolbar"
msgstr ""

#: plugins/PointerCoordinates/src/ui_pointerCoordinatesWindow.h:291
msgid "Show IAU constellation code"
msgstr ""

#: plugins/PointerCoordinates/src/ui_pointerCoordinatesWindow.h:293
msgid "Which coordinate system will be used for displaying"
msgstr ""

#: plugins/PointerCoordinates/src/ui_pointerCoordinatesWindow.h:295
msgid "Coordinates:"
msgstr "Koordinater:"

#: plugins/PointerCoordinates/src/ui_pointerCoordinatesWindow.h:300
msgid "Place of the string:"
msgstr ""

#: plugins/PointerCoordinates/src/ui_pointerCoordinatesWindow.h:302
msgid "Coordinate X"
msgstr ""

#: plugins/PointerCoordinates/src/ui_pointerCoordinatesWindow.h:306
msgid "Coordinate Y"
msgstr ""

#: plugins/Scenery3d/src/Scenery3d.cpp:267
msgid "Scenery3d plugin loaded!"
msgstr ""

#: plugins/Scenery3d/src/Scenery3d.cpp:321
msgid "Scenery3d: 3D landscapes"
msgstr ""

#: plugins/Scenery3d/src/Scenery3d.cpp:324
msgid "Toggle 3D landscape"
msgstr ""

#: plugins/Scenery3d/src/Scenery3d.cpp:326
msgid "Show viewpoint dialog"
msgstr ""

#: plugins/Scenery3d/src/Scenery3d.cpp:327
msgid "Toggle shadows"
msgstr ""

#: plugins/Scenery3d/src/Scenery3d.cpp:328
msgid "Toggle debug information"
msgstr ""

#: plugins/Scenery3d/src/Scenery3d.cpp:329
msgid "Toggle location text"
msgstr ""

#: plugins/Scenery3d/src/Scenery3d.cpp:330
msgid "Toggle torchlight"
msgstr ""

#: plugins/Scenery3d/src/Scenery3d.cpp:379
msgid "Scenery3d shaders reloaded"
msgstr ""

#: plugins/Scenery3d/src/Scenery3d.cpp:432
msgid "Loading scene. Please be patient!"
msgstr ""

#: plugins/Scenery3d/src/Scenery3d.cpp:434
#, qt-format
msgid "Loading scene '%1'"
msgstr ""

#: plugins/Scenery3d/src/Scenery3d.cpp:452
msgid "Loading model..."
msgstr ""

#: plugins/Scenery3d/src/Scenery3d.cpp:467
msgid "Transforming model..."
msgstr ""

#: plugins/Scenery3d/src/Scenery3d.cpp:475
#: plugins/Scenery3d/src/Scenery3d.cpp:495
msgid "Calculating collision map..."
msgstr ""

#: plugins/Scenery3d/src/Scenery3d.cpp:480
msgid "Loading ground..."
msgstr ""

#: plugins/Scenery3d/src/Scenery3d.cpp:491
msgid "Transforming ground..."
msgstr ""

#: plugins/Scenery3d/src/Scenery3d.cpp:502
msgid "Finalizing load..."
msgstr ""

#: plugins/Scenery3d/src/Scenery3d.cpp:517
msgid "Could not load scene, please check log for error messages!"
msgstr ""

#: plugins/Scenery3d/src/Scenery3d.cpp:521
msgid "Scene successfully loaded."
msgstr ""

#: plugins/Scenery3d/src/Scenery3d.cpp:581
msgid "Could not load scene info, please check log for error messages!"
msgstr ""

#: plugins/Scenery3d/src/Scenery3d.cpp:605
#, qt-format
msgid "Could not find scene ID for %1"
msgstr ""

#: plugins/Scenery3d/src/Scenery3d.cpp:650
msgid "Please load a scene first!"
msgstr ""

#: plugins/Scenery3d/src/Scenery3d.cpp:687
#, qt-format
msgid "Per-Pixel shading %1."
msgstr ""

#: plugins/Scenery3d/src/Scenery3d.cpp:687
#: plugins/Scenery3d/src/Scenery3d.cpp:706
#: plugins/Scenery3d/src/Scenery3d.cpp:742
msgctxt "enable"
msgid "on"
msgstr ""

#: plugins/Scenery3d/src/Scenery3d.cpp:687
#: plugins/Scenery3d/src/Scenery3d.cpp:706
#: plugins/Scenery3d/src/Scenery3d.cpp:742
msgctxt "disable"
msgid "off"
msgstr ""

#: plugins/Scenery3d/src/Scenery3d.cpp:706
#, qt-format
msgid "Shadows %1."
msgstr ""

#: plugins/Scenery3d/src/Scenery3d.cpp:711
msgid "Shadows deactivated or not possible."
msgstr ""

#: plugins/Scenery3d/src/Scenery3d.cpp:742
#, qt-format
msgid "Surface bumps %1."
msgstr ""

#: plugins/Scenery3d/src/Scenery3d.cpp:790
msgid "Selected cubemap mode not supported, falling back to '6 Textures'"
msgstr ""

#: plugins/Scenery3d/src/Scenery3d.cpp:892
#, qt-format
msgid "Lazy cubemapping: %1"
msgstr ""

#: plugins/Scenery3d/src/Scenery3d.cpp:892
msgid "enabled"
msgstr ""

#: plugins/Scenery3d/src/Scenery3d.cpp:892
msgid "disabled"
msgstr ""

#: plugins/Scenery3d/src/Scenery3d.cpp:965
msgid "Cubemap size changed"
msgstr ""

#: plugins/Scenery3d/src/Scenery3d.cpp:967
#, qt-format
msgid "Cubemap size not supported, set to %1"
msgstr ""

#: plugins/Scenery3d/src/Scenery3d.cpp:988
msgid "Shadowmap size changed"
msgstr ""

#: plugins/Scenery3d/src/Scenery3d.cpp:990
#, qt-format
msgid "Shadowmap size not supported, set to %1"
msgstr ""

#: plugins/Scenery3d/src/Scenery3d.cpp:1113
msgid "3D Sceneries"
msgstr ""

#: plugins/Scenery3d/src/Scenery3d.cpp:1116
msgid ""
"<p>3D foreground renderer. Walk around, find and avoid obstructions in your "
"garden, find and demonstrate possible astronomical alignments in temples, "
"see shadows on sundials etc.</p><p>To move around, press Ctrl+cursor keys. "
"To lift eye height, use Ctrl+PgUp/PgDn. Movement speed is linked to field of "
"view (i.e. zoom in for fine adjustments). You can even keep moving by "
"releasing Ctrl before cursor key.</p><p>Development of this plugin was in "
"parts supported by the Austrian Science Fund (FWF) project ASTROSIM (P 21208-"
"G19). More: http://astrosim.univie.ac.at/</p>"
msgstr ""

#: plugins/Scenery3d/src/S3DRenderer.cpp:399
msgid "Scenery3d shader error, can't draw. Check debug output for details."
msgstr ""

#: plugins/Scenery3d/src/S3DRenderer.cpp:1808
msgid ""
"Your hardware does not support cubemapping, please switch to 'Perspective' "
"projection!"
msgstr ""

#: plugins/Scenery3d/src/S3DRenderer.cpp:1817
msgid "Geometry shader is not supported. Falling back to '6 Textures' mode."
msgstr ""

#: plugins/Scenery3d/src/S3DRenderer.cpp:1827
msgid "Falling back to '6 Textures' because of ANGLE bug"
msgstr ""

#: plugins/Scenery3d/src/S3DRenderer.cpp:2352
msgid ""
"Shadow mapping can not be used on your hardware, check logs for details"
msgstr ""

#: plugins/Scenery3d/src/gui/Scenery3dDialog.cpp:245
msgid ""
"Provides more accurate lighting by calculating it per-pixel instead of per-"
"vertex."
msgstr ""

#: plugins/Scenery3d/src/gui/Scenery3dDialog.cpp:246
msgid "Required for bump mapping and shadows!"
msgstr ""

#: plugins/Scenery3d/src/gui/Scenery3dDialog.cpp:248
msgid "Uses only a single shadow cascade instead of up to four."
msgstr ""

#: plugins/Scenery3d/src/gui/Scenery3dDialog.cpp:249
msgid ""
"Provides a speedup in exchange for shadow quality, especially in large "
"scenes."
msgstr ""

#: plugins/Scenery3d/src/gui/Scenery3dDialog.cpp:251
msgid ""
"Determines how the shadows are filtered, in increasing quality from top to "
"bottom."
msgstr ""

#: plugins/Scenery3d/src/gui/Scenery3dDialog.cpp:252
msgid "PCSS requires the quality set to LOW or HIGH."
msgstr ""

#: plugins/Scenery3d/src/gui/Scenery3dDialog.cpp:254
msgid ""
"Approximate calculation of shadow penumbras (sharper shadows near contact "
"points, blurred shadows further away)."
msgstr ""

#: plugins/Scenery3d/src/gui/Scenery3dDialog.cpp:255
msgid ""
"Requires <b>LOW</b> or <b>HIGH</b> shadow filtering (without "
"<b>Hardware</b>)."
msgstr ""

#: plugins/Scenery3d/src/gui/Scenery3dDialog.cpp:256
msgid "Causes a performance hit."
msgstr ""

#: plugins/Scenery3d/src/gui/Scenery3dDialog.cpp:258
msgid ""
"This determines the way the scene is rendered when Stellarium uses a "
"projection other than &quot;Perspective&quot;. The scene is always rendered "
"onto a cube, and this cube is then warped according to the real projection. "
"The cube is described using an image called &quot;cubemap&quot;."
msgstr ""

#: plugins/Scenery3d/src/gui/Scenery3dDialog.cpp:259
msgid ""
"<b>6 Textures</b> uses 6 single textures, one for each cube side. This is "
"the most compatible method, but may be slower than the others."
msgstr ""

#: plugins/Scenery3d/src/gui/Scenery3dDialog.cpp:260
msgid ""
"<b>Cubemap</b> uses a single GL_TEXTURE_CUBEMAP. Recommended for most users."
msgstr ""

#: plugins/Scenery3d/src/gui/Scenery3dDialog.cpp:261
msgid ""
"<b>Geometry shader</b> uses a modern GPU feature to render all 6 sides of "
"the cube at once. It may be the fastest method depending on the scene and "
"your GPU hardware. If not supported, this cannot be selected."
msgstr ""

#: plugins/Scenery3d/src/gui/Scenery3dDialog.cpp:263
msgid "Calculates shadows for each cubemap face separately."
msgstr ""

#: plugins/Scenery3d/src/gui/Scenery3dDialog.cpp:264
msgid ""
"If disabled, the shadowed area is calculated using a perspective projection, "
"which may cause missing shadows with high FOV values, but is quite a bit "
"faster!"
msgstr ""

#: plugins/Scenery3d/src/gui/Scenery3dDialog.cpp:265
msgid ""
"This does not work when using the <b>Geometry shader</b> cubemapping mode!"
msgstr ""

#: plugins/Scenery3d/src/gui/Scenery3dDialog.cpp:267
msgid ""
"When checked, the cubemap is only recreated in specific time intervals, "
"instead of each frame."
msgstr ""

#: plugins/Scenery3d/src/gui/Scenery3dDialog.cpp:268
msgid "Saves energy and may increase subjective application performance."
msgstr ""

#: plugins/Scenery3d/src/gui/Scenery3dDialog.cpp:269
msgid ""
"Note that the cubemap is always re-rendered when the view position changes."
msgstr ""

#: plugins/Scenery3d/src/gui/Scenery3dDialog.cpp:271
msgid ""
"When checked, only the face that corresponds to your viewing direction is "
"updated on movement."
msgstr ""

#: plugins/Scenery3d/src/gui/Scenery3dDialog.cpp:272
msgid ""
"This will speed up rendering, but the appearance will look "
"&quot;broken&quot; until you stop moving."
msgstr ""

#: plugins/Scenery3d/src/gui/Scenery3dDialog.cpp:273
msgid ""
"This does NOT work with the &quot;Geometry-Shader&quot; cubemapping mode!"
msgstr ""

#: plugins/Scenery3d/src/gui/Scenery3dDialog.cpp:275
msgid ""
"This updates a second face, so that the visual appearance seems less "
"&quot;broken&quot;."
msgstr ""

#: plugins/Scenery3d/src/gui/Scenery3dDialog.cpp:284
msgid "The interval (in timeline seconds) in which no redraw is performed"
msgstr ""

#: plugins/Scenery3d/src/gui/Scenery3dDialog_p.hpp:68
msgid "6 Textures"
msgstr ""

#: plugins/Scenery3d/src/gui/Scenery3dDialog_p.hpp:70
msgid "Cubemap"
msgstr ""

#: plugins/Scenery3d/src/gui/Scenery3dDialog_p.hpp:72
msgid "Geometry shader"
msgstr ""

#: plugins/Scenery3d/src/gui/StoredViewDialog.cpp:164
#, qt-format
msgid "Grid coordinates (%1): %2m, %3m, %4m"
msgstr ""

#: plugins/Scenery3d/src/ui_scenery3dDialog.h:471
msgid "3D Scenery"
msgstr ""

#: plugins/Scenery3d/src/ui_scenery3dDialog.h:473
msgid "Set as default scene"
msgstr ""

#: plugins/Scenery3d/src/ui_scenery3dDialog.h:474
msgid "Load/save viewpoints"
msgstr ""

#: plugins/Scenery3d/src/ui_scenery3dDialog.h:475
msgid "Torch strength:"
msgstr ""

#: plugins/Scenery3d/src/ui_scenery3dDialog.h:476
msgid "Torch range:"
msgstr ""

#: plugins/Scenery3d/src/ui_scenery3dDialog.h:477
#, qt-format
msgid "Torchlight (%1)"
msgstr ""

#: plugins/Scenery3d/src/ui_scenery3dDialog.h:478
#, qt-format
msgid "Show grid coordinates (%1)"
msgstr ""

#: plugins/Scenery3d/src/ui_scenery3dDialog.h:479
msgid "Visual options"
msgstr ""

#: plugins/Scenery3d/src/ui_scenery3dDialog.h:480
msgid "Per-Pixel lighting"
msgstr ""

#: plugins/Scenery3d/src/ui_scenery3dDialog.h:481
msgid "Shadows"
msgstr ""

#: plugins/Scenery3d/src/ui_scenery3dDialog.h:482
msgid "Simple shadows"
msgstr ""

#: plugins/Scenery3d/src/ui_scenery3dDialog.h:483
msgid "Bump mapping"
msgstr ""

#: plugins/Scenery3d/src/ui_scenery3dDialog.h:484
msgid "Cubemap size:"
msgstr ""

#: plugins/Scenery3d/src/ui_scenery3dDialog.h:485
msgid "Shadowmap size:"
msgstr ""

#: plugins/Scenery3d/src/ui_scenery3dDialog.h:486
msgid "Filtering Quality:"
msgstr ""

#: plugins/Scenery3d/src/ui_scenery3dDialog.h:490
msgid "Hardware"
msgstr ""

#: plugins/Scenery3d/src/ui_scenery3dDialog.h:491
msgid "Low"
msgstr ""

#: plugins/Scenery3d/src/ui_scenery3dDialog.h:492
msgid "Low + Hardware"
msgstr ""

#: plugins/Scenery3d/src/ui_scenery3dDialog.h:493
msgid "High (slow)"
msgstr ""

#: plugins/Scenery3d/src/ui_scenery3dDialog.h:494
msgid "High + Hardware (slow)"
msgstr ""

#: plugins/Scenery3d/src/ui_scenery3dDialog.h:496
msgid "PCSS"
msgstr "PCSS"

#: plugins/Scenery3d/src/ui_scenery3dDialog.h:497
msgid "Cubemapping mode:"
msgstr "Kubkarteläge:"

#: plugins/Scenery3d/src/ui_scenery3dDialog.h:498
msgid "Full cubemap shadows"
msgstr "Hela kubkarteskuggor"

#: plugins/Scenery3d/src/ui_scenery3dDialog.h:499
msgid "Lazy cubemap re-rendering"
msgstr "Lat kubkarterendering"

#: plugins/Scenery3d/src/ui_scenery3dDialog.h:500
msgid "Interval:"
msgstr "Intervall:"

#: plugins/Scenery3d/src/ui_scenery3dDialog.h:501
msgid "Only update dominant face when moving"
msgstr ""

#: plugins/Scenery3d/src/ui_scenery3dDialog.h:502
msgid "Also update second-most dominant face"
msgstr ""

#: plugins/Scenery3d/src/ui_scenery3dDialog.h:503
msgid "Quality/Performance settings"
msgstr "Kvalitets-/prestandainställningar"

#: plugins/Scenery3d/src/ui_storedViewDialog.h:212
msgid "Stored views"
msgstr "Lagrade vyer"

#: plugins/Scenery3d/src/ui_storedViewDialog.h:214
msgid "Load view"
msgstr "Ladda vy"

#: plugins/Scenery3d/src/ui_storedViewDialog.h:215
msgid "Delete view"
msgstr "Radera vy"

#: plugins/Scenery3d/src/ui_storedViewDialog.h:216
msgid "Add current view"
msgstr "Lägg till nuvarande vy"

#: plugins/Scenery3d/src/ui_storedViewDialog.h:217
msgid "Load/store with date"
msgstr "Ladda/lagra med datum"

#: plugins/Scenery3d/src/ui_storedViewDialog.h:218
msgid "Title:"
msgstr "Titel:"

#: plugins/ArchaeoLines/src/ArchaeoLines.cpp:58
#: plugins/ArchaeoLines/src/ArchaeoLines.cpp:222
#: plugins/ArchaeoLines/src/ArchaeoLines.cpp:223
#: plugins/ArchaeoLines/src/ui_archaeoLinesDialog.h:576
msgid "ArchaeoLines"
msgstr "Arkeolinjer"

#: plugins/ArchaeoLines/src/ArchaeoLines.cpp:61
msgid "A tool for archaeo-/ethnoastronomical alignment studies"
msgstr "Ett verktyg för arkeo-/etnoastronomiska studier"

#: plugins/ArchaeoLines/src/ArchaeoLines.cpp:244
msgid "Show Line for Equinox"
msgstr "Visa linje för dagjämning"

#: plugins/ArchaeoLines/src/ArchaeoLines.cpp:245
msgid "Show Line for Solstices"
msgstr "Visa linje för solstånd"

#: plugins/ArchaeoLines/src/ArchaeoLines.cpp:246
msgid "Show Line for Crossquarter"
msgstr "Visa linje för korsningsdag"

#: plugins/ArchaeoLines/src/ArchaeoLines.cpp:247
msgid "Show Line for Major Standstill"
msgstr "Visa linje för högsta stillestånd"

#: plugins/ArchaeoLines/src/ArchaeoLines.cpp:248
msgid "Show Line for Minor Standstill"
msgstr "Visa linje för lägsta stillestånd"

#: plugins/ArchaeoLines/src/ArchaeoLines.cpp:249
msgid "Show Line for Zenith Passage"
msgstr "Visa linje för zenitpassage"

#: plugins/ArchaeoLines/src/ArchaeoLines.cpp:250
msgid "Show Line for Nadir Passage"
msgstr "Visa linje för nadirpassage"

#: plugins/ArchaeoLines/src/ArchaeoLines.cpp:251
msgid "Show Line for Selected Object"
msgstr "Visa linje för valt objekt"

#: plugins/ArchaeoLines/src/ArchaeoLines.cpp:252
msgid "Show Line for Current Sun"
msgstr "Visa linje för nuvarande sol"

#: plugins/ArchaeoLines/src/ArchaeoLines.cpp:253
msgid "Show Line for Current Moon"
msgstr "Visa linje för nuvarande måne"

#: plugins/ArchaeoLines/src/ArchaeoLines.cpp:254
msgid "Show Vertical for Geographic Location 1"
msgstr ""

#: plugins/ArchaeoLines/src/ArchaeoLines.cpp:255
msgid "Show Vertical for Geographic Location 2"
msgstr ""

#: plugins/ArchaeoLines/src/ArchaeoLines.cpp:256
msgid "Show Vertical for Custom Azimuth 1"
msgstr ""

#: plugins/ArchaeoLines/src/ArchaeoLines.cpp:257
msgid "Show Vertical for Custom Azimuth 2"
msgstr ""

#: plugins/ArchaeoLines/src/ArchaeoLines.cpp:258
msgid "Show Line for Custom Declination 1"
msgstr ""

#: plugins/ArchaeoLines/src/ArchaeoLines.cpp:259
msgid "Show Line for Custom Declination 2"
msgstr ""

#: plugins/ArchaeoLines/src/ArchaeoLines.cpp:1262
msgid "Equinox"
msgstr "Dagjämning"

#: plugins/ArchaeoLines/src/ArchaeoLines.cpp:1265
msgid "Solstice"
msgstr "Solstånd"

#: plugins/ArchaeoLines/src/ArchaeoLines.cpp:1268
msgid "Crossquarter"
msgstr "Korsningsdag"

#: plugins/ArchaeoLines/src/ArchaeoLines.cpp:1271
msgid "Major Lunar Standstill"
msgstr "Högsta månstånd"

#: plugins/ArchaeoLines/src/ArchaeoLines.cpp:1274
msgid "Minor Lunar Standstill"
msgstr "Lägsta månstånd"

#: plugins/ArchaeoLines/src/ArchaeoLines.cpp:1277
msgid "Zenith Passage"
msgstr "Zenitpassage"

#: plugins/ArchaeoLines/src/ArchaeoLines.cpp:1280
msgid "Nadir Passage"
msgstr "Nadirpassage"

#: plugins/ArchaeoLines/src/ArchaeoLines.cpp:1283
#: plugins/ArchaeoLines/src/ui_archaeoLinesDialog.h:548
msgid "Selected Object"
msgstr "Valt objekt"

#: plugins/ArchaeoLines/src/ArchaeoLines.cpp:1292
msgid "error if you can read this"
msgstr "fel om du kan läsa detta"

#: plugins/ArchaeoLines/src/ArchaeoLines.cpp:1295
msgid "Mercury"
msgstr "Merkurius"

#: plugins/ArchaeoLines/src/ArchaeoLines.cpp:1298
msgid "Venus"
msgstr "Venus"

#: plugins/ArchaeoLines/src/gui/ArchaeoLinesDialog.cpp:248
msgid "ArchaeoLines Plug-in"
msgstr "Arkeolinjeplugin"

#: plugins/ArchaeoLines/src/gui/ArchaeoLinesDialog.cpp:254
msgid ""
"The ArchaeoLines plugin displays any combination of declination arcs most "
"relevant to archaeo- or ethnoastronomical studies."
msgstr ""
"Arkeolinjepluginet visar alla kombinationer av deklinationslinjer som är "
"relevanta för studier av arkeo- och etnoastronomi."

#: plugins/ArchaeoLines/src/gui/ArchaeoLinesDialog.cpp:255
msgid "Declinations of equinoxes (i.e. equator) and the solstices"
msgstr "Deklination för dagjämningspunkter (ekvator) och solstånd"

#: plugins/ArchaeoLines/src/gui/ArchaeoLinesDialog.cpp:256
msgid ""
"Declinations of the crossquarter days (days right between solstices and "
"equinoxes)"
msgstr ""
"Deklination för korsningsdagarna (dagarna mittemellan solstånd och "
"dagjämningarna)"

#: plugins/ArchaeoLines/src/gui/ArchaeoLinesDialog.cpp:257
msgid "Declinations of the Major Lunar Standstills"
msgstr "Deklination för högsta månstånd"

#: plugins/ArchaeoLines/src/gui/ArchaeoLinesDialog.cpp:258
msgid "Declinations of the Minor Lunar Standstills"
msgstr "Deklination för lägsta månstånd"

#: plugins/ArchaeoLines/src/gui/ArchaeoLinesDialog.cpp:259
msgid "Declination of the Zenith passage"
msgstr "Deklination för zenitpassage"

#: plugins/ArchaeoLines/src/gui/ArchaeoLinesDialog.cpp:260
msgid "Declination of the Nadir passage"
msgstr "Deklination för nadirpassage"

#: plugins/ArchaeoLines/src/gui/ArchaeoLinesDialog.cpp:261
msgid "Declination of the currently selected object"
msgstr "Deklination för valt objekt"

#: plugins/ArchaeoLines/src/gui/ArchaeoLinesDialog.cpp:262
msgid "Current declination of the sun"
msgstr "Nuvarande deklination för solen"

#: plugins/ArchaeoLines/src/gui/ArchaeoLinesDialog.cpp:263
msgid "Current declination of the moon"
msgstr "Nuvarande deklination för månen"

#: plugins/ArchaeoLines/src/gui/ArchaeoLinesDialog.cpp:264
msgid "Current declination of a naked-eye planet"
msgstr "Nuvarande deklination för en planet med blotta ögat"

#: plugins/ArchaeoLines/src/gui/ArchaeoLinesDialog.cpp:265
msgid ""
"The lunar lines include horizon parallax effects. There are two lines each "
"drawn, for maximum and minimum distance of the moon. Note that declination "
"of the moon at the major standstill can exceed the indicated limits if it is "
"high in the sky due to parallax effects."
msgstr ""

#: plugins/ArchaeoLines/src/gui/ArchaeoLinesDialog.cpp:269
msgid ""
"Some religions, most notably Islam, adhere to a practice of observing a "
"prayer direction towards a particular location. Azimuth lines for two "
"locations can be shown. Default locations are Mecca (Kaaba) and Jerusalem. "
"The directions are computed based on spherical trigonometry on a spherical "
"Earth."
msgstr ""

#: plugins/ArchaeoLines/src/gui/ArchaeoLinesDialog.cpp:272
msgid ""
"In addition, up to two vertical lines with arbitrary azimuth and declination "
"lines with custom label can be shown."
msgstr ""

#: plugins/ArchaeoLines/src/gui/ArchaeoLinesDialog.cpp:364
msgid "Select color for equinox line"
msgstr "Välj färg på dagjämningslinje"

#: plugins/ArchaeoLines/src/gui/ArchaeoLinesDialog.cpp:375
msgid "Select color for solstice lines"
msgstr "Välj färg på solståndslinje"

#: plugins/ArchaeoLines/src/gui/ArchaeoLinesDialog.cpp:386
msgid "Select color for crossquarter lines"
msgstr "Välj färg på korsningslinje"

#: plugins/ArchaeoLines/src/gui/ArchaeoLinesDialog.cpp:397
msgid "Select color for major standstill lines"
msgstr "Välj färg på linjer för högsta stillestånd"

#: plugins/ArchaeoLines/src/gui/ArchaeoLinesDialog.cpp:408
msgid "Select color for minor standstill lines"
msgstr "Välj färg på linjer för lägsta stillestånd"

#: plugins/ArchaeoLines/src/gui/ArchaeoLinesDialog.cpp:419
msgid "Select color for zenith passage line"
msgstr "Välj färg på zenitpassagelinje"

#: plugins/ArchaeoLines/src/gui/ArchaeoLinesDialog.cpp:430
msgid "Select color for nadir passage line"
msgstr "Välj färg på nadirpassagelinje"

#: plugins/ArchaeoLines/src/gui/ArchaeoLinesDialog.cpp:441
msgid "Select color for selected object line"
msgstr "Välj färg på linje för valt objekt"

#: plugins/ArchaeoLines/src/gui/ArchaeoLinesDialog.cpp:452
msgid "Select color for current sun line"
msgstr "Välj färg på sollinje"

#: plugins/ArchaeoLines/src/gui/ArchaeoLinesDialog.cpp:463
msgid "Select color for current moon line"
msgstr "Välj färg på linje för nuvarande måne"

#: plugins/ArchaeoLines/src/gui/ArchaeoLinesDialog.cpp:474
msgid "Select color for current planet line"
msgstr "Välj färg på linje för nuvarande planet"

#: plugins/ArchaeoLines/src/gui/ArchaeoLinesDialog.cpp:485
msgid "Select color for Geographic Location 1 line"
msgstr "Välj färg på linje för geografisk plats 1"

#: plugins/ArchaeoLines/src/gui/ArchaeoLinesDialog.cpp:496
msgid "Select color for Geographic Location 2 line"
msgstr "Välj färg på linje för geografisk plats 2"

#: plugins/ArchaeoLines/src/gui/ArchaeoLinesDialog.cpp:507
msgid "Select color for Custom Azimuth 1 line"
msgstr "Välj färg på linje för anpassad azimutlinje 1"

#: plugins/ArchaeoLines/src/gui/ArchaeoLinesDialog.cpp:518
msgid "Select color for Custom Azimuth 2 line"
msgstr "Välj färg på linje för anpassad azimutlinje 2"

#: plugins/ArchaeoLines/src/gui/ArchaeoLinesDialog.cpp:529
msgid "Select color for Custom Declination 1 line"
msgstr ""

#: plugins/ArchaeoLines/src/gui/ArchaeoLinesDialog.cpp:540
msgid "Select color for Custom Declination 2 line"
msgstr ""

#: plugins/ArchaeoLines/src/ui_archaeoLinesDialog.h:527
msgid "ArchaeoLines Configuration"
msgstr "Konfiguration för arkeolinjer"

#: plugins/ArchaeoLines/src/ui_archaeoLinesDialog.h:528
msgid "ArchaeoLines Plug-in Configuration"
msgstr "Konfiguration för arkeolinjer"

#: plugins/ArchaeoLines/src/ui_archaeoLinesDialog.h:530
msgid "To change colors you may have to leave fullscreen mode!"
msgstr "För att ändra färger bör du slå av fullskärmsläget!"

#: plugins/ArchaeoLines/src/ui_archaeoLinesDialog.h:533
msgid "Custom Declination 1"
msgstr ""

#: plugins/ArchaeoLines/src/ui_archaeoLinesDialog.h:534
msgid "Current Sun"
msgstr "Nuvarande sol"

#: plugins/ArchaeoLines/src/ui_archaeoLinesDialog.h:536
#: plugins/ArchaeoLines/src/ui_archaeoLinesDialog.h:542
msgid "Enter a label (location name) for this line"
msgstr "Skriv in en etikett (platsnamn) för denna linje"

#: plugins/ArchaeoLines/src/ui_archaeoLinesDialog.h:538
msgid "Geographic Location 1"
msgstr "GEografisk plats 1"

#: plugins/ArchaeoLines/src/ui_archaeoLinesDialog.h:544
msgid "Geographic Location 2"
msgstr "Geografisk plats 2"

#: plugins/ArchaeoLines/src/ui_archaeoLinesDialog.h:546
msgid "Change color"
msgstr "Byt färg"

#: plugins/ArchaeoLines/src/ui_archaeoLinesDialog.h:549
msgid "Minor Lunar Standstill lines"
msgstr "Linjer för lägsta månstånd"

#: plugins/ArchaeoLines/src/ui_archaeoLinesDialog.h:552
msgid "Current Planet: None"
msgstr "Nuvarande planet: Ingen"

#: plugins/ArchaeoLines/src/ui_archaeoLinesDialog.h:553
msgid "Current Planet: Mercury"
msgstr "Nuvarande planet: Merkurius"

#: plugins/ArchaeoLines/src/ui_archaeoLinesDialog.h:554
msgid "Current Planet: Venus"
msgstr "Nuvarande planet:  Venus"

#: plugins/ArchaeoLines/src/ui_archaeoLinesDialog.h:555
msgid "Current Planet: Mars"
msgstr "Nuvarande planet: Mars"

#: plugins/ArchaeoLines/src/ui_archaeoLinesDialog.h:556
msgid "Current Planet: Jupiter"
msgstr "Nuvarande planet: Jupiter"

#: plugins/ArchaeoLines/src/ui_archaeoLinesDialog.h:557
msgid "Current Planet: Saturn"
msgstr "Nuvarande planet: Saturnus"

#: plugins/ArchaeoLines/src/ui_archaeoLinesDialog.h:559
msgid "Declination of Nadir passage"
msgstr "Deklination för nadirpassage"

#: plugins/ArchaeoLines/src/ui_archaeoLinesDialog.h:560
msgid "Custom Azimuth 1"
msgstr "Anpassad azimut 1"

#: plugins/ArchaeoLines/src/ui_archaeoLinesDialog.h:561
msgid "Custom Azimuth 2"
msgstr "Anpassad azimut 2"

#: plugins/ArchaeoLines/src/ui_archaeoLinesDialog.h:563
#: plugins/ArchaeoLines/src/ui_archaeoLinesDialog.h:566
msgid "Enter a label for this line"
msgstr "Skriv in etikett för denna linje"

#: plugins/ArchaeoLines/src/ui_archaeoLinesDialog.h:568
msgid "Solstice Lines"
msgstr "Solståndslinje"

#: plugins/ArchaeoLines/src/ui_archaeoLinesDialog.h:569
msgid "Current Moon"
msgstr "Nuvarande måne"

#: plugins/ArchaeoLines/src/ui_archaeoLinesDialog.h:570
msgid "Declination of Zenith passage"
msgstr "Deklination för zenitpassage"

#: plugins/ArchaeoLines/src/ui_archaeoLinesDialog.h:571
msgid "Crossquarter Lines"
msgstr "Korsningslinje"

#: plugins/ArchaeoLines/src/ui_archaeoLinesDialog.h:572
msgid "Equinox line (Equator)"
msgstr "Dagjämningslinje (ekvator)"

#: plugins/ArchaeoLines/src/ui_archaeoLinesDialog.h:573
msgid "Major Lunar Standstill lines"
msgstr "Linjer för högsta månstånd"

#: plugins/ArchaeoLines/src/ui_archaeoLinesDialog.h:574
msgid "Custom Declination 2"
<<<<<<< HEAD
msgstr ""
=======
msgstr ""

# Osäker
#~ msgid "Equatorial Grid"
#~ msgstr "Konprojicerat rutnät"

# Osäker
#~ msgid "Azimuthal Grid"
#~ msgstr "Planprojicerat rutnät"

#~ msgid "Equator Line"
#~ msgstr "Ekvatorlinje"

#~ msgid "Ecliptic Line"
#~ msgstr "Ekliptisk linje"

#~ msgid "Cardinal Points"
#~ msgstr "Kardinalpunkter"

#~ msgid "Sky Culture: "
#~ msgstr "Himmelskultur: "

#~ msgid "Language"
#~ msgstr "Språk"

#~ msgid "Date & Time"
#~ msgstr "Datum & tid"

#~ msgid "Set Location "
#~ msgstr "Ställ in plats "

#~ msgid "Set Time "
#~ msgstr "Ställ in tid "

#~ msgid "General "
#~ msgstr "Allmänt "

#~ msgid "Stars "
#~ msgstr "Stjärnor "

#~ msgid "Colors "
#~ msgstr "Färger "

#~ msgid "Effects "
#~ msgstr "Effekter "

#~ msgid "Scripts "
#~ msgstr "Skript "

#~ msgid "Administration "
#~ msgstr "Administration "

#~ msgid "Latitude: "
#~ msgstr "Latitud: "

#~ msgid "Longitude: "
#~ msgstr "Longitud: "

#~ msgid "Altitude (m): "
#~ msgstr "Höjd (m): "

#~ msgid "Solar System Body: "
#~ msgstr "Solsystemskropp: "

#~ msgid "Sky Time: "
#~ msgstr "Himmelstid: "

#~ msgid "Set Time Zone: "
#~ msgstr "Ställ in tidszon: "

#~ msgid "Preset Sky Time: "
#~ msgstr "Förinställd himmelstid: "

#~ msgid "Sky Time At Start-up: "
#~ msgstr "Himmelstid vid uppstart: "

#~ msgid "Time Display Format: "
#~ msgstr "Tidsformat: "

#~ msgid "Date Display Format: "
#~ msgstr "Datumformat: "

#~ msgid "Show: "
#~ msgstr "Visa: "

#~ msgid "Twinkling: "
#~ msgstr "Blinkning: "

#~ msgid "Landscape: "
#~ msgstr "Landskap: "

#~ msgid "Manual zoom: "
#~ msgstr "Manuell zoom: "

#~ msgid "Object Sizing Rule: "
#~ msgstr "Regel för objektstorlek: "

#~ msgid "Milky Way intensity: "
#~ msgstr "Intensitet för Vintergatan: "

#~ msgid "Cursor Timeout: "
#~ msgstr "Tidsgräns för markör: "

#~ msgid "Local Script: "
#~ msgstr "Lokalt skript: "

#~ msgid "CD/DVD Script: "
#~ msgstr "Cd/Dvd-skript: "

#~ msgid "Save Current Configuration as Default: "
#~ msgstr "Spara aktuell konfiguration som standard: "

#~ msgid "Update me via Internet: "
#~ msgstr "Uppdatera mig via Internet: "

#~ msgid "Earth"
#~ msgstr "Jorden"

#~ msgid "Deimos"
#~ msgstr "Deimos"

#~ msgid "Phobos"
#~ msgstr "Phobos"

#~ msgid "Io"
#~ msgstr "Io"

#~ msgid "Europa"
#~ msgstr "Europa"

#~ msgid "Mimas"
#~ msgstr "Mimas"

#~ msgid "Enceladus"
#~ msgstr "Enceladus"

#~ msgid "Tethys"
#~ msgstr "Tethys"

#~ msgid "Dione"
#~ msgstr "Dione"

#~ msgid "Rhea"
#~ msgstr "Rhea"

#~ msgid "Titan"
#~ msgstr "Titan"

#~ msgid "Hyperion"
#~ msgstr "Hyperion"

#~ msgid "Phoebe"
#~ msgstr "Phoebe"

#~ msgid "Pluto"
#~ msgstr "Pluto"

#~ msgid "Charon"
#~ msgstr "Charon"

#~ msgid "Hydra"
#~ msgstr "Vattenormen"

#~ msgid "Sky Language: "
#~ msgstr "Språk på himlen: "

#~ msgid "Maximum Magnitude to Label: "
#~ msgstr "Maximal magnitud att märka: "

#~ msgid "Maximum Nebula Magnitude to Label: "
#~ msgstr "Maximal magnitud för nebulosa att märka: "

#~ msgid "Zoom Duration: "
#~ msgstr "Zoomvaraktighet: "

#~ msgid "Load Default Configuration: "
#~ msgstr "Läs in standardkonfigurationen: "

#~ msgid "Ganymede"
#~ msgstr "Ganymedes"

#~ msgid "Callisto"
#~ msgstr "Callisto"

#~ msgid "Iapetus"
#~ msgstr "Japetus"

#~ msgid "Solar System Observer"
#~ msgstr "Solsystemobservatör"

#~ msgid "Magnitude Sizing Multiplier: "
#~ msgstr "Faktor för magnitud: "

#~ msgid "Actual Time"
#~ msgstr "Aktuell tid"

#~ msgid "Constellation Names"
#~ msgstr "Stjärnbildsnamn"

#~ msgid "Constellation Art Intensity"
#~ msgstr "Stjärnbildsgrafikens intensitet"

#~ msgid "Planet Names"
#~ msgstr "Planetnamn"

#~ msgid "Planet Orbits"
#~ msgstr "Planeternas omloppsbanor"

#~ msgid "Planet Trails"
#~ msgstr "Planetspår"

#~ msgid "Nebula Names"
#~ msgstr "Nebulosanamn"

#~ msgid "Nebula Circles"
#~ msgstr "Nebulosacirklar"

#~ msgid "Shut Down: "
#~ msgstr "Stäng av: "

#~ msgid "Planet: "
#~ msgstr "Planet: "

#~ msgid "Calendar"
#~ msgstr "Kalender"

#~ msgid "Galaxy"
#~ msgstr "Galax"

#, no-c-format, qt-format
#~ msgid "Distance: %1AU"
#~ msgstr "Avstånd: %1AU"

#~ msgid "Undocumented type"
#~ msgstr "Odokumenterad typ"

#~ msgid "Unknown"
#~ msgstr "Okänd"

#, qt-format
#~ msgid "Distance: %1 Light Years"
#~ msgstr "Avstånd: %1 ljusår"

#, qt-format
#~ msgid "Magnitude: <b>%1</b> (B-V: %2)"
#~ msgstr "Magnitud: <b>%1</b> (B-V: %2)"

#~ msgid "USB Script: "
#~ msgstr "USB-skript: "

#~ msgid "Select and exit to run."
#~ msgstr "Välj och avsluta för att köra."

#~ msgid "Set UI Locale: "
#~ msgstr "Ställ in lokalanpassning: "

#~ msgid "CTRL + Left click"
#~ msgstr "CTRL + vänsterklick"

#~ msgid "This system does not support OpenGL."
#~ msgstr "Detta system saknar stöd för OpenGL."

#~ msgid "No description"
#~ msgstr "Ingen beskrivning"

#~ msgid "Polynesian"
#~ msgstr "Polynesiska"

#~ msgid ":"
#~ msgstr "."

#~ msgid "/"
#~ msgstr "-"

#~ msgid "Show planets"
#~ msgstr "Visa planeter"

#~ msgid "Planets and satellites"
#~ msgstr "Planeter och satelliter"

#~ msgid "Shooting Stars"
#~ msgstr "Stjärnfall"

#~ msgid "10"
#~ msgstr "10"

#~ msgid "80"
#~ msgstr "80"

#~ msgid "144000"
#~ msgstr "144000"

#~ msgid "0"
#~ msgstr "0"

#~ msgid "10000"
#~ msgstr "10000"

#~ msgid "Program language"
#~ msgstr "Programspråk"

#~ msgid "Globular cluster"
#~ msgstr "Klotformad stjärnhop"

#~ msgid "Open cluster"
#~ msgstr "Öppen stjärnhop"

#~ msgid "Constellation Lines"
#~ msgstr "Stjärnbildslinjer"

#~ msgid "Sidereal"
#~ msgstr "Siderisk"

#~ msgid "Constellation Boundaries"
#~ msgstr "Stjärnbildsgränser"

#~ msgid "Planetary nebula"
#~ msgstr "Planetär nebulosa"

#~ msgid "Preset Time"
#~ msgstr "Aktuell tid"

#~ msgid "Meridian Line"
#~ msgstr "Meridianlinje"

#~ msgid "CTRL + Up/Down"
#~ msgstr "CTRL + Up/Down"

#~ msgid "Add 1 sidereal week"
#~ msgstr "Lägg till en siderisk vecka"

#~ msgid "Subtract 1 sidereal week"
#~ msgstr "Dra ifrån en siderisk vecka"

#~ msgid "Add 1 solar week"
#~ msgstr "Lägg till en solvecka"

#~ msgid "Subtract 1 solar week"
#~ msgstr "Dra ifrån en solvecka"

#~ msgid "Mouse cursor timeout (seconds):"
#~ msgstr "Tidsgräns för muspekare (sekunder):"

#~ msgid "Nebula"
#~ msgstr "Nebulosa"

#~ msgid "Nebulas"
#~ msgstr "Nebulosor"

#~ msgid "Highest rate ever (1966 Leonids)"
#~ msgstr "Största intensiteten någonsin (1966 Leonider)"

#~ msgid "Show lines"
#~ msgstr "Visa linjer"

#~ msgid "Show art"
#~ msgstr "Visa grafik"

#~ msgid "Show atmosphere"
#~ msgstr "Visa atmosfär"

#~ msgid "Correct for light travel time: "
#~ msgstr "Ta hänsyn till ljusets hastighet: "

#~ msgid "Arrow down to load list."
#~ msgstr "Pil ner för att visa lista"

#~ msgid "Art brightness: "
#~ msgstr "Bildernas ljusstyrka: "

#~ msgid "Magnitude Scaling Multiplier: "
#~ msgstr "Magnitudskalningsfaktor: "

#~ msgid ""
#~ "Perspective projection keeps the horizon a straight line. The mathematical "
#~ "name for this projection method is <i>gnomonic projection</i>."
#~ msgstr ""
#~ "Perspektivprojektion behåller horisonten som en rak linje. Det matematiska "
#~ "namnet för den här projektionen är <i>gnomonisk projektion</i>."

#~ msgid "Cluster associated with nebulosity"
#~ msgstr "Kluster associerat med nebulositet"

#~ msgid ""
#~ "The full name of this projection method is, <i>Lambert azimuthal equal-area "
#~ "projection</i>. It preserves the area but not the angle."
#~ msgstr ""
#~ "Det engelska namnet på denna projektionsmetod är, <i> Lambert azimuthal "
#~ "equal-area projection </i>. Projektionen bevarar arean men inte vinklar."

#~ msgid "Use as default"
#~ msgstr "Använd som standardval"

#~ msgid "Lakota"
#~ msgstr "Lakota"

#~ msgid "Form"
#~ msgstr "Formulär"

#~ msgid "Limiting Magnitude: "
#~ msgstr "Begränsande magnitud: "

#~ msgid "Planets labels"
#~ msgstr "Planetetiketter"

#~ msgid "Light pollution: "
#~ msgstr "Ljusförorening: "

#~ msgid "Get catalog x of y"
#~ msgstr "Hämta katalog x av y"

#~ msgid "xxx"
#~ msgstr "xxx"

#, qt-format
#~ msgid "RA/DE (J2000): %1/%2"
#~ msgstr "RA/DE (J2000): %1/%2"

#, qt-format
#~ msgid "RA/DE (of date): %1/%2"
#~ msgstr "RA/DE (för datum): %1/%2"

#~ msgid "Startup FOV: XX"
#~ msgstr "FOV vid start: XX"

#~ msgid "Nebulas background images"
#~ msgstr "Bakgrundsbilder av Nebulosor"

#~ msgid "Light Pollution Luminance: "
#~ msgstr "Ljusförorenings luminicens: "

#~ msgid "RA/Dec (J2000):"
#~ msgstr "RA/Dec (J2000):"

#~ msgid "Scale Moon"
#~ msgstr "Ändra skala på månen"

#~ msgid "The width of your view when Stellarium starts"
#~ msgstr "Vidden av ditt synfält när Stellarium startar"

#~ msgid "When a Script is Running"
#~ msgstr "När ett skript körs"

#~ msgid "Startup direction of view: xxxx"
#~ msgstr "Visningsriktning vid start: xxxx"

#~ msgid "Ecliptic"
#~ msgstr "Ekliptikan"

#~ msgid "Ariel"
#~ msgstr "Ariel"

#~ msgid "Miranda"
#~ msgstr "Miranda"

#~ msgid "Juno"
#~ msgstr "Juno"

#~ msgid "Vesta"
#~ msgstr "Vesta"

#~ msgid "Ceres"
#~ msgstr "Ceres"

#~ msgid "Pallas"
#~ msgstr "Pallas"

#~ msgid "Umbriel"
#~ msgstr "Umbriel"

#~ msgid "Titania"
#~ msgstr "Titania"

#~ msgid "Eris"
#~ msgstr "Eris"

#~ msgid "Oberon"
#~ msgstr "Oberon"

#~ msgid "Amor"
#~ msgstr "Amor"

#~ msgid "Hygiea"
#~ msgstr "Hygiea"

#~ msgid "Metis"
#~ msgstr "Metis"

#~ msgid "Iris"
#~ msgstr "Iris"

#~ msgid "Flora"
#~ msgstr "Flora"

#~ msgid "Astraea"
#~ msgstr "Astraea"

#~ msgid "Hebe"
#~ msgstr "Hebe"

#~ msgid "Hektor"
#~ msgstr "Hektor"

#~ msgid "Eros"
#~ msgstr "Eros"

#~ msgid "Chiron"
#~ msgstr "Chiron"

#~ msgid "Apophis"
#~ msgstr "Apophis"

#~ msgid ""
#~ "Restoring default settings requires a restart of Stellarium. Saving all the "
#~ "current options includes the current FOV and direction of view for use at "
#~ "next startup."
#~ msgstr ""
#~ "Tillbakaställning til standardinställningarna kräver en omstart av "
#~ "stellarium. Lagra alla aktuella inställningar, inklusive den aktuella FOV "
#~ "och visningsriktningen för bruk vid nästa start."

#~ msgid "Time Zone"
#~ msgstr "Tidszon"

#~ msgid ""
#~ "The mercator projection is one of the most used world map projection. It "
#~ "preserves direction and shapes but distorts size, in an increasing degree "
#~ "away from the equator."
#~ msgstr ""
#~ "Mercatorprojektionen är en av de mest använda projektionerna för "
#~ "världskartor. Den bevarar riktning och form men inte storlek, vilken ökar "
#~ "med avståndet från ekvatorn."

#~ msgid ""
#~ "Stereographic projection is known since the antiquity and was originally "
#~ "known as the planisphere projection. It preserves the angles at which curves "
#~ "cross each other but it does not preserve area."
#~ msgstr ""
#~ "Stereografisk projektion har varit känd sedan antiken och kallades "
#~ "ursprungligen för planisfärisk projektion. Den är vinkelkorrekt men inte "
#~ "ytkorrekt."

#~ msgid "Finished downloading all star catalogs!"
#~ msgstr "Stjärnkatalogerna nedladdade."

#, qt-format
#~ msgid "Ecliptic Geocentric (of date): %1/%2"
#~ msgstr "Ekliptisk geocentrika (vid datum): %1/%2"

#, qt-format
#~ msgid "Obliquity (of date): %1"
#~ msgstr "Axellutning (vid datum): %1"

#~ msgid "(geometric)"
#~ msgstr "(geometrisk)"

#~ msgid "SpaceShip"
#~ msgstr "Rymdskepp"

#~ msgid "Amalthea"
#~ msgstr "Amalthea"

#~ msgid "Pasiphae"
#~ msgstr "Pasiphae"

#~ msgid "Sinope"
#~ msgstr "Sinope"

#~ msgid "Himalia"
#~ msgstr "Himalia"

#~ msgid "Elara"
#~ msgstr "Elara"

#~ msgid "Nix"
#~ msgstr "Nix"

#~ msgid "Carme"
#~ msgstr "Carme"

#~ msgid "Naiad"
#~ msgstr "Naiad"

#~ msgid "Nereid"
#~ msgstr "Nereid"

#~ msgid "Triton"
#~ msgstr "Triton"

#~ msgid "Adrastea"
#~ msgstr "Adrastea"

#~ msgid "Thebe"
#~ msgstr "Thebe"

#~ msgid "Leda"
#~ msgstr "Leda"

#~ msgid "Ananke"
#~ msgstr "Ananke"

#~ msgid "Lysithea"
#~ msgstr "Lysithea"

#~ msgid "Sao"
#~ msgstr "Sao"

#~ msgid "Laomedeia"
#~ msgstr "Laomedeia"

#~ msgid "Neso"
#~ msgstr "Neso"

#~ msgid "Larissa"
#~ msgstr "Larissa"

#~ msgid "Proteus"
#~ msgstr "Proteus"

#~ msgid "Halimede"
#~ msgstr "Halimede"

#~ msgid "Psamathe"
#~ msgstr "Psamathe"

#~ msgid "Galatea"
#~ msgstr "Galatea"

#~ msgid "Despina"
#~ msgstr "Despina"

#~ msgid "Thalassa"
#~ msgstr "Thalassa"

#~ msgid "Kepler's Supernova"
#~ msgstr "Keplers supernova"

#~ msgid "Find Object or Position"
#~ msgstr "Hitta objekt eller position"

#~ msgid "Star Value Multiplier: "
#~ msgstr "Stjärnvärdesmultipel: "

#~ msgid "Day keys: "
#~ msgstr "Dagsnycklar: "

#~ msgid "Hourly zenith rate:"
#~ msgstr "Zenithastighet (timmar):"

#~ msgid "Plugin Key Bindings"
#~ msgstr "Tangentgenvägar för insticksprogram"

#~ msgid ""
#~ "A convenient interface for some of the more obscure options in Stellarium's "
#~ "configuration file. Allows setting the time zone and changing the way the "
#~ "time and the date are displayed in the bottom bar."
#~ msgstr ""
#~ "Ett bekvämt gränssnitt för några av de mer djupgående alternativen i "
#~ "Stellariums konfigurationsfil. Möjliggör inställning av tidszon och ändring "
#~ "av hur tid och datum visas i raden längst ner på skärmen."

#~ msgid ""
#~ "An interface for adding asteroids and comets to Stellarium. It can download "
#~ "object lists from the Minor Planet Center's website and perform searches in "
#~ "its online database. Still a work in progress."
#~ msgstr ""
#~ "Ett gränssnitt för att lägga till asteroider och kometer i Stellarium. Det "
#~ "kan ladda ner objektlistor från Minor Planet Centers hemsida och utföra "
#~ "sökningar i dess onlinedatabas. Fortfarande under utveckling."

#~ msgid "TLE data:"
#~ msgstr "TLE-data:"

#~ msgid "Tuesday"
#~ msgstr "Tisdag"

#~ msgid "Wednesday"
#~ msgstr "Onsdag"

#~ msgid "Sunday"
#~ msgstr "Söndag"

#~ msgid "Monday"
#~ msgstr "Måndag"

#~ msgid "Thursday"
#~ msgstr "Torsdag"

#~ msgid "Saturday"
#~ msgstr "Lördag"

#~ msgid "Friday"
#~ msgstr "Fredag"

#~ msgid "Day:"
#~ msgstr "Dag:"

#, qt-format
#~ msgid "Updated %1/%2 satellite(s); %3 missing"
#~ msgstr "Uppdaterade %1/%2 satellit(er); %3 saknas"

#~ msgid "Update TLE lists from Internet sources"
#~ msgstr "Uppdatera TLE-listor från internet"

#~ msgid "Sedna"
#~ msgstr "Sedna"

#~ msgid "Orcus"
#~ msgstr "Orcus"

#~ msgid "Quaoar"
#~ msgstr "Quaoar"

#~ msgid "Hydra (moon)"
#~ msgstr "Hydra (måne)"

#, qt-format
#~ msgid "Magnitude: <b>%1</b> (B-V: <b>%2</b>)"
#~ msgstr "Magnitud: <b>%1</b> (B-V: <b>%2</b>)"

#~ msgid "Galactic plane"
#~ msgstr "Galaktiska planet"

#~ msgid "Galactic Plane"
#~ msgstr "Galaktiska planet"

#~ msgid "Haumea"
#~ msgstr "Haumea"

#~ msgid "Galactic plane line"
#~ msgstr "Linje för galaxplanet"

#~ msgid "Crosshairs"
#~ msgstr "Hårkors"

#~ msgid "Toggle ocular view:"
#~ msgstr "Slå på/av okularvisning:"

#~ msgid "Warning"
#~ msgstr "Varning"

#~ msgid "American Samoa"
#~ msgstr "Amerikanska Samoa"

#~ msgid "Netherlands Antilles"
#~ msgstr "Nederländska Antillerna"

#~ msgid "Cote d'Ivoire"
#~ msgstr "Elfenbenskusten"

#~ msgid "Republic of the Congo"
#~ msgstr "Republiken Kongo"

#~ msgid "Democratic Republic of the Congo"
#~ msgstr "Demokratiska republiken Kongo"

#~ msgid "Central African Republic"
#~ msgstr "Centralafrikanska republiken"

#~ msgid "Serbia and Montenegro"
#~ msgstr "Serbien och Montenegro"

#~ msgid "United Kingdom"
#~ msgstr "Storbritannien"

#~ msgid "Saint Kitts and Nevis"
#~ msgstr "Saint Kitts och Nevis"

#~ msgid "Democratic People's Republic of Korea"
#~ msgstr "Nordkorea"

#~ msgid "Republic of Korea"
#~ msgstr "Sydkorea"

#~ msgid "Saint Lucia"
#~ msgstr "St Lucia"

#~ msgid "Lao"
#~ msgstr "Laos"

#~ msgid "Libyan Arab Jamahiriya"
#~ msgstr "Libyen"

#~ msgid "Myanmar"
#~ msgstr "Myanmar (Burma)"

#~ msgid "Saint Pierre and Miquelon"
#~ msgstr "St Pierre och Miquelon"

#~ msgid "Palestinian Territories"
#~ msgstr "Palestina"

#~ msgid "Russian Federation"
#~ msgstr "Ryssland"

#~ msgid "Saint Helena"
#~ msgstr "St. Helena"

#~ msgid "French Southern Territories"
#~ msgstr "Franska Sydterritorierna"

#~ msgid "Turks and Caicos Islands"
#~ msgstr "Turks- och Caicosöarna"

#~ msgid "Syrian Arab Republic"
#~ msgstr "Syrien"

#~ msgid "Vatican City State"
#~ msgstr "Vatikanstaten"

#~ msgid "United States Minor Outlying Islands"
#~ msgstr "USA:s mindre avlägsna öar"

#~ msgid "Saint Vincent and the Grenadines"
#~ msgstr "Saint Vincent och Grenadinerna"

#~ msgid "British Virgin Islands"
#~ msgstr "Brittiska Jungfruöarna"

#~ msgid "United States Virgin Islands"
#~ msgstr "Amerikanska Jungfruöarna"

#~ msgid "Samoa"
#~ msgstr "Samoa"

#~ msgid "Yugoslavia"
#~ msgstr "Jugoslavien"

#~ msgid "Bosnia and Herzegowina"
#~ msgstr "Bosnien och Hercegovina"

#~ msgid "Brunei Darussalam"
#~ msgstr "Brunei"

#~ msgid "Cocos Islands"
#~ msgstr "Kokosöarna"

#~ msgid "Viet Nam"
#~ msgstr "Vietnam"

#~ msgid "Past Developers"
#~ msgstr "Tidigare utvecklare"

#~ msgid "Showing Options"
#~ msgstr "Visningsalternativ"

#, qt-format
#~ msgid "Ecliptic Topocentric (of date): %1/%2"
#~ msgstr "Ekliptisk position (per datum): %1/%2"

#, qt-format
#~ msgid "Obliquity (of date, for Earth): %1"
#~ msgstr "Axellutning (per datum, för jorden): %1"

#~ msgid "Dark Nebula"
#~ msgstr "Mörk nebulosa"

#, qt-format
#~ msgid "Apparent Magnitude: <b>%1</b> (by extinction)"
#~ msgstr "Synbar magnitud:: <b>%1</b> (vid extinktion)"

#, qt-format
#~ msgid "Magnitude: <b>%1</b> (extincted to: <b>%2</b>. B-V: <b>%3</b>)"
#~ msgstr "Magnitud: <b>%1</b> (extinktion: <b>%2</b>. B–V-index: <b>%3</b>)"

#~ msgid "with meaningless values outside this range"
#~ msgstr "med meningslösa värden utanför detta intervall"

#~ msgid ""
#~ "with a mean error of less than one second, max. error 1.9s, and meaningless "
#~ "values outside this range"
#~ msgstr ""
#~ "med ett medelfel på mindre än en sekund, maximifel på 1,9 s och meningslösa "
#~ "värden utanför detta intervall"

#~ msgid "Makemake"
#~ msgstr "Makemake"

#~ msgid "Varuna"
#~ msgstr "Varuna"

#~ msgid "plutoid"
#~ msgstr "plutoid"

#~ msgid "Analemma"
#~ msgstr "Analemman"

#~ msgid ""
#~ "Screensaver of various happenings in the Solar System. 171 events in all!"
#~ msgstr ""
#~ "Skärmsläckare med olika händelser i vårt solsystem. 171 händelser, allt som "
#~ "allt!"

#~ msgid "Subtract 1 sidereal month"
#~ msgstr "Subtrahera 1 siderisk månad"

#~ msgid "Subtract 1 sidereal century"
#~ msgstr "Subtrahera 1 sideriskt århundrade"

#~ msgid "Subtract 1 mean tropical century"
#~ msgstr "Subtrahera 1 genomsnittligt tropiskt århundrade"

#~ msgid "Add 1 sidereal month"
#~ msgstr "Addera 1 siderisk månad"

#~ msgid "Add 1 mean tropical century"
#~ msgstr "Addera 1 genomsnittligt tropiskt århundrade"

#~ msgid "Add 1 sidereal century"
#~ msgstr "Addera 1 sideriskt århundrade"

#~ msgid "Show and zoom Moon"
#~ msgstr "Visa och zooma in månen"

#~ msgid "Extend search with SIMBAD"
#~ msgstr "Utöka sökningen med SIMBAD"

#~ msgid "Return to default"
#~ msgstr "Tillbaka till standard"

#~ msgid "Run landscapes script from file"
#~ msgstr "Kör landskapsskript från fil"

#~ msgid "On-line astronomical database SIMBAD"
#~ msgstr "Astronomiska databasen SIMBAD på Internet"

#~ msgid "Show equator line"
#~ msgstr "Visa ekvatorlinje"

#~ msgid "Show meridian line"
#~ msgstr "Visa meridianlinje"

#~ msgid "Show ecliptic line"
#~ msgstr "Visa ekliptisk linje"

#~ msgid "Show horizon line"
#~ msgstr "Visa horisontlinje"

#~ msgid "Show Galactic plane line"
#~ msgstr "Visa galaktisk planlinje"

#~ msgid "Longitude/Latitude (J2000)"
#~ msgstr "Longitud/Latitud (J2000)"

#~ msgid "Additional information 2"
#~ msgstr "Övrig information 2"

#~ msgid "Additional information 3"
#~ msgstr "Övrig information 3"

#~ msgid "Additional information 1"
#~ msgstr "Övrig information 1"

#~ msgid "Render Solar Shadows"
#~ msgstr "Rendera solskuggor"

#~ msgid "pre-process script using STS preprocessor"
#~ msgstr "förbearbeta skript med förprocessorn STS"

#~ msgid "clear script"
#~ msgstr "rensa skript"

#~ msgid ""
#~ "A demonstration of the analemma - the path of the Sun across the sky during "
#~ "the year."
#~ msgstr ""
#~ "En förevisning av analemman, d.v.s. solens bana över himlen under ett solår."

#~ msgid "Earth Greatest Elongations from Jupiter 2000-3000"
#~ msgstr "Jordens största elongation från Jupiter 2000-3000"

#~ msgid "Earth Events from Venus"
#~ msgstr "Jord-händelser sett från Venus"

#~ msgctxt "Deep-sky objects"
#~ msgid "DSOs"
#~ msgstr "DSOs"

#~ msgctxt "Zenithal Hourly Rate"
#~ msgid "ZHR:"
#~ msgstr "ZHR:"

#~ msgid "Daphne"
#~ msgstr "41 Daphne"

#~ msgid "Great Comet of 1680 (C/1680 V1)"
#~ msgstr "1680 års stora komet"

#~ msgid ""
#~ "Screensaver of various happenings in the Solar System. 187 events in all!"
#~ msgstr ""
#~ "Skärmsläckare med bilder på olika företeelser i solsystemet. Totalt 187 "
#~ "händelser!"

#~ msgid "1000"
#~ msgstr "1.000"

#~ msgid "Limit Magnitudes"
#~ msgstr "Begränsa magnitud"

#~ msgid "Limit Magnitudes (for unaided/binocular observers)"
#~ msgstr "Begränsa magnitud (för betraktare utan hjälpmedel eller med kikare)"

#~ msgid ""
#~ "Labels and markers for deep-sky objects (star clusters, galaxies and nebulas)"
#~ msgstr ""
#~ "Etiketter och markörer för djuprymdsobjekt (stjärnhopar, galaxer och "
#~ "nebulosor)"

#~ msgid ""
#~ "Limit the magnitude of deep-sky objects (star clusters, galaxies and nebulas)"
#~ msgstr ""
#~ "Begränsa magnitud för djuprymdsobjekt (stjärnhopar, galaxer och nebulosor)"

#, qt-format
#~ msgid "Epoch for minimum light: %1 JD"
#~ msgstr "Epok för minimalt ljus: %1 JD"

#, qt-format
#~ msgid "Epoch for maximum light: %1 JD"
#~ msgstr "Epok för maximalt ljus: %1 JD"

#~ msgid "Oops... Stellarium can't check latest version."
#~ msgstr "Oops... Stellarium kunde inte se den senaste versionen."

#~ msgid "Looks like you are using the development version of Stellarium."
#~ msgstr "Det verkar som att du använder utvecklingsversionen av Stellarium."

#, qt-format
#~ msgid "Surface brightness: <b>%1</b>"
#~ msgstr "Ytljusstyrka: <b>%1</b>"

#, qt-format
#~ msgid "Surface brightness: <b>%1</b> (extincted to: <b>%2</b>)"
#~ msgstr "Ytljusstyrka: <b>%1</b> (utdör till: <b>%2</b>)"

#, qt-format
#~ msgid "This version of Stellarium is outdated! Latest version is %1."
#~ msgstr ""
#~ "Du använder inte den senaste versionen av Stellarium. Den senaste versionen "
#~ "är %1."

#~ msgid "This is latest stable version of Stellarium."
#~ msgstr "Det här är den senaste stabila versionen av Stellarium."

#~ msgid "Ecliptic coordinates"
#~ msgstr "Ekliptiska koordinater"

#~ msgid "Check updates"
#~ msgstr "Kontrollera efter updateringar"

#~ msgid "Open pop-up navigation menu:"
#~ msgstr "Öppna pop-up meny med inställningar:"

#~ msgid "The plug-in's key bindings can be edited in the General Tab."
#~ msgstr "Insticksprogrammets tangenter kan redigeras under Allmänt-fliken."

#~ msgid ""
#~ "Enable checking updates of Stellarium via Internet. Info for updates of "
#~ "stable versions you can look on the tab \"About\" of \"Help\" window."
#~ msgstr ""
#~ "Aktivera sökning efter uppdateringar av Stellarium via internet. Info om "
#~ "nya, stabila versioner kan du hitta under fliken \"Om\" i \"Hjälp\"-fönstret."

#~ msgid "Illumination"
#~ msgstr "Belysning"

#~ msgid ""
#~ "No OpenGL 2 found on this system. Please upgrade hardware or use MESA or an "
#~ "older version."
#~ msgstr ""
#~ "Inget OpenGL 2 finns på denna dator. Uppgradera hårdvaran eller använd MESA "
#~ "eller en äldre version."

#~ msgid "Cannot acquire necessary OpenGL resources."
#~ msgstr "Kan inte hitta nödvändiga OpenGL-resurser."

#~ msgid "Hourly zenith rate"
#~ msgstr "Timfrekvens vid zenit"

#, qt-format
#~ msgid "Distance: %1 %2"
#~ msgstr "Avstånd: %1 %2"

#~ msgid "Planetary Nebulae"
#~ msgstr "Planetariska nebulosor"

#~ msgid "Dark Nebulae"
#~ msgstr "Mörka nebulosor"

#~ msgid "Bright Nebulae"
#~ msgstr "Ljusa nebulosor"

#~ msgid "Catalog of galaxies"
#~ msgstr "Katalog över galaxer"

#~ msgid "Show horizon line."
#~ msgstr "Visa horisontlinje"

#~ msgid "Geocentric equatorial coordinates, equinox of date"
#~ msgstr "Geocentriska ekvatoriella koordinater, dagjämning för datum"

#~ msgid "Show names"
#~ msgstr "Visa namn"

#~ msgid "Geocentric equatorial coordinates, equinox of J2000.0"
#~ msgstr "Geocentriska ekvatoriella koordinater, dagjämning för J2000.0"

#~ msgid "Topocentric equatorial coordinates"
#~ msgstr "Topocentriska ekvatoriella koordinater"

#~ msgid "Ecliptic coordinates, equinox of date and J2000 (only for Earth)"
#~ msgstr ""
#~ "Ekliptiska koordinater, dagjämning för datum och J2000 (endast för jorden)"

#~ msgid ""
#~ "You can choose to scale the image you see on the screen.  This is intended "
#~ "to show you a better comparison of what one eyepiece/telescope combination "
#~ "will be like as compared to another.  The same eyepiece in two different "
#~ "telescopes of differing focal length will produce two different exit "
#~ "circles, changing the view someone.  The trade-off of this is that, with the "
#~ "image scaled, a good deal of the screen can be wasted.  Therefore I "
#~ "recommend that you leave it off, unless you feel you have a need of it."
#~ msgstr ""
#~ "Du kan välja att skala bilden du ser på skärmen. Detta är ordnat för att "
#~ "visa dig en bättre jämförelse av vad en kombination av okular och teleskop "
#~ "kommer bli jämfört med en annan. Samma okular i två olika teleskop av olika "
#~ "fokallängd kommer visa två olika slutcirklar, vilket förändrar vyn. Det "
#~ "negativa är att med bilden skalad så kan en bra bit av skärmens kapacitet "
#~ "slösas bort. Därför rekommenderar jag att du lämnar denna inställning "
#~ "avslagen, om du verkligen inte känner att du behöver den."

#~ msgid "Use flip for CCD"
#~ msgstr "Spegelvänd för CCD"

#~ msgid "Key mappings"
#~ msgstr "Tangentbord"

#~ msgid ""
#~ "Activate this option to calculate azimuth from south towards west (as in old "
#~ "astronomical literature)."
#~ msgstr ""
#~ "Slå på denna inställning för att beräkna azimut frön söder och åt väster "
#~ "(som i äldre astronomisk litteratur)."

#~ msgid "Second week"
#~ msgstr "Andra veckan"

#~ msgid "First week"
#~ msgstr "Första veckan"

#~ msgid "Third week"
#~ msgstr "Tredje veckan"

#~ msgid "Timezone name:"
#~ msgstr "Namn på tidszon:"

#~ msgid "DST timezone name:"
#~ msgstr "Namn på sommartid:"

#~ msgid "Daylight saving time (summer time)"
#~ msgstr "Sommartid"

#~ msgid "Daylight saving time start"
#~ msgstr "Sommartidens början"

#~ msgid "DST offset from UTC (hours):"
#~ msgstr "Sommartids förskjutning från UTC (i timmar):"

#~ msgid "Time Zone plug-in"
#~ msgstr "Tidszontillägg"

#~ msgid "Define a time zone"
#~ msgstr "Definiera en tidszon"

#~ msgid "Offset from UTC (hours):"
#~ msgstr "Förskjutning från UTC (i timmar):"

#~ msgid "Last week"
#~ msgstr "Förra veckan"

#~ msgid "Fourth week"
#~ msgstr "Fjärde veckan"

#~ msgid "(offset = local time - UTC time)"
#~ msgstr "(förskjutning = lokal tid - UTC-tid)"

#~ msgid "Time of change:"
#~ msgstr "Ändringsdatum:"

#~ msgid "Daylight saving time end"
#~ msgstr "Sommartidens slut"

#~ msgid "Use this definition"
#~ msgstr "Använd denna definition"

#~ msgid ""
#~ "By default, the time displayed in Stellarium is interpreted as the local "
#~ "time in the system's time zone, not in the displayed location's time zone. "
#~ "This behaviour can be changed by changing Stellarium's global time zone "
#~ "settings."
#~ msgstr ""
#~ "Som standard tolkas Stellarium tiden som lokal tid i systemets tidszon, inte "
#~ "den visade platsen lokala tid. Detta kan ändras genom att ändra Stellariums "
#~ "globala tidszoninställningar."

#~ msgid "Use system settings (default)"
#~ msgstr "Använd systeminställningar (standard)"

#~ msgid "Universal Coordinated Time (UTC)"
#~ msgstr "Koordinerad universell tid (UTC)"

#~ msgid "User-defined:"
#~ msgstr "Användarvald:"

#~ msgid "Any changes will take effect the next time Stellarium is started."
#~ msgstr "Alla ändringar träder i kraft nästa gång Stellarium startas."

#~ msgid "Display formats"
#~ msgstr "Visningsformat"

#~ msgid "Manual zoom"
#~ msgstr "Manuell inzoomning"

#~ msgid "CD/DVD script"
#~ msgstr "CD/DVD-script"

#~ msgid "Magnitude scaling multiplier"
#~ msgstr "Multiplikator för magnitudskalning"

#~ msgid "Cursor timeout:"
#~ msgstr "Pekaravbrott:"

#~ msgid "Nebula label frequency:"
#~ msgstr "Frekvens för nebulosaetiketter:"

#~ msgid "Add new Solar System objects"
#~ msgstr "Lägg till nya solsystemsobjekt"

#~ msgid ""
#~ "This plug-in uses a custom Solar System configuration file. If something "
#~ "goes wrong and Stellarium crashes and/or doesn't start, you can delete "
#~ "manually that file from:"
#~ msgstr ""
#~ "Detta tillägg använder sig av en egenanpassad konfigurationsfil för "
#~ "solsystemet. Om någonting går fel och Stellarium kraschar eller inte "
#~ "startar, kan denna manuellt tas bort från:"

#~ msgid "Copy the Solar System file..."
#~ msgstr "Kopiera solsystemsfil..."

#~ msgid ""
#~ "You can create a backup copy of the custom Solar System configuration file "
#~ "in a convenient location, or replace it with such a copy."
#~ msgstr ""
#~ "Du kan skapa en backupkopia av den egenanpassade konfigurationsfilen för "
#~ "solsystemet på lämplig plats, eller ersätta den med en sådan kopia."

#~ msgid "Copy/replace the Solar System file"
#~ msgstr "Kopiera/ersätt solsystemsfilen"

#~ msgid "Replace the Solar System file..."
#~ msgstr "Ersätt solsystemsfil..."

#~ msgid "JD"
#~ msgstr "JD"

#, qt-format
#~ msgid "Surface brightness: <b>%1</b> (after extinction: <b>%2</b>)"
#~ msgstr "Ytljusstyrka: <b>%1</b> (med extinktion: <b>%2</b>)"

#~ msgid "AstroCalc window"
#~ msgstr "AstroCalc-fönster"

#~ msgid ""
#~ "Screensaver of various happenings in the Solar System. 261 events in all!"
#~ msgstr "Skärmdump över flera händelser i solsystemet. 261 totalt!"

#~ msgid "Planetary positions every 5 minutes."
#~ msgstr "Planetariska positioner var 5:e minut."

#~ msgid "Planetary positions"
#~ msgstr "Planetariska positioner"

#~ msgid "Mag."
#~ msgstr "Mag."

#~ msgid "Show dates of positions"
#~ msgstr "Visa positionsdatum"

#~ msgid "Update of planetary positions"
#~ msgstr "Uppdatering av planetpositioner"

#~ msgid "Show markers of positions"
#~ msgstr "Visa positionsmarkörer"

#~ msgid "Show Line for Custom Azimuth 1"
#~ msgstr "Visa linje för anpassad azimut 1"

#~ msgid "Show Line for Custom Azimuth 2"
#~ msgstr "Visa linje för anpassad azimut 2"

#~ msgid "Show Line for Geographic Location 2"
#~ msgstr "Visa linje för geografisk plats 2"

#~ msgid "Show Line for Geographic Location 1"
#~ msgstr "Visa linje för geografisk plats 1"
>>>>>>> c1196e93
<|MERGE_RESOLUTION|>--- conflicted
+++ resolved
@@ -1,32 +1,20 @@
-# Swedish translation for stellarium
-# Copyright (c) 2017 Rosetta Contributors and Canonical Ltd 2017
+# Swedish translation of stellarium.
+# Copyright (C) 2005 Fabien Chereau
 # This file is distributed under the same license as the stellarium package.
-# FIRST AUTHOR <EMAIL@ADDRESS>, 2017.
+# Daniel Nylander <po@danielnylander.se>, 2006.
 #
 msgid ""
 msgstr ""
 "Project-Id-Version: stellarium\n"
-<<<<<<< HEAD
-"Report-Msgid-Bugs-To: FULL NAME <EMAIL@ADDRESS>\n"
-"POT-Creation-Date: 2017-06-18 13:16+0700\n"
-"PO-Revision-Date: 2017-06-18 08:30+0000\n"
-"Last-Translator: FULL NAME <EMAIL@ADDRESS>\n"
-"Language-Team: Swedish <sv@li.org>\n"
-=======
 "Report-Msgid-Bugs-To: \n"
 "POT-Creation-Date: 2017-06-19 21:17+0700\n"
 "PO-Revision-Date: 2017-06-01 06:30+0000\n"
 "Last-Translator: Jonatan Nyberg <Unknown>\n"
 "Language-Team: Swedish <tp-sv@listor.tp-sv.se>\n"
->>>>>>> c1196e93
 "MIME-Version: 1.0\n"
-"Content-Type: text/plain; charset=UTF-8\n"
+"Content-Type: text/plain; charset=utf-8\n"
 "Content-Transfer-Encoding: 8bit\n"
-<<<<<<< HEAD
-"X-Launchpad-Export-Date: 2017-06-19 06:59+0000\n"
-=======
 "X-Launchpad-Export-Date: 2017-06-20 05:36+0000\n"
->>>>>>> c1196e93
 "X-Generator: Launchpad (build 18416)\n"
 
 #: src/core/modules/CustomObject.cpp:79 src/core/modules/CustomObject.cpp:81
@@ -4255,334 +4243,326 @@
 
 #. TRANSLATORS: Name of the sky culture
 #: src/translations.h:245
-<<<<<<< HEAD
-msgid "Polynesian"
-msgstr "Polynesiska"
+msgid "Romanian"
+msgstr "Rumänska"
 
 #. TRANSLATORS: Name of the sky culture
 #: src/translations.h:247
-=======
->>>>>>> c1196e93
-msgid "Romanian"
-msgstr "Rumänska"
+msgid "Sami"
+msgstr "Samisk"
 
 #. TRANSLATORS: Name of the sky culture
 #: src/translations.h:249
-msgid "Sami"
-msgstr "Samisk"
+msgid "Sardinian"
+msgstr ""
 
 #. TRANSLATORS: Name of the sky culture
 #: src/translations.h:251
-msgid "Sardinian"
-msgstr ""
+msgid "Siberian"
+msgstr "Sibirisk"
 
 #. TRANSLATORS: Name of the sky culture
 #: src/translations.h:253
-msgid "Siberian"
-msgstr "Sibirisk"
+msgid "Tukano"
+msgstr "Tukano"
 
 #. TRANSLATORS: Name of the sky culture
 #: src/translations.h:255
-msgid "Tukano"
-msgstr "Tukano"
+msgid "Tupi-Guarani"
+msgstr "Tupi-Guarani"
 
 #. TRANSLATORS: Name of the sky culture
 #: src/translations.h:257
-msgid "Tupi-Guarani"
-msgstr "Tupi-Guarani"
+msgid "Tongan"
+msgstr "Tongansk"
 
 #. TRANSLATORS: Name of the sky culture
 #: src/translations.h:259
-msgid "Tongan"
-msgstr "Tongansk"
+msgid "Western"
+msgstr "Västerländsk"
 
 #. TRANSLATORS: Name of the sky culture
 #: src/translations.h:261
-msgid "Western"
-msgstr "Västerländsk"
-
-#. TRANSLATORS: Name of the sky culture
-#: src/translations.h:263
 msgid "Western (H.A.Rey)"
 msgstr "Västerländsk (H.A.Rey)"
 
 #. TRANSLATORS: Name of landscape
-#: src/translations.h:269
+#: src/translations.h:267
 msgid "Guereins"
 msgstr "Guereins"
 
 #. TRANSLATORS: Name of landscape
-#: src/translations.h:271
+#: src/translations.h:269
 msgid "Trees"
 msgstr "Träd"
 
 #. TRANSLATORS: Name of landscape
-#: src/translations.h:273 plugins/ArchaeoLines/src/ArchaeoLines.cpp:1289
+#: src/translations.h:271 plugins/ArchaeoLines/src/ArchaeoLines.cpp:1289
 msgid "Moon"
 msgstr "Månen"
 
 #. TRANSLATORS: Landscape name: Hurricane Ridge
-#: src/translations.h:275
+#: src/translations.h:273
 msgid "Hurricane"
 msgstr "Orkan"
 
 #. TRANSLATORS: Name of landscape
-#: src/translations.h:277
+#: src/translations.h:275
 msgid "Ocean"
 msgstr "Ocean"
 
 #. TRANSLATORS: Landscape name: Garching bei Munchen
-#: src/translations.h:279
+#: src/translations.h:277
 msgid "Garching"
 msgstr "Garching"
 
 #. TRANSLATORS: Name of landscape
-#: src/translations.h:281 plugins/ArchaeoLines/src/ArchaeoLines.cpp:1301
+#: src/translations.h:279 plugins/ArchaeoLines/src/ArchaeoLines.cpp:1301
 msgid "Mars"
 msgstr "Mars"
 
 #. TRANSLATORS: Name of landscape
-#: src/translations.h:283 plugins/ArchaeoLines/src/ArchaeoLines.cpp:1304
+#: src/translations.h:281 plugins/ArchaeoLines/src/ArchaeoLines.cpp:1304
 msgid "Jupiter"
 msgstr "Jupiter"
 
 #. TRANSLATORS: Name of landscape
-#: src/translations.h:285 plugins/ArchaeoLines/src/ArchaeoLines.cpp:1307
+#: src/translations.h:283 plugins/ArchaeoLines/src/ArchaeoLines.cpp:1307
 msgid "Saturn"
 msgstr "Saturnus"
 
 #. TRANSLATORS: Name of landscape
-#: src/translations.h:287
+#: src/translations.h:285
 msgid "Uranus"
 msgstr "Uranus"
 
 #. TRANSLATORS: Name of landscape
-#: src/translations.h:289
+#: src/translations.h:287
 msgid "Neptune"
 msgstr "Neptunus"
 
 #. TRANSLATORS: Name of landscape
-#: src/translations.h:291
+#: src/translations.h:289
 msgid "Geneva"
 msgstr "Genève"
 
 #. TRANSLATORS: Name of landscape
-#: src/translations.h:293
+#: src/translations.h:291
 msgid "Grossmugl"
 msgstr "Grossmugl"
 
 #. TRANSLATORS: Name of landscape
-#: src/translations.h:295
+#: src/translations.h:293
 msgid "Zero Horizon"
 msgstr "Matematisk horisont"
 
 #. TRANSLATORS: Name of 3D scene ("Sterngarten" is proper name)
-#: src/translations.h:300
+#: src/translations.h:298
 msgid "Vienna Sterngarten"
 msgstr "Wiens Sterngarten"
 
 #. TRANSLATORS: Name of 3D scene
-#: src/translations.h:302
+#: src/translations.h:300
 msgid "Testscene"
 msgstr "Testscen"
 
 #. TRANSLATORS: Name of script
-#: src/translations.h:307
+#: src/translations.h:305
 msgid "Landscape Tour"
 msgstr "Landskapsrundtur"
 
 #. TRANSLATORS: Name of script
-#: src/translations.h:309
+#: src/translations.h:307
 msgid "Partial Lunar Eclipse"
 msgstr "Partiell månförmörkelse"
 
 #. TRANSLATORS: Name of script
-#: src/translations.h:311
+#: src/translations.h:309
 msgid "Total Lunar Eclipse"
 msgstr "Total månförmörkelse"
 
 #. TRANSLATORS: Name of script
-#: src/translations.h:313
+#: src/translations.h:311
 msgid "Screensaver"
 msgstr "Skärmsläckare"
 
 #. TRANSLATORS: Name of script
-#: src/translations.h:315
+#: src/translations.h:313
 msgid "Solar Eclipse 2009"
 msgstr "Solförmörkelse 2009"
 
 #. TRANSLATORS: Name of script
-#: src/translations.h:317
+#: src/translations.h:315
 msgid "Startup Script"
 msgstr "Programstartsskript"
 
 #. TRANSLATORS: Name of script
-#: src/translations.h:319
+#: src/translations.h:317
 msgid "Zodiac"
 msgstr "Zodiaken"
 
 #. TRANSLATORS: Name of script
-#: src/translations.h:321
+#: src/translations.h:319
 msgid "Mercury Triple Sunrise and Sunset"
 msgstr "Merkurius soluppgång & solnedgång x3"
 
 #. TRANSLATORS: Name of script
-#: src/translations.h:323
+#: src/translations.h:321
 msgid "Double eclipse from Deimos in 2017"
 msgstr "Dubbelförmörkelse från Deimos 2017"
 
 #. TRANSLATORS: Name of script
-#: src/translations.h:325
+#: src/translations.h:323
 msgid "Double eclipse from Deimos in 2031"
 msgstr "Dubbelförmörkelse från Deimos 2031"
 
 #. TRANSLATORS: Name of script
-#: src/translations.h:327
+#: src/translations.h:325
 msgid "Eclipse from Olympus Mons Jan 10 2068"
 msgstr "Förmörkelse från Olympus Mons 10 jan 2068"
 
 #. TRANSLATORS: Name of script
-#: src/translations.h:329
+#: src/translations.h:327
 msgid "Occultation of Earth and Jupiter 2048"
 msgstr "Ockultation av jorden och Jupiter 2048"
 
 #. TRANSLATORS: Name of script
-#: src/translations.h:331
+#: src/translations.h:329
 msgid "3 Transits and 2 Eclipses from Deimos 2027"
 msgstr "3 passager & 2 förmörkelser från Deimos 2027"
 
 #. TRANSLATORS: Name of script
-#: src/translations.h:333
+#: src/translations.h:331
 msgid "Solar System Screensaver"
 msgstr "Skärmsläckare – Solsystemet"
 
 #. TRANSLATORS: Name of script
-#: src/translations.h:335
+#: src/translations.h:333
 msgid "Constellations Tour"
 msgstr "Stjärnbildsrundtur"
 
 #. TRANSLATORS: Name of script
-#: src/translations.h:337
+#: src/translations.h:335
 msgid "Sun from different planets"
 msgstr "Solen från olika planeter"
 
 #. TRANSLATORS: Name of script
-#: src/translations.h:339
+#: src/translations.h:337
 msgid "Earth best views from other bodies"
 msgstr "Bästa utsikt över jorden från andra himlakroppar"
 
 #. TRANSLATORS: Name of script
-#: src/translations.h:341
+#: src/translations.h:339
 msgid "Transit of Venus"
 msgstr "Venuspassage"
 
 #. TRANSLATORS: Name of script
-#: src/translations.h:343
+#: src/translations.h:341
 msgid "Sky Culture Tour"
 msgstr "Stjärnbildsmytologisk rundtur"
 
 #. TRANSLATORS: Name and description of script
-#: src/translations.h:345
+#: src/translations.h:343
 msgid "Earth Events from Mercury"
 msgstr "Jordhändelser sett från Merkurius"
 
 #. TRANSLATORS: Name and description of script
-#: src/translations.h:347
+#: src/translations.h:345
 msgid "Earth Events from a floating city on Venus"
 msgstr "Jordhändelser sett från en flytande stad på Venus"
 
 #. TRANSLATORS: Name and description of script
-#: src/translations.h:349
+#: src/translations.h:347
 msgid "Earth Events from Mars"
 msgstr "Jordhändelser sett från Mars"
 
 #. TRANSLATORS: Name of script
+#: src/translations.h:349
+msgid ""
+"Earth and other planet's Greatest Elongations and Oppositions from Mars"
+msgstr ""
+"Jordens och andra planeters största elongation och opposition från Mars"
+
+#. TRANSLATORS: Name of script
 #: src/translations.h:351
-msgid ""
-"Earth and other planet's Greatest Elongations and Oppositions from Mars"
-msgstr ""
-"Jordens och andra planeters största elongation och opposition från Mars"
+msgid "Earth and Mars Greatest Elongations and Transits from Callisto"
+msgstr "Jordens och Mars största elongationer och ljusstyrkor från Callisto"
 
 #. TRANSLATORS: Name of script
 #: src/translations.h:353
-msgid "Earth and Mars Greatest Elongations and Transits from Callisto"
-msgstr "Jordens och Mars största elongationer och ljusstyrkor från Callisto"
+msgid "Tycho's Supernova"
+msgstr "Tychos supernova"
 
 #. TRANSLATORS: Name of script
 #: src/translations.h:355
-msgid "Tycho's Supernova"
-msgstr "Tychos supernova"
+msgid "Earth and other Planets from Ceres"
+msgstr "Jorden och andra planeter från Ceres"
 
 #. TRANSLATORS: Name of script
 #: src/translations.h:357
-msgid "Earth and other Planets from Ceres"
-msgstr "Jorden och andra planeter från Ceres"
+msgid "Messier Objects Tour"
+msgstr "Tur kring Messierobjekt"
 
 #. TRANSLATORS: Name of script
 #: src/translations.h:359
-msgid "Messier Objects Tour"
-msgstr "Tur kring Messierobjekt"
+msgid "Binocular Highlights"
+msgstr "Kikarens höjdpunkter"
 
 #. TRANSLATORS: Name of script
 #: src/translations.h:361
-msgid "Binocular Highlights"
-msgstr "Kikarens höjdpunkter"
+msgid "20 Fun Naked-Eye Double Stars"
+msgstr "20 dubbelstjärnor för blotta ögat"
 
 #. TRANSLATORS: Name of script
 #: src/translations.h:363
-msgid "20 Fun Naked-Eye Double Stars"
-msgstr "20 dubbelstjärnor för blotta ögat"
+msgid "List of largest known stars"
+msgstr "Lista över de största kända stjärnorna"
 
 #. TRANSLATORS: Name of script
 #: src/translations.h:365
-msgid "List of largest known stars"
-msgstr "Lista över de största kända stjärnorna"
+msgid "Herschel 400 Tour"
+msgstr "Tur kring Herschel 400"
 
 #. TRANSLATORS: Name of script
 #: src/translations.h:367
-msgid "Herschel 400 Tour"
-msgstr "Tur kring Herschel 400"
+msgid "Binosky: Deep Sky Objects for Binoculars"
+msgstr "Binosky: Djuprymdsobjekt för kikaren"
 
 #. TRANSLATORS: Name of script
 #: src/translations.h:369
-msgid "Binosky: Deep Sky Objects for Binoculars"
-msgstr "Binosky: Djuprymdsobjekt för kikaren"
+msgid "The Jack Bennett Catalog"
+msgstr "Jack Bennetts katalog"
 
 #. TRANSLATORS: Name of script
 #: src/translations.h:371
-msgid "The Jack Bennett Catalog"
-msgstr "Jack Bennetts katalog"
-
-#. TRANSLATORS: Name of script
-#: src/translations.h:373
 msgid "Best objects in the New General Catalog"
 msgstr "De bästa objekten i New General Catalog"
 
 #. TRANSLATORS: Description of the landscape tour script.
-#: src/translations.h:379
+#: src/translations.h:377
 msgid "Look around each installed landscape."
 msgstr "Se dig omkring i alla installerade landskap."
 
 #. TRANSLATORS: Description of the sky culture tour script.
-#: src/translations.h:381
+#: src/translations.h:379
 msgid "Look at each installed sky culture."
 msgstr "En översikt över alla installerade stjärnbildsmytologier."
 
-#: src/translations.h:382
+#: src/translations.h:380
 msgid "Script to demonstrate a partial lunar eclipse."
 msgstr "Skript för att visa en partiell månförmörkelse."
 
-#: src/translations.h:383
+#: src/translations.h:381
 msgid "Script to demonstrate a total lunar eclipse."
 msgstr "Skript för att visa en total månförmörkelse."
 
-#: src/translations.h:384
+#: src/translations.h:382
 msgid "A slow, infinite tour of the sky, looking at random objects."
 msgstr ""
 "En långsam, oändlig rundtur på himlavalvet där du tittar på slumpmässiga "
 "objekt."
 
-#: src/translations.h:385
+#: src/translations.h:383
 msgid ""
 "Script to demonstrate a total solar eclipse which has happened in 2009 "
 "(location=Rangpur, Bangladesh)."
@@ -4590,11 +4570,11 @@
 "Skript som visar en total solförmörkelse som inträffade 2009 (plats: Rangpur "
 "i Bangladesh)."
 
-#: src/translations.h:386
+#: src/translations.h:384
 msgid "Script which runs automatically at startup"
 msgstr "Skript som körs automatiskt vid programstart"
 
-#: src/translations.h:387
+#: src/translations.h:385
 msgid ""
 "This script displays the constellations of the Zodiac. That means the "
 "constellations which lie along the line which the Sun traces across the "
@@ -4603,7 +4583,7 @@
 "Detta skript visar stjärnbilderna i zodiaken. Det innebär att stjärnbilderna "
 "som ligger längs den bara som solen följer över himlavalvet under året."
 
-#: src/translations.h:388
+#: src/translations.h:386
 msgid ""
 "Due to the quirks in Mercury's orbit and rotation at certain spots the sun "
 "will rise & set 3 different times in one Mercury day."
@@ -4611,7 +4591,7 @@
 "På grund av Merkurius speciella kretslopp och rotation kommer solen att gå "
 "upp och gå ner vid 3 olika tillfällen och platser under samma dygn."
 
-#: src/translations.h:389
+#: src/translations.h:387
 msgid ""
 "Just before Mars eclipses the sun, Phobos pops out from behind and eclipses "
 "it first. Takes place between Scorpio and Sagittarius on April 26, 2017."
@@ -4619,7 +4599,7 @@
 "Precis innan Mars förmörkar solen tittar Phobos fram och hinner förmörka "
 "solen före Mars. Detta sker mellan Skorpionen och Skytten den 26 april 2017."
 
-#: src/translations.h:390
+#: src/translations.h:388
 msgid ""
 "Just before Mars eclipses the sun, Phobos pops out from behind and eclipses "
 "it first. Takes place between Taurus and Gemini on July 23, 2031."
@@ -4627,11 +4607,11 @@
 "Precis innan Mars förmörkar solen tittar Phobos fram och hinner förmörka "
 "solen före Mars. Detta sker mellan Oxen och Tvillingarna den 23 juli 2031."
 
-#: src/translations.h:391
+#: src/translations.h:389
 msgid "Phobos eclipsing the Sun as seen from Olympus Mons on Jan 10, 2068."
 msgstr "Phobos förmörkar solen, betraktat från Olympus Mons den 10 jan 2068."
 
-#: src/translations.h:392
+#: src/translations.h:390
 msgid ""
 "Phobos occultations of Earth are common, as are occultations of Jupiter. But "
 "occultations of both on the same day are very rare. Here's one that takes "
@@ -4641,7 +4621,7 @@
 "Jupiter. Men förmörkelser av båda på samma dag är väldigt sällsynta. Här är "
 "en som inträffar 2048-01-23, i verklig hastighet."
 
-#: src/translations.h:393
+#: src/translations.h:391
 msgid ""
 "Phobos races ahead of Mars and transits the sun, passes through it and then "
 "retrogrades back towards the sun and just partially transits it again (only "
@@ -4657,34 +4637,34 @@
 "Phobos framträder från Mars är den fortfarande förmörkad och kan ses svagt i "
 "Mars skugga, den lyser inte upp förrän senare."
 
-#: src/translations.h:394
+#: src/translations.h:392
 msgid ""
 "Screensaver of various happenings in the Solar System. 287 events in all!"
 msgstr ""
 "Skärmsläckare av olika händelser i solsystemet. 287 händelser sammanlagt!"
 
-#: src/translations.h:395
+#: src/translations.h:393
 msgid "A tour of the western constellations."
 msgstr "En genomgång av de västerländska stjärnbilderna."
 
-#: src/translations.h:396
+#: src/translations.h:394
 msgid "Look at the Sun from big planets of Solar System and Pluto."
 msgstr "Titta på solen från Pluto och de stora planterna i solsystemet."
 
-#: src/translations.h:397
+#: src/translations.h:395
 msgid ""
 "Best views of Earth from other Solar System bodies in the 21st Century."
 msgstr ""
 "De bästa vyerna över jordklotet från andra kroppar i solsystemet under 2000-"
 "talet."
 
-#: src/translations.h:398
+#: src/translations.h:396
 msgid "Transit of Venus as seen from Sydney Australia, 6th June 2012."
 msgstr ""
 "Venuspassagen som den såg ut från Sydney i Australien på Sveriges "
 "nationaldag den 6 juni 2012."
 
-#: src/translations.h:399
+#: src/translations.h:397
 msgid ""
 "Flash of the supernova observed by Tycho Brahe in 1572. The Supernovae "
 "plugin has to be enabled."
@@ -4692,7 +4672,7 @@
 "Skenet från supernovan som Tycho Brahe observerade år 1572. "
 "Supernoveinsticksmodulen måste vara aktiverad."
 
-#: src/translations.h:400
+#: src/translations.h:398
 msgid ""
 "Earth and other planet's Greatest Elongations and Oppositions from Mars 2000-"
 "3000"
@@ -4700,7 +4680,7 @@
 "Jordens och andra planeters största elongationer och oppositioner från Mars "
 "år 2000-3000"
 
-#: src/translations.h:401
+#: src/translations.h:399
 msgid ""
 "Earth Greatest Elongations and Transits from Callisto 2000-3000. Why "
 "Callisto? Well of the 4 Galilean Moons, Callisto is the only one outside of "
@@ -4712,7 +4692,7 @@
 "helt utanför Jupiters strålningsbälte. Om människan någonsin skulle "
 "kolonisera Jupiters månar skulle man välja Callisto."
 
-#: src/translations.h:402
+#: src/translations.h:400
 msgid ""
 "Earth the other visible Planet's Greatest Elongations and Oppositions from "
 "Ceres 2000-3000"
@@ -4720,11 +4700,11 @@
 "Jordens och andra planeters största elongationer och oppositioner från Ceres "
 "år 2000-3000"
 
-#: src/translations.h:403
+#: src/translations.h:401
 msgid "A tour of Messier Objects"
 msgstr "En tur över Messierobjekten"
 
-#: src/translations.h:404
+#: src/translations.h:402
 msgid ""
 "Tours around interesting objects, which accessible to observation with "
 "binoculars. The data for the script are taken from the eponymous book by "
@@ -4733,180 +4713,180 @@
 "Tur kring intressanta objekt som är synliga i kikare. Data för scriptet har "
 "tagits från boken av Gary Seronik med samma namn."
 
-#: src/translations.h:405
+#: src/translations.h:403
 msgid ""
 "This script helps you make an excursion around 20 fun double stars. The list "
 "has been collected by Jerry Lodriguss and published in Sky & Telescope "
 "09/2014. Data taken from his website, http://www.astropix.com/doubles/"
 msgstr ""
 
-#: src/translations.h:406
+#: src/translations.h:404
 msgid "This script helps you make an excursion around largest known stars."
 msgstr ""
 "Detta skript hjälper dig att göra en utflykt runt de största kända "
 "stjärnorna."
 
-#: src/translations.h:407
+#: src/translations.h:405
 msgid "A tour around objects from the Herschel 400 Catalogue"
 msgstr ""
 
-#: src/translations.h:408
+#: src/translations.h:406
 msgid ""
 "Ben Crowell has created Binosky, an observing list of Deep Sky Objects for "
 "Binoculars. In the script we give a list of these 31 objects, ordered by "
 "Right Ascension (2000.0)."
 msgstr ""
 
-#: src/translations.h:409
+#: src/translations.h:407
 msgid ""
 "The Jack Bennett Catalog of Southern Deep-Sky Objects (152 objects in all). "
 "The Bennett catalog was contributed by Auke Slotegraaf."
 msgstr ""
 
-#: src/translations.h:410
+#: src/translations.h:408
 msgid ""
 "This list of 111 objects by A.J. Crayon and Steve Coe is used by members of "
 "the Saguaro Astronomy Club of Phoenix, AZ, for the Best of the NGC "
 "achievement award."
 msgstr ""
 
-#: src/translations.h:414
+#: src/translations.h:412
 msgid "&Undo"
 msgstr "&Ångra"
 
-#: src/translations.h:415
+#: src/translations.h:413
 msgid "&Redo"
 msgstr "&Gör om"
 
-#: src/translations.h:416
+#: src/translations.h:414
 msgid "Cu&t"
 msgstr "Klipp u&t"
 
-#: src/translations.h:417
+#: src/translations.h:415
 msgid "&Copy"
 msgstr "&Kopiera"
 
-#: src/translations.h:418
+#: src/translations.h:416
 msgid "&Paste"
 msgstr "&Klistra in"
 
-#: src/translations.h:419 plugins/Oculars/src/ui_ocularDialog.h:1164
+#: src/translations.h:417 plugins/Oculars/src/ui_ocularDialog.h:1164
 #: plugins/Oculars/src/ui_ocularDialog.h:1173
 #: plugins/Oculars/src/ui_ocularDialog.h:1179
 #: plugins/Oculars/src/ui_ocularDialog.h:1197
 msgid "Delete"
 msgstr "Ta bort"
 
-#: src/translations.h:420
+#: src/translations.h:418
 msgid "Select All"
 msgstr "Markera alla"
 
-#: src/translations.h:421
+#: src/translations.h:419
 msgid "Look in:"
 msgstr "Leta i:"
 
-#: src/translations.h:422
+#: src/translations.h:420
 msgid "Directory:"
 msgstr "Katalog:"
 
-#: src/translations.h:423
+#: src/translations.h:421
 msgid "Folder"
 msgstr "Mapp"
 
-#: src/translations.h:424
+#: src/translations.h:422
 msgid "&Choose"
 msgstr "&Välj"
 
-#: src/translations.h:425 src/ui_configurationDialog.h:1511
+#: src/translations.h:423 src/ui_configurationDialog.h:1511
 #: plugins/TelescopeControl/src/ui_telescopeConfigurationDialog.h:586
 msgid "Cancel"
 msgstr "Avbryt"
 
-#: src/translations.h:426
+#: src/translations.h:424
 msgid "&Cancel"
 msgstr "&Avbryt"
 
-#: src/translations.h:427
+#: src/translations.h:425
 msgid "Files of type:"
 msgstr "Filer av typen:"
 
-#: src/translations.h:428
+#: src/translations.h:426
 msgid "Date Modified"
 msgstr "Ändringsdatum"
 
-#: src/translations.h:429
+#: src/translations.h:427
 msgid "Directories"
 msgstr "Kataloger"
 
-#: src/translations.h:430
+#: src/translations.h:428
 msgid "Computer"
 msgstr "Dator"
 
-#: src/translations.h:431
+#: src/translations.h:429
 msgid "&Open"
 msgstr "&Öppna"
 
-#: src/translations.h:432
+#: src/translations.h:430
 msgid "File &name:"
 msgstr "Fil&namn:"
 
-#: src/translations.h:433
+#: src/translations.h:431
 msgid "Copy &Link Location"
 msgstr "Kopiera &Länka plats"
 
-#: src/translations.h:434
+#: src/translations.h:432
 msgid "Abort"
 msgstr "Avbryt"
 
-#: src/translations.h:435
+#: src/translations.h:433
 msgid "Ignore"
 msgstr "Ignorera"
 
-#: src/translations.h:436
+#: src/translations.h:434
 msgid "&Basic colors"
 msgstr "&Basfärger"
 
-#: src/translations.h:437
+#: src/translations.h:435
 msgid "&Pick Screen Color"
 msgstr "&Välj skrämfärg"
 
-#: src/translations.h:438
+#: src/translations.h:436
 msgid "&Custom colors"
 msgstr "&Anpassade färger"
 
-#: src/translations.h:439
+#: src/translations.h:437
 msgid "&Add to Custom Colors"
 msgstr "&Lägg till i anpassade färger"
 
-#: src/translations.h:440
+#: src/translations.h:438
 msgid "Hu&e:"
 msgstr "&Färgton:"
 
-#: src/translations.h:441
+#: src/translations.h:439
 msgid "&Sat:"
 msgstr "&Färgmättnad:"
 
-#: src/translations.h:442
+#: src/translations.h:440
 msgid "&Val:"
 msgstr "&Valör:"
 
-#: src/translations.h:443
+#: src/translations.h:441
 msgid "&Red:"
 msgstr "&Röd:"
 
-#: src/translations.h:444
+#: src/translations.h:442
 msgid "&Green:"
 msgstr "&Grön:"
 
-#: src/translations.h:445
+#: src/translations.h:443
 msgid "Bl&ue:"
 msgstr "&Blå:"
 
-#: src/translations.h:446
+#: src/translations.h:444
 msgid "Select Color"
 msgstr "Välj färg"
 
-#: src/translations.h:447
+#: src/translations.h:445
 #, qt-format
 msgid "Cursor at %1, %2 Press ESC to cancel"
 msgstr "Pekare vid %1, %2 Tryck Esc för att avbryta"
@@ -16076,9 +16056,6 @@
 
 #: plugins/ArchaeoLines/src/ui_archaeoLinesDialog.h:574
 msgid "Custom Declination 2"
-<<<<<<< HEAD
-msgstr ""
-=======
 msgstr ""
 
 # Osäker
@@ -17385,5 +17362,4 @@
 #~ msgstr "Visa linje för geografisk plats 2"
 
 #~ msgid "Show Line for Geographic Location 1"
-#~ msgstr "Visa linje för geografisk plats 1"
->>>>>>> c1196e93
+#~ msgstr "Visa linje för geografisk plats 1"