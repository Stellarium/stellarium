%% Status: 2015-12-30 Some parts collected from wiki.
%% TODO: Describe StellariumScope plugin
\chapter{Stellarium at the Telescope}
\label{ch:atTheTelescope}

Stellarium is great for indoor use on the desktop, but it is also very
useful outdoors under the real sky, and several plugins enhance its
usability particularly for observers.

Two plugins are bundled with Stellarium which are designed to be used
at the telescope: Oculars (section~\ref{sec:plugins:Oculars}), which
provides field of view hints for telescopes, oculars and sensors, and
TelescopeControl (section~\ref{sec:plugins:TelescopeControl}), which
allows you to send GOTO commands to most motorized telescope mounts. Other
GOTO telescopes are supported by external programs which you must
install separately: \program{RTS2} (section~\ref{sec:plugins:TelescopeControl:RTS2}), 
\program{INDI} (section~\ref{sec:plugins:TelescopeControl:INDI}) or \program{ASCOM} (section~\ref{sec:plugins:TelescopeControl:ASCOM}). 
This can also help DIY hardware tinkerers who like to build their own control systems (section~\ref{sec:plugins:TelescopeControl:Other}).

In addition, the Observability plugin (section~\ref{sec:plugins:Observability})
can be used for planning the best times to observe your favourite
objects.

\section{Oculars Plugin}
\sectionauthor*{Timothy Reaves, with additions by Alexander Wolf}
\label{sec:plugins:Oculars}

This plugin serves several purposes:
\begin{itemize}
\item to see what the sky looks like through a particular combination of eyepiece, lense (Barlow or Shapley types) and telescope. This plugin helps to get an idea of what you should see when looking through a physical telescope, and understand why one eyepiece may be better suited to observe a particular target than another. This can also be very useful for deciding what telescope is best suited to a style of viewing. And with the support for binoculars, you also have the ability to understand just about any type of optics-enhanced visual observing.
\item to show what a particular combination of camera and lens or telescope would be able to photograph of the sky. 
\item lastly, with the help of the Telrad sight, understand where object in the sky are in relation to each other. 
%This can be very useful if you have a non-GOTO telescope, and to get an idea of how to star-hop from a known location to an area of interest.
This can be helpful for star-hopping with a non-GOTO telescope. 
\end{itemize}

\noindent None of these activities can take the place of hands-on experience, but they are a good way to supplement your visual astronomy interests.

\subsection{Using the Ocular plugin}
\label{sec:sec:plugins:Oculars:UsingPlugin}

The plugin is controlled through a popup menu or through an on-screen control panel (see top right corner on screens in fig.~\ref{fig:plugins:Oculars:TeleVue}). 
By default, the hot key to display the popup is \keys{\Alt+O} (\keys{Option+O} for Mac users). 
This can be changed in the \menu{Editing Keyboard Shortcuts} window (see section~\ref{sec:gui:help:hotkeys}). The menu will popup where your cursor is located.

\begin{figure}[t]\centering
\includegraphics[width=.75\textwidth]{oculars_usage_menu.png}
\caption{The on-screen menu (top right) and popup menu (lower right) of the Oculars plugin.}
\label{fig:plugins:Oculars:Usage:Menu}
\end{figure}

The options available in the popup menu depend on what you are currently doing. 
In the default menu, you can choose to configure the plugin, activate a CCD, or activate the Telrad finder (see fig.~\ref{fig:plugins:Oculars:Usage:Menu}).
The menu is navigated by either the arrow keys on your keyboard or by your mouse. 
The \keys{\arrowkeyup} and \keys{\arrowkeydown} arrow keys move the selection up or down the menu, 
and the \keys{\arrowkeyleft} and \keys{\arrowkeyright}  arrow keys display or hide sub-menus. \keys{\return} activates an option.

\paragraph{Telrad Finder}

The Telrad view can be used without defining any of the items below. 
As a reflex sight is non-magnifying, this feature can only be enabled when no eyepiece is selected. 
You still may want to zoom in a bit to better see which stars are in the circles (fig.~\ref{fig:plugins:Oculars:Usage:Telrad}).
The three circles that appear in the center of the screen are $0.5\degree$, $2.0\degree$, and $4.0\degree$ in diameter. 
They stay centered in the screen, so move the ``telescope'' (click-drag the background) to center the circles on the object of interest. 

\begin{figure}[b]\centering
\includegraphics[width=\textwidth]{oculars_usage_telrad.png}
\caption{The left image is the default $60\degree$, and the right one is $40\degree$.}
\label{fig:plugins:Oculars:Usage:Telrad}
\end{figure}

While the Telrad finder is active, you can not activate a CCD with the popup menu, but only with the on-screen menu.

\paragraph{CCD Sensors}


\begin{figure}[ht]\centering
\includegraphics[width=.75\textwidth]{oculars_usage_ccd.png}
\caption{View of M37 through a CCD sensor of the Oculars plugin.}
\label{fig:plugins:Oculars:Usage:CCD}
\end{figure}

\begin{figure}[ht]\centering
\includegraphics[width=.75\textwidth]{oculars_usage_ccd_info.png}
\caption{View of M37 through a CCD sensor of the Oculars plugin (without on-screen control panel).}
\label{fig:plugins:Oculars:Usage:CCD:Info}
\end{figure}

\noindent This is a great way to get an idea of what a particular camera will be able to capture when attached to a particular telescope or lens. 
For using camera lenses, you must describe them as telescope with the appropriate values for the lens. 
When active, this feature will display a red bounding box of the area that will be captured, 
as well as zoom in to give a better view of the surroundings. You can manually zoom in or out from there.

The default CCD view will appear similar to fig. \ref{fig:plugins:Oculars:Usage:CCD} or, 
when you are working without the on-screen control panel, the information area in the upper right hand corner 
also shows angular size captured by the CCD (see fig. \ref{fig:plugins:Oculars:Usage:CCD:Info}).


When a CCD view is displayed, the popup menu changes  as seen in  fig. \ref{fig:plugins:Oculars:Usage:CCD:Menu}. 
You can select what telescope to use, as well as progress to the previous or next CCD, or go to a specific CCD. 
You can also rotate the CCD to better frame your subject, or to see if the CCD can be rotated in such a way as to 
catch your area of interest (see fig. \ref{fig:plugins:Oculars:Usage:CCD:RotMenu}). 
Once rotated, the CCD frame on screen displays the new orientation (see fig. \ref{fig:plugins:Oculars:Usage:CCD:Rotation}).

% THESE 3 should always be together on one float page.
\begin{figure}[p]\centering
\includegraphics[width=.75\textwidth]{oculars_usage_ccd_menu.png}
\caption{The CCD sensor popup menu of the Oculars plugin.}
\label{fig:plugins:Oculars:Usage:CCD:Menu}
\end{figure}

\begin{figure}[p]\centering
\includegraphics[width=.75\textwidth]{oculars_usage_ccd_rotmenu.png}
\caption{Setting rotation of CCD sensor in the popup menu.}
\label{fig:plugins:Oculars:Usage:CCD:RotMenu}
\end{figure}

\begin{figure}[p]\centering
\includegraphics[width=.75\textwidth]{oculars_usage_ccd_rotation.png}
\caption{A rotated CCD sensor frame of the Oculars plugin.}
\label{fig:plugins:Oculars:Usage:CCD:Rotation}
\end{figure}

\newpage


\paragraph{Oculars}

\begin{itemize}
\item Define some eyepieces and telescope (see section \ref{sec:sec:plugins:Oculars:Configuration}).
\item Select an object to view (i.e. a star, planet, etc.)
\item Click the toolbar button \guibutton{0.6}{bt_ocular.png} for toggling the Ocular view, 
      or press \keys{\ctrl+O} (\keys{\cmdmac+O} for Mac users).
\item Swap between eye pieces and telescopes to see how the view changes.
\end{itemize}

This is really the area of interest to most telescopic observers. 
It is a great way to compare different eyepiece/telescope combinations, to see how they change the view of the sky. 
And it is easy to do so with binoculars too. 
To show this, let us use the M37 cluster as target. Through a pair of Celestron 15x70 binoculars, it would look like in fig.~\ref{fig:plugins:Oculars:Usage:Ocular:M37Binos}.

\begin{figure}[h]\centering
\includegraphics[width=.75\textwidth]{oculars_usage_ocular_m37binos.png}
\caption{The M37 cluster through a Celestron 15x70 binocular.}
\label{fig:plugins:Oculars:Usage:Ocular:M37Binos}
\end{figure}

\noindent A very pretty sight. Now, what would it look like through a Celestron 80\,mm EDF finder 'scope, with an Explore Scientific 14\,mm $100\degree$ eyepiece? See fig.~\ref{fig:plugins:Oculars:Usage:Ocular:M37EDF}!

\begin{figure}[h]\centering
\includegraphics[width=.75\textwidth]{oculars_usage_ocular_m37edf.png}
\caption{The M37 cluster through a Celestron 80\,mm EDF with Explore Scientific 14\,mm eyepiece.}
\label{fig:plugins:Oculars:Usage:Ocular:M37EDF}
\end{figure}

\noindent Not bad at all. But we like to see more! So we move the eyepiece to a C1400. See fig.~\ref{fig:plugins:Oculars:Usage:Ocular:M37C1400} for the resulting view.

%%%%%%%%%%% MISSING CONTEXT SWITCH!! Here might be a paragraph with comparing the 14mm eyepiece with a 31mm Nagler!

\begin{figure}[ht]\centering
\includegraphics[width=.75\textwidth]{oculars_usage_ocular_m37c1400.png}
\caption{The M37 cluster through a Celestron C1400 with Tele Vue Nagler 31\,mm eyepiece.}
\label{fig:plugins:Oculars:Usage:Ocular:M37C1400}
\end{figure}

Very nice indeed! So for this target, the C1400 is going to be the best bet. However, if my target was the Pleiades, the C1400 with that eyepiece would not be good --- the 80EDF would do much better!

When an eyepiece is active, the popup menu again changes.  
With a non-binocular eyepiece selected, you also have the ability to select a particular eyepiece or telescope.
When a binocular is active, you can not select a telescope, as it is not relevant. 
Changing the eyepiece to a non-binocular will again allow the telescope to be selected. 
Also notice that when your mouse cursor is very near the right hand border of the screen, the popup menu's sub-menus display to the left, not the right.

\subsubsection{Star Scales}
As you know\newFeature{v0.16.0} from section~\ref{sec:gui:view:sky}, the number and relative size of stars of various magnitudes 
can be adjusted to your personal preferences in the view settings window to approximate the appearance of the stars as seen by the naked eye. 
Some observers prefer to have a simulated ocular view with very small, or more, stars, quite different from what Stellarium usually shows. 
The Oculars plugin therefore keeps two additional sets of scaling values for ocular views and CCD views, which are activated 
automatically when you switch to ocular or CCD view, and which are stored immediately and permanently in the plugin's \file{ocular.ini} file.\footnote{%
The appearance of stars may depend on various other factors: telescope type, ocular type, quality of optics, seeing, \ldots 
Such details with all combinations cannot meaningfully be stored, though. These values should allow a rapid toggle on any single night.}

\subsection{Configuration}
\label{sec:sec:plugins:Oculars:Configuration}
All configuration is done through the user interface in the application. 
To open the configuration dialog hit the \keys{\Alt+O} key, 
or click the \button{configure} button on the plugin setup dialog (available in the
\menu{Plugins} tab of Stellarium's Configuration window (opened by 
pressing \keys{F2} or the \guibutton[0.25]{2}{btd_config.png} button in the left toolbar)), 
or the rightmost button of the on-screen panel (if displayed in the top right corner of screen). 
There are six tabs in the configuration dialog: \emph{General}, \emph{Eyepieces}, \emph{Lenses}, \emph{Sensors}, \emph{Telescopes}, and \emph{About}. The first five are the ones we are interested in here.

\paragraph{General}

The first option allows you to define the general behaviour of the plugin. 
The options are grouped by areas of usage: \emph{Interface}, \emph{Ocular view}, \emph{Sensor view} and \emph{Telrad view} (see figure \ref{fig:plugins:Oculars:Gui:General}).

\begin{figure}[ht]\centering
\includegraphics[width=0.75\textwidth]{oculars_gui_general.png}
\caption{General tab of the Oculars plugin configuration dialog.}
\label{fig:plugins:Oculars:Gui:General}
\end{figure}

\begin{description}
\item[Interface:] this group of options allows to change behavior of the plugin in general.
 \begin{description}
   \item[On-screen control panel:] show an additional GUI panel in the top-right corner of the screen to allow switching features of the plugin (in addition to the popup window).
   \item[Restore FOV to initial values] and
   \item[Restore direction to initial values] options allow restoration field of view and direction of view, resp., 
         to the initial values at program start at the end of the plugin usage (e.g., when disabling the view through CCD frame).
   \item[Show resolution criteria] compute and show Rayleigh criterion, Dawes', Abbe's and Sparrow's limits for combination of telescope, lens and eyepiece.
         In addition, this option will show visual resolution for selected ``setup''. This option may be very helpful for double star observers.
   \item[Show oculars button on toolbar] option\newFeature{v0.19.0} allows to toggle visibility the plugin button on main toolbar. 
   \item[Arrow button scale] allows to change the size of the arrow buttons in the ocular GUI panel. 
   \item[Line Color] Select \newFeature{v0.20.0} color for ocular and sensor outlines and their labels.
   \item[Text Color] Select \newFeature{v0.20.0} color for screen messages which are shown only when the on-screen control panel is not shown.
 \end{description}
\item[Ocular view] is a group of options that allows to change the plugin's behavior in visual observation mode.
 \begin{description}
   \item[Enable only if an object is selected] -- uncheck this option if you want to use the visual observation mode when no object is selected.
<<<<<<< HEAD
   \item[Auto-limit stellar magnitude] sets the magnitude limitation
     for stars based on telescope diameter. When disabled, the main
     program's setting applies (see section
     \ref{sec:gui:view:sky}). \newFeature{v0.20.3} Note that two manual limits for ocular
     view and main program are handled, and switching between ocular
     and main view also switches those values.
   \item[Hide grids and lines when enabled] allows to hide grids and lines when you observe the sky through the eyepiece and re-enables their visibility when leaving visual observation mode.
=======
   \item[Limit stellar magnitude] allows to hide faint stars, which are invisible for the selected combination of eyepiece, lens and telescope.
>>>>>>> e18b25c5
   \item[Scale image circle] option allows you to define whether or not to scale the images based on apparent FOV. When deactivated, the image circle will fill your screen. 
         In general, we recommend you not select this, unless you have a need to, because it can really reduce the image size on the screen. 
		 It can however be very useful in comparing two eyepieces. 
		 If you set this option, the  on-screen image will be scaled based on the eyepieces and telescopes you define. 
		 See section \ref{sec:sec:plugins:Oculars:ScalingTheEyepieceView} for information on what scaling means, and why you might want to use it.
   \item[Use semi-transparent mask] uncheck this option if you want to see visible field of view as in real telescope. Since version 0.20.3 you may define level of transparency for mask\newFeature{v0.20.3}.
   \item[Hide grids and lines when enabled] allows to hide grids and lines when you observe the sky through the eyepiece and re-enables their visibility when leaving visual observation mode.
   \item[Show FOV outline] option\newFeature{v0.19.3} enables drawing the border of the eyepiece's FOV and it may be helpful in combination with a semi-transparent mask.
   \item[Show compass rose] option\newFeature{v0.19.3} enables drawing cardinal directions in the equatorial coordinate system.
   \item[Align crosshair] option\newFeature{v0.19.3} enables alignment of the cross-hair according to the equatorial coordinate system.
 \end{description}
\item[Sensor view] is group of options allows to change behavior of the plugin for photographic observations mode.
 \begin{description}
   \item[Use degrees and minutes for FOV of CCD] -- for many cases the use of decimal degrees for the value of the field of view is not comfortable, and this option allows to use the more human readable format for FOV.
   \item[Enable automatic switch of mount type] allows to store the CCD frame orientation when the type of telescope mount is changed.
   \item[Show sensor crop overlay] option\newFeature{v0.19.0} toggle drawing a crop box within the CCD frame. In version 0.20.3\newFeature{v0.20.3} we added the ability drawing pixel grid within crop overlay especially for astrophotographers.
   \item[Show focuser overlay] option\newFeature{v0.20.2} allows drawing a circle of mask, which is obtained by the telescope's focuser. We added masks of 3 common modern focusers to allow users check the visible aberrations in the FOV of the telescope.
 \end{description}
\item[Telrad view] is a group\newFeature{v0.19.0} of options which allows to change behavior of the plugin for Telrad mode.
 \begin{description}
 \item[Enable scaling FOV for Telrad] option allows you to define whether or not to scale the Telrad circles to half of apparent FOV.
   When activated, the Telrad circles will fill your screen. 
 \item[FOV:] --- since version 0.20.2\newFeature{v0.20.2} you may define up to 4 circles to show specific FOV in the sky.
 \end{description}
\end{description}

\paragraph{Eyepieces}

This is the tab used to enter your own eyepieces (see figures~\ref{fig:plugins:Oculars:Gui:Eyepieces} and \ref{fig:plugins:Oculars:Gui:Eyepieces_binos}). 
By default, a few sample ones have been added; feel free to delete those once you've entered your own.

\begin{figure}[p]\centering
\includegraphics[trim=0 200 0 0,clip,width=.75\textwidth]{oculars_gui_eyepieces.png}
\caption{Eyepieces tab of Oculars plugin configuration dialog.}
\label{fig:plugins:Oculars:Gui:Eyepieces}
\end{figure}

\begin{figure}[p]\centering
\includegraphics[width=0.75\textwidth]{oculars_gui_eyepieces_binos.png}
\caption{Eyepieces tab of Oculars plugin configuration dialog (settings for binocular).}
\label{fig:plugins:Oculars:Gui:Eyepieces_binos}
\end{figure}


The fields on this tab are:
\begin{description}
\item[Name] -- a free-text description of the eye piece. You could modify this to match your personal descriptions of eyepieces.
\item[aFOV] -- apparent field of view in degrees.
\item[Focal Length] -- eyepiece focal length in \mm.
\item[Field Stop] -- the field stop of the eyepiece in \mm. This is used to calculate the true field of view of an eyepiece. If you do not know what it is just leave it the default zero. Not all manufacturers provide this value; TeleVue is one that does.
\item[Binoculars] -- selecting this checkbox tells the system that this eyepiece is binoculars or finders; this means that this eyepiece can be used without defining a telescope.
\item[Has permanent cross-hairs] -- selecting this checkbox tells the system that this eyepiece or binocular (finder) has also simple cross-hairs\footnote{The Oculars plugin supports eyepieces with reticle patterns -- both special eyepieces are available in the default list of eyepieces, and the option \emph{Has permanent cross-hairs} is not related to those eyepieces.}.
\end{description}
When Binoculars are described, the relevant fields change to
\begin{description}
\item[tFOV] -- true field of view in degrees.
\item[Magnification factor] -- the magnification of the binocular.
\item[Diameter] -- the diameter of the binocular objective in \mm.
\end{description}


\paragraph{Lenses}

This is the tab used to enter your own lenses (see figure \ref{fig:plugins:Oculars:Gui:Lenses}). By default, a few sample ones have been added; feel free to delete them once you've entered your own.

\begin{figure}[ht]\centering
\includegraphics[trim=0 350 0 0,clip,width=.75\textwidth]{oculars_gui_lenses.png}
\caption{Lenses tab of Oculars plugin configuration dialog.}
\label{fig:plugins:Oculars:Gui:Lenses}
\end{figure}

The fields on this tab are:
\begin{description}
\item[Name] -- a free-text description of the lens. You could modify this to match your personal descriptions of lenses.
\item[Multiplier] -- a factor larger than 1 expands the focal length, and lenses with this type are named Barlow lens; 
                     a factor less   than 1 reduces the focal length, and lenses with this type are named Shapley lens or focus reducer.
\end{description}

\paragraph{Sensors}

This tab allows you to define sensors for any camera you may have (see figure \ref{fig:plugins:Oculars:Gui:Sensors}). 
When defined and selected, this will draw a red bounding rectangle in the center of the eye piece view, showing what the CCD will capture. 
Because of the way floating point numbers are stored, sometimes you may see one of your defined values change (for example from 2.2 to 2.19999) but this should not affect what you see.

\begin{figure}[ht]\centering
\includegraphics[trim=0 115 0 0,clip,width=.75\textwidth]{oculars_gui_sensors.png}
\caption{Sensors tab of Oculars plugin configuration dialog.}
\label{fig:plugins:Oculars:Gui:Sensors}
\end{figure}

The fields on this tab are:
\begin{description}
\item[Name] -- A free-text description of the sensor.
\item[Resolution x] -- the width of the sensor in pixels.
\item[Resolution y] -- the height of the sensor in pixels.
\item[Chip width] -- the width of the sensor in \mm.
\item[Chip height] -- the height of the sensor in \mm.
\item[Rotation Angle] -- the rotation angle of the sensor, in degrees.
\item[Binning x] -- the binning factor for the width of the sensor.
\item[Binning y] -- the binning factor for the height of the sensor.
\item[Off-Axis guider] -- selecting this checkbox tells the system that this sensor has support an off-axis guider also.
\item[Prism/CCD distance] -- distance between center of prism/CCD of Off-Axis Guider and optical axis of telescope in \mm.
\item[Prism/CCD width] -- the width of the prism/CCD of Off-Axis Guider in \mm.
\item[Prism/CCD height] -- the height of the prism/CCD of Off-Axis Guider in \mm.
\item[Position Angle] -- the position angle of the prism/CCD of Off-Axis Guider, in degrees.
\end{description}

\noindent The resolution is easy to find: these are simply the image dimensions of a (non-binned) frame. 
The chip size and pixel size may be more difficult, but the manual, or searching the Internet, should turn up these values.  
For a ``full-frame'' DSLR, this should be close to 36x24\mm, while APS-C should be around 22.5x15\mm. 
Some cameras may have unsquare pixels.

\paragraph{Telescopes}

This is the tab used to enter your own telescopes (see fig.~\ref{fig:plugins:Oculars:Gui:Telescopes}). The fields on this tab are:

\begin{figure}[ht]\centering
\includegraphics[trim=0 325 0 0,clip,width=.75\textwidth]{oculars_gui_telescopes.png}
\caption{Telescopes tab of Oculars plugin configuration dialog.}
\label{fig:plugins:Oculars:Gui:Telescopes}
\end{figure}


\begin{description}
\item[Name] -- A free-text description of the telescope. 
\item[Focal Length] -- telescope focal length in \mm.
\item[Diameter] -- telescope diameter (aperture) in \mm.
\item[Horizontal flip] -- if the view through this telescope should flip horizontally.
\item[Vertical flip] -- if the view through this telescope should flip vertically.
\item[Equatorial Mount] -- select it if this telescope has an equatorial mount.
\end{description}

\subsection{Scaling the eyepiece view}
\label{sec:sec:plugins:Oculars:ScalingTheEyepieceView}
I (TR) would like to thank Al Nagler over at TeleVue\footnote{\url{http://televue.com/}} for helping to set me straight on the topic of eyepieces. They are a lot more complicated than you might think!

By default, the view drawn on your computer screen when the plugin is active fills the screen. That is, there is a circle drawn to represent the view through the eyepiece, and this circle will fill the screen. For general use, this is what most people would want. There will be times that it's not.

If you are going to be observing any deep space object, it can be very important to choose the best eyepiece for that object. You will typically want an eyepiece that will magnify the object as much as possible, while showing all of the object in the eyepiece view. Getting this can be tricky, especially if you do not like changing eyepieces at the telescope. Or maybe you want to understand why one type of telescope may be better than another type for observing what you are interested in. This is where you will want to scale the image on screen based on your eyepiece.

Different eyepieces generally have a different apparent field of view (aFOV). An easy way to think about this is: the larger the aFOV, the bigger the picture you see in the eyepiece. 
Older types of eyepiece (some types still built and in wide use today have been constructed in the 19th century) generally have their aFOV in the $50\degree$ range. 
Today, there are massive eyepieces available with $82\degree$, and recently even $100\degree$ aFOV! 
These eyepieces are huge, as they require a lot of very special glass to achieve their incredible fields of view. 
An eyepiece of the same focal length with a $100\degree$ aFOV will produce an image through the eyepiece that is twice as wide as one produced by a $50\degree$ eyepiece.

Different telescopes, with an eyepiece of a given aFOV, will also produce a different true field of view. 
This is the actual size of the piece of sky that you see through the eyepiece. 
Getting these two ``just right'' can be very important. 
It's easy to assume that you want the biggest telescope you can get, with the eyepiece that gives you the highest magnification. 
This is never true in reality. Depending on where you live, and especially what you like to look at, a 100-120\mm\ quality refractor with a wide aFOV eyepiece may very well be better than a large SCT with the same eyepiece. This is something I learned the hard way.

So how does scaling the eyepiece view help? The plugin will find the eyepiece you have with the largest aFOV. This aFOV becomes $100\%$ of the computer screen diameter. 
Then, any other eyepiece will have its aFOV compared, and the view on screen will be scaled down accordingly. These $100\degree$ aFOV eyepieces makes the math here easy. If you have one, then when that eyepiece is used, the circle that represents the view through the eyepiece will take up $100\%$ of the screen diameter. Next, if you select an eyepiece with an $82\degree$ aFOV, its view will be scaled to $82\%$ of the screen, and a $62\degree$ aFOV eyepiece will be scaled to $62\%$ of the screen.

\paragraph{Example in action}

This is easier to understand in action, so let us look at an example that uses three eyepieces all with the same 17\mm\ focal length, 
so they all produce the same level of magnification (well, one has an 17.3\mm\ focal length, but its magnification is nearly identical) and see how the view changes.
These example all use a Celestron C8 8" SCT telescope, and the target is the Great Orion Nebula.

\begin{figure}[p]\centering
\begin{tabular}{c}
\includegraphics[width=.825\textwidth]{oculars_tv_ethos.png}\\
\includegraphics[width=.825\textwidth]{oculars_tv_nagler.png}\\
\includegraphics[width=.825\textwidth]{oculars_tv_delos.png}
\end{tabular}
\caption{Comparing apparent fields of view of (top) a 17\mm\ Tele Vue Ethos eyepiece with an aFOV of $100\degree$. Magnification is $119.5\times$.
(center) a 17\mm\ Tele Vue Nagler eyepiece with an aFOV of $82\degree$. Magnification is $119.5\times$.
(bottom) a 17.3\mm\ Tele Vue Delos eyepiece with an aFOV of $62\degree$. Magnification is $117.5\times$.}
\label{fig:plugins:Oculars:TeleVue}
\end{figure}


We can see from the images in fig.~\ref{fig:plugins:Oculars:TeleVue}
that the target is all three images is the same size. The $100\degree$ image fills the screen, 
the $82\degree$ is smaller, and the $62\degree$ is smallest yet, filling $62\%$ of the computer screen. 
Note that in each image, the field of view that you see changes. The larger the aFOV, the more you can see of the sky. 
So in this example, if you had an 8" telescope, you would want to use the 17\mm\ $100\degree$ Ethos eyepiece to see as much of the nebula as possible.

\newpage
\section{TelescopeControl Plugin}
\label{sec:plugins:TelescopeControl}

This plugin provides a simple control mechanism for motorized
telescope mounts. The user selects an object (i.e.\ by clicking on
something -- a planet, a star etc.) and presses the telescope go-to
key, and the telescope will be guided to the object.

Multiple telescopes may be controlled simultaneously. 

\paragraph{WARNING}\emph{Stellarium cannot prevent your
telescope from being pointed at the Sun. It is up to you to ensure
proper filtering and safety measures are applied!}

Never point your telescope at the Sun without a proper solar filter
installed. The powerful light amplified by the telescope WILL cause
\emph{irreversible damage} to your eyes and/or your equipment.

Even if you don't do it deliberately, a slew during daylight hours may
cause your telescope to point at the sun on its way to the given
destination, so it is strongly recommended to avoid using the
telescope control feature before sunset without appropriate
protection.



\subsection{Abilities and limitations}
\label{sec:plugins:TelescopeControl:Limitations}

This plug-in allows Stellarium to send 'slew' ('go to') commands
to the device and to receive its current position. There are some scopes which
additionally support 'sync' commands to be received in order to update the internal
pointing model of the mount. Some scopes also have the ability to abort a previous 
slew command. However, users should always be aware of the possibility for mount 
collisions and similar situations. You should always make sure that a slew does 
not cause parts of the telescope to collide with the environment or mount itself. 

Currently this plug-in does not allow satellite tracking unless the controlled 
telescope is an RTS2 system (see section~\ref{sec:plugins:TelescopeControl:RTS2}), 
and is not very suitable for lunar or planetary observations. 
Many mounts can be set to a 'lunar' tracking speed, you may prefer this. 

\subsection{Using this plug-in}
\label{sec:plugins:TelescopeControl:using}

Here are two general ways to control a device with this plug-in, depending on the situation:
\begin{description}
\item[DIRECT CONNECTION] A device supported by the plug-in is
  connected with a cable to the computer running Stellarium

\item[INDIRECT CONNECTION]\mbox{\ } % \\
  \begin{description}
  \item[local] A device is connected to the same computer but it is
    driven by a stand-alone telescope server program or a third-party
    application that can 'talk' to Stellarium;

  \item[remote] A device is connected to a remote computer and the
    software that drives it can 'talk' to Stellarium over the network;
    this software can be either one of Stellarium's stand-alone
    telescope servers, or a third party application.
  \end{description}
\end{description}
Most older telescopes use cables that connect to a serial port
(RS-232), the newer ones use USB (Universal Serial Bus). On Linux and
Max OS X, both cases are handled identically by the plug-in. On
Windows, a USB connection may require a 'virtual serial port'
software, if it is not supplied with the cable or the telescope. Such
a software creates a virtual ('fake') COM port that corresponds to the
real USB port so it can be used by the plug-in. On all three
platforms, if the computer has no 'classic' serial ports and the
telescope can connect only to a serial port, a serial-to-USB
(RS-232-to-USB) adapter may be necessary.

Telescope set-up (setting geographical coordinates, performing
alignment, etc.) should be done before connecting the telescope to
Stellarium.

\subsection{Main window ('Telescopes')}

The plug-in's main window can be opened:
\begin{itemize}
\item By pressing the \button{configure} button for the plug-in in the
  \menu{Plugins} tab of Stellarium's Configuration window (opened by
  pressing \keys{F2} or the \guibutton[0.35]{2}{btd_config.png} button in the left toolbar).
\item By pressing the \button{Configure telescopes...} button in the \menu{Slew to}
  window (opened by pressing \keys{\ctrl+0} or the respective button on the
  bottom toolbar).
\end{itemize}

\noindent The \menu{Telescopes} tab displays a list of the telescope connections that have been set up:

\begin{itemize}
\item The \emph{number (\#)} column shows the number used to control this
  telescope. For example, for slewing telescope \#2, the shortcut is
  \keys{\ctrl+2}.
\item The \emph{Status} column indicates if this connection is
  currently active or not. Unfortunately, there are some cases in
  which 'Connected' is displayed when no working connection exists.
\item The \emph{Type} field indicates what kind of connection this is:
  \begin{description}
  \item[virtual] means a virtual telescope (test mode).
  \item[local, Stellarium] means a DIRECT connection to the telescope (see above).
  \item[local, external] means an INDIRECT connection to a program running on the same computer.
  \item[local, ASCOM] means an INDIRECT connection to a ASCOM driver running on the same computer.
  \item[remote, unknown] means an INDIRECT connection over a network to a remote machine.
  \item[remote, RTS2] means an INDIRECT connection over a network to an RTS2 server.
  \item[remote, INDI] means an INDIRECT connection over a network to an INDI server.
  \end{description}
\end{itemize}

\noindent To set up a new telescope connection, press the \button{Add} button. To modify
the configuration of an existing connection, select it in the list and
press the \button{Configure} button. In both cases, a telescope connection
configuration window will open.



\subsection{Telescope configuration window}

\paragraph{Connection type}
The topmost field represents the choice between the types of connections (see section~\ref{sec:plugins:TelescopeControl:using}):
Telescope controlled by:
\begin{description}
\item[Stellarium, directly through a serial port] is the DIRECT case
\item[External software or a remote computer] is an INDIRECT case
\item[RTS2 Telescope] is another INDIRECT case\newFeature{v0.16.0}
\item[INDI] is another INDIRECT case\newFeature{v0.17.0}
\item[ASCOM] is another INDIRECT case\newFeature{v0.19.3}
\item[Nothing, just simulate one (a moving reticle)] is a \emph{virtual telescope} (no connection)
\end{description}

\paragraph{Telescope properties}
\label{sec:plugins:TelescopeProperties}

\begin{description}
\item[Name] is the label that will be displayed on the screen next to
  the telescope reticle.
\item[Connection delay] If the movement of the telescope reticle on
  the screen is uneven, you can try increasing or decreasing this
  value.
\item[Coordinate system] Some Celestron telescopes have had their
  firmware updated and now interpret the coordinates they receive as
  coordinates that use the equinox of the date (EOD, also known as
  JNow), making necessary this setting. With ASCOM telescopes it's also
  possible to use this setting to override the default device preference. 
\item[Start/connect at startup] Check this option if you want
  Stellarium to attempt to connect to the telescope immediately after
  it starts. Otherwise, to start the telescope, you need to open the
  main window, select that telescope and press the \button{Start/Connect}
  button.
\end{description}

\paragraph{Device settings}
This section is active only for DIRECT connections (see above).

\begin{description}
\item[Serial port] sets the serial port used by the telescope.  There
  is a pop-up box that suggests some default values:
  \begin{itemize}
  \item On Windows, serial ports \texttt{COM1} to \texttt{COM10}
  \item On Linux, serial ports \texttt{/dev/ttyS0} to
    \texttt{/dev/ttyS3} and USB ports \texttt{/dev/ttyUSB0} to
    \texttt{/dev/ttyUSB3}. Make sure you have read/write access to the \texttt{tty} device. 
	Depending on your flavour of Linux, this may e.g.\ require some group membership.
  \item On Mac OS X, the list is empty as it names its ports in a
    peculiar way.
  If you are using a USB cable, the default serial port of your
  telescope most probably is not in the list of suggestions.  To list
  all valid serial port names in Mac OS X, open a terminal and type:

\begin{commands}
  ls /dev/*
\end{commands}
%
This will list all devices, the full name of your serial port should
be somewhere in the list (for example,
\texttt{/dev/cu.usbserial-FTDFZVMK}).
\end{itemize}

\item[Device model]: see~\ref{sec:plugins:TelescopeControl:supported} Supported devices.
\end{description}

\paragraph{Connection settings}
Both fields here refer to INDIRECT connections, which implies communication over a network (TCP/IP). 
\begin{description}
\item[Host] can be either a host name or an IPv4 address such as
  '127.0.0.1'.  The default value of 'localhost' means 'this
  computer'. 

  Modifying the default host name value makes sense only if you are
  attempting a remote connection over a network. In this case, it
  should be the name or IP address of the computer that runs a program
  that runs the telescope.
\item[Port] refers to the TCP port used for communication. The default
  value depends on the telescope number and ranges between 10001 and
  10009.
\end{description}

\paragraph{RTS2 settings} (see also \ref{sec:plugins:TelescopeControl:RTS2})
You will need access to an RTS2 HTTPD server through HTTP/JSON calls.\newFeature{v0.16.0}
Please see RTS2 documentation (man rts2-httpd) for details. You will as well need username
and password for HTTPD. Please be aware that in order to move the telescope,
your user must have the telescope in the list of allowed devices in the database. Please see \texttt{man
rts2-user} for details on how to manipulate RTS2 users.

\begin{description}
\item[URL] points to RTS2 HTTPD. Can include anything a URL can have - port
  (:8889) and prefix path for RTS2 access.
\item[Username] username used for login to RTS2 HTTPD.
\item[Password] password for login to RTS2 HTTPD.
\end{description}

\paragraph{INDI settings} (see also \ref{sec:plugins:TelescopeControl:INDI})
You will need access to an INDI server through a TCP/IP connection.\newFeature{v0.17.0}
Please see INDI documentation for details. You will need to select the correct INDI device to manage it.

\paragraph{ASCOM settings}
You can choose an ASCOM telescope driver installed in your system
using the ASCOM chooser.\newFeature{v0.19.3} Additionally you can
choose how Stellarium is determining the coordinate system used to
communicate with the ASCOM mount. For more information, please see
\ref{sec:plugins:TelescopeControl:ASCOM}.

\paragraph{User Interface Settings: Field of view indicators}

A series of circles representing different fields of view can be added
around the telescope marker. This is a relic from the times before the
Oculars plug-in (see~\ref{sec:plugins:Oculars}) existed.

Activate the 'Use field of view indicators' option, then enter
a list of values separated with commas in the field below. The values
are interpreted as degrees of arc.

These marks can be used in combination with a virtual telescope to
display a moving reticle with the Telrad circles.


\subsubsection{'Slew telescope to' window}

The \menu{Slew telescope to} window can be opened by pressing \keys{\ctrl+0} or the respective button in the bottom toolbar.

It contains two fields for entering celestial coordinates, selectors
for the preferred format (Hours-Minutes-Seconds,
Degrees-Minutes-Seconds, or Decimal degrees), a drop-down list and two
buttons.

The drop-down list contains the names of the currently connected
devices. If no devices are connected, it will remain empty, and the
\button{Slew} button will be disabled.

Pressing the \button{Slew} button slews the selected device to the selected set
of coordinates. See the section about keyboard commands below for
other ways of controlling the device.

Pressing the \button{Configure telescopes\ldots} button opens the main window of
the plug-in.

TIP: Inside the 'Slew' window, underlined letters indicate that
pressing \keys{\Alt + underlined letter} can be used instead of
clicking. For example, pressing \keys{\Alt+S} is equivalent to
clicking the \button{Slew} button, pressing \keys{\Alt+E} switches to
decimal degree format, etc.


\subsubsection{Sending commands}

Once a telescope is successfully started/connected, Stellarium
displays a telescope reticle labelled with the telescope's name on its
current position in the sky. The reticle is an object like every other
in Stellarium - it can be selected with the mouse, it can be tracked
and it appears as an object in the 'Search' window.

To point a device to an object: Select an object (e.g. a star) and
press the number of the device while holding down the \keys{\ctrl} key. (For
example, \keys{\ctrl+1} for telescope \#1.) This will move the telescope to the
selected object. Note that most telescopes can only execute a single command to 
move to that object's position, but if the telescope is an RTS2 telescope, 
you can even track a satellite (if the mount then is fast enough to support it).%
\footnote{Actually, the TLE orbital elements of the selected satellite are transmitted 
to RTS2, which does then compute the satellite position itself.}

To point a device to the center of the view: Press the number of the
device while holding down the Alt key. (For example, \keys{\Alt+1} for
telescope \#1.) This will slew the device to the point in the center of
the current view. (If you move the view after issuing the command, the
target won't change unless you issue another command.)

To point a device to a given set of coordinates: Use the \menu{Slew to} window (press \keys{\ctrl+0}).

\subsection{Supported devices}
\label{sec:plugins:TelescopeControl:supported}

\subsubsection{Directly connected telescopes}
All devices listed in the 'Device model' list are convenience
definitions using one of the two built-in interfaces: the Meade LX200
(the Meade Autostar controller) interface and the Celestron NexStar
interface.

The device list contains the following:
\begin{description}
\item[Celestron NexStar (compatible)] Any device using the NexStar
  interface.
\item[Losmandy G-11] A computerized telescope mount made by Losmandy
  (Meade LX-200/Autostar interface).
\item[Meade Autostar compatible] Any device using the LX-200/Autostar
  interface.
\item[Meade ETX-70 (\#494 Autostar, \#506 CCS)] The Meade ETX-70
  telescope with the \#494 Autostar controller and the \#506 Connector
  Cable Set. According to the tester, it is a bit slow, so its default
  setting of 'Connection delay' is 1.5 seconds instead of 0.5 seconds.
\item[Meade LX200 (compatible)] Any device using the LX-200/Autostar
  interface.
\item[Sky-Watcher SynScan AZ mount] The Sky-Watcher SynScan AZ GoTo
  mount is used in a number of telescopes.
\item[Sky-Watcher SynScan (version 3 or later)] SynScan is also the
  name of the hand controller used in other Sky-Watcher GoTo mounts,
  and it seems that any mount that uses a SynScan controller version
  3.0 or greater is supported by the plug-in, as it uses the NexStar
  protocol.
\item[Wildcard Innovations Argo Navis (Meade mode)] Argo Navis is a
  'Digital Telescope Computer' by Wildcard Innovations. It is an
  advanced digital setting circle that turns an ordinary telescope
  (for example, a dobsonian) into a 'Push To'' telescope (a telescope
  that uses a computer to find targets and human power to move the
  telescope itself). Just don't forget to set it to Meade
  compatibility mode and set the baud rate to 9600B1.
\end{description}

\subsubsection{RTS2 telescopes}
\newFeature{v0.16.0}Setting up a robotic telescope and dome control system with RTS2 
is beyond the scope of this handbook, but see section~\ref{sec:plugins:TelescopeControl:RTS2} 
for a few notes to be able to connect and command the telescope with Stellarium.
Please refer to the RTS2 Web pages\footnote{\url{http://rts2.org/}} for further details.

Please be aware that some RTS2 usernames might have only read-only access. If this is
case for your username, the telescope marker will be painted red (or
\texttt{color\_telescope\_readonly} from Stellarium's settings file).

\subsubsection{INDI telescopes}
\newFeature{v0.17.0}Setting up a robotic telescope and dome control system with INDI 
is beyond the scope of this handbook, but see section~\ref{sec:plugins:TelescopeControl:INDI} 
for a few notes to be able to connect and command the telescope with Stellarium.
Please refer to the INDI web pages\footnote{\url{http://indilib.org}} for further details.

\subsubsection{ASCOM telescopes}
\newFeature{v0.19.3}ASCOM specific settings can be configured when a ASCOM telescope was selected.
Please see section~\ref{sec:plugins:TelescopeControl:ASCOM} for futher information about
configuration possibilities.

\subsubsection{Virtual telescope}
If you want to test this plug-in without an actual device connected to
the computer, choose ``Nothing, just simulate one (a moving reticle)'' in
the \menu{Telescope controlled by:} field. It will show a telescope reticle
that will react in the same way as the reticle of a real telescope
controlled by the plug-in.  See the section above about field of view
indicators for a possible practical application (emulating 'Telrad'
circles).  

%% We don't neeed this remark any longer after 5 years...
%This feature is equivalent to the 'Dummy' type of telescope
%supported by Stellarium's original telescope control feature.


\subsection{RTS2}
\label{sec:plugins:TelescopeControl:RTS2}

\indexterm{RTS2}, \newFeature{v0.16.0}the Remote Telescope System 2, is a complete robotic observatory control system for Linux 
by Petr Kub\'{a}nek, who kindly provided the plugin code to make RTS2 interoperate with Stellarium.
We cannot give a full manual or any further support for RTS2 here, please refer to its website\footnote{\url{http://rts2.org}} 
for complete instructions about dome control, cameras, filter wheels, weather sensors, etc. 
A few notes may be useful for beginners, though. 

RTS2's central piece is a daemon. Start the system:
\begin{commands}
sudo service rts2 start
\end{commands}
RTS2's main control screen is text-based, \program{rts2-mon}. For a quick check, switch on the system using \key{F9}. 
Telescope \texttt{T0} is a dummy telescope which you can select and operate with commands like \texttt{move 120 35} 
(this moves to RA=120°=8h, DEC=35°, but only when this position is above your horizon).

Stellarium's Telescope plugin can communicate with RTS2 using the RTS2 web interface. You must run \program{rts2-httpd} for this, 
which may require the right permissions to write the lock files in \file{/var/run}. This program requires 
that a database has been created as described in the file \file{RUN} in RTS2's source directory and on the RTS2 website\footnote{\url{http://rts2.org/faq.html}}.   
Also, you must create a 'user' for RTS2. This is not a regular Linux account, but an entry in the RTS2 database. 
Create a user with \program{rts2-user -a <user>}. You should use a password different from your regular Linux password, 
as this will be transmitted in plain text between the computer running Stellarium and the RTS2 control computer, 
and may also be written into Stellarium's logfile. Then you can enable device control for the respective user. 
If you want to send slew commands from Stellarium, make sure to allow access to telescope \texttt{T0}. 
If not, Stellarium will be able to show the telescope marker, but you will not be able to control the telescope. 
To enable control for existing users in the default \file{stars} database, 
\begin{commands}
psql stars
update users set allowed_devices = '*';
\end{commands}

In case you cannot properly connect to the RTS2 telescope or cannot send slew commands, 
check Stellarium's logfile \file{log.txt} for some diagnostic messages.

RTS2 is the only type of telescope supported by Stellarium which can autonomously track satellites. 
Tracking accuracy fully depends on Stellarium's TLE satellite elements being up-to-date 
(see section~\ref{sec:plugins:Satellites}) and the accuracy of your RTS2 installation.

\subsection{INDI}
\label{sec:plugins:TelescopeControl:INDI}
\indexterm{INDI}, \newFeature{v0.17.0}the Instrument Neutral Distributed Interface, 
is a distributed control system (DCS) protocol to enable control, data acquisition 
and exchange among hardware devices and software front ends, emphasizing astronomical 
instrumentation\footnote{\url{https://en.wikipedia.org/wiki/Instrument_Neutral_Distributed_Interface}}.
 
INDI client (v1.6.0) has been incorporated into Stellarium's Telescope Control plugin 
by Alessandro Siniscalchi to allow Stellarium to communicate with INDI hardware drivers via INDI server. 
INDI server is a hub that sits between drivers and clients. It reroutes traffic for control and data across distributed networks. 
Each device or client in the network is a node and may communicate with other nodes whenever desired. 
The server supports broadcasting, chaining, and marshalling of data.

Stellarium only supports INDI mounts (no other INDI devices), and you will need to select the correct INDI device 
to manage it at the stage of configuration of telescope. 
For this purpose the plug-in has a tool to getting the list of connected devices from the INDI server (when the server is working!). 
Please define hostname and port\footnote{The Internet Assigned Numbers Authority (IANA) has assigned to INDI 
the Transmission Control Protocol and User Datagram Protocol (TCP/UDP) port 7624.} 
in the ``INDI Settings'' block, press \button{Refresh devices} and select the required device in the list ``Devices''. 

List of telescope types supported by INDI\footnote{\url{http://indilib.org/devices/telescopes/all.html}}:
\begin{itemize}
\item Meade Autostar
\item Meade LX200 (Classic/GPS/16)
\item Celestron NexStar
\item Celestron NexStar Evolution
\item Orion Synscan Telescope
\item EQ-6 MCU Update
\item HEQ-5 MCU Update
\item LittleFoot Vpower
\item LittleFoot Elegance Photo
\item Astro-Electronic FS-2
\item EQMod
\item Pulsar2
\item SkySensor2000PC
\item Takahashi Temma
\item 10 Micron
\item Losmandy Gemini
\item Astrophysics
\item Skywatcher Virtuoso (Alt/Az)
\item IOptron IEQPro/CEM60
\item IOptron ZEQ25/SmartEQ
\item IOptron GotoNova Upgrade Kit 8400
\end{itemize}

\subsection{ASCOM (Windows only)}
\label{sec:plugins:TelescopeControl:ASCOM}

\indexterm{ASCOM} \newFeature{v0.19.3}is probably the most widely used
way how to communicate with telescopes, mounts and other astronomy
equipment on Microsoft Windows operating systems. The ASCOM platform
aims to decouple device dependent specifics by introducing a common
standard for communication between device drivers and
applications. Almost every telescope mount comes with an ASCOM driver
and most of the astronomy software and tools can communicate with
ASCOM compatible devices.

The ASCOM telescope support has been added to Stellarium's Telescope Control plugin by Gion Kunz in version 0.19.3.

Note that in order for Stellarium to communicate with your ASCOM
compatible mount, you will need to have the ASCOM platform installed
on your Windows machine (version 6 or
higher\footnote{\url{https://ascom-standards.org/Downloads/Index.htm}}). Also,
the ASCOM driver of your telescope mount needs to be installed before
you can start using the telescope in Stellarium.

\textbf{Important:} Most modern ASCOM drivers are written to run in 32bit and 64bit mode (any) and therefore are 
compatible with the 64bit and 32bit version of Stellarium. However, if you happen to have a 32bit or 64bit only
driver for your telescope mount, you will also need to install the respective Stellarium version.

In order to use your ASCOM telescope you need to select the correct device in the ASCOM chooser by clicking
the button \button{Choose ASCOM telescope}. The selected device is shown below that button.

By default, Stellarium is trying to ask the ASCOM driver in order to determine if JNow or J2000 coordinates 
should be used for communicating with the mount. If you'd like to override this behavior and tell the ASCOM telescope
to communicate in the coordinate system configured in the section \nameref{sec:plugins:TelescopeProperties}, you can
switch the radio button \button{Let ASCOM device decide} to \button{Use Stellarium settings} in the ASCOM settings of 
the Configure Telescope dialog.

%\newpage
\subsection{StellariumScope}
\label{sec:plugins:StellariumScope}
\program{StellariumScope} is a free add-on that enables you to control your ASCOM enabled telescope with Stellarium. 

Note that Stellarium supports ASCOM telescopes natively since version 0.19.3. There's no need to 
  use StellariumScope in order to use your ASCOM telescopes with Stellarium anymore. We are 
  encouraging our users to switch to the native ASCOM option going forward and the use of
  StellariumScope is most likely not recommended in the future, unless you need particular features.

% \begin{figure}[htp]
% \begin{center}
% \includegraphics[width=0.85\linewidth]{StellariumScopeFullWindow.jpg}
% \end{center}
% \caption{\program{StellariumScope} interface}
% \label{fig:StellariumScopeFullWindow}
% \end{figure}


The original \program{StellariumScope} program was designed and implemented by Scott of ByteArts
% and is still available for download\footnote{\url{http://www.bytearts.com/stellarium/}}.
but is no longer available. 
It is now maintained by and available for download from Welsh Dragon Computing
\footnote{\url{http://welshdragoncomputing.ca/x/index.php/home/stellariumscope/about-stellariumscope}}.

\paragraph{Features}
\begin{itemize}
\item Provides an interface between Stellarium and ASCOM\index{ASCOM} telescope drivers.
\item Provides the ability to both ``Sync'' and ``Slew'' the
  telescope. It's also possible to issue a stop/cancel command from
  Stellarium.
\item You can easily host Stellarium on one computer linked to another
  control computer that hosts the telescope driver.
\item The installation program will automatically install the
  documentation, but the link to the documentation is provided
  by the developer\footnote{\program{StellariumScope} User's Guide --- \url{http://welshdragoncomputing.ca/x/st/misc/stellariumscope_user_guide.2016.03.05.pdf}} so you can read it before installation.
\end{itemize}

%Figure~\ref{fig:StellariumScopeFullWindow} shows the interface and
%some of the options.

Use this application (like all software that
controls your mount) with supervision of your mount's movements.

\subsection{Other telescope servers and Stellarium}
\label{sec:plugins:TelescopeControl:Other}

Other developers have also been busy creating hard- and software often
involving Arduino or Raspberry Pi boards which can control GOTO or
PUSHTO (manually driven but position-aware, usually Dobsonian)
telescopes and are ultimately controlled from Stellarium. Those are
not related nor authored by the Stellarium team, so while we welcome
such development (esp.\ open-sourced) in general, we cannot provide
documentation nor any support.

A few examples:
\begin{description}
\item[iTelescope] \url{http://simonbox.info/index.php/astronomy/93-raspberry-pi-itelescope}
\item[node-telescope-server] \url{https://www.npmjs.com/package/node-telescope-server}
\item[OnStep] \url{https://groups.io/g/onstep}
\end{description}

One anonymous user sent a troubleshooting solution when connecting Stellarium to the Celestron \program{NexRemote} software:
\begin{quote}
%  This involves connecting Stellarium to the \program{NexRemote} software controlling a Celestron NexStar telescope.

  One tricky Window XP issue I fixed was that my older laptop would
  transiently lose connection with Stellarium although the status
  would still be ``Connected'' and all looked normal. [\ldots]

%  3 (or whatever) slews would work. Next -- nothing. Although all
%  seemed well.

  I boosted the \emph{NexRemote.exe} process in Windows XP to \emph{High} under
  \emph{Set Priority} under the \program{Windows Task Manager} via
  \key{\ctrl+\Alt+Del}.

  All slews now proceed normally. Problem went
  away.\footnote{\url{https://sourceforge.net/p/stellarium/discussion/278769/thread/16e4c054/?limit=25\#8ffa}}
\end{quote}


\newpage
\section{Observability Plugin}
\label{sec:plugins:Observability}

This Plugin is activated with the button \guibutton[0.5]{0.3}{bt_observab_off.png}. 
It analyzes the observability of the selected object (or the
screen center, if no object is selected). The plugin can show rise,
transit, and set times, as well as the best epoch of the year (i.e.,
largest angular separation from the Sun), the date range when the
source is above the horizon at dark night, and the dates of Acronychal
and Cosmical rise/set.  Ephemerides of the Solar-System objects and
parallax effects are taken into account.

\subsection*{Explanation of some parameters}

\begin{description}
\item[Sun altitude at twilight] Any celestial object will be
  considered visible when the Sun is below this altitude. The altitude
  at astronomical twilight ranges usually between -12 and -18
  degrees. This parameter is only used for the estimate of the range
  of observable epochs (see below).
\item[Horizon altitude] Minimum observable altitude (due to mountains,
  buildings, or just a limited telescope mount).
%% TODO: This should be replaced by the direct interaction with / evaluation of the landscape!!!
\item[Today ephemeris] Self-explanatory. The program will show the
  rise, set, and culmination (transit) times. The exact times for
  these ephemeris are given in two ways: as time spans (referred to
  the current time) and as clock hours (in local time).
\item[Acronychal/Cosmical/Heliacal rise/set] The days of Cosmical
  rise/set of an object are estimated as the days when the object
  rises (or sets) together with the rise/set of the Sun. The exact
  dates of these ephemeris depend on the Observer's location. On the
  contrary, the Acronycal rise (or set) happens when the star
  rises/sets with the setting/rising of the Sun (i.e., opposite to the
  Sun). On the one hand, it is obvious that the source is hardly
  observable (or not observable at all) in the dates between Cosmical
  set and Cosmical rise. On the other hand, the dates around the
  Acronychal set and rise are those when the altitude of the celestial
  object uses to be high when the Sun is well below the horizon (hence
  the object can be well observed). The date of Heliacal rise is the
  first day of the year when a star becomes visible. It happens when
  the star is close to the eastern horizon roughly before the end of
  the astronomical night (i.e., at the astronomical twilight). In the
  following nights, the star will be visibile during longer periods of
  time, until it reaches its Heliacal set (i.e., the last night of the
  year when the star is still visible). At the Heliacal set, the star
  sets roughly after the beginning of the astronomical night.
\item[Largest Sun separation] Happens when the angular separation
  between the Sun and the celestial object are maximum. In most cases,
  this is equivalent to say that the Equatorial longitudes of the Sun
  and the object differ by 180 degrees, so the Sun is in opposition to
  the object. When an object is at its maximum possible angular
  separation from the Sun (no matter if it is a planet or a star), it
  culminates roughly at midnight, and on the darkest possible area of
  the Sky at that declination. Hence, that is the 'best' night to
  observe a particular object.
\item[Nights with source above horizon] The program computes the range
  of dates when the celestial object is above the horizon at least
  during one moment of the night. By 'night', the program considers
  the time span when the Sun altitude is below that of the twilight
  (which can be set by the user; see above). When the objects are
  fixed on the sky (or are exterior planets), the range of observable
  epochs for the current year can have two possible forms: either a
  range from one date to another (e.g., 20 Jan to 15 Sep) or in two
  steps (from 1 Jan to a given date and from another date to 31
  Dec). In the first case, the first date (20 Jan in our example)
  shall be close to the so-called 'Heliacal rise of a star' and the
  second date (15 Sep in our example) shall be close to the 'Heliacal
  set'. In the second case (e.g., a range in the form 1 Jan to 20 May
  and 21 Sep to 31 Dec), the first date (20 May in our example) would
  be close to the Heliacal set and the second one (21 Sep in our
  example) to the Heliacal rise. More exact equations to estimate the
  Heliacal rise/set of stars and planets (which will not depend on the
  mere input of a twilight Sun elevation by the user) will be
  implemented in future versions of this plugin.
\item[Full Moon] When the Moon is selected, the program can compute
  the exact closest dates of the Moon's opposition to the Sun.
\end{description}

\subsection*{Note on Terminology}

The (sparse) literature on terminology about computing these Heliacal, Acronychal or Cosmic events 
seems to disagree on which end of the night is to be computed. While all agree about 
Heliacal rises taking place in the morning, Acronychal and Cosmic are sometimes applied 
in reverse order from those described here. In case you use these data, make sure you 
keep this definition as well. 

\subsection*{Author}
\label{sec:plugins:Observability:author}
This plugin has been contributed by Ivan Marti-Vidal (Onsala Space Observatory)\footnote{\url{mailto:i.martividal@gmail.com}} with some advice by Alexander Wolf and Georg Zotti.




%%% Local Variables: 
%%% mode: latex
%%% TeX-master: "guide"
%%% End: 
<|MERGE_RESOLUTION|>--- conflicted
+++ resolved
@@ -218,7 +218,6 @@
 \item[Ocular view] is a group of options that allows to change the plugin's behavior in visual observation mode.
  \begin{description}
    \item[Enable only if an object is selected] -- uncheck this option if you want to use the visual observation mode when no object is selected.
-<<<<<<< HEAD
    \item[Auto-limit stellar magnitude] sets the magnitude limitation
      for stars based on telescope diameter. When disabled, the main
      program's setting applies (see section
@@ -226,9 +225,6 @@
      view and main program are handled, and switching between ocular
      and main view also switches those values.
    \item[Hide grids and lines when enabled] allows to hide grids and lines when you observe the sky through the eyepiece and re-enables their visibility when leaving visual observation mode.
-=======
-   \item[Limit stellar magnitude] allows to hide faint stars, which are invisible for the selected combination of eyepiece, lens and telescope.
->>>>>>> e18b25c5
    \item[Scale image circle] option allows you to define whether or not to scale the images based on apparent FOV. When deactivated, the image circle will fill your screen. 
          In general, we recommend you not select this, unless you have a need to, because it can really reduce the image size on the screen. 
 		 It can however be very useful in comparing two eyepieces. 
