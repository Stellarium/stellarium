--- conflicted
+++ resolved
@@ -893,11 +893,7 @@
 						    closeOrbit,
 						    hidden,
 						    type));
-<<<<<<< HEAD
 			QSharedPointer<MinorPlanet> mp =  newP.dynamicCast<MinorPlanet>();
-=======
-			QSharedPointer<MinorPlanet> mp =  p.dynamicCast<MinorPlanet>();
->>>>>>> e0753891
 
 			//Number, Provisional designation
 			mp->setMinorPlanetNumber(pd.value(secname+"/minor_planet_number", 0).toInt());
@@ -940,11 +936,7 @@
 					      pd.value(secname+"/dust_lengthfactor", 0.4f).toFloat(),
 					      pd.value(secname+"/dust_brightnessfactor", 1.5f).toFloat()
 					      ));
-<<<<<<< HEAD
 			QSharedPointer<Comet> mp = newP.dynamicCast<Comet>();
-=======
-			QSharedPointer<Comet> mp = p.dynamicCast<Comet>();
->>>>>>> e0753891
 
 			//g,k magnitude system
 			const float magnitude = pd.value(secname+"/absolute_magnitude", -99).toFloat();
@@ -969,15 +961,11 @@
 			// Set possible default name of the normal map for avoiding yin-yang shaped moon
 			// phase when normal map key not exists. Example: moon_normals.png
 			// Details: https://bugs.launchpad.net/stellarium/+bug/1335609
-<<<<<<< HEAD
 			QString normalMapName = "";
 			bool hidden = pd.value(secname+"/hidden", false).toBool();
 			if (!hidden) // no normal maps for invisible objects!
 				normalMapName = englishName.toLower().append("_normals.png");
 			newP = PlanetP(new Planet(englishName,
-=======
-			p = PlanetP(new Planet(englishName,
->>>>>>> e0753891
 					       pd.value(secname+"/radius", 1.0).toDouble()/AU,
 					       pd.value(secname+"/oblateness", 0.0).toDouble(),
 					       StelUtils::strToVec3f(pd.value(secname+"/color", "1.0,1.0,1.0").toString()), // halo color
@@ -994,11 +982,7 @@
 					       pd.value(secname+"/atmosphere", false).toBool(),
 					       pd.value(secname+"/halo", true).toBool(),          // GZ new default. Avoids clutter in ssystem.ini.
 					       type));
-<<<<<<< HEAD
 			newP->absoluteMagnitude = pd.value(secname+"/absolute_magnitude", -99.f).toFloat();
-=======
-			p->absoluteMagnitude = pd.value(secname+"/absolute_magnitude", -99.f).toFloat();
->>>>>>> e0753891
 
 			// Moon designation (planet index + IAU moon number)
 			QString moonDesignation = pd.value(secname+"/iau_moon_number", "").toString();
