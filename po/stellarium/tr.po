--- conflicted
+++ resolved
@@ -7,15 +7,9 @@
 msgstr ""
 "Project-Id-Version: stellarium\n"
 "Report-Msgid-Bugs-To: \n"
-<<<<<<< HEAD
-"POT-Creation-Date: 2011-06-25 13:31-0400\n"
-"PO-Revision-Date: 2010-12-01 11:23+0000\n"
-"Last-Translator: Alexander Wolf <Unknown>\n"
-=======
 "POT-Creation-Date: 2011-06-26 01:48+0700\n"
 "PO-Revision-Date: 2011-03-30 12:19+0000\n"
 "Last-Translator: orcuna <Unknown>\n"
->>>>>>> 5d6e9e2d
 "Language-Team: <tr@li.org>\n"
 "MIME-Version: 1.0\n"
 "Content-Type: text/plain; charset=UTF-8\n"
@@ -23,1287 +17,792 @@
 "X-Launchpad-Export-Date: 2011-06-28 04:36+0000\n"
 "X-Generator: Launchpad (build 13168)\n"
 
-<<<<<<< HEAD
-#: src/ui_locationDialogGui.h:407
-msgid " m"
-msgstr " m"
+#: src/core/modules/GridLinesMgr.cpp:525
+msgid "Meridian"
+msgstr "Meridian"
+
+#: src/core/modules/GridLinesMgr.cpp:529
+msgid "Ecliptic"
+msgstr "Tutulum"
+
+#: src/core/modules/GridLinesMgr.cpp:533
+msgid "Equator"
+msgstr "Ekvator"
+
+#: src/core/modules/GridLinesMgr.cpp:537
+msgid "Horizon"
+msgstr ""
+
+#: src/core/modules/LandscapeMgr.cpp:488
+msgid "Author: "
+msgstr "Yazar: "
+
+#: src/core/modules/LandscapeMgr.cpp:491
+msgid "Location: "
+msgstr "Konum: "
+
+#: src/core/modules/LandscapeMgr.cpp:496
+#, qt-format
+msgid ", %1 m"
+msgstr ", %1 metre"
+
+#: src/core/modules/LandscapeMgr.cpp:499
+msgid "Planet: "
+msgstr "Gezegen: "
+
+#: src/core/modules/Nebula.cpp:96
+#, qt-format
+msgid "Type: <b>%1</b>"
+msgstr "Türü: <b>%1</b>"
+
+#: src/core/modules/Nebula.cpp:99 src/core/modules/Planet.cpp:120
+#: plugins/Supernovas/src/Supernova.cpp:98
+#, qt-format
+msgid "Magnitude: <b>%1</b>"
+msgstr "Parlaklık: <b>%1</b>"
+
+#: src/core/modules/Nebula.cpp:104
+#, qt-format
+msgid "Size: %1"
+msgstr "Boyut: %1"
+
+#: src/core/modules/Nebula.cpp:284
+msgid "Galaxy"
+msgstr "Gökada"
+
+#: src/core/modules/Nebula.cpp:287
+msgid "Open cluster"
+msgstr "Açık yıldız kümesi"
+
+#: src/core/modules/Nebula.cpp:290
+msgid "Globular cluster"
+msgstr "Küresel yıldız kümesi"
+
+#: src/core/modules/Nebula.cpp:293
+msgid "Nebula"
+msgstr "Bulutsu"
+
+#: src/core/modules/Nebula.cpp:296
+msgid "Planetary nebula"
+msgstr "Gezegenimsi bulutsu"
+
+#: src/core/modules/Nebula.cpp:299
+msgid "Cluster associated with nebulosity"
+msgstr "Bulutsuluğa bağlı küme"
+
+#: src/core/modules/Nebula.cpp:302
+msgid "Unknown"
+msgstr "Bilinmeyen"
+
+#: src/core/modules/Nebula.cpp:305
+msgid "Undocumented type"
+msgstr "Belgelenmemiş tür"
+
+#: src/core/modules/Planet.cpp:123 src/core/modules/StarWrapper.cpp:112
+#, qt-format
+msgid "Absolute Magnitude: %1"
+msgstr "Mutlak Parlaklık: %1"
+
+#: src/core/modules/Planet.cpp:136
+#, qt-format
+msgid "Ecliptic Geocentric (of date): %1/%2"
+msgstr ""
+
+#: src/core/modules/Planet.cpp:137
+#, qt-format
+msgid "Obliquity (of date): %1"
+msgstr ""
+
+#: src/core/modules/Planet.cpp:143
+#, no-c-format, qt-format
+msgid "Distance: %1AU"
+msgstr "Uzaklık: %1 AU (1 AU = 149,597,870.691 kilometre)"
+
+#: src/core/modules/Planet.cpp:147
+#, qt-format
+msgid "Apparent diameter: %1"
+msgstr "Görünürdeki Çap: %1"
+
+#: src/core/modules/StarWrapper.cpp:51 src/core/modules/StarWrapper.cpp:108
+#, qt-format
+msgid "Magnitude: <b>%1</b> (B-V: %2)"
+msgstr "Parlaklık: <b>%1</b> (B-V: %2)"
+
+#: src/core/modules/StarWrapper.cpp:118
+#, qt-format
+msgid "Spectral Type: %1"
+msgstr "Tayf Örneği: %1"
+
+#: src/core/modules/StarWrapper.cpp:122
+#: plugins/Supernovas/src/Supernova.cpp:107
+#, qt-format
+msgid "Distance: %1 Light Years"
+msgstr "Uzaklık: %1 Işık Yılı"
+
+#: src/core/modules/StarWrapper.cpp:125
+#, qt-format
+msgid "Parallax: %1\""
+msgstr "Iraklık açısı: %1\""
+
+#: src/core/StelProjector.cpp:62
+msgid "Maximum FOV: "
+msgstr "Maksimum Görünür Alan: "
+
+#: src/core/StelProjectorClasses.cpp:25
+msgid "Perspective"
+msgstr "Perspektif"
+
+#: src/core/StelProjectorClasses.cpp:30
+msgid ""
+"Perspective projection keeps the horizon a straight line. The mathematical "
+"name for this projection method is <i>gnomonic projection</i>."
+msgstr ""
+"Perspektif izdüşümü ufku düz bir çizgi konumunda tutar. Bu izdüşümün "
+"matematiksel ingilizce adı <i>gnomonic projection</i>'dır."
+
+#: src/core/StelProjectorClasses.cpp:63
+msgid "Equal Area"
+msgstr "Eşit Alan"
+
+#: src/core/StelProjectorClasses.cpp:68
+msgid ""
+"The full name of this projection method is, <i>Lambert azimuthal equal-area "
+"projection</i>. It preserves the area but not the angle."
+msgstr ""
+"Bu izdüşüm tekniğinin tam adı <i>Lambert azimut eşit-alan izdüşümüdür.</i>. "
+"Bu izdüşümü açıyı korumaz fakat alanı korur."
+
+#: src/core/StelProjectorClasses.cpp:108
+msgid "Stereographic"
+msgstr "Stereografik"
+
+#: src/core/StelProjectorClasses.cpp:113
+msgid ""
+"Stereographic projection is known since the antiquity and was originally "
+"known as the planisphere projection. It preserves the angles at which curves "
+"cross each other but it does not preserve area."
+msgstr ""
+"Stereografik izdüşüm antik zamanlardan beri bilinir ve aslında düzlemküre "
+"izdüşümü olarak bilinir. Birbirini kesen eğriler arasındaki açıyı korur "
+"fakat alanı korumaz."
+
+#: src/core/StelProjectorClasses.cpp:145
+msgid "Fish-eye"
+msgstr "Balık-gözü mercek"
+
+#: src/core/StelProjectorClasses.cpp:150
+msgid ""
+"In fish-eye projection, or <i>azimuthal equidistant projection</i>, straight "
+"lines become curves when they appear a large angular distance from the "
+"centre of the field of view (like the distortions seen with very wide angle "
+"camera lenses)."
+msgstr ""
+"Balıkgözü izdüşümünde, veya <i> yatay eşit mesafeli izdüşümde</i>, doğru "
+"çizgiler, (çok geniş açılı kamera merceklerinde görülen bozulmalar gibi) "
+"görüş alanı merkezinden çok geniş açıda görüldüğü zaman eğriler haline gelir."
+
+#: src/core/StelProjectorClasses.cpp:182
+msgid "Hammer-Aitoff"
+msgstr "Hammer-Aitoff"
+
+#: src/core/StelProjectorClasses.cpp:187
+msgid ""
+"The Hammer projection is an equal-area map projection, described by Ernst "
+"Hammer in 1892 and directly inspired by the Aitoff projection."
+msgstr ""
+"Hammer izdüşümü, 1892 yılında Ernst Hammer tarafından açıklanan eş-alan "
+"harita izdüşümüdür ve Aitoff izdüşümünden ilham alınarak yapılmıştır."
+
+#: src/core/StelProjectorClasses.cpp:223
+msgid "Cylinder"
+msgstr "Silindir"
+
+#: src/core/StelProjectorClasses.cpp:228
+msgid ""
+"The full name of this projection mode is <i>cylindrical equidistant "
+"projection</i>. With this projection all parallels are equally spaced."
+msgstr ""
+"Bu izdüşüm türünün tam adı, 'silindirik eşuzaklik izdüşümüdür'. Bu izdüşüm "
+"ile tüm paraleller eşit uzaklıktadır."
+
+#: src/core/StelProjectorClasses.cpp:270
+msgid "Mercator"
+msgstr "Merkator"
+
+#: src/core/StelProjectorClasses.cpp:275
+msgid ""
+"The mercator projection is one of the most used world map projection. It "
+"preserves direction and shapes but distorts size, in an increasing degree "
+"away from the equator."
+msgstr ""
+"Mercator izdüşümü en çok kullanılan dünyü haritası izdüşümüdür. Yön ve "
+"şekilleri korumakla birlikte, Ekvator'dan uzaklaştıkça artan derecede, "
+"ölçüleri bozmaktadır."
+
+#: src/core/StelProjectorClasses.cpp:322
+msgid "Orthographic"
+msgstr "Ortografik"
+
+#: src/core/StelProjectorClasses.cpp:327
+msgid ""
+"Orthographic projection is related to perspective projection, but the point "
+"of perspective is set to an infinite distance."
+msgstr ""
+"Ortografik izdüşüm perspektif izdüşüm ile ilgilidir ancak perspektif noktası "
+"sonsuz bir uzaklıkta belirlenmiştir."
+
+#: src/core/StelObject.cpp:79
+#, qt-format
+msgid "RA/DE (J2000): %1/%2"
+msgstr "RA/DE (J2000): %1/%2"
+
+#: src/core/StelObject.cpp:86
+#, qt-format
+msgid "RA/DE (of date): %1/%2"
+msgstr "RA/DE (tarihinden): %1/%2"
+
+#: src/core/StelObject.cpp:94 src/core/StelObject.cpp:97
+#, qt-format
+msgid "Hour angle/DE: %1/%2"
+msgstr "Saat açi/DE: %1 %2"
+
+#: src/core/StelObject.cpp:94 src/core/StelObject.cpp:108
+msgid "(geometric)"
+msgstr ""
+
+#: src/core/StelObject.cpp:97 src/core/StelObject.cpp:114
+msgid "(apparent)"
+msgstr ""
+
+#: src/core/StelObject.cpp:108 src/core/StelObject.cpp:114
+#, qt-format
+msgid "Az/Alt: %1/%2"
+msgstr "Ufuk açısı/Yükseklik %1 %2"
+
+#: src/gui/ConfigurationDialog.cpp:295
+msgid "Select screenshot directory"
+msgstr "Ekran görüntüsü dizinini seçin"
+
+#: src/gui/ConfigurationDialog.cpp:461
+#, qt-format
+msgid "Startup FOV: %1%2"
+msgstr "Baslangıç FOV: %1 %2"
+
+#: src/gui/ConfigurationDialog.cpp:469
+#, qt-format
+msgid "Startup direction of view Az/Alt: %1/%2"
+msgstr "Görünümün başlangıç yönü Az/Alt:%1/%2"
+
+#: src/gui/ConfigurationDialog.cpp:509
+msgid "Authors"
+msgstr "Y"
+
+#: src/gui/ConfigurationDialog.cpp:513 src/gui/ViewDialog.cpp:368
+msgid "Contact"
+msgstr "İletişim"
+
+#: src/gui/ConfigurationDialog.cpp:585
+msgid "Author"
+msgstr "Yazar"
+
+#: src/gui/ConfigurationDialog.cpp:586
+msgid "License"
+msgstr "Lisans"
+
+#: src/gui/ConfigurationDialog.cpp:615
+msgid "Running script: "
+msgstr "Script Çalıştırılıyor: "
+
+#: src/gui/ConfigurationDialog.cpp:622
+msgid "Running script: [none]"
+msgstr "Script Çalıştırılıyor: [Hiçbiri]"
+
+#: src/gui/ConfigurationDialog.cpp:665
+msgid "Finished downloading all star catalogs!"
+msgstr "Tüm yıldız kataloglarının indirilmesi tamamlandı!"
+
+#: src/gui/ConfigurationDialog.cpp:674
+#, qt-format
+msgid "Get catalog %1 of %2"
+msgstr "%1 'nin %2 fihristini al"
+
+#: src/gui/ConfigurationDialog.cpp:676
+#, qt-format
+msgid ""
+"Download size: %1MB\n"
+"Star count: %2 Million\n"
+"Magnitude range: %3 - %4"
+msgstr ""
+"İndirme boyutu: %1MB\n"
+"Yıldız sayısı: %2 Million\n"
+"Parlaklık menzili: %3 - %4"
+
+#: src/gui/ConfigurationDialog.cpp:685
+msgid ""
+"Finished downloading new star catalogs!\n"
+"Restart Stellarium to display them."
+msgstr ""
+"Yeni yıldız kataloglarını indirme tamamlandı! Bunları görmek için "
+"Stellarium'u yeniden başlatın."
+
+#: src/gui/ConfigurationDialog.cpp:723 src/gui/ConfigurationDialog.cpp:757
+#, qt-format
+msgid ""
+"Error downloading %1:\n"
+"%2"
+msgstr ""
+"%1 Dosyası indirilirken hata yaşandı:\n"
+"%2"
+
+#: src/gui/ConfigurationDialog.cpp:728
+#, qt-format
+msgid ""
+"Downloading %1...\n"
+"(You can close this window.)"
+msgstr "%1 indiriliyor..."
+
+#: src/gui/ConfigurationDialog.cpp:808
+msgid "Verifying file integrity..."
+msgstr "Dosya bütünlüğü kontrol ediliyor..."
+
+#: src/gui/ConfigurationDialog.cpp:812
+#, qt-format
+msgid ""
+"Error downloading %1:\n"
+"File is corrupted."
+msgstr ""
+"%1 Dosyası indirilirken hata yaşandı:\n"
+"Dosya bozuk"
+
+#: src/gui/HelpDialog.cpp:52 src/gui/StelGuiItems.cpp:285
+#: src/gui/StelGuiItems.cpp:640
+msgid "Space"
+msgstr "Uzay"
+
+#: src/gui/HelpDialog.cpp:53
+msgid "Arrow keys & left mouse drag"
+msgstr "Ok tuşları ve sol fare sürükleme"
+
+#: src/gui/HelpDialog.cpp:54
+msgid "Page Up/Down"
+msgstr "Sayfa Yukarı/Aşağı"
+
+#: src/gui/HelpDialog.cpp:55
+msgid "CTRL + Up/Down"
+msgstr "CTRL + Yukarı/Aşağı"
+
+#: src/gui/HelpDialog.cpp:56
+msgid "Left click"
+msgstr "Sol tıklama"
+
+#: src/gui/HelpDialog.cpp:57
+msgid "Right click"
+msgstr "Sağ tıklama"
+
+#: src/gui/HelpDialog.cpp:58
+msgid "CTRL + Left click"
+msgstr "CTRL + Sol tıklama"
+
+#: src/gui/HelpDialog.cpp:61 src/gui/StelGui.cpp:163
+msgid "Movement and Selection"
+msgstr "Seçim ve Hareket"
+
+#: src/gui/HelpDialog.cpp:62
+msgid "Pan view around the sky"
+msgstr "Gökyüzünün geniş görüntüsü"
+
+#: src/gui/HelpDialog.cpp:63 src/gui/HelpDialog.cpp:64
+msgid "Zoom in/out"
+msgstr "Yaklaş/Uzaklaş"
+
+#: src/gui/HelpDialog.cpp:65
+msgid "Select object"
+msgstr "Nesne seçin"
+
+#: src/gui/HelpDialog.cpp:66 src/gui/HelpDialog.cpp:68
+msgid "Clear selection"
+msgstr "Seçimi temizle"
+
+#: src/gui/HelpDialog.cpp:71
+msgid "When a Script is Running"
+msgstr "Bir Yazılım Çalışırken"
+
+#: src/gui/HelpDialog.cpp:72 src/gui/StelGui.cpp:142
+msgid "Slow down the script execution rate"
+msgstr "Yazılım çalıştırma hızını düşürünüz"
+
+#: src/gui/HelpDialog.cpp:73 src/gui/StelGui.cpp:143
+msgid "Speed up the script execution rate"
+msgstr "Yazılım çalıştırma hızını artırınız"
+
+#: src/gui/HelpDialog.cpp:74 src/gui/StelGui.cpp:144
+msgid "Set the normal script execution rate"
+msgstr "Normal yazılım hızı ayarına geçiniz"
+
+#: src/gui/HelpDialog.cpp:163
+msgid "Stellarium Help"
+msgstr "Stellarium Yardımı"
+
+#: src/gui/HelpDialog.cpp:164
+msgid "Keys"
+msgstr "Tuşlar"
+
+#: src/gui/HelpDialog.cpp:172
+msgid "Further Reading"
+msgstr "Daha fazla bilgi için..."
+
+#: src/gui/HelpDialog.cpp:173
+msgid ""
+"The following links are external web links, and will launch your web "
+"browser:\n"
+msgstr ""
+"Belirtilen linkler dış kaynaklı ağ bağlantılarıdır ve ağ tarayıcınızı "
+"başlatacaktır:\n"
+
+#: src/gui/HelpDialog.cpp:174
+msgid "The Stellarium User Guide"
+msgstr "Stellarium Kullanım Kılavuzu"
+
+#. TRANSLATORS: The text between braces is the text of an HTML link.
+#: src/gui/HelpDialog.cpp:178
+msgid "{Frequently Asked Questions} about Stellarium.  Answers too."
+msgstr "{Sık Sorulan Sorular} Stellarium hakkında. Cevaplar dahil..."
+
+#. TRANSLATORS: The text between braces is the text of an HTML link.
+#: src/gui/HelpDialog.cpp:183
+msgid ""
+"{The Stellarium Wiki} - General information.  You can also find user-"
+"contributed landscapes and scripts here."
+msgstr ""
+"{Stellarium Viki} - Genel bilgiler. Kullanıcı tanımlı alan haritaları ve "
+"komut dosyalarını buradan da görebilirsiniz."
+
+#. TRANSLATORS: The text between braces is the text of an HTML link.
+#: src/gui/HelpDialog.cpp:188
+msgid ""
+"{Support ticket system} - if you need help using Stellarium, post a support "
+"request here and we'll try to help."
+msgstr ""
+"{Bilet sistemi desteği} - Eger Stellarium kullanımı ile ilgili yardıma "
+"ihtiyacınız varsa, destek için buraya yazınız ve size yardım etmeye "
+"çalışalım."
+
+#. TRANSLATORS: The text between braces is the text of an HTML link.
+#: src/gui/HelpDialog.cpp:193
+msgid ""
+"{Bug reporting and feature request system} - if something doesn't work "
+"properly or is missing and is not listed in the tracker, you can open bug "
+"reports here."
+msgstr ""
+"{Hata raporlama ve özellik talep sistemi} -Herhangi bir şey düzgün "
+"çalışmazsa ya da eksikse ve daha önce listelenmemişse, buradan bir hata "
+"raporu oluşturabilirsiniz."
+
+#. TRANSLATORS: The text between braces is the text of an HTML link.
+#: src/gui/HelpDialog.cpp:198
+msgid "{Forums} - discuss Stellarium with other users."
+msgstr "{Forumlar}- Diğer kullanıcılarla Stellarium'u tartışın."
+
+#: src/gui/HelpDialog.cpp:234 src/gui/HelpDialog.cpp:326
+#: src/gui/HelpDialog.cpp:328 src/gui/StelGui.cpp:170
+msgid "Miscellaneous"
+msgstr "Çeşitli"
+
+#: src/gui/HelpDialog.cpp:294
+msgid "Developers"
+msgstr "Geliştiriciler"
+
+#: src/gui/HelpDialog.cpp:295
+#, qt-format
+msgid "Project coordinator & lead developer: %1"
+msgstr "Proje eşgüdüm sorumlusu ve baş geliştirici: %1"
+
+#: src/gui/HelpDialog.cpp:296
+#, qt-format
+msgid "Doc author/developer: %1"
+msgstr "Dosya yazici/gelistirici: %1"
+
+#: src/gui/HelpDialog.cpp:297
+#, qt-format
+msgid "Graphic/other designer: %1"
+msgstr "Grafik/ diger tasarimci: %1"
+
+#: src/gui/HelpDialog.cpp:298 src/gui/HelpDialog.cpp:299
+#: src/gui/HelpDialog.cpp:301 src/gui/HelpDialog.cpp:302
+#, qt-format
+msgid "Developer: %1"
+msgstr "Geliştirici:%1"
+
+#: src/gui/HelpDialog.cpp:300
+#, qt-format
+msgid "OSX Developer: %1"
+msgstr "OSX gelistirici: %1"
+
+#: src/gui/StelGui.cpp:98
+msgid "Display Options"
+msgstr "Görünüm Seçenekleri"
+
+#: src/gui/StelGui.cpp:99
+msgid "Constellation lines"
+msgstr "Takimyildiz hatlari"
+
+#: src/gui/StelGui.cpp:100
+msgid "Constellation art"
+msgstr "Takimyildiz Gosterisi"
+
+#: src/gui/StelGui.cpp:101
+msgid "Constellation labels"
+msgstr "Takimyildiz Etiketleri"
+
+#: src/gui/StelGui.cpp:102
+msgid "Constellation boundaries"
+msgstr "Takimyildiz sinirlari"
+
+#: src/gui/StelGui.cpp:104 src/ui_viewDialog.h:1103
+msgid "Azimuthal grid"
+msgstr "Azimutal ızgara"
+
+#: src/gui/StelGui.cpp:105 src/ui_viewDialog.h:1101
+msgid "Equatorial grid"
+msgstr "Ekvatoral ızgara"
+
+#: src/gui/StelGui.cpp:106 src/ui_viewDialog.h:1102
+msgid "Equatorial J2000 grid"
+msgstr "Ekvatoral J2000 ızgarası"
+
+#: src/gui/StelGui.cpp:107
+msgid "Galactic grid"
+msgstr "Gökadasal ızgara"
+
+#: src/gui/StelGui.cpp:108 src/ui_viewDialog.h:1107
+msgid "Ecliptic line"
+msgstr "Ekliptik Hat"
+
+#: src/gui/StelGui.cpp:109 src/ui_viewDialog.h:1104
+msgid "Equator line"
+msgstr "Ekvator cizgisi"
+
+#: src/gui/StelGui.cpp:110 src/ui_viewDialog.h:1105
+msgid "Meridian line"
+msgstr "Meridyen cizgisi"
+
+#: src/gui/StelGui.cpp:111 src/ui_viewDialog.h:1106
+msgid "Horizon line"
+msgstr ""
+
+#: src/gui/StelGui.cpp:112 src/ui_viewDialog.h:1108
+msgid "Cardinal points"
+msgstr "Kardinal noktalar"
+
+#: src/gui/StelGui.cpp:114
+msgid "Ground"
+msgstr "Yeryüzü"
+
+#: src/gui/StelGui.cpp:115 src/ui_viewDialog.h:1081
+msgid "Atmosphere"
+msgstr "Atmosfer"
+
+#: src/gui/StelGui.cpp:116
+msgid "Fog"
+msgstr "Sis"
+
+#: src/gui/StelGui.cpp:118 src/ui_viewDialog.h:1090
+msgid "Nebulas"
+msgstr "Nebula"
+
+#: src/gui/StelGui.cpp:119
+msgid "Nebulas background images"
+msgstr "Nebula artalan goruntuleri"
+
+#: src/gui/StelGui.cpp:120 src/ui_viewDialog.h:1067 src/ui_viewDialog.h:1089
+msgid "Stars"
+msgstr "Yıldızlar"
+
+#: src/gui/StelGui.cpp:121
+msgid "Planets labels"
+msgstr "Gezegen etiketleri"
+
+#: src/gui/StelGui.cpp:122
+msgid "Planet orbits"
+msgstr "Gezegen yörüngeleri"
+
+#: src/gui/StelGui.cpp:123
+msgid "Planet trails"
+msgstr "Gezegen izleri"
+
+#: src/gui/StelGui.cpp:125
+msgid "Night mode"
+msgstr "Gece modu"
+
+#: src/gui/StelGui.cpp:126
+msgid "Full-screen mode"
+msgstr "Tam ekran modu"
+
+#: src/gui/StelGui.cpp:127
+msgid "Flip scene horizontally"
+msgstr "Goruntuyu yatay olarak cevir"
+
+#: src/gui/StelGui.cpp:128
+msgid "Flip scene vertically"
+msgstr "Manzarayi dikey olarak cevir."
+
+#: src/gui/StelGui.cpp:130
+msgid "Windows"
+msgstr "Windows"
+
+#: src/gui/StelGui.cpp:131
+msgid "Help window"
+msgstr "Yardım penceresi"
+
+#: src/gui/StelGui.cpp:132
+msgid "Configuration window"
+msgstr "Yapılandırma Penceresi"
+
+#: src/gui/StelGui.cpp:133
+msgid "Search window"
+msgstr "Arama penceresi"
+
+#: src/gui/StelGui.cpp:134
+msgid "Sky and viewing options window"
+msgstr "Gokyuzu ve goruntuleme secenekleri penceresi"
+
+#: src/gui/StelGui.cpp:135
+msgid "Date/time window"
+msgstr "Tarih/Zaman penceresi"
+
+#: src/gui/StelGui.cpp:136
+msgid "Location window"
+msgstr "Konum penceresi"
+
+#: src/gui/StelGui.cpp:138
+msgid "Script console window"
+msgstr "Yazılım destek penceresi"
+
+#: src/gui/StelGui.cpp:141 src/ui_dateTimeDialogGui.h:294
+msgid "Date and Time"
+msgstr "Tarih ve Zaman"
+
+#: src/gui/StelGui.cpp:145
+msgid "Decrease time speed"
+msgstr "Zaman hizini dusur"
+
+#: src/gui/StelGui.cpp:146
+msgid "Increase time speed"
+msgstr "Zaman hizini artir"
+
+#: src/gui/StelGui.cpp:147
+msgid "Set normal time rate"
+msgstr "Normal zaman hizina ayarla"
+
+#: src/gui/StelGui.cpp:148
+msgid "Decrease time speed (a little)"
+msgstr "Zaman hızını (bir miktar) azaltınız."
+
+#: src/gui/StelGui.cpp:149
+msgid "Increase time speed (a little)"
+msgstr "Zaman hızını (bir miktar) artırınız."
+
+#: src/gui/StelGui.cpp:150
+msgid "Set time rate to zero"
+msgstr "Saat oranını sıfıra ayarlayın."
+
+#: src/gui/StelGui.cpp:151
+msgid "Set time to now"
+msgstr "Zamani simdiye ayarla"
+
+#: src/gui/StelGui.cpp:152
+msgid "Add 1 solar hour"
+msgstr "1 gunes saati ekle"
+
+#: src/gui/StelGui.cpp:153
+msgid "Subtract 1 solar hour"
+msgstr "1 gunes saati cikar"
+
+#: src/gui/StelGui.cpp:154
+msgid "Add 1 solar day"
+msgstr "1 gunes gunu ekle"
+
+#: src/gui/StelGui.cpp:155
+msgid "Subtract 1 solar day"
+msgstr "1 gunes gunu cikar"
+
+#: src/gui/StelGui.cpp:156
+msgid "Add 1 solar week"
+msgstr "1 gunes haftasi ekle"
+
+#: src/gui/StelGui.cpp:157
+msgid "Subtract 1 solar week"
+msgstr "1 gunes haftasi cikar"
+
+#: src/gui/StelGui.cpp:158
+msgid "Add 1 sidereal day"
+msgstr "1 yildiz gunu ekle"
+
+#: src/gui/StelGui.cpp:159
+msgid "Subtract 1 sidereal day"
+msgstr "1 yildiz gunu cikar"
+
+#: src/gui/StelGui.cpp:160
+msgid "Add 1 sidereal week"
+msgstr "1 yildiz haftasi ekle"
+
+#: src/gui/StelGui.cpp:161
+msgid "Subtract 1 sidereal week"
+msgstr "1 yildiz haftasi cikar"
+
+#: src/gui/StelGui.cpp:164
+msgid "Center on selected object"
+msgstr "Secilmis nesne uzerine"
+
+#: src/gui/StelGui.cpp:165
+msgid "Track object"
+msgstr "Nesne Izleme"
+
+#: src/gui/StelGui.cpp:166
+msgid "Zoom in on selected object"
+msgstr "Secilmis nesneye yakinlas."
+
+#: src/gui/StelGui.cpp:167
+msgid "Zoom out"
+msgstr "Uzaklaş"
+
+#: src/gui/StelGui.cpp:168
+msgid "Set home planet to selected planet"
+msgstr "Yerel gezegeni secilen secilen gezegene gore ayarla"
+
+#: src/gui/StelGui.cpp:171
+msgid "Switch between equatorial and azimuthal mount"
+msgstr "Ekvatoryal ve ufuk acisi arasinda degisim"
+
+#: src/gui/StelGui.cpp:172
+msgid "Quit"
+msgstr "Bitir"
+
+#: src/gui/StelGui.cpp:173
+msgid "Save screenshot"
+msgstr "Ekran görüntüsünü kaydet"
+
+#: src/gui/StelGui.cpp:176
+msgid "Auto hide horizontal button bar"
+msgstr "Yatay arac cubugunu otomatik sakla"
+
+#: src/gui/StelGui.cpp:177
+msgid "Auto hide vertical button bar"
+msgstr "Dikey arac cubugunu otomatik sakla"
+
+#: src/gui/StelGui.cpp:178
+msgid "Toggle visibility of GUI"
+msgstr "Grafik arayüzün görünürlüğünü ayarla"
 
 #: src/gui/StelGuiItems.cpp:541
 #, no-c-format, qt-format
 msgid "%1m"
 msgstr "%1 m"
 
-#: src/core/StelObject.cpp:97 src/core/StelObject.cpp:114
-msgid "(apparent)"
-msgstr ""
-
-#: src/core/StelObject.cpp:94 src/core/StelObject.cpp:108
-msgid "(geometric)"
-msgstr ""
-
-#: src/core/modules/LandscapeMgr.cpp:496
-#, qt-format
-msgid ", %1 m"
-msgstr ", %1 metre"
-
-#: src/ui_dateTimeDialogGui.h:296 src/ui_dateTimeDialogGui.h:297
-msgid "/"
-msgstr "/"
-
-#: src/ui_viewDialog.h:1094
-msgid "0"
-msgstr "0"
-
-#: src/ui_viewDialog.h:1095
-msgid "10"
-msgstr "10"
-
-#: src/ui_viewDialog.h:1097
-msgid "10000"
-msgstr "10000"
-
-#: src/ui_viewDialog.h:1098
-msgid "144000"
-msgstr "144000"
-
-#: src/ui_viewDialog.h:1096
-msgid "80"
-msgstr "80"
-=======
-#: src/core/modules/GridLinesMgr.cpp:525
-msgid "Meridian"
-msgstr "Meridian"
-
-#: src/core/modules/GridLinesMgr.cpp:529
-msgid "Ecliptic"
-msgstr "Tutulum"
-
-#: src/core/modules/GridLinesMgr.cpp:533
-msgid "Equator"
-msgstr "Ekvator"
-
-#: src/core/modules/GridLinesMgr.cpp:537
-msgid "Horizon"
-msgstr ""
-
-#: src/core/modules/LandscapeMgr.cpp:488
-msgid "Author: "
-msgstr "Yazar: "
-
-#: src/core/modules/LandscapeMgr.cpp:491
-msgid "Location: "
-msgstr "Konum: "
->>>>>>> 5d6e9e2d
-
-#: src/core/modules/LandscapeMgr.cpp:496
-#, qt-format
-msgid ", %1 m"
-msgstr ", %1 metre"
-
-#: src/core/modules/LandscapeMgr.cpp:499
-msgid "Planet: "
-msgstr "Gezegen: "
-
-#: src/core/modules/Nebula.cpp:96
-#, qt-format
-msgid "Type: <b>%1</b>"
-msgstr "Türü: <b>%1</b>"
-
-#: src/core/modules/Nebula.cpp:99 src/core/modules/Planet.cpp:120
-#: plugins/Supernovas/src/Supernova.cpp:98
-#, qt-format
-msgid "Magnitude: <b>%1</b>"
-msgstr "Parlaklık: <b>%1</b>"
-
-<<<<<<< HEAD
-#: src/core/modules/Planet.cpp:123 src/core/modules/StarWrapper.cpp:112
-=======
-#: src/core/modules/Nebula.cpp:104
->>>>>>> 5d6e9e2d
-#, qt-format
-msgid "Size: %1"
-msgstr "Boyut: %1"
-
-<<<<<<< HEAD
-#: src/ui_viewDialog.h:1068
-msgid "Absolute scale:"
-msgstr "Mutlak olcu:"
-
-#: src/translations.h:169
-msgid "Actual Time"
-msgstr "Şu anki zaman"
-
-#: src/gui/StelGui.cpp:158
-msgid "Add 1 sidereal day"
-msgstr "1 yildiz gunu ekle"
-
-#: src/gui/StelGui.cpp:160
-msgid "Add 1 sidereal week"
-msgstr "1 yildiz haftasi ekle"
-
-#: src/gui/StelGui.cpp:154
-msgid "Add 1 solar day"
-msgstr "1 gunes gunu ekle"
-
-#: src/gui/StelGui.cpp:152
-msgid "Add 1 solar hour"
-msgstr "1 gunes saati ekle"
-
-#: src/gui/StelGui.cpp:156
-msgid "Add 1 solar week"
-msgstr "1 gunes haftasi ekle"
-=======
-#: src/core/modules/Nebula.cpp:284
-msgid "Galaxy"
-msgstr "Gökada"
-
-#: src/core/modules/Nebula.cpp:287
-msgid "Open cluster"
-msgstr "Açık yıldız kümesi"
-
-#: src/core/modules/Nebula.cpp:290
-msgid "Globular cluster"
-msgstr "Küresel yıldız kümesi"
-
-#: src/core/modules/Nebula.cpp:293
-msgid "Nebula"
-msgstr "Bulutsu"
-
-#: src/core/modules/Nebula.cpp:296
-msgid "Planetary nebula"
-msgstr "Gezegenimsi bulutsu"
-
-#: src/core/modules/Nebula.cpp:299
-msgid "Cluster associated with nebulosity"
-msgstr "Bulutsuluğa bağlı küme"
-
-#: src/core/modules/Nebula.cpp:302
-msgid "Unknown"
-msgstr "Bilinmeyen"
->>>>>>> 5d6e9e2d
-
-#: src/core/modules/Nebula.cpp:305
-msgid "Undocumented type"
-msgstr "Belgelenmemiş tür"
-
-#: src/core/modules/Planet.cpp:123 src/core/modules/StarWrapper.cpp:112
-#, qt-format
-msgid "Absolute Magnitude: %1"
-msgstr "Mutlak Parlaklık: %1"
-
-#: src/core/modules/Planet.cpp:136
-#, qt-format
-msgid "Ecliptic Geocentric (of date): %1/%2"
-msgstr ""
-
-<<<<<<< HEAD
-#: src/ui_viewDialog.h:1116
-msgid "Add/remove landscapes..."
-msgstr "Alan haritaları ekle/kaldır..."
-
-#: src/translations.h:155
-msgid "Administration "
-msgstr "Yönetim "
-
-#: src/translations.h:60
-msgid "Adrastea"
-msgstr ""
-
-#: src/ui_configurationDialog.h:820
-msgid "Align labels with the horizon"
-msgstr "Etiketleri ufka hizala"
-=======
-#: src/core/modules/Planet.cpp:137
-#, qt-format
-msgid "Obliquity (of date): %1"
-msgstr ""
-
-#: src/core/modules/Planet.cpp:143
-#, no-c-format, qt-format
-msgid "Distance: %1AU"
-msgstr "Uzaklık: %1 AU (1 AU = 149,597,870.691 kilometre)"
-
-#: src/core/modules/Planet.cpp:147
-#, qt-format
-msgid "Apparent diameter: %1"
-msgstr "Görünürdeki Çap: %1"
->>>>>>> 5d6e9e2d
-
-#: src/core/modules/StarWrapper.cpp:51 src/core/modules/StarWrapper.cpp:108
-#, qt-format
-msgid "Magnitude: <b>%1</b> (B-V: %2)"
-msgstr "Parlaklık: <b>%1</b> (B-V: %2)"
-
-#: src/core/modules/StarWrapper.cpp:118
-#, qt-format
-msgid "Spectral Type: %1"
-msgstr "Tayf Örneği: %1"
-
-#: src/core/modules/StarWrapper.cpp:122
-#: plugins/Supernovas/src/Supernova.cpp:107
-#, qt-format
-msgid "Distance: %1 Light Years"
-msgstr "Uzaklık: %1 Işık Yılı"
-
-<<<<<<< HEAD
-#: src/translations.h:159
-msgid "Altitude (m): "
-msgstr "Rakım (m): "
-=======
-#: src/core/modules/StarWrapper.cpp:125
-#, qt-format
-msgid "Parallax: %1\""
-msgstr "Iraklık açısı: %1\""
->>>>>>> 5d6e9e2d
-
-#: src/core/StelProjector.cpp:62
-msgid "Maximum FOV: "
-msgstr "Maksimum Görünür Alan: "
-
-<<<<<<< HEAD
-#: src/translations.h:50
-msgid "Amalthea"
-msgstr ""
-
-#. TRANSLATORS: Asteroid (1221) Amor
-#: src/translations.h:110
-msgid "Amor"
-msgstr ""
-=======
-#: src/core/StelProjectorClasses.cpp:25
-msgid "Perspective"
-msgstr "Perspektif"
->>>>>>> 5d6e9e2d
-
-#: src/core/StelProjectorClasses.cpp:30
-msgid ""
-"Perspective projection keeps the horizon a straight line. The mathematical "
-"name for this projection method is <i>gnomonic projection</i>."
-msgstr ""
-"Perspektif izdüşümü ufku düz bir çizgi konumunda tutar. Bu izdüşümün "
-"matematiksel ingilizce adı <i>gnomonic projection</i>'dır."
-
-<<<<<<< HEAD
-#: src/translations.h:57
-msgid "Ananke"
-msgstr ""
-
-#: plugins/AngleMeasure/src/AngleMeasure.cpp:57
-msgid "Angle Measure"
-msgstr ""
-=======
-#: src/core/StelProjectorClasses.cpp:63
-msgid "Equal Area"
-msgstr "Eşit Alan"
->>>>>>> 5d6e9e2d
-
-#: src/core/StelProjectorClasses.cpp:68
-msgid ""
-"The full name of this projection method is, <i>Lambert azimuthal equal-area "
-"projection</i>. It preserves the area but not the angle."
-msgstr ""
-"Bu izdüşüm tekniğinin tam adı <i>Lambert azimut eşit-alan izdüşümüdür.</i>. "
-"Bu izdüşümü açıyı korumaz fakat alanı korur."
-
-<<<<<<< HEAD
-#. TRANSLATORS: Asteroid (99942) Apophis
-#: src/translations.h:112
-msgid "Apophis"
-msgstr "Apofis"
-
-#: src/core/modules/Planet.cpp:147
-#, qt-format
-msgid "Apparent diameter: %1"
-msgstr "Görünürdeki Çap: %1"
-
-#: src/translations.h:75
-msgid "Ariel"
-msgstr "Ariel"
-
-#: src/translations.h:214
-msgid "Arrow down to load list."
-msgstr "Listeyi görüntülemek için aşağı yön tuşuna basın."
-=======
-#: src/core/StelProjectorClasses.cpp:108
-msgid "Stereographic"
-msgstr "Stereografik"
-
-#: src/core/StelProjectorClasses.cpp:113
-msgid ""
-"Stereographic projection is known since the antiquity and was originally "
-"known as the planisphere projection. It preserves the angles at which curves "
-"cross each other but it does not preserve area."
-msgstr ""
-"Stereografik izdüşüm antik zamanlardan beri bilinir ve aslında düzlemküre "
-"izdüşümü olarak bilinir. Birbirini kesen eğriler arasındaki açıyı korur "
-"fakat alanı korumaz."
-
-#: src/core/StelProjectorClasses.cpp:145
-msgid "Fish-eye"
-msgstr "Balık-gözü mercek"
->>>>>>> 5d6e9e2d
-
-#: src/core/StelProjectorClasses.cpp:150
-msgid ""
-"In fish-eye projection, or <i>azimuthal equidistant projection</i>, straight "
-"lines become curves when they appear a large angular distance from the "
-"centre of the field of view (like the distortions seen with very wide angle "
-"camera lenses)."
-msgstr ""
-"Balıkgözü izdüşümünde, veya <i> yatay eşit mesafeli izdüşümde</i>, doğru "
-"çizgiler, (çok geniş açılı kamera merceklerinde görülen bozulmalar gibi) "
-"görüş alanı merkezinden çok geniş açıda görüldüğü zaman eğriler haline gelir."
-
-<<<<<<< HEAD
-#: src/ui_viewDialog.h:1114
-msgid "Art brightness: "
-msgstr "Gorsel parlakligi "
-
-#. TRANSLATORS: Asteroid (5) Astraea
-#: src/translations.h:98
-msgid "Astraea"
-=======
-#: src/core/StelProjectorClasses.cpp:182
-msgid "Hammer-Aitoff"
-msgstr "Hammer-Aitoff"
-
-#: src/core/StelProjectorClasses.cpp:187
-msgid ""
-"The Hammer projection is an equal-area map projection, described by Ernst "
-"Hammer in 1892 and directly inspired by the Aitoff projection."
->>>>>>> 5d6e9e2d
-msgstr ""
-"Hammer izdüşümü, 1892 yılında Ernst Hammer tarafından açıklanan eş-alan "
-"harita izdüşümüdür ve Aitoff izdüşümünden ilham alınarak yapılmıştır."
-
-<<<<<<< HEAD
-#: src/gui/StelGui.cpp:115 src/ui_viewDialog.h:1081
-msgid "Atmosphere"
-msgstr "Atmosfer"
-
-#: src/gui/ConfigurationDialog.cpp:585
-msgid "Author"
-msgstr "Yazar"
-
-#: src/core/modules/LandscapeMgr.cpp:488
-msgid "Author: "
-msgstr "Yazar: "
-
-=======
-#: src/core/StelProjectorClasses.cpp:223
-msgid "Cylinder"
-msgstr "Silindir"
-
-#: src/core/StelProjectorClasses.cpp:228
-msgid ""
-"The full name of this projection mode is <i>cylindrical equidistant "
-"projection</i>. With this projection all parallels are equally spaced."
-msgstr ""
-"Bu izdüşüm türünün tam adı, 'silindirik eşuzaklik izdüşümüdür'. Bu izdüşüm "
-"ile tüm paraleller eşit uzaklıktadır."
-
-#: src/core/StelProjectorClasses.cpp:270
-msgid "Mercator"
-msgstr "Merkator"
-
-#: src/core/StelProjectorClasses.cpp:275
-msgid ""
-"The mercator projection is one of the most used world map projection. It "
-"preserves direction and shapes but distorts size, in an increasing degree "
-"away from the equator."
-msgstr ""
-"Mercator izdüşümü en çok kullanılan dünyü haritası izdüşümüdür. Yön ve "
-"şekilleri korumakla birlikte, Ekvator'dan uzaklaştıkça artan derecede, "
-"ölçüleri bozmaktadır."
-
-#: src/core/StelProjectorClasses.cpp:322
-msgid "Orthographic"
-msgstr "Ortografik"
-
-#: src/core/StelProjectorClasses.cpp:327
-msgid ""
-"Orthographic projection is related to perspective projection, but the point "
-"of perspective is set to an infinite distance."
-msgstr ""
-"Ortografik izdüşüm perspektif izdüşüm ile ilgilidir ancak perspektif noktası "
-"sonsuz bir uzaklıkta belirlenmiştir."
-
-#: src/core/StelObject.cpp:79
-#, qt-format
-msgid "RA/DE (J2000): %1/%2"
-msgstr "RA/DE (J2000): %1/%2"
-
-#: src/core/StelObject.cpp:86
-#, qt-format
-msgid "RA/DE (of date): %1/%2"
-msgstr "RA/DE (tarihinden): %1/%2"
-
-#: src/core/StelObject.cpp:94 src/core/StelObject.cpp:97
-#, qt-format
-msgid "Hour angle/DE: %1/%2"
-msgstr "Saat açi/DE: %1 %2"
-
-#: src/core/StelObject.cpp:94 src/core/StelObject.cpp:108
-msgid "(geometric)"
-msgstr ""
-
-#: src/core/StelObject.cpp:97 src/core/StelObject.cpp:114
-msgid "(apparent)"
-msgstr ""
-
-#: src/core/StelObject.cpp:108 src/core/StelObject.cpp:114
-#, qt-format
-msgid "Az/Alt: %1/%2"
-msgstr "Ufuk açısı/Yükseklik %1 %2"
-
-#: src/gui/ConfigurationDialog.cpp:295
-msgid "Select screenshot directory"
-msgstr "Ekran görüntüsü dizinini seçin"
-
-#: src/gui/ConfigurationDialog.cpp:461
-#, qt-format
-msgid "Startup FOV: %1%2"
-msgstr "Baslangıç FOV: %1 %2"
-
-#: src/gui/ConfigurationDialog.cpp:469
-#, qt-format
-msgid "Startup direction of view Az/Alt: %1/%2"
-msgstr "Görünümün başlangıç yönü Az/Alt:%1/%2"
-
->>>>>>> 5d6e9e2d
-#: src/gui/ConfigurationDialog.cpp:509
-msgid "Authors"
-msgstr "Y"
-
-<<<<<<< HEAD
-#: src/gui/StelGui.cpp:176
-msgid "Auto hide horizontal button bar"
-msgstr "Yatay arac cubugunu otomatik sakla"
-
-#: src/gui/StelGui.cpp:177
-msgid "Auto hide vertical button bar"
-msgstr "Dikey arac cubugunu otomatik sakla"
-=======
-#: src/gui/ConfigurationDialog.cpp:513 src/gui/ViewDialog.cpp:368
-msgid "Contact"
-msgstr "İletişim"
-
-#: src/gui/ConfigurationDialog.cpp:585
-msgid "Author"
-msgstr "Yazar"
->>>>>>> 5d6e9e2d
-
-#: src/gui/ConfigurationDialog.cpp:586
-msgid "License"
-msgstr "Lisans"
-
-#: src/gui/ConfigurationDialog.cpp:615
-msgid "Running script: "
-msgstr "Script Çalıştırılıyor: "
-
-#: src/gui/ConfigurationDialog.cpp:622
-msgid "Running script: [none]"
-msgstr "Script Çalıştırılıyor: [Hiçbiri]"
-
-#: src/gui/ConfigurationDialog.cpp:665
-msgid "Finished downloading all star catalogs!"
-msgstr "Tüm yıldız kataloglarının indirilmesi tamamlandı!"
-
-#: src/gui/ConfigurationDialog.cpp:674
-#, qt-format
-msgid "Get catalog %1 of %2"
-msgstr "%1 'nin %2 fihristini al"
-
-#: src/gui/ConfigurationDialog.cpp:676
-#, qt-format
-msgid ""
-"Download size: %1MB\n"
-"Star count: %2 Million\n"
-"Magnitude range: %3 - %4"
-msgstr ""
-"İndirme boyutu: %1MB\n"
-"Yıldız sayısı: %2 Million\n"
-"Parlaklık menzili: %3 - %4"
-
-#: src/gui/ConfigurationDialog.cpp:685
-msgid ""
-"Finished downloading new star catalogs!\n"
-"Restart Stellarium to display them."
-msgstr ""
-"Yeni yıldız kataloglarını indirme tamamlandı! Bunları görmek için "
-"Stellarium'u yeniden başlatın."
-
-#: src/gui/ConfigurationDialog.cpp:723 src/gui/ConfigurationDialog.cpp:757
-#, qt-format
-msgid ""
-"Error downloading %1:\n"
-"%2"
-msgstr ""
-"%1 Dosyası indirilirken hata yaşandı:\n"
-"%2"
-
-#: src/gui/ConfigurationDialog.cpp:728
-#, qt-format
-msgid ""
-"Downloading %1...\n"
-"(You can close this window.)"
-msgstr "%1 indiriliyor..."
-
-#: src/gui/ConfigurationDialog.cpp:808
-msgid "Verifying file integrity..."
-msgstr "Dosya bütünlüğü kontrol ediliyor..."
-
-#: src/gui/ConfigurationDialog.cpp:812
-#, qt-format
-msgid ""
-"Error downloading %1:\n"
-"File is corrupted."
-msgstr ""
-"%1 Dosyası indirilirken hata yaşandı:\n"
-"Dosya bozuk"
-
-#: src/gui/HelpDialog.cpp:52 src/gui/StelGuiItems.cpp:285
-#: src/gui/StelGuiItems.cpp:640
-msgid "Space"
-msgstr "Uzay"
-
-#: src/gui/HelpDialog.cpp:53
-msgid "Arrow keys & left mouse drag"
-msgstr "Ok tuşları ve sol fare sürükleme"
-
-#: src/gui/HelpDialog.cpp:54
-msgid "Page Up/Down"
-msgstr "Sayfa Yukarı/Aşağı"
-
-#: src/gui/HelpDialog.cpp:55
-msgid "CTRL + Up/Down"
-msgstr "CTRL + Yukarı/Aşağı"
-
-#: src/gui/HelpDialog.cpp:56
-msgid "Left click"
-msgstr "Sol tıklama"
-
-#: src/gui/HelpDialog.cpp:57
-msgid "Right click"
-msgstr "Sağ tıklama"
-
-#: src/gui/HelpDialog.cpp:58
-msgid "CTRL + Left click"
-msgstr "CTRL + Sol tıklama"
-
-#: src/gui/HelpDialog.cpp:61 src/gui/StelGui.cpp:163
-msgid "Movement and Selection"
-msgstr "Seçim ve Hareket"
-
-#: src/gui/HelpDialog.cpp:62
-msgid "Pan view around the sky"
-msgstr "Gökyüzünün geniş görüntüsü"
-
-#: src/gui/HelpDialog.cpp:63 src/gui/HelpDialog.cpp:64
-msgid "Zoom in/out"
-msgstr "Yaklaş/Uzaklaş"
-
-#: src/gui/HelpDialog.cpp:65
-msgid "Select object"
-msgstr "Nesne seçin"
-
-#: src/gui/HelpDialog.cpp:66 src/gui/HelpDialog.cpp:68
-msgid "Clear selection"
-msgstr "Seçimi temizle"
-
-#: src/gui/HelpDialog.cpp:71
-msgid "When a Script is Running"
-msgstr "Bir Yazılım Çalışırken"
-
-#: src/gui/HelpDialog.cpp:72 src/gui/StelGui.cpp:142
-msgid "Slow down the script execution rate"
-msgstr "Yazılım çalıştırma hızını düşürünüz"
-
-#: src/gui/HelpDialog.cpp:73 src/gui/StelGui.cpp:143
-msgid "Speed up the script execution rate"
-msgstr "Yazılım çalıştırma hızını artırınız"
-
-#: src/gui/HelpDialog.cpp:74 src/gui/StelGui.cpp:144
-msgid "Set the normal script execution rate"
-msgstr "Normal yazılım hızı ayarına geçiniz"
-
-#: src/gui/HelpDialog.cpp:163
-msgid "Stellarium Help"
-msgstr "Stellarium Yardımı"
-
-#: src/gui/HelpDialog.cpp:164
-msgid "Keys"
-msgstr "Tuşlar"
-
-#: src/gui/HelpDialog.cpp:172
-msgid "Further Reading"
-msgstr "Daha fazla bilgi için..."
-
-#: src/gui/HelpDialog.cpp:173
-msgid ""
-"The following links are external web links, and will launch your web "
-"browser:\n"
-msgstr ""
-"Belirtilen linkler dış kaynaklı ağ bağlantılarıdır ve ağ tarayıcınızı "
-"başlatacaktır:\n"
-
-#: src/gui/HelpDialog.cpp:174
-msgid "The Stellarium User Guide"
-msgstr "Stellarium Kullanım Kılavuzu"
-
-#. TRANSLATORS: The text between braces is the text of an HTML link.
-#: src/gui/HelpDialog.cpp:178
-msgid "{Frequently Asked Questions} about Stellarium.  Answers too."
-msgstr "{Sık Sorulan Sorular} Stellarium hakkında. Cevaplar dahil..."
-
-#. TRANSLATORS: The text between braces is the text of an HTML link.
-#: src/gui/HelpDialog.cpp:183
-msgid ""
-"{The Stellarium Wiki} - General information.  You can also find user-"
-"contributed landscapes and scripts here."
-msgstr ""
-"{Stellarium Viki} - Genel bilgiler. Kullanıcı tanımlı alan haritaları ve "
-"komut dosyalarını buradan da görebilirsiniz."
-
-#. TRANSLATORS: The text between braces is the text of an HTML link.
-#: src/gui/HelpDialog.cpp:188
-msgid ""
-"{Support ticket system} - if you need help using Stellarium, post a support "
-"request here and we'll try to help."
-msgstr ""
-"{Bilet sistemi desteği} - Eger Stellarium kullanımı ile ilgili yardıma "
-"ihtiyacınız varsa, destek için buraya yazınız ve size yardım etmeye "
-"çalışalım."
-
-#. TRANSLATORS: The text between braces is the text of an HTML link.
-#: src/gui/HelpDialog.cpp:193
-msgid ""
-"{Bug reporting and feature request system} - if something doesn't work "
-"properly or is missing and is not listed in the tracker, you can open bug "
-"reports here."
-msgstr ""
-"{Hata raporlama ve özellik talep sistemi} -Herhangi bir şey düzgün "
-"çalışmazsa ya da eksikse ve daha önce listelenmemişse, buradan bir hata "
-"raporu oluşturabilirsiniz."
-
-#. TRANSLATORS: The text between braces is the text of an HTML link.
-#: src/gui/HelpDialog.cpp:198
-msgid "{Forums} - discuss Stellarium with other users."
-msgstr "{Forumlar}- Diğer kullanıcılarla Stellarium'u tartışın."
-
-#: src/gui/HelpDialog.cpp:234 src/gui/HelpDialog.cpp:326
-#: src/gui/HelpDialog.cpp:328 src/gui/StelGui.cpp:170
-msgid "Miscellaneous"
-msgstr "Çeşitli"
-
-#: src/gui/HelpDialog.cpp:294
-msgid "Developers"
-msgstr "Geliştiriciler"
-
-#: src/gui/HelpDialog.cpp:295
-#, qt-format
-msgid "Project coordinator & lead developer: %1"
-msgstr "Proje eşgüdüm sorumlusu ve baş geliştirici: %1"
-
-#: src/gui/HelpDialog.cpp:296
-#, qt-format
-msgid "Doc author/developer: %1"
-msgstr "Dosya yazici/gelistirici: %1"
-
-#: src/gui/HelpDialog.cpp:297
-#, qt-format
-msgid "Graphic/other designer: %1"
-msgstr "Grafik/ diger tasarimci: %1"
-
-#: src/gui/HelpDialog.cpp:298 src/gui/HelpDialog.cpp:299
-#: src/gui/HelpDialog.cpp:301 src/gui/HelpDialog.cpp:302
-#, qt-format
-msgid "Developer: %1"
-msgstr "Geliştirici:%1"
-
-#: src/gui/HelpDialog.cpp:300
-#, qt-format
-msgid "OSX Developer: %1"
-msgstr "OSX gelistirici: %1"
-
-#: src/gui/StelGui.cpp:98
-msgid "Display Options"
-msgstr "Görünüm Seçenekleri"
-
-#: src/gui/StelGui.cpp:99
-msgid "Constellation lines"
-msgstr "Takimyildiz hatlari"
-
-#: src/gui/StelGui.cpp:100
-msgid "Constellation art"
-msgstr "Takimyildiz Gosterisi"
-
-<<<<<<< HEAD
-#: src/core/StelObject.cpp:108 src/core/StelObject.cpp:114
-#, qt-format
-msgid "Az/Alt: %1/%2"
-msgstr "Ufuk açısı/Yükseklik %1 %2"
-
-#: src/translations.h:193
-msgid "Azimuthal Grid"
-msgstr "Azimutal Izgara"
-=======
-#: src/gui/StelGui.cpp:101
-msgid "Constellation labels"
-msgstr "Takimyildiz Etiketleri"
-
-#: src/gui/StelGui.cpp:102
-msgid "Constellation boundaries"
-msgstr "Takimyildiz sinirlari"
->>>>>>> 5d6e9e2d
-
-#: src/gui/StelGui.cpp:104 src/ui_viewDialog.h:1103
-msgid "Azimuthal grid"
-msgstr "Azimutal ızgara"
-
-<<<<<<< HEAD
-#: src/translations.h:132
-msgid "Aztec"
-msgstr "Aztec"
-
-#: src/translations.h:212
-msgid "CD/DVD Script: "
-msgstr "CD/DVD Betikleri: "
-=======
-#: src/gui/StelGui.cpp:105 src/ui_viewDialog.h:1101
-msgid "Equatorial grid"
-msgstr "Ekvatoral ızgara"
->>>>>>> 5d6e9e2d
-
-#: src/gui/StelGui.cpp:106 src/ui_viewDialog.h:1102
-msgid "Equatorial J2000 grid"
-msgstr "Ekvatoral J2000 ızgarası"
-
-#: src/gui/StelGui.cpp:107
-msgid "Galactic grid"
-msgstr "Gökadasal ızgara"
-
-<<<<<<< HEAD
-#: src/translations.h:165
-msgid "Calendar"
-msgstr "Takvim"
-=======
-#: src/gui/StelGui.cpp:108 src/ui_viewDialog.h:1107
-msgid "Ecliptic line"
-msgstr "Ekliptik Hat"
->>>>>>> 5d6e9e2d
-
-#: src/gui/StelGui.cpp:109 src/ui_viewDialog.h:1104
-msgid "Equator line"
-msgstr "Ekvator cizgisi"
-
-#: src/gui/StelGui.cpp:110 src/ui_viewDialog.h:1105
-msgid "Meridian line"
-msgstr "Meridyen cizgisi"
-
-<<<<<<< HEAD
-#: src/translations.h:188
-msgid "Cardinal Points"
-msgstr "Ana Yönler"
-=======
-#: src/gui/StelGui.cpp:111 src/ui_viewDialog.h:1106
-msgid "Horizon line"
-msgstr ""
->>>>>>> 5d6e9e2d
-
-#: src/gui/StelGui.cpp:112 src/ui_viewDialog.h:1108
-msgid "Cardinal points"
-msgstr "Kardinal noktalar"
-
-<<<<<<< HEAD
-#: src/translations.h:56
-msgid "Carme"
-msgstr ""
-
-#: src/ui_viewDialog.h:1100
-msgid "Celestial Sphere"
-msgstr "Goksel kure"
-
-#: src/gui/StelGui.cpp:164
-msgid "Center on selected object"
-msgstr "Secilmis nesne uzerine"
-=======
-#: src/gui/StelGui.cpp:114
-msgid "Ground"
-msgstr "Yeryüzü"
-
-#: src/gui/StelGui.cpp:115 src/ui_viewDialog.h:1081
-msgid "Atmosphere"
-msgstr "Atmosfer"
->>>>>>> 5d6e9e2d
-
-#: src/gui/StelGui.cpp:116
-msgid "Fog"
-msgstr "Sis"
-
-<<<<<<< HEAD
-#: src/translations.h:80
-msgid "Charon"
-msgstr "Kharon"
-
-#: src/translations.h:133
-msgid "Chinese"
-msgstr "Çin"
-
-#. TRANSLATORS: Asteroid (2060) Chiron
-#: src/translations.h:114
-msgid "Chiron"
-msgstr "Chiron"
-=======
-#: src/gui/StelGui.cpp:118 src/ui_viewDialog.h:1090
-msgid "Nebulas"
-msgstr "Nebula"
-
-#: src/gui/StelGui.cpp:119
-msgid "Nebulas background images"
-msgstr "Nebula artalan goruntuleri"
-
-#: src/gui/StelGui.cpp:120 src/ui_viewDialog.h:1067 src/ui_viewDialog.h:1089
-msgid "Stars"
-msgstr "Yıldızlar"
->>>>>>> 5d6e9e2d
-
-#: src/gui/StelGui.cpp:121
-msgid "Planets labels"
-msgstr "Gezegen etiketleri"
-
-#: src/gui/StelGui.cpp:122
-msgid "Planet orbits"
-msgstr "Gezegen yörüngeleri"
-
-#: src/gui/StelGui.cpp:123
-msgid "Planet trails"
-msgstr "Gezegen izleri"
-
-<<<<<<< HEAD
-#: src/core/modules/Nebula.cpp:299
-msgid "Cluster associated with nebulosity"
-msgstr "Bulutsuluğa bağlı küme"
-
-#: src/translations.h:152
-msgid "Colors "
-msgstr "Renkler "
-=======
-#: src/gui/StelGui.cpp:125
-msgid "Night mode"
-msgstr "Gece modu"
-
-#: src/gui/StelGui.cpp:126
-msgid "Full-screen mode"
-msgstr "Tam ekran modu"
->>>>>>> 5d6e9e2d
-
-#: src/gui/StelGui.cpp:127
-msgid "Flip scene horizontally"
-msgstr "Goruntuyu yatay olarak cevir"
-
-#: src/gui/StelGui.cpp:128
-msgid "Flip scene vertically"
-msgstr "Manzarayi dikey olarak cevir."
-
-#: src/gui/StelGui.cpp:130
-msgid "Windows"
-msgstr "Windows"
-
-<<<<<<< HEAD
-=======
-#: src/gui/StelGui.cpp:131
-msgid "Help window"
-msgstr "Yardım penceresi"
-
->>>>>>> 5d6e9e2d
-#: src/gui/StelGui.cpp:132
-msgid "Configuration window"
-msgstr "Yapılandırma Penceresi"
-
-<<<<<<< HEAD
-#: src/translations.h:186
-msgid "Constellation Art Intensity"
-msgstr "Takımyıldızı Göstergesi Yoğunluğu"
-
-#: src/translations.h:187
-msgid "Constellation Boundaries"
-msgstr "Takımyıldızı Sınırları"
-
-#: src/translations.h:184
-msgid "Constellation Lines"
-msgstr "Takımyıldızı Çizgileri"
-
-#: src/translations.h:185
-msgid "Constellation Names"
-msgstr "Takımyıldızı Adları"
-
-#: src/gui/StelGui.cpp:100
-msgid "Constellation art"
-msgstr "Takimyildiz Gosterisi"
-
-#: src/gui/StelGui.cpp:102
-msgid "Constellation boundaries"
-msgstr "Takimyildiz sinirlari"
-
-#: src/gui/StelGui.cpp:101
-msgid "Constellation labels"
-msgstr "Takimyildiz Etiketleri"
-
-#: src/gui/StelGui.cpp:99
-msgid "Constellation lines"
-msgstr "Takimyildiz hatlari"
-
-#: src/ui_viewDialog.h:1109
-msgid "Constellations"
-msgstr "Takımyıldızları"
-
-#: src/gui/ConfigurationDialog.cpp:513 src/gui/ViewDialog.cpp:368
-msgid "Contact"
-msgstr "İletişim"
-
-#: src/ui_configurationDialog.h:782
-msgid "Control"
-msgstr "Denetim"
-
-#: src/translations.h:209
-msgid "Correct for light travel time: "
-msgstr "Işık seyahat süresi için düzeltiniz. "
-
-#: src/ui_locationDialogGui.h:409
-msgid "Country:"
-msgstr "Ülke:"
-=======
-#: src/gui/StelGui.cpp:133
-msgid "Search window"
-msgstr "Arama penceresi"
->>>>>>> 5d6e9e2d
-
-#: src/gui/StelGui.cpp:134
-msgid "Sky and viewing options window"
-msgstr "Gokyuzu ve goruntuleme secenekleri penceresi"
-
-<<<<<<< HEAD
-#: src/translations.h:208
-msgid "Cursor Timeout: "
-msgstr "İmleç Gecikmesi: "
-=======
-#: src/gui/StelGui.cpp:135
-msgid "Date/time window"
-msgstr "Tarih/Zaman penceresi"
->>>>>>> 5d6e9e2d
-
-#: src/gui/StelGui.cpp:136
-msgid "Location window"
-msgstr "Konum penceresi"
-
-<<<<<<< HEAD
-#: src/translations.h:172
-msgid "Date Display Format: "
-msgstr "Tarih Gösterim Biçimi: "
-=======
-#: src/gui/StelGui.cpp:138
-msgid "Script console window"
-msgstr "Yazılım destek penceresi"
->>>>>>> 5d6e9e2d
-
-#: src/gui/StelGui.cpp:141 src/ui_dateTimeDialogGui.h:294
-msgid "Date and Time"
-msgstr "Tarih ve Zaman"
-
-<<<<<<< HEAD
-#: src/gui/StelGui.cpp:135
-msgid "Date/time window"
-msgstr "Tarih/Zaman penceresi"
-
-#: src/translations.h:164
-msgid "Day keys: "
-msgstr "Gün anahtarları "
-
-=======
->>>>>>> 5d6e9e2d
-#: src/gui/StelGui.cpp:145
-msgid "Decrease time speed"
-msgstr "Zaman hizini dusur"
-
-<<<<<<< HEAD
-=======
-#: src/gui/StelGui.cpp:146
-msgid "Increase time speed"
-msgstr "Zaman hizini artir"
-
-#: src/gui/StelGui.cpp:147
-msgid "Set normal time rate"
-msgstr "Normal zaman hizina ayarla"
-
->>>>>>> 5d6e9e2d
-#: src/gui/StelGui.cpp:148
-msgid "Decrease time speed (a little)"
-msgstr "Zaman hızını (bir miktar) azaltınız."
-
-<<<<<<< HEAD
-#: src/ui_configurationDialog.h:764
-msgid "Default options"
-msgstr "Varsayilan secenekler"
-
-#: src/translations.h:39
-msgid "Deimos"
-msgstr "Deimos"
-
-#: src/ui_locationDialogGui.h:393
-msgid "Delete"
-msgstr "Sil"
-
-#: src/translations.h:86
-msgid "Despina"
-msgstr ""
-
-#: src/gui/HelpDialog.cpp:298 src/gui/HelpDialog.cpp:299
-#: src/gui/HelpDialog.cpp:301 src/gui/HelpDialog.cpp:302
-#, qt-format
-msgid "Developer: %1"
-msgstr "Geliştirici:%1"
-
-#: src/gui/HelpDialog.cpp:294
-msgid "Developers"
-msgstr "Geliştiriciler"
-
-#: src/ui_viewDialog.h:1072
-msgid "Dim faint stars when a very bright object is visible"
-msgstr ""
-"Cok parlak bir nesnenin gozlenebilirligi durumunda zayif yildizlari "
-"donuklastir"
-
-#: src/translations.h:66
-msgid "Dione"
-msgstr "Dione"
-=======
-#: src/gui/StelGui.cpp:149
-msgid "Increase time speed (a little)"
-msgstr "Zaman hızını (bir miktar) artırınız."
->>>>>>> 5d6e9e2d
-
-#: src/gui/StelGui.cpp:150
-msgid "Set time rate to zero"
-msgstr "Saat oranını sıfıra ayarlayın."
-
-#: src/gui/StelGui.cpp:151
-msgid "Set time to now"
-msgstr "Zamani simdiye ayarla"
-
-#: src/gui/StelGui.cpp:152
-msgid "Add 1 solar hour"
-msgstr "1 gunes saati ekle"
-
-#: src/gui/StelGui.cpp:153
-msgid "Subtract 1 solar hour"
-msgstr "1 gunes saati cikar"
-
-#: src/gui/StelGui.cpp:154
-msgid "Add 1 solar day"
-msgstr "1 gunes gunu ekle"
-
-#: src/gui/StelGui.cpp:155
-msgid "Subtract 1 solar day"
-msgstr "1 gunes gunu cikar"
-
-<<<<<<< HEAD
-#: src/core/modules/StarWrapper.cpp:122
-#: plugins/Supernovas/src/Supernova.cpp:107
-#, qt-format
-msgid "Distance: %1 Light Years"
-msgstr "Uzaklık: %1 Işık Yılı"
-
-#: src/core/modules/Planet.cpp:143
-#, no-c-format, qt-format
-msgid "Distance: %1AU"
-msgstr "Uzaklık: %1 AU (1 AU = 149,597,870.691 kilometre)"
-=======
-#: src/gui/StelGui.cpp:156
-msgid "Add 1 solar week"
-msgstr "1 gunes haftasi ekle"
-
-#: src/gui/StelGui.cpp:157
-msgid "Subtract 1 solar week"
-msgstr "1 gunes haftasi cikar"
->>>>>>> 5d6e9e2d
-
-#: src/gui/StelGui.cpp:158
-msgid "Add 1 sidereal day"
-msgstr "1 yildiz gunu ekle"
-
-<<<<<<< HEAD
-#: src/gui/ConfigurationDialog.cpp:676
-#, qt-format
-msgid ""
-"Download size: %1MB\n"
-"Star count: %2 Million\n"
-"Magnitude range: %3 - %4"
-msgstr ""
-"İndirme boyutu: %1MB\n"
-"Yıldız sayısı: %2 Million\n"
-"Parlaklık menzili: %3 - %4"
-=======
-#: src/gui/StelGui.cpp:159
-msgid "Subtract 1 sidereal day"
-msgstr "1 yildiz gunu cikar"
->>>>>>> 5d6e9e2d
-
-#: src/gui/StelGui.cpp:160
-msgid "Add 1 sidereal week"
-msgstr "1 yildiz haftasi ekle"
-
-<<<<<<< HEAD
-#: src/gui/ConfigurationDialog.cpp:728
-#, qt-format
-msgid ""
-"Downloading %1...\n"
-"(You can close this window.)"
-msgstr "%1 indiriliyor..."
-
-#: src/ui_viewDialog.h:1074
-msgid "Dynamic eye adaptation"
-msgstr "Dinamik goz uygunlugu"
-
-#: src/translations.h:128
-msgid "E"
-msgstr "D"
-=======
-#: src/gui/StelGui.cpp:161
-msgid "Subtract 1 sidereal week"
-msgstr "1 yildiz haftasi cikar"
-
-#: src/gui/StelGui.cpp:164
-msgid "Center on selected object"
-msgstr "Secilmis nesne uzerine"
-
-#: src/gui/StelGui.cpp:165
-msgid "Track object"
-msgstr "Nesne Izleme"
->>>>>>> 5d6e9e2d
-
-#: src/gui/StelGui.cpp:166
-msgid "Zoom in on selected object"
-msgstr "Secilmis nesneye yakinlas."
-
-<<<<<<< HEAD
-#: src/core/modules/GridLinesMgr.cpp:529
-msgid "Ecliptic"
-msgstr "Tutulum"
-
-#: src/core/modules/Planet.cpp:136
-#, fuzzy, qt-format
-msgid "Ecliptic Geocentric (of date): %1/%2"
-msgstr "RA/DE (tarihinden): %1/%2"
-
-#: src/translations.h:196
-msgid "Ecliptic Line"
-msgstr "Yörünge Çizgisi"
-
-#: src/gui/StelGui.cpp:108 src/ui_viewDialog.h:1107
-msgid "Ecliptic line"
-msgstr "Ekliptik Hat"
-
-#: src/translations.h:153
-msgid "Effects "
-msgstr "Efektler "
-
-#: src/translations.h:134
-msgid "Egyptian"
-msgstr "Mısır"
-
-#: src/translations.h:52
-msgid "Elara"
-msgstr ""
-
-#: src/ui_configurationDialog.h:786
-msgid "Enable keyboard navigation"
-msgstr "Klavye ile gezinmeyi etkinlestir."
-=======
-#: src/gui/StelGui.cpp:167
-msgid "Zoom out"
-msgstr "Uzaklaş"
-
-#: src/gui/StelGui.cpp:168
-msgid "Set home planet to selected planet"
-msgstr "Yerel gezegeni secilen secilen gezegene gore ayarla"
-
-#: src/gui/StelGui.cpp:171
-msgid "Switch between equatorial and azimuthal mount"
-msgstr "Ekvatoryal ve ufuk acisi arasinda degisim"
-
-#: src/gui/StelGui.cpp:172
-msgid "Quit"
-msgstr "Bitir"
-
-#: src/gui/StelGui.cpp:173
-msgid "Save screenshot"
-msgstr "Ekran görüntüsünü kaydet"
-
-#: src/gui/StelGui.cpp:176
-msgid "Auto hide horizontal button bar"
-msgstr "Yatay arac cubugunu otomatik sakla"
->>>>>>> 5d6e9e2d
-
-#: src/gui/StelGui.cpp:177
-msgid "Auto hide vertical button bar"
-msgstr "Dikey arac cubugunu otomatik sakla"
-
-<<<<<<< HEAD
-#: src/translations.h:64
-msgid "Enceladus"
-msgstr "Enceladus"
-=======
-#: src/gui/StelGui.cpp:178
-msgid "Toggle visibility of GUI"
-msgstr "Grafik arayüzün görünürlüğünü ayarla"
->>>>>>> 5d6e9e2d
-
-#: src/gui/StelGuiItems.cpp:541
-#, no-c-format, qt-format
-msgid "%1m"
-msgstr "%1 m"
-
 #: src/gui/ViewDialog.cpp:422
 msgid "No description"
 msgstr "Açıklama yok"
 
-<<<<<<< HEAD
-#: src/core/modules/GridLinesMgr.cpp:533
-msgid "Equator"
-msgstr "Ekvator"
-
-#: src/translations.h:195
-msgid "Equator Line"
-msgstr "Ekvator Çizgisi"
-
-#: src/gui/StelGui.cpp:109 src/ui_viewDialog.h:1104
-msgid "Equator line"
-msgstr "Ekvator cizgisi"
-
-#: src/translations.h:194
-msgid "Equatorial Grid"
-msgstr "Ekvatoral Izgara"
-
-#: src/gui/StelGui.cpp:106 src/ui_viewDialog.h:1102
-msgid "Equatorial J2000 grid"
-msgstr "Ekvatoral J2000 ızgarası"
-
-#: src/gui/StelGui.cpp:105 src/ui_viewDialog.h:1101
-msgid "Equatorial grid"
-msgstr "Ekvatoral ızgara"
-
-#: src/translations.h:81
-msgid "Eris"
-msgstr "Eris"
-
-#. TRANSLATORS: Asteroid (433) Eros
-#: src/translations.h:116
-msgid "Eros"
-msgstr "Eros"
-
-#: src/gui/ConfigurationDialog.cpp:723 src/gui/ConfigurationDialog.cpp:757
-=======
 #: src/gui/ViewDialog.cpp:506
 msgid "No shooting stars"
 msgstr "Karsi gelen yildiz yok"
@@ -1338,21 +837,10 @@
 msgstr "ZIP arşivleri"
 
 #: src/gui/AddRemoveLandscapesDialog.cpp:127
->>>>>>> 5d6e9e2d
 #, qt-format
 msgid "Landscape \"%1\" has been installed successfully."
 msgstr "Alan haritası \"%1\" başarıyla kuruldu."
 
-<<<<<<< HEAD
-#: src/gui/ConfigurationDialog.cpp:812
-#, qt-format
-msgid ""
-"Error downloading %1:\n"
-"File is corrupted."
-msgstr ""
-"%1 Dosyası indirilirken hata yaşandı:\n"
-"Dosya bozuk"
-=======
 #: src/gui/AddRemoveLandscapesDialog.cpp:128
 #: src/gui/AddRemoveLandscapesDialog.cpp:155
 msgid "Success"
@@ -1364,7 +852,6 @@
 #: src/gui/AddRemoveLandscapesDialog.cpp:228
 msgid "No landscape was installed."
 msgstr "Hiçbir alan haritası kurulmadı."
->>>>>>> 5d6e9e2d
 
 #: src/gui/AddRemoveLandscapesDialog.cpp:142
 #: src/gui/AddRemoveLandscapesDialog.cpp:166
@@ -1425,32 +912,6 @@
 msgid "Sun"
 msgstr "Güneş"
 
-<<<<<<< HEAD
-#: src/gui/ViewDialog.cpp:515
-msgid "Exceptional Leonid rate"
-msgstr "Istisnai Leonid orani"
-
-#: src/ui_searchDialogGui.h:450
-msgid "Find Object"
-msgstr "Nesneyi Bul"
-
-#: src/ui_searchDialogGui.h:451
-#, fuzzy
-msgid "Find Object or Position"
-msgstr "Nesneyi Bul"
-
-#: src/gui/ConfigurationDialog.cpp:665
-msgid "Finished downloading all star catalogs!"
-msgstr "Tüm yıldız kataloglarının indirilmesi tamamlandı!"
-
-#: src/gui/ConfigurationDialog.cpp:685
-msgid ""
-"Finished downloading new star catalogs!\n"
-"Restart Stellarium to display them."
-msgstr ""
-"Yeni yıldız kataloglarını indirme tamamlandı! Bunları görmek için "
-"Stellarium'u yeniden başlatın."
-=======
 #: src/translations.h:34
 msgid "Mercury"
 msgstr "Merkür"
@@ -1466,1151 +927,1401 @@
 #: src/translations.h:37
 msgid "Moon"
 msgstr "Ay"
->>>>>>> 5d6e9e2d
 
 #: src/translations.h:38
 msgid "Mars"
 msgstr "Mars"
 
-<<<<<<< HEAD
-#: src/gui/StelGui.cpp:127
-msgid "Flip scene horizontally"
-msgstr "Goruntuyu yatay olarak cevir"
-
-#: src/gui/StelGui.cpp:128
-msgid "Flip scene vertically"
-msgstr "Manzarayi dikey olarak cevir."
+#: src/translations.h:39
+msgid "Deimos"
+msgstr "Deimos"
+
+#: src/translations.h:40
+msgid "Phobos"
+msgstr "Phobos"
+
+#: src/translations.h:41
+msgid "Ceres"
+msgstr "Ceres"
+
+#: src/translations.h:42
+msgid "Pallas"
+msgstr "Pallas"
+
+#: src/translations.h:43
+msgid "Juno"
+msgstr "Juno"
+
+#: src/translations.h:44
+msgid "Vesta"
+msgstr "Vesta"
+
+#: src/translations.h:45
+msgid "Jupiter"
+msgstr "Jüpiter"
+
+#: src/translations.h:46
+msgid "Io"
+msgstr "Io"
+
+#: src/translations.h:47
+msgid "Europa"
+msgstr "Europa"
+
+#: src/translations.h:48
+msgid "Ganymede"
+msgstr "Ganymede"
+
+#: src/translations.h:49
+msgid "Callisto"
+msgstr "Callisto"
+
+#: src/translations.h:50
+msgid "Amalthea"
+msgstr ""
+
+#: src/translations.h:51
+msgid "Himalia"
+msgstr ""
+
+#: src/translations.h:52
+msgid "Elara"
+msgstr ""
+
+#: src/translations.h:53
+msgid "Pasiphae"
+msgstr ""
+
+#: src/translations.h:54
+msgid "Sinope"
+msgstr ""
+
+#: src/translations.h:55
+msgid "Lysithea"
+msgstr ""
+
+#: src/translations.h:56
+msgid "Carme"
+msgstr ""
+
+#: src/translations.h:57
+msgid "Ananke"
+msgstr ""
+
+#: src/translations.h:58
+msgid "Leda"
+msgstr ""
+
+#: src/translations.h:59
+msgid "Thebe"
+msgstr ""
+
+#: src/translations.h:60
+msgid "Adrastea"
+msgstr ""
+
+#. TRANSLATORS: Asteroid (9) Metis
+#: src/translations.h:61 src/translations.h:106
+msgid "Metis"
+msgstr "Metis"
+
+#: src/translations.h:62
+msgid "Saturn"
+msgstr "Satürn"
+
+#: src/translations.h:63
+msgid "Mimas"
+msgstr "Mimas"
+
+#: src/translations.h:64
+msgid "Enceladus"
+msgstr "Enceladus"
+
+#: src/translations.h:65
+msgid "Tethys"
+msgstr "Tethys"
+
+#: src/translations.h:66
+msgid "Dione"
+msgstr "Dione"
+
+#: src/translations.h:67
+msgid "Rhea"
+msgstr "Rhea"
+
+#: src/translations.h:68
+msgid "Titan"
+msgstr "Titan"
+
+#: src/translations.h:69
+msgid "Hyperion"
+msgstr "Hyperion"
+
+#: src/translations.h:70
+msgid "Iapetus"
+msgstr "Iapetus"
+
+#: src/translations.h:71
+msgid "Phoebe"
+msgstr "Phoebe"
+
+#: src/translations.h:72
+msgid "Neptune"
+msgstr "Neptün"
+
+#: src/translations.h:73
+msgid "Uranus"
+msgstr "Uranüs"
+
+#: src/translations.h:74
+msgid "Miranda"
+msgstr "Miranda"
+
+#: src/translations.h:75
+msgid "Ariel"
+msgstr "Ariel"
+
+#: src/translations.h:76
+msgid "Umbriel"
+msgstr "Umbriel"
+
+#: src/translations.h:77
+msgid "Titania"
+msgstr "Titania"
+
+#: src/translations.h:78
+msgid "Oberon"
+msgstr "Oberon"
+
+#: src/translations.h:79
+msgid "Pluto"
+msgstr "Plüton"
+
+#: src/translations.h:80
+msgid "Charon"
+msgstr "Kharon"
+
+#: src/translations.h:81
+msgid "Eris"
+msgstr "Eris"
+
+#: src/translations.h:82
+msgid "Triton"
+msgstr ""
+
+#: src/translations.h:83
+msgid "Nereid"
+msgstr ""
+
+#: src/translations.h:84
+msgid "Naiad"
+msgstr ""
+
+#: src/translations.h:85
+msgid "Thalassa"
+msgstr ""
+
+#: src/translations.h:86
+msgid "Despina"
+msgstr ""
+
+#: src/translations.h:87
+msgid "Galatea"
+msgstr ""
+
+#: src/translations.h:88
+msgid "Larissa"
+msgstr ""
+
+#: src/translations.h:89
+msgid "Proteus"
+msgstr ""
+
+#: src/translations.h:90
+msgid "Halimede"
+msgstr ""
+
+#: src/translations.h:91
+msgid "Psamathe"
+msgstr ""
+
+#: src/translations.h:92
+msgid "Sao"
+msgstr ""
+
+#: src/translations.h:93
+msgid "Laomedeia"
+msgstr ""
+
+#: src/translations.h:94
+msgid "Neso"
+msgstr ""
+
+#: src/translations.h:95
+msgid "Solar System Observer"
+msgstr "Güneş Sistemi Gözlemevi"
+
+#. TRANSLATORS: Asteroid (5) Astraea
+#: src/translations.h:98
+msgid "Astraea"
+msgstr "Astraea"
+
+#. TRANSLATORS: Asteroid (6) Hebe
+#: src/translations.h:100
+msgid "Hebe"
+msgstr "Hebe"
+
+#. TRANSLATORS: Asteroid (7) Iris
+#: src/translations.h:102
+msgid "Iris"
+msgstr "Iris"
 
 #. TRANSLATORS: Asteroid (8) Flora
 #: src/translations.h:104
 msgid "Flora"
 msgstr "Flora"
 
-#: src/gui/StelGui.cpp:116
-msgid "Fog"
-msgstr "Sis"
-
-#: src/gui/StelGui.cpp:126
-msgid "Full-screen mode"
-msgstr "Tam ekran modu"
-=======
-#: src/translations.h:39
-msgid "Deimos"
-msgstr "Deimos"
-
-#: src/translations.h:40
-msgid "Phobos"
-msgstr "Phobos"
-
-#: src/translations.h:41
-msgid "Ceres"
-msgstr "Ceres"
-
-#: src/translations.h:42
-msgid "Pallas"
-msgstr "Pallas"
-
-#: src/translations.h:43
-msgid "Juno"
-msgstr "Juno"
->>>>>>> 5d6e9e2d
-
-#: src/translations.h:44
-msgid "Vesta"
-msgstr "Vesta"
-
-#: src/translations.h:45
-msgid "Jupiter"
-msgstr "Jüpiter"
-
-<<<<<<< HEAD
-#: src/translations.h:87
-#, fuzzy
-msgid "Galatea"
-msgstr "Gökada"
-
-#: src/core/modules/Nebula.cpp:284
-msgid "Galaxy"
-msgstr "Gökada"
-=======
-#: src/translations.h:46
-msgid "Io"
-msgstr "Io"
-
-#: src/translations.h:47
-msgid "Europa"
-msgstr "Europa"
->>>>>>> 5d6e9e2d
-
-#: src/translations.h:48
-msgid "Ganymede"
-msgstr "Ganymede"
-
-<<<<<<< HEAD
-#: src/translations.h:150
-msgid "General "
-msgstr "Genel "
-
-#: src/gui/ConfigurationDialog.cpp:674
-#, qt-format
-msgid "Get catalog %1 of %2"
-msgstr "%1 'nin %2 fihristini al"
-=======
-#: src/translations.h:49
-msgid "Callisto"
-msgstr "Callisto"
-
-#: src/translations.h:50
-msgid "Amalthea"
-msgstr ""
->>>>>>> 5d6e9e2d
-
-#: src/translations.h:51
-msgid "Himalia"
-msgstr ""
-
-<<<<<<< HEAD
-#: src/core/modules/Nebula.cpp:290
-msgid "Globular cluster"
-msgstr "Küresel yıldız kümesi"
-=======
-#: src/translations.h:52
-msgid "Elara"
-msgstr ""
->>>>>>> 5d6e9e2d
-
-#: src/translations.h:53
-msgid "Pasiphae"
-msgstr ""
-
-#: src/translations.h:54
-msgid "Sinope"
-msgstr ""
-
-<<<<<<< HEAD
-#: src/ui_searchDialogGui.h:529
-msgid "Greek letters for Bayer designations"
-msgstr ""
-
-#: src/gui/StelGui.cpp:114
-msgid "Ground"
-msgstr "Yeryüzü"
-
-#: src/translations.h:90
-#, fuzzy
-msgid "Halimede"
-msgstr "Ganymede"
-
-#: src/core/StelProjectorClasses.cpp:182
-msgid "Hammer-Aitoff"
-msgstr "Hammer-Aitoff"
-
-#. TRANSLATORS: Asteroid (6) Hebe
-#: src/translations.h:100
-msgid "Hebe"
-msgstr ""
+#. TRANSLATORS: Asteroid (10) Hygiea
+#: src/translations.h:108
+msgid "Hygiea"
+msgstr "Hygiea"
+
+#. TRANSLATORS: Asteroid (1221) Amor
+#: src/translations.h:110
+msgid "Amor"
+msgstr "Amor"
+
+#. TRANSLATORS: Asteroid (99942) Apophis
+#: src/translations.h:112
+msgid "Apophis"
+msgstr "Apofis"
+
+#. TRANSLATORS: Asteroid (2060) Chiron
+#: src/translations.h:114
+msgid "Chiron"
+msgstr "Chiron"
+
+#. TRANSLATORS: Asteroid (433) Eros
+#: src/translations.h:116
+msgid "Eros"
+msgstr "Eros"
 
 #. TRANSLATORS: Asteroid (624) Hektor
 #: src/translations.h:118
 msgid "Hektor"
 msgstr "Hektor"
-=======
-#: src/translations.h:55
-msgid "Lysithea"
-msgstr ""
-
-#: src/translations.h:56
-msgid "Carme"
-msgstr ""
-
-#: src/translations.h:57
-msgid "Ananke"
-msgstr ""
-
-#: src/translations.h:58
-msgid "Leda"
-msgstr ""
->>>>>>> 5d6e9e2d
-
-#: src/translations.h:59
-msgid "Thebe"
-msgstr ""
-
-<<<<<<< HEAD
-#: src/gui/StelGui.cpp:131
-msgid "Help window"
-msgstr "Yardım penceresi"
-=======
-#: src/translations.h:60
-msgid "Adrastea"
-msgstr ""
->>>>>>> 5d6e9e2d
-
-#. TRANSLATORS: Asteroid (9) Metis
-#: src/translations.h:61 src/translations.h:106
-msgid "Metis"
-msgstr "Metis"
-
-#: src/translations.h:62
-msgid "Saturn"
-msgstr "Satürn"
-
-<<<<<<< HEAD
-#: src/gui/ViewDialog.cpp:518
-msgid "Highest rate ever (1966 Leonids)"
-msgstr "En yuksek oran (1966 Leonid)"
-
-#: src/translations.h:51
-msgid "Himalia"
-msgstr ""
-
-#: plugins/Supernovas/src/Supernovas.cpp:59
-msgid "Historical supernova"
-msgstr ""
-
-#: src/core/modules/GridLinesMgr.cpp:537
-msgid "Horizon"
-msgstr ""
-
-#: src/gui/StelGui.cpp:111 src/ui_viewDialog.h:1106
-#, fuzzy
-msgid "Horizon line"
-msgstr "Meridyen cizgisi"
-
-#: src/core/StelObject.cpp:94 src/core/StelObject.cpp:97
-#, qt-format
-msgid "Hour angle/DE: %1/%2"
-msgstr "Saat açi/DE: %1 %2"
+
+#. TRANSLATORS: Name of supernova SN 1572A
+#: src/translations.h:120
+msgid "Tycho's Supernova"
+msgstr ""
+
+#. TRANSLATORS: Name of supernova SN 1604A
+#: src/translations.h:122
+msgid "Kepler's Supernova"
+msgstr ""
+
+#: src/translations.h:126
+msgid "N"
+msgstr "K"
+
+#: src/translations.h:127
+msgid "S"
+msgstr "G"
+
+#: src/translations.h:128
+msgid "E"
+msgstr "D"
+
+#: src/translations.h:129
+msgid "W"
+msgstr "B"
+
+#: src/translations.h:132
+msgid "Aztec"
+msgstr "Aztec"
+
+#: src/translations.h:133
+msgid "Chinese"
+msgstr "Çin"
+
+#: src/translations.h:134
+msgid "Egyptian"
+msgstr "Mısır"
+
+#: src/translations.h:135
+msgid "Inuit"
+msgstr "Eskimo"
+
+#: src/translations.h:136
+msgid "Korean"
+msgstr "Kore"
+
+#: src/translations.h:137
+msgid "Lakota"
+msgstr "Lakota (Kuzey Amerika yerlileri)"
+
+#: src/translations.h:138
+msgid "Maori"
+msgstr "Maori"
+
+#: src/translations.h:139
+msgid "Navajo"
+msgstr "Navajo"
+
+#: src/translations.h:140
+msgid "Norse"
+msgstr "Viking"
+
+#: src/translations.h:141
+msgid "Polynesian"
+msgstr "Polinezya"
+
+#: src/translations.h:142
+msgid "Sami"
+msgstr "Sami"
+
+#: src/translations.h:143
+msgid "Tupi-Guarani"
+msgstr "Tupi-Guarani"
+
+#: src/translations.h:144
+msgid "Western"
+msgstr "Batı"
+
+#: src/translations.h:148
+msgid "Set Location "
+msgstr "Konumu Ayarla "
+
+#: src/translations.h:149
+msgid "Set Time "
+msgstr "Saati Ayarla "
+
+#: src/translations.h:150
+msgid "General "
+msgstr "Genel "
+
+#: src/translations.h:151
+msgid "Stars "
+msgstr "Yıldızlar "
+
+#: src/translations.h:152
+msgid "Colors "
+msgstr "Renkler "
+
+#: src/translations.h:153
+msgid "Effects "
+msgstr "Efektler "
+
+#: src/translations.h:154
+msgid "Scripts "
+msgstr "Betikler "
+
+#: src/translations.h:155
+msgid "Administration "
+msgstr "Yönetim "
+
+#: src/translations.h:157
+msgid "Latitude: "
+msgstr "Enlem: "
+
+#: src/translations.h:158
+msgid "Longitude: "
+msgstr "Boylam: "
+
+#: src/translations.h:159
+msgid "Altitude (m): "
+msgstr "Rakım (m): "
+
+#: src/translations.h:160
+msgid "Solar System Body: "
+msgstr "Güneş Sistemi Nesnesi "
+
+#: src/translations.h:162
+msgid "Sky Time: "
+msgstr "Gök Zamanı: "
+
+#: src/translations.h:163
+msgid "Set Time Zone: "
+msgstr "Zaman Dilimini Ayarla: "
+
+#: src/translations.h:164
+msgid "Day keys: "
+msgstr "Gün anahtarları "
+
+#: src/translations.h:165
+msgid "Calendar"
+msgstr "Takvim"
+
+#: src/translations.h:166
+msgid "Sidereal"
+msgstr "Yıldızlara İlişkin"
+
+#: src/translations.h:167
+msgid "Preset Sky Time: "
+msgstr "Gök Zamanı Ön Ayarı: "
+
+#: src/translations.h:168
+msgid "Sky Time At Start-up: "
+msgstr "Açılışta Gök Zamanı: "
+
+#: src/translations.h:169
+msgid "Actual Time"
+msgstr "Şu anki zaman"
+
+#: src/translations.h:170
+msgid "Preset Time"
+msgstr "Saat Ön Ayarı"
+
+#: src/translations.h:171
+msgid "Time Display Format: "
+msgstr "Zaman Gösterim Biçimi: "
+
+#: src/translations.h:172
+msgid "Date Display Format: "
+msgstr "Tarih Gösterim Biçimi: "
+
+#: src/translations.h:174
+msgid "Sky Culture: "
+msgstr "Gök Kültürü: "
+
+#: src/translations.h:175
+msgid "Sky Language: "
+msgstr "Gök Dili: "
+
+#: src/translations.h:177
+msgid "Show: "
+msgstr "Göster: "
+
+#: src/translations.h:178
+msgid "Star Value Multiplier: "
+msgstr "Yıldız Değeri Çarpanı: "
+
+#: src/translations.h:179
+msgid "Magnitude Sizing Multiplier: "
+msgstr "Parlaklı Boyutlandırma Çarpanı: "
+
+#: src/translations.h:180
+msgid "Maximum Magnitude to Label: "
+msgstr "En Yüksek Parlaklık Oranı: "
+
+#: src/translations.h:181
+msgid "Twinkling: "
+msgstr "Pırıldama: "
+
+#: src/translations.h:182
+msgid "Limiting Magnitude: "
+msgstr "Parlaklık Sınırı "
+
+#: src/translations.h:184
+msgid "Constellation Lines"
+msgstr "Takımyıldızı Çizgileri"
+
+#: src/translations.h:185
+msgid "Constellation Names"
+msgstr "Takımyıldızı Adları"
+
+#: src/translations.h:186
+msgid "Constellation Art Intensity"
+msgstr "Takımyıldızı Göstergesi Yoğunluğu"
+
+#: src/translations.h:187
+msgid "Constellation Boundaries"
+msgstr "Takımyıldızı Sınırları"
+
+#: src/translations.h:188
+msgid "Cardinal Points"
+msgstr "Ana Yönler"
+
+#: src/translations.h:189
+msgid "Planet Names"
+msgstr "Gezegen Adları"
+
+#: src/translations.h:190
+msgid "Planet Orbits"
+msgstr "Gezegen Yörüngeleri"
+
+#: src/translations.h:191
+msgid "Planet Trails"
+msgstr "Gezegen İzleri"
+
+#: src/translations.h:192
+msgid "Meridian Line"
+msgstr "Meridyen Çizgisi"
+
+#: src/translations.h:193
+msgid "Azimuthal Grid"
+msgstr "Azimutal Izgara"
+
+#: src/translations.h:194
+msgid "Equatorial Grid"
+msgstr "Ekvatoral Izgara"
+
+#: src/translations.h:195
+msgid "Equator Line"
+msgstr "Ekvator Çizgisi"
+
+#: src/translations.h:196
+msgid "Ecliptic Line"
+msgstr "Yörünge Çizgisi"
+
+#: src/translations.h:197
+msgid "Nebula Names"
+msgstr "Bulutsu Adları"
+
+#: src/translations.h:198
+msgid "Nebula Circles"
+msgstr "Bulutsu Çemberleri"
+
+#: src/translations.h:200
+msgid "Light Pollution Luminance: "
+msgstr "Işık Kirliliği Parlaklığı: "
+
+#: src/translations.h:201
+msgid "Landscape: "
+msgstr "Alan Haritası: "
+
+#: src/translations.h:202
+msgid "Manual zoom: "
+msgstr "Elle büyütme: "
+
+#: src/translations.h:203
+msgid "Object Sizing Rule: "
+msgstr "Cisim Boyutlama Kuralı: "
+
+#: src/translations.h:204
+msgid "Magnitude Scaling Multiplier: "
+msgstr "Parlaklık Ölçekleme Çarpanı: "
+
+#: src/translations.h:205
+msgid "Milky Way intensity: "
+msgstr "Samanyolu Yoğunluğu: "
+
+#: src/translations.h:206
+msgid "Maximum Nebula Magnitude to Label: "
+msgstr "En Yüksek Bulutsu Parlaklık: "
+
+#: src/translations.h:207
+msgid "Zoom Duration: "
+msgstr "Büyütme Süresi: "
+
+#: src/translations.h:208
+msgid "Cursor Timeout: "
+msgstr "İmleç Gecikmesi: "
+
+#: src/translations.h:209
+msgid "Correct for light travel time: "
+msgstr "Işık seyahat süresi için düzeltiniz. "
+
+#: src/translations.h:211
+msgid "Local Script: "
+msgstr "Yerel Betik: "
+
+#: src/translations.h:212
+msgid "CD/DVD Script: "
+msgstr "CD/DVD Betikleri: "
+
+#: src/translations.h:213
+msgid "USB Script: "
+msgstr "USB Betiği: "
+
+#: src/translations.h:214
+msgid "Arrow down to load list."
+msgstr "Listeyi görüntülemek için aşağı yön tuşuna basın."
+
+#: src/translations.h:215
+msgid "Select and exit to run."
+msgstr "Başlatmak için seç ve çık"
+
+#: src/translations.h:217
+msgid "Load Default Configuration: "
+msgstr "Öntanımlı Yapılandırmayı Yükle: "
+
+#: src/translations.h:218
+msgid "Save Current Configuration as Default: "
+msgstr "Mevcut Yapılandırmayı Öntanımlı Olarak Ata: "
+
+#: src/translations.h:219
+msgid "Shut Down: "
+msgstr "Kapat: "
+
+#: src/translations.h:220
+msgid "Update me via Internet: "
+msgstr "İnternet aracılığı ile güncelle: "
+
+#: src/translations.h:221
+msgid "Set UI Locale: "
+msgstr "Yerel Saate Ayarla: "
+
+#: src/ui_dateTimeDialogGui.h:296 src/ui_dateTimeDialogGui.h:297
+msgid "/"
+msgstr "/"
+
+#: src/ui_dateTimeDialogGui.h:298 src/ui_dateTimeDialogGui.h:299
+msgid ":"
+msgstr ":"
+
+#: src/ui_helpDialogGui.h:259 src/ui_helpDialogGui.h:265
+msgid "Help"
+msgstr "Yardım"
+
+#: src/ui_helpDialogGui.h:267
+msgid "About"
+msgstr "Hakkında"
+
+#: src/ui_helpDialogGui.h:269
+msgid "Log"
+msgstr "Kayıtlar"
+
+#: src/ui_helpDialogGui.h:272
+msgid "Refresh"
+msgstr "Yenile"
+
+#: src/ui_locationDialogGui.h:387
+msgid "Location"
+msgstr "Konum"
+
+#: src/ui_locationDialogGui.h:391
+msgid "Current location information"
+msgstr "Mevcut konum bilgileri"
+
+#: src/ui_locationDialogGui.h:392
+msgid "Use as default"
+msgstr "Varsayilan olarak kullan."
+
+#: src/ui_locationDialogGui.h:393
+msgid "Delete"
+msgstr "Sil"
+
+#: src/ui_locationDialogGui.h:394
+msgid "Add to list"
+msgstr "Listeye ekle"
+
+#: src/ui_locationDialogGui.h:395
+msgid "Latitude:"
+msgstr "Enlem:"
+
+#: src/ui_locationDialogGui.h:397 src/ui_locationDialogGui.h:401
+msgid ""
+"You can enter values in decimal degrees, or using dms format, for example: "
+"+1d 12m 8s"
+msgstr ""
+"Degerleri ondalik derecelerle veya dms formati kullanarak girebilirsiniz. "
+"Ornegin; +1d 12m 8s"
+
+#: src/ui_locationDialogGui.h:399
+msgid "Longitude:"
+msgstr "Boylam:"
+
+#: src/ui_locationDialogGui.h:403
+msgid "Altitude:"
+msgstr "Yukseklik"
+
+#: src/ui_locationDialogGui.h:405
+msgid "Enter the altitude in meter"
+msgstr "Yuksekligi metre cinsinden giriniz"
+
+#: src/ui_locationDialogGui.h:407
+msgid " m"
+msgstr " m"
+
+#: src/ui_locationDialogGui.h:408
+msgid "Name/City:"
+msgstr "Isim/Sehir"
+
+#: src/ui_locationDialogGui.h:409
+msgid "Country:"
+msgstr "Ülke:"
+
+#: src/ui_locationDialogGui.h:410
+msgid "Planet:"
+msgstr "Gezegen"
+
+#: src/ui_searchDialogGui.h:450
+msgid "Find Object"
+msgstr "Nesneyi Bul"
+
+#: src/ui_searchDialogGui.h:451
+msgid "Find Object or Position"
+msgstr ""
+
+#: src/ui_searchDialogGui.h:458
+msgid "iota"
+msgstr ""
+
+#: src/ui_searchDialogGui.h:461
+msgid "alpha"
+msgstr ""
+
+#: src/ui_searchDialogGui.h:464
+msgid "beta"
+msgstr ""
+
+#: src/ui_searchDialogGui.h:467
+msgid "gamma"
+msgstr ""
+
+#: src/ui_searchDialogGui.h:470
+msgid "delta"
+msgstr ""
+
+#: src/ui_searchDialogGui.h:473
+msgid "epsilon"
+msgstr ""
+
+#: src/ui_searchDialogGui.h:476
+msgid "zeta"
+msgstr ""
+
+#: src/ui_searchDialogGui.h:479
+msgid "eta"
+msgstr ""
+
+#: src/ui_searchDialogGui.h:482
+msgid "theta"
+msgstr ""
+
+#: src/ui_searchDialogGui.h:485
+msgid "kappa"
+msgstr ""
+
+#: src/ui_searchDialogGui.h:488
+msgid "lambda"
+msgstr ""
+
+#: src/ui_searchDialogGui.h:491
+msgid "mu"
+msgstr ""
+
+#: src/ui_searchDialogGui.h:494
+msgid "nu"
+msgstr ""
+
+#: src/ui_searchDialogGui.h:497
+msgid "xi"
+msgstr ""
+
+#: src/ui_searchDialogGui.h:500
+msgid "omicron"
+msgstr ""
+
+#: src/ui_searchDialogGui.h:503
+msgid "pi"
+msgstr ""
+
+#: src/ui_searchDialogGui.h:506
+msgid "rho"
+msgstr ""
+
+#: src/ui_searchDialogGui.h:509
+msgid "sigma"
+msgstr ""
+
+#: src/ui_searchDialogGui.h:512
+msgid "tau"
+msgstr ""
+
+#: src/ui_searchDialogGui.h:515
+msgid "upsilon"
+msgstr ""
+
+#: src/ui_searchDialogGui.h:518
+msgid "phi"
+msgstr ""
+
+#: src/ui_searchDialogGui.h:521
+msgid "chi"
+msgstr ""
+
+#: src/ui_searchDialogGui.h:524
+msgid "psi"
+msgstr ""
+
+#: src/ui_searchDialogGui.h:527
+msgid "omega"
+msgstr ""
+
+#: src/ui_searchDialogGui.h:529
+msgid "Greek letters for Bayer designations"
+msgstr ""
+
+#: src/ui_searchDialogGui.h:530
+msgid "Object"
+msgstr ""
+
+#: src/ui_searchDialogGui.h:531
+msgid "RA/Dec (J2000):"
+msgstr "RA/Dec (J2000):"
+
+#: src/ui_searchDialogGui.h:532
+msgid "Position"
+msgstr ""
+
+#: src/ui_viewDialog.h:1052
+msgid "View"
+msgstr "Görünüm"
+
+#: src/ui_viewDialog.h:1058
+msgid "Sky"
+msgstr "Gökyüzü"
+
+#: src/ui_viewDialog.h:1060
+msgid "Markings"
+msgstr "Isaretler"
+
+#: src/ui_viewDialog.h:1062
+msgid "Landscape"
+msgstr "Alan Haritası"
+
+#: src/ui_viewDialog.h:1064
+msgid "Starlore"
+msgstr "Yildiz bilgisi"
+
+#: src/ui_viewDialog.h:1068
+msgid "Absolute scale:"
+msgstr "Mutlak olcu:"
+
+#: src/ui_viewDialog.h:1069
+msgid "Relative scale:"
+msgstr "Bagil olcek"
+
+#: src/ui_viewDialog.h:1070
+msgid "Twinkle:"
+msgstr "Pirilti"
+
+#: src/ui_viewDialog.h:1072
+msgid "Dim faint stars when a very bright object is visible"
+msgstr ""
+"Cok parlak bir nesnenin gozlenebilirligi durumunda zayif yildizlari "
+"donuklastir"
+
+#: src/ui_viewDialog.h:1074
+msgid "Dynamic eye adaptation"
+msgstr "Dinamik goz uygunlugu"
+
+#: src/ui_viewDialog.h:1075
+msgid "Planets and satellites"
+msgstr "Gezegenler ve Uydular"
+
+#: src/ui_viewDialog.h:1076
+msgid "Show planets"
+msgstr "Gezegenleri goster."
+
+#: src/ui_viewDialog.h:1077
+msgid "Show planet markers"
+msgstr "Gezegen isaretlerini goster"
+
+#: src/ui_viewDialog.h:1078
+msgid "Show planet orbits"
+msgstr "Gezegen yorungelerini goster"
+
+#: src/ui_viewDialog.h:1079
+msgid "Simulate light speed"
+msgstr "Isik hizini simule et."
+
+#: src/ui_viewDialog.h:1080
+msgid "Scale Moon"
+msgstr "Ayi olceklendir"
+
+#: src/ui_viewDialog.h:1082
+msgid "Show atmosphere"
+msgstr "Atmosferi goster"
+
+#: src/ui_viewDialog.h:1083
+msgid "Light pollution: "
+msgstr "Isik kirliligi "
+
+#: src/ui_viewDialog.h:1085
+msgid "pressure, temperature, extinction coefficient"
+msgstr ""
+
+#: src/ui_viewDialog.h:1087
+msgid "Refraction/Extinction settings..."
+msgstr ""
+
+#: src/ui_viewDialog.h:1088
+msgid "Labels and Markers"
+msgstr "Etiketler ve Isaretler"
+
+#: src/ui_viewDialog.h:1091
+msgid "Planets"
+msgstr "Gezegenler"
+
+#: src/ui_viewDialog.h:1092
+msgid "Shooting Stars"
+msgstr "Karsi gelen yldizlar"
 
 #: src/ui_viewDialog.h:1093
 msgid "Hourly zenith rate:"
 msgstr "Saatlik basucu noktasi orani"
 
-#. TRANSLATORS: Asteroid (10) Hygiea
-#: src/translations.h:108
-msgid "Hygiea"
-msgstr "Hygiea"
-
-=======
-#: src/translations.h:63
-msgid "Mimas"
-msgstr "Mimas"
-
-#: src/translations.h:64
-msgid "Enceladus"
-msgstr "Enceladus"
-
-#: src/translations.h:65
-msgid "Tethys"
-msgstr "Tethys"
-
-#: src/translations.h:66
-msgid "Dione"
-msgstr "Dione"
-
-#: src/translations.h:67
-msgid "Rhea"
-msgstr "Rhea"
-
-#: src/translations.h:68
-msgid "Titan"
-msgstr "Titan"
-
->>>>>>> 5d6e9e2d
-#: src/translations.h:69
-msgid "Hyperion"
-msgstr "Hyperion"
-
-#: src/translations.h:70
-msgid "Iapetus"
-msgstr "Iapetus"
-
-#: src/translations.h:71
-msgid "Phoebe"
-msgstr "Phoebe"
-
-<<<<<<< HEAD
-#: src/gui/StelGui.cpp:146
-msgid "Increase time speed"
-msgstr "Zaman hizini artir"
-
-#: src/gui/StelGui.cpp:149
-msgid "Increase time speed (a little)"
-msgstr "Zaman hızını (bir miktar) artırınız."
-=======
-#: src/translations.h:72
-msgid "Neptune"
-msgstr "Neptün"
-
-#: src/translations.h:73
-msgid "Uranus"
-msgstr "Uranüs"
->>>>>>> 5d6e9e2d
-
-#: src/translations.h:74
-msgid "Miranda"
-msgstr "Miranda"
-
-<<<<<<< HEAD
-#: src/translations.h:135
-msgid "Inuit"
-msgstr "Eskimo"
-=======
-#: src/translations.h:75
-msgid "Ariel"
-msgstr "Ariel"
->>>>>>> 5d6e9e2d
-
-#: src/translations.h:76
-msgid "Umbriel"
-msgstr "Umbriel"
-
-#: src/translations.h:77
-msgid "Titania"
-msgstr "Titania"
-
-#: src/translations.h:78
-msgid "Oberon"
-msgstr "Oberon"
-
-#: src/translations.h:79
-msgid "Pluto"
-msgstr "Plüton"
-
-#: src/translations.h:80
-msgid "Charon"
-msgstr "Kharon"
-
-#: src/translations.h:81
-msgid "Eris"
-msgstr "Eris"
-
-#: src/translations.h:82
-msgid "Triton"
-msgstr ""
-
-#: src/translations.h:83
-msgid "Nereid"
-msgstr ""
-
-<<<<<<< HEAD
-#. TRANSLATORS: Asteroid (7) Iris
-#: src/translations.h:102
-msgid "Iris"
-msgstr "Iris"
-=======
-#: src/translations.h:84
-msgid "Naiad"
-msgstr ""
->>>>>>> 5d6e9e2d
-
-#: src/translations.h:85
-msgid "Thalassa"
-msgstr ""
-
-#: src/translations.h:86
-msgid "Despina"
-msgstr ""
-
-<<<<<<< HEAD
-#. TRANSLATORS: Name of supernova SN 1604A
-#: src/translations.h:122
-msgid "Kepler's Supernova"
-=======
-#: src/translations.h:87
-msgid "Galatea"
->>>>>>> 5d6e9e2d
-msgstr ""
-
-#: src/translations.h:88
-msgid "Larissa"
-msgstr ""
-
-<<<<<<< HEAD
-#: src/translations.h:136
-msgid "Korean"
-msgstr "Kore"
-
-#: src/ui_viewDialog.h:1088
-msgid "Labels and Markers"
-msgstr "Etiketler ve Isaretler"
-
-#: src/translations.h:137
-msgid "Lakota"
-msgstr "Lakota (Kuzey Amerika yerlileri)"
-
-#: src/ui_viewDialog.h:1062
-msgid "Landscape"
-msgstr "Alan Haritası"
-=======
-#: src/translations.h:89
-msgid "Proteus"
-msgstr ""
-
-#: src/translations.h:90
-msgid "Halimede"
-msgstr ""
-
-#: src/translations.h:91
-msgid "Psamathe"
-msgstr ""
-
-#: src/translations.h:92
-msgid "Sao"
-msgstr ""
->>>>>>> 5d6e9e2d
-
-#: src/translations.h:93
-msgid "Laomedeia"
-msgstr ""
-
-#: src/translations.h:94
-msgid "Neso"
-msgstr ""
-
-<<<<<<< HEAD
-#: src/translations.h:201
-msgid "Landscape: "
-msgstr "Alan Haritası: "
-
-#: src/translations.h:93
-msgid "Laomedeia"
-msgstr ""
-
-#: src/translations.h:88
-msgid "Larissa"
-msgstr ""
-
-#: src/ui_locationDialogGui.h:395
-msgid "Latitude:"
-msgstr "Enlem:"
-
-#: src/translations.h:157
-msgid "Latitude: "
-msgstr "Enlem: "
-
-#: src/translations.h:58
-msgid "Leda"
-msgstr ""
-
-#: src/gui/HelpDialog.cpp:56
-msgid "Left click"
-msgstr "Sol tıklama"
-
-#: src/gui/ConfigurationDialog.cpp:586
-msgid "License"
-msgstr "Lisans"
-
-#: src/translations.h:200
-msgid "Light Pollution Luminance: "
-msgstr "Işık Kirliliği Parlaklığı: "
-
-#: src/ui_viewDialog.h:1083
-msgid "Light pollution: "
-msgstr "Isik kirliligi "
-
-#: src/translations.h:182
-msgid "Limiting Magnitude: "
-msgstr "Boyutu Sınırlandırma: "
-
-#: src/translations.h:217
-msgid "Load Default Configuration: "
-msgstr "Öntanımlı Yapılandırmayı Yükle: "
-=======
-#: src/translations.h:95
-msgid "Solar System Observer"
-msgstr "Güneş Sistemi Gözlemevi"
-
-#. TRANSLATORS: Asteroid (5) Astraea
-#: src/translations.h:98
-msgid "Astraea"
-msgstr "Astraea"
-
-#. TRANSLATORS: Asteroid (6) Hebe
-#: src/translations.h:100
-msgid "Hebe"
-msgstr "Hebe"
-
-#. TRANSLATORS: Asteroid (7) Iris
-#: src/translations.h:102
-msgid "Iris"
-msgstr "Iris"
-
-#. TRANSLATORS: Asteroid (8) Flora
-#: src/translations.h:104
-msgid "Flora"
-msgstr "Flora"
-
-#. TRANSLATORS: Asteroid (10) Hygiea
-#: src/translations.h:108
-msgid "Hygiea"
-msgstr "Hygiea"
-
-#. TRANSLATORS: Asteroid (1221) Amor
-#: src/translations.h:110
-msgid "Amor"
-msgstr "Amor"
-
-#. TRANSLATORS: Asteroid (99942) Apophis
-#: src/translations.h:112
-msgid "Apophis"
-msgstr "Apofis"
-
-#. TRANSLATORS: Asteroid (2060) Chiron
-#: src/translations.h:114
-msgid "Chiron"
-msgstr "Chiron"
->>>>>>> 5d6e9e2d
-
-#. TRANSLATORS: Asteroid (433) Eros
-#: src/translations.h:116
-msgid "Eros"
-msgstr "Eros"
-
-<<<<<<< HEAD
-#: src/translations.h:211
-msgid "Local Script: "
-msgstr "Yerel Betik: "
-=======
-#. TRANSLATORS: Asteroid (624) Hektor
-#: src/translations.h:118
-msgid "Hektor"
-msgstr "Hektor"
->>>>>>> 5d6e9e2d
-
-#. TRANSLATORS: Name of supernova SN 1572A
-#: src/translations.h:120
-msgid "Tycho's Supernova"
-msgstr ""
-
-<<<<<<< HEAD
-#: src/gui/StelGui.cpp:136
-msgid "Location window"
-msgstr "Konum penceresi"
-
-#: src/core/modules/LandscapeMgr.cpp:491
-msgid "Location: "
-msgstr "Konum: "
-=======
-#. TRANSLATORS: Name of supernova SN 1604A
-#: src/translations.h:122
-msgid "Kepler's Supernova"
-msgstr ""
-
-#: src/translations.h:126
-msgid "N"
-msgstr "K"
->>>>>>> 5d6e9e2d
-
-#: src/translations.h:127
-msgid "S"
-msgstr "G"
-
-#: src/translations.h:128
-msgid "E"
-msgstr "D"
-
-<<<<<<< HEAD
-#: src/translations.h:158
-msgid "Longitude: "
-msgstr "Boylam: "
-
-#: src/translations.h:55
-msgid "Lysithea"
-msgstr ""
-
-#: src/translations.h:204
-msgid "Magnitude Scaling Multiplier: "
-msgstr "Kadir Ölçekleme Çarpanı: "
-
-#: src/translations.h:179
-msgid "Magnitude Sizing Multiplier: "
-msgstr "Kadir Numarası Çarpanı: "
-
-#: src/core/modules/Nebula.cpp:99 src/core/modules/Planet.cpp:120
-#: plugins/Supernovas/src/Supernova.cpp:98
-#, qt-format
-msgid "Magnitude: <b>%1</b>"
-msgstr "Büyüklük: <b>%1</b>"
-
-#: src/core/modules/StarWrapper.cpp:51 src/core/modules/StarWrapper.cpp:108
-#, qt-format
-msgid "Magnitude: <b>%1</b> (B-V: %2)"
-msgstr "Büyüklük: <b>%1</b> (B-V: %2)"
-=======
-#: src/translations.h:129
-msgid "W"
-msgstr "B"
-
-#: src/translations.h:132
-msgid "Aztec"
-msgstr "Aztec"
-
-#: src/translations.h:133
-msgid "Chinese"
-msgstr "Çin"
-
-#: src/translations.h:134
-msgid "Egyptian"
-msgstr "Mısır"
-
-#: src/translations.h:135
-msgid "Inuit"
-msgstr "Eskimo"
->>>>>>> 5d6e9e2d
-
-#: src/translations.h:136
-msgid "Korean"
-msgstr "Kore"
-
-<<<<<<< HEAD
-#: src/translations.h:202
-msgid "Manual zoom: "
-msgstr "Elle büyütme: "
-=======
-#: src/translations.h:137
-msgid "Lakota"
-msgstr "Lakota (Kuzey Amerika yerlileri)"
->>>>>>> 5d6e9e2d
-
-#: src/translations.h:138
-msgid "Maori"
-msgstr "Maori"
-
-<<<<<<< HEAD
-#: src/ui_viewDialog.h:1060
-msgid "Markings"
-msgstr "Isaretler"
-=======
-#: src/translations.h:139
-msgid "Navajo"
-msgstr "Navajo"
->>>>>>> 5d6e9e2d
-
-#: src/translations.h:140
-msgid "Norse"
-msgstr "Viking"
-
-#: src/translations.h:141
-msgid "Polynesian"
-msgstr "Polinezya"
-
-#: src/translations.h:142
-msgid "Sami"
-msgstr "Sami"
-
-#: src/translations.h:143
-msgid "Tupi-Guarani"
-msgstr "Tupi-Guarani"
-
-#: src/translations.h:144
-msgid "Western"
-msgstr "Batı"
-
-#: src/translations.h:148
-msgid "Set Location "
-msgstr "Konumu Ayarla "
-
-#: src/translations.h:149
-msgid "Set Time "
-msgstr "Saati Ayarla "
-
-#: src/translations.h:150
-msgid "General "
-msgstr "Genel "
-
-<<<<<<< HEAD
-#: src/translations.h:180
-msgid "Maximum Magnitude to Label: "
-msgstr "Etiketlenecek En Yüksek Büyüklük: "
-
-#: src/translations.h:206
-msgid "Maximum Nebula Magnitude to Label: "
-msgstr "En Yüksek Bulutsu Kadir Oranı: "
-=======
-#: src/translations.h:151
-msgid "Stars "
-msgstr "Yıldızlar "
-
-#: src/translations.h:152
-msgid "Colors "
-msgstr "Renkler "
->>>>>>> 5d6e9e2d
-
-#: src/translations.h:153
-msgid "Effects "
-msgstr "Efektler "
-
-#: src/translations.h:154
-msgid "Scripts "
-msgstr "Betikler "
-
-<<<<<<< HEAD
-#: src/core/modules/GridLinesMgr.cpp:525
-msgid "Meridian"
-msgstr "Meridian"
-
-#: src/translations.h:192
-msgid "Meridian Line"
-msgstr "Meridyen Çizgisi"
-
-#: src/gui/StelGui.cpp:110 src/ui_viewDialog.h:1105
-msgid "Meridian line"
-msgstr "Meridyen cizgisi"
-
-#. TRANSLATORS: Asteroid (9) Metis
-#: src/translations.h:61 src/translations.h:106
-msgid "Metis"
-msgstr "Metis"
-
-#: src/translations.h:205
-msgid "Milky Way intensity: "
-msgstr "Samanyolu Yoğunluğu: "
-
-#: src/translations.h:63
-msgid "Mimas"
-msgstr "Mimas"
-
-#: src/translations.h:74
-msgid "Miranda"
-msgstr "Miranda"
-
-#: src/gui/HelpDialog.cpp:234 src/gui/HelpDialog.cpp:326
-#: src/gui/HelpDialog.cpp:328 src/gui/StelGui.cpp:170
-msgid "Miscellaneous"
-msgstr "Çeşitli"
-=======
-#: src/translations.h:155
-msgid "Administration "
-msgstr "Yönetim "
-
-#: src/translations.h:157
-msgid "Latitude: "
-msgstr "Enlem: "
-
-#: src/translations.h:158
-msgid "Longitude: "
-msgstr "Boylam: "
-
-#: src/translations.h:159
-msgid "Altitude (m): "
-msgstr "Rakım (m): "
-
-#: src/translations.h:160
-msgid "Solar System Body: "
-msgstr "Güneş Sistemi Nesnesi "
-
-#: src/translations.h:162
-msgid "Sky Time: "
-msgstr "Gök Zamanı: "
-
-#: src/translations.h:163
-msgid "Set Time Zone: "
-msgstr "Zaman Dilimini Ayarla: "
-
-#: src/translations.h:164
-msgid "Day keys: "
-msgstr "Gün anahtarları "
-
-#: src/translations.h:165
-msgid "Calendar"
-msgstr "Takvim"
-
-#: src/translations.h:166
-msgid "Sidereal"
-msgstr "Yıldızlara İlişkin"
->>>>>>> 5d6e9e2d
-
-#: src/translations.h:167
-msgid "Preset Sky Time: "
-msgstr "Gök Zamanı Ön Ayarı: "
-
-#: src/translations.h:168
-msgid "Sky Time At Start-up: "
-msgstr "Açılışta Gök Zamanı: "
-
-#: src/translations.h:169
-msgid "Actual Time"
-msgstr "Şu anki zaman"
-
-#: src/translations.h:170
-msgid "Preset Time"
-msgstr "Saat Ön Ayarı"
-
-#: src/translations.h:171
-msgid "Time Display Format: "
-msgstr "Zaman Gösterim Biçimi: "
-
-<<<<<<< HEAD
-#: src/gui/HelpDialog.cpp:61 src/gui/StelGui.cpp:163
-msgid "Movement and Selection"
-msgstr "Seçim ve Hareket"
-
-#: src/translations.h:126
-msgid "N"
-msgstr "K"
-
-#: src/translations.h:84
-msgid "Naiad"
-msgstr ""
-
-#: src/ui_locationDialogGui.h:408
-msgid "Name/City:"
-msgstr "Isim/Sehir"
-
-#: src/translations.h:139
-msgid "Navajo"
-msgstr "Navajo"
-=======
-#: src/translations.h:172
-msgid "Date Display Format: "
-msgstr "Tarih Gösterim Biçimi: "
-
-#: src/translations.h:174
-msgid "Sky Culture: "
-msgstr "Gök Kültürü: "
-
-#: src/translations.h:175
-msgid "Sky Language: "
-msgstr "Gök Dili: "
-
-#: src/translations.h:177
-msgid "Show: "
-msgstr "Göster: "
->>>>>>> 5d6e9e2d
-
-#: src/translations.h:178
-msgid "Star Value Multiplier: "
-msgstr "Yıldız Değeri Çarpanı: "
-
-<<<<<<< HEAD
-#: src/core/modules/Nebula.cpp:293
-msgid "Nebula"
-msgstr "Bulutsu"
-
-#: src/translations.h:198
-msgid "Nebula Circles"
-msgstr "Bulutsu Çemberleri"
-
-#: src/translations.h:197
-msgid "Nebula Names"
-msgstr "Bulutsu Adları"
-
-#: src/gui/StelGui.cpp:118 src/ui_viewDialog.h:1090
-msgid "Nebulas"
-msgstr "Nebula"
-
-#: src/gui/StelGui.cpp:119
-msgid "Nebulas background images"
-msgstr "Nebula artalan goruntuleri"
-
-#: src/translations.h:72
-msgid "Neptune"
-msgstr "Neptün"
-
-#: src/translations.h:83
-msgid "Nereid"
-msgstr ""
-
-#: src/translations.h:94
-msgid "Neso"
-msgstr ""
-
-#: src/gui/LocationDialog.cpp:334
-msgid "New Location"
-msgstr "Yeni Konum"
-
-#: src/gui/StelGui.cpp:125
-msgid "Night mode"
-msgstr "Gece modu"
-
-#: src/gui/ViewDialog.cpp:422
-msgid "No description"
-msgstr "Açıklama yok"
-=======
-#: src/translations.h:179
-msgid "Magnitude Sizing Multiplier: "
-msgstr "Parlaklı Boyutlandırma Çarpanı: "
-
-#: src/translations.h:180
-msgid "Maximum Magnitude to Label: "
-msgstr "En Yüksek Parlaklık Oranı: "
-
-#: src/translations.h:181
-msgid "Twinkling: "
-msgstr "Pırıldama: "
-
-#: src/translations.h:182
-msgid "Limiting Magnitude: "
-msgstr "Parlaklık Sınırı "
-
-#: src/translations.h:184
-msgid "Constellation Lines"
-msgstr "Takımyıldızı Çizgileri"
-
-#: src/translations.h:185
-msgid "Constellation Names"
-msgstr "Takımyıldızı Adları"
-
-#: src/translations.h:186
-msgid "Constellation Art Intensity"
-msgstr "Takımyıldızı Göstergesi Yoğunluğu"
-
-#: src/translations.h:187
-msgid "Constellation Boundaries"
-msgstr "Takımyıldızı Sınırları"
-
-#: src/translations.h:188
-msgid "Cardinal Points"
-msgstr "Ana Yönler"
->>>>>>> 5d6e9e2d
-
-#: src/translations.h:189
-msgid "Planet Names"
-msgstr "Gezegen Adları"
-
-<<<<<<< HEAD
-#: src/gui/ViewDialog.cpp:506
-msgid "No shooting stars"
-msgstr "Karsi gelen yildiz yok"
-=======
-#: src/translations.h:190
-msgid "Planet Orbits"
-msgstr "Gezegen Yörüngeleri"
->>>>>>> 5d6e9e2d
-
-#: src/translations.h:191
-msgid "Planet Trails"
-msgstr "Gezegen İzleri"
-
-<<<<<<< HEAD
-#: src/gui/ViewDialog.cpp:509
-msgid "Normal rate"
-msgstr "Normal oran"
-
-#: src/translations.h:140
-msgid "Norse"
-msgstr "Viking"
-=======
-#: src/translations.h:192
-msgid "Meridian Line"
-msgstr "Meridyen Çizgisi"
-
-#: src/translations.h:193
-msgid "Azimuthal Grid"
-msgstr "Azimutal Izgara"
->>>>>>> 5d6e9e2d
-
-#: src/translations.h:194
-msgid "Equatorial Grid"
-msgstr "Ekvatoral Izgara"
-
-<<<<<<< HEAD
-#: src/translations.h:78
-msgid "Oberon"
-msgstr "Oberon"
-
-#: src/ui_searchDialogGui.h:530
-#, fuzzy
-msgid "Object"
-msgstr "Nesneyi Bul"
-
-#: src/translations.h:203
-msgid "Object Sizing Rule: "
-msgstr "Cisim Boyutlama Kuralı: "
-
-#: src/core/modules/Planet.cpp:137
-#, fuzzy, qt-format
-msgid "Obliquity (of date): %1"
-msgstr "RA/DE (tarihinden): %1/%2"
-
-#: plugins/Oculars/src/Oculars.cpp:943
-msgid "Ocular view"
-msgstr ""
-=======
-#: src/translations.h:195
-msgid "Equator Line"
-msgstr "Ekvator Çizgisi"
-
-#: src/translations.h:196
-msgid "Ecliptic Line"
-msgstr "Yörünge Çizgisi"
-
-#: src/translations.h:197
-msgid "Nebula Names"
-msgstr "Bulutsu Adları"
->>>>>>> 5d6e9e2d
-
-#: src/translations.h:198
-msgid "Nebula Circles"
-msgstr "Bulutsu Çemberleri"
-
-#: src/translations.h:200
-msgid "Light Pollution Luminance: "
-msgstr "Işık Kirliliği Parlaklığı: "
-
-<<<<<<< HEAD
-#: src/core/modules/Nebula.cpp:287
-msgid "Open cluster"
-msgstr "Açık yıldız kümesi"
+#: src/ui_viewDialog.h:1094
+msgid "0"
+msgstr "0"
+
+#: src/ui_viewDialog.h:1095
+msgid "10"
+msgstr "10"
+
+#: src/ui_viewDialog.h:1096
+msgid "80"
+msgstr "80"
+
+#: src/ui_viewDialog.h:1097
+msgid "10000"
+msgstr "10000"
+
+#: src/ui_viewDialog.h:1098
+msgid "144000"
+msgstr "144000"
+
+#: src/ui_viewDialog.h:1100
+msgid "Celestial Sphere"
+msgstr "Goksel kure"
+
+#: src/ui_viewDialog.h:1109
+msgid "Constellations"
+msgstr "Takımyıldızları"
+
+#: src/ui_viewDialog.h:1110
+msgid "Show lines"
+msgstr "Cizgileri goster"
+
+#: src/ui_viewDialog.h:1111
+msgid "Show labels"
+msgstr "Etiketleri göster"
+
+#: src/ui_viewDialog.h:1112
+msgid "Show boundaries"
+msgstr "Limitleri goster"
+
+#: src/ui_viewDialog.h:1113
+msgid "Show art"
+msgstr "Gorselleri goster"
+
+#: src/ui_viewDialog.h:1114
+msgid "Art brightness: "
+msgstr "Gorsel parlakligi "
+
+#: src/ui_viewDialog.h:1115
+msgid "Projection"
+msgstr "İzdüşüm"
+
+#: src/ui_viewDialog.h:1116
+msgid "Add/remove landscapes..."
+msgstr "Alan haritaları ekle/kaldır..."
 
 #: src/ui_viewDialog.h:1117 src/ui_viewDialog.h:1122 src/ui_viewDialog.h:1124
 #: src/ui_configurationDialog.h:854 src/ui_configurationDialog.h:865
 msgid "Options"
 msgstr "Seçenekler"
-=======
-#: src/translations.h:201
-msgid "Landscape: "
-msgstr "Alan Haritası: "
-
-#: src/translations.h:202
-msgid "Manual zoom: "
-msgstr "Elle büyütme: "
->>>>>>> 5d6e9e2d
-
-#: src/translations.h:203
-msgid "Object Sizing Rule: "
-msgstr "Cisim Boyutlama Kuralı: "
-
-#: src/translations.h:204
-msgid "Magnitude Scaling Multiplier: "
-msgstr "Parlaklık Ölçekleme Çarpanı: "
-
-#: src/translations.h:205
-msgid "Milky Way intensity: "
-msgstr "Samanyolu Yoğunluğu: "
-
-#: src/translations.h:206
-msgid "Maximum Nebula Magnitude to Label: "
-msgstr "En Yüksek Bulutsu Parlaklık: "
-
-#: src/translations.h:207
-msgid "Zoom Duration: "
-msgstr "Büyütme Süresi: "
-
-#: src/translations.h:208
-msgid "Cursor Timeout: "
-msgstr "İmleç Gecikmesi: "
-
-#: src/translations.h:209
-msgid "Correct for light travel time: "
-msgstr "Işık seyahat süresi için düzeltiniz. "
-
-<<<<<<< HEAD
-#: src/core/modules/StarWrapper.cpp:125
-#, qt-format
-msgid "Parallax: %1\""
-msgstr "Iraklık açısı: %1\""
-
-#: src/translations.h:53
-msgid "Pasiphae"
-msgstr ""
-
-#: src/core/StelProjectorClasses.cpp:25
-msgid "Perspective"
-msgstr "Perspektif"
-=======
-#: src/translations.h:211
-msgid "Local Script: "
-msgstr "Yerel Betik: "
-
-#: src/translations.h:212
-msgid "CD/DVD Script: "
-msgstr "CD/DVD Betikleri: "
->>>>>>> 5d6e9e2d
-
-#: src/translations.h:213
-msgid "USB Script: "
-msgstr "USB Betiği: "
-
-#: src/translations.h:214
-msgid "Arrow down to load list."
-msgstr "Listeyi görüntülemek için aşağı yön tuşuna basın."
-
-<<<<<<< HEAD
-#: src/translations.h:71
-msgid "Phoebe"
-msgstr "Phoebe"
-
-#: src/translations.h:189
-msgid "Planet Names"
-msgstr "Gezegen Adları"
-
-#: src/translations.h:190
-msgid "Planet Orbits"
-msgstr "Gezegen Yörüngeleri"
-
-#: src/translations.h:191
-msgid "Planet Trails"
-msgstr "Gezegen İzleri"
-
-#: src/gui/StelGui.cpp:122
-msgid "Planet orbits"
-msgstr "Gezegen yörüngeleri"
-
-#: src/gui/StelGui.cpp:123
-msgid "Planet trails"
-msgstr "Gezegen izleri"
-=======
-#: src/translations.h:215
-msgid "Select and exit to run."
-msgstr "Başlatmak için seç ve çık"
-
-#: src/translations.h:217
-msgid "Load Default Configuration: "
-msgstr "Öntanımlı Yapılandırmayı Yükle: "
-
-#: src/translations.h:218
-msgid "Save Current Configuration as Default: "
-msgstr "Mevcut Yapılandırmayı Öntanımlı Olarak Ata: "
-
-#: src/translations.h:219
-msgid "Shut Down: "
-msgstr "Kapat: "
-
-#: src/translations.h:220
-msgid "Update me via Internet: "
-msgstr "İnternet aracılığı ile güncelle: "
-
-#: src/translations.h:221
-msgid "Set UI Locale: "
-msgstr "Yerel Saate Ayarla: "
->>>>>>> 5d6e9e2d
-
-#: src/ui_dateTimeDialogGui.h:296 src/ui_dateTimeDialogGui.h:297
-msgid "/"
-msgstr "/"
-
-<<<<<<< HEAD
-#: src/core/modules/LandscapeMgr.cpp:499
-msgid "Planet: "
-msgstr "Gezegen: "
-=======
-#: src/ui_dateTimeDialogGui.h:298 src/ui_dateTimeDialogGui.h:299
-msgid ":"
-msgstr ":"
->>>>>>> 5d6e9e2d
-
-#: src/ui_helpDialogGui.h:259 src/ui_helpDialogGui.h:265
-msgid "Help"
-msgstr "Yardım"
-
-<<<<<<< HEAD
-#: src/core/modules/Nebula.cpp:296
-msgid "Planetary nebula"
-msgstr "Gezegenimsi bulutsu"
-
-#: src/ui_viewDialog.h:1091
-msgid "Planets"
-msgstr "Gezegenler"
-
-#: src/ui_viewDialog.h:1075
-msgid "Planets and satellites"
-msgstr "Gezegenler ve Uydular"
-
-#: src/gui/StelGui.cpp:121
-msgid "Planets labels"
-msgstr "Gezegen etiketleri"
+
+#: src/ui_viewDialog.h:1118
+msgid "Show ground"
+msgstr "Yeryuzunu goster"
+
+#: src/ui_viewDialog.h:1119
+msgid "Show fog"
+msgstr "Sis goster"
+
+#: src/ui_viewDialog.h:1120
+msgid "Use associated planet and position"
+msgstr "Karsi gelen gezegen ve konumu kullan"
+
+#: src/ui_viewDialog.h:1121
+msgid "Use this landscape as default"
+msgstr "Bu alan haritasını varsayılan olarak kullan"
+
+#: src/ui_viewDialog.h:1123
+msgid "Use this sky culture as default"
+msgstr "Bu gokyuzu kulturunu varsayilan olarak kullan"
+
+#: src/ui_viewDialog.h:1125
+msgid "Visible"
+msgstr "Görünür"
+
+#: src/ui_configurationDialog.h:748
+msgid "Configuration"
+msgstr "Yapılandırma"
+
+#: src/ui_configurationDialog.h:750
+msgid "Program language"
+msgstr "Program dili"
+
+#: src/ui_configurationDialog.h:751
+msgid "Selected object information"
+msgstr "Secilen cisim bilgileri"
+
+#: src/ui_configurationDialog.h:753
+msgid "Display all information available"
+msgstr "Mümkün olan tüm bilgiyi göster"
+
+#: src/ui_configurationDialog.h:755
+msgid "All available"
+msgstr "Mumkun olan hepsi"
+
+#: src/ui_configurationDialog.h:757
+msgid "Display less information"
+msgstr "Daha az bilgi göster"
+
+#: src/ui_configurationDialog.h:759
+msgid "Short"
+msgstr "Kısa"
+
+#: src/ui_configurationDialog.h:761
+msgid "Display no information"
+msgstr "Bilgi gösterme"
+
+#: src/ui_configurationDialog.h:763
+msgid "None"
+msgstr "Hiçbiri"
+
+#: src/ui_configurationDialog.h:764
+msgid "Default options"
+msgstr "Varsayilan secenekler"
+
+#: src/ui_configurationDialog.h:766
+msgid ""
+"Save the settings you've changed this session to be the same the next time "
+"you start Stellarium"
+msgstr ""
+"Bu oturumda değiştirdiğiniz ayarları sonraki Stellarium açılışı için sakla"
+
+#: src/ui_configurationDialog.h:768
+msgid "Save settings"
+msgstr "Ayarlari kaydet"
+
+#: src/ui_configurationDialog.h:770
+msgid "Restore the default settings that came with Stellarium"
+msgstr "Stellarium ile gelen varsayılan ayarlara dön"
+
+#: src/ui_configurationDialog.h:772
+msgid "Restore defaults"
+msgstr "Varsayilanlari geri yukle"
+
+#: src/ui_configurationDialog.h:773
+msgid ""
+"Restoring default settings requires a restart of Stellarium. Saving all the "
+"current options includes the current FOV and direction of view for use at "
+"next startup."
+msgstr ""
+"Varsayilan ayarlari geri yuklemek Stellarium'u yeniden baslatmayi "
+"gerektiriyor. Sonraki baslangicta kullanilmak uzere guncel secenekler "
+"kopyalanirken guncel FOV ve gorunum yonu de kopyalanmaktadir."
+
+#: src/ui_configurationDialog.h:775
+msgid "The width of your view when Stellarium starts"
+msgstr "Stellarium başladığında görüş genişliğin"
+
+#: src/ui_configurationDialog.h:777
+msgid "Startup FOV: XX"
+msgstr "Baslangic FOV: XX"
+
+#: src/ui_configurationDialog.h:779
+msgid "The direction you're looking when Stellarium starts"
+msgstr "Stellarium başladığında bakış doğrultun"
+
+#: src/ui_configurationDialog.h:781
+msgid "Startup direction of view: xxxx"
+msgstr "Goruntunun baslangic yonu: xxxx"
+
+#: src/ui_configurationDialog.h:782
+msgid "Control"
+msgstr "Denetim"
+
+#: src/ui_configurationDialog.h:784
+msgid "Allow keyboard to pan and zoom"
+msgstr "Klavyeden genisletme ve odaklamaya izin ver."
+
+#: src/ui_configurationDialog.h:786
+msgid "Enable keyboard navigation"
+msgstr "Klavye ile gezinmeyi etkinlestir."
+
+#: src/ui_configurationDialog.h:788
+msgid "Allow mouse to pan (drag) and zoom (mousewheel)"
+msgstr ""
+"Fare ile genisletmeyi (surukle) ve odaklamayi (fare topu) etkinlestir."
+
+#: src/ui_configurationDialog.h:790
+msgid "Enable mouse navigation"
+msgstr "Fare ile gezinmeyi etkinlestir."
+
+#: src/ui_configurationDialog.h:791
+msgid "Startup date and time"
+msgstr "Başlangıç günü ve saati"
+
+#: src/ui_configurationDialog.h:793
+msgid "Starts Stellarium at system clock date and time"
+msgstr "Stellarium'u sistem tarih ve saati ile başlatır."
+
+#: src/ui_configurationDialog.h:795
+msgid "System date and time"
+msgstr "Sistem tarih ve saati"
+
+#: src/ui_configurationDialog.h:797
+msgid ""
+"Sets the simulation time to the next instance of this time of day when "
+"Stellarium starts"
+msgstr ""
+"Benzetim zamanını, Gökküre'nin başladığı günün zamanından bir sonraki an "
+"olarak belirler."
+
+#: src/ui_configurationDialog.h:799
+msgid "System date at:"
+msgstr "Sistem Tarihi:"
+
+#: src/ui_configurationDialog.h:801
+msgid "Use a specific date and time when Stellarium starts up"
+msgstr "Stellatium basladiginda ozel gun ve saat kullan"
+
+#: src/ui_configurationDialog.h:803
+msgid "Other:"
+msgstr "Diğer:"
+
+#: src/ui_configurationDialog.h:804
+msgid "use current"
+msgstr "varsayılanı kullan"
+
+#: src/ui_configurationDialog.h:805
+msgid "Other"
+msgstr "Diğer"
+
+#: src/ui_configurationDialog.h:807
+msgid "Hides the mouse cursor when inactive"
+msgstr "Etkin degilken, fare ve isikli gostergeyi sakla"
+
+#: src/ui_configurationDialog.h:809
+msgid "Mouse cursor timeout (seconds):"
+msgstr "Fare, isikli gosterge zaman asimi (saniye):"
+
+#: src/ui_configurationDialog.h:811
+msgid "Toggle vertical and horizontal image flip buttons."
+msgstr "Diket ve yatay resim cevirme tuslarini degistir."
+
+#: src/ui_configurationDialog.h:813
+msgid "Show flip buttons"
+msgstr "Cevirme tuslarini goster."
+
+#: src/ui_configurationDialog.h:814
+msgid "Planetarium options"
+msgstr "Gezegen gozlemevi secenekleri"
+
+#: src/ui_configurationDialog.h:816
+msgid ""
+"Spheric mirror distortion is used when projecting Stellarium onto a spheric "
+"mirror for low-cost planetarium systems."
+msgstr ""
+"Gukkure kuresel ayna uzerine izdusurulurken, dusuk maaliyetli gozlemevi "
+"secenekleri icin, kuresel ayna bozulmasi kullanilmistir."
+
+#: src/ui_configurationDialog.h:818
+msgid "Spheric mirror distortion"
+msgstr "Kuresel ayna bozulmasi"
+
+#: src/ui_configurationDialog.h:820
+msgid "Align labels with the horizon"
+msgstr "Etiketleri ufka hizala"
+
+#: src/ui_configurationDialog.h:822
+msgid "Gravity labels"
+msgstr "Yercekimi etiketleri"
+
+#: src/ui_configurationDialog.h:824
+msgid ""
+"When enabled, the \"auto zoom out\" key will also set the initial viewing "
+"direction"
+msgstr ""
+"Aktif haldeyken, 'otomatik uzaklastirma' tusu, baslangic goruntuleme yonunu "
+"de belirleyecektir."
+
+#: src/ui_configurationDialog.h:826
+msgid "Auto zoom out returns to initial direction of view"
+msgstr "Otomatik uzaklastirma, goruntunun baslangic yonunu verir"
+
+#: src/ui_configurationDialog.h:828
+msgid "Mask out everything outside a central circle in the main view"
+msgstr "Ana goruntudeki merkez daire disindaki herseyi yok say."
+
+#: src/ui_configurationDialog.h:830
+msgid "Disc viewport"
+msgstr "Goruntu kapisi diski"
+
+#: src/ui_configurationDialog.h:832
+msgid "Hide other constellations when you click one"
+msgstr "Bir takımyıldıza tıkladığımda diğerlerini gizle"
+
+#: src/ui_configurationDialog.h:834
+msgid "Select single constellation"
+msgstr "Tek takımyıldız seç"
+
+#: src/ui_configurationDialog.h:835
+msgid "Screenshots"
+msgstr "Ekran Görüntüleri"
+
+#: src/ui_configurationDialog.h:836
+msgid "Screenshot Directory"
+msgstr "Ekran goruntusu dizini"
+
+#: src/ui_configurationDialog.h:838
+msgid "Invert colors"
+msgstr "Renkleri Ters Çevir"
+
+#: src/ui_configurationDialog.h:839
+msgid "Star catalog updates"
+msgstr "Yıldız Fihristi Güncellemeleri"
+
+#: src/ui_configurationDialog.h:841
+msgid "Click here to start downloading"
+msgstr "İndirmeye başlamak için buraya tıklayın"
+
+#: src/ui_configurationDialog.h:843
+msgid "Get catalog x of y"
+msgstr "y 'nin x fihristini al"
+
+#: src/ui_configurationDialog.h:844
+msgid "Download this file to view even more stars"
+msgstr "Daha fazla yıldız görmek için bu dosyayı indirin"
+
+#: src/ui_configurationDialog.h:845
+msgid "xxx"
+msgstr "xxx"
+
+#: src/ui_configurationDialog.h:847
+msgid "Restart the download"
+msgstr "İndirmeyi baştan başlat"
+
+#: src/ui_configurationDialog.h:849
+msgid "Retry"
+msgstr "Tekrar Dene"
+
+#: src/ui_configurationDialog.h:851
+msgid "Stop the download. You can always restart it later"
+msgstr "İndirmeyi durdur. Sonra yeniden başlatabilirsin"
+
+#: src/ui_configurationDialog.h:853
+msgid "Cancel"
+msgstr "Vazgeç"
+
+#: src/ui_configurationDialog.h:856
+msgid "Close window when script runs"
+msgstr "Betik çalışırken penceriyi kapat"
+
+#: src/ui_configurationDialog.h:858
+msgid "Run the selected script"
+msgstr "Seçili betiği çalıştır"
+
+#: src/ui_configurationDialog.h:862
+msgid "Stop a running script"
+msgstr "Çalışan bir betiği durdur"
+
+#: src/ui_configurationDialog.h:866
+msgid "Load at startup"
+msgstr "Başlangıçta Aşırı Yüklenme"
+
+#: src/ui_configurationDialog.h:867
+msgid "configure"
+msgstr "ayarla"
+
+#: src/ui_configurationDialog.h:872
+msgid "Main"
+msgstr "Ana"
+
+#: src/ui_configurationDialog.h:874
+msgid "Navigation"
+msgstr "Gezinme"
+
+#: src/ui_configurationDialog.h:876
+msgid "Tools"
+msgstr "Araçlar"
+
+#: src/ui_configurationDialog.h:878
+msgid "Scripts"
+msgstr "Betikler"
+
+#: src/ui_configurationDialog.h:880
+msgid "Plugins"
+msgstr "Eklentiler"
+
+#: src/ui_addRemoveLandscapesDialog.h:266
+msgid "Add/Remove Landscapes"
+msgstr "Alan Haritalarını Ekle/Kaldır"
+
+#: src/ui_addRemoveLandscapesDialog.h:268
+msgid "Add a new landscape"
+msgstr "Yeni bir alan haritası ekle"
+
+#: src/ui_addRemoveLandscapesDialog.h:269
+msgid "Install a new landscape from a ZIP archive..."
+msgstr "Bir ZIP arşivinden yeni bir alan haritası kur..."
+
+#: src/ui_addRemoveLandscapesDialog.h:270
+msgid "Switch to the new landscape after installation"
+msgstr "Kurulumdan sonra yeni alan haritasına geç"
+
+#: src/ui_addRemoveLandscapesDialog.h:273
+msgid "Remove an installed landscape"
+msgstr "Kurulu bir alan haritasını kaldır"
+
+#: src/ui_addRemoveLandscapesDialog.h:275
+msgid "Remove"
+msgstr "Kaldır"
+
+#: src/ui_addRemoveLandscapesDialog.h:276
+msgid ""
+"WARNING: Removing the selected landscape means deleting its files. This "
+"operation is irreversible."
+msgstr ""
+"UYARI: Seçili alan haritasını kaldırmak, dosyalarını silmek demektir. Bu "
+"işlem geri alınamaz."
+
+#: src/ui_AtmosphereDialog.h:167
+msgid "Dialog"
+msgstr ""
+
+#: src/ui_AtmosphereDialog.h:168
+msgid "Atmosphere Details"
+msgstr ""
+
+#: src/ui_AtmosphereDialog.h:170
+msgid "Refraction Settings"
+msgstr ""
+
+#: src/ui_AtmosphereDialog.h:171
+msgid "Pressure (mbar):"
+msgstr ""
+
+#: src/ui_AtmosphereDialog.h:172
+msgid "Temperature (C):"
+msgstr ""
+
+#: src/ui_AtmosphereDialog.h:177
+msgid ""
+"Extinction is the loss of star brightness due to Earth's atmosphere. It is "
+"given in mag/airmass, where airmass is number of atmospheres light has to "
+"pass. (zenith: 1; horizon: about 40)"
+msgstr ""
+
+#: src/ui_AtmosphereDialog.h:179
+msgid "Extinction Coefficient:"
+msgstr ""
+
+#: src/ui_AtmosphereDialog.h:181
+msgid ""
+"Use about 0.12 for superb mountaintops, 0.2 for good rural landscape, 0.35 "
+"for murky conditions."
+msgstr ""
+
+#: plugins/AngleMeasure/src/AngleMeasure.cpp:57
+msgid "Angle Measure"
+msgstr "Açı Ölçümü"
+
+#: plugins/AngleMeasure/src/AngleMeasure.cpp:60
+msgid "Provides an angle measurement tool"
+msgstr "Bir açı ölçüm aleti sağlar"
+
+#: plugins/AngleMeasure/src/AngleMeasure.cpp:121
+msgid "Angle measure"
+msgstr "Açı ölçümü"
 
 #. TRANSLATORS: Title of a group of key bindings in the Help window
 #: plugins/AngleMeasure/src/AngleMeasure.cpp:121
@@ -2620,234 +2331,127 @@
 msgid "Plugin Key Bindings"
 msgstr ""
 
+#: plugins/CompassMarks/src/CompassMarks.cpp:57
+msgid "Compass Marks"
+msgstr "Pusula İşaretleri"
+
+#: plugins/CompassMarks/src/CompassMarks.cpp:60
+msgid "Displays compass bearing marks along the horizon"
+msgstr "Ufuk boyunca izler taşıyan pusula gösterir"
+
+#: plugins/CompassMarks/src/CompassMarks.cpp:121
+msgid "Compass marks"
+msgstr "Pusula izleri"
+
+#: plugins/Oculars/src/Oculars.cpp:76
+msgid "Oculars"
+msgstr ""
+
+#: plugins/Oculars/src/Oculars.cpp:79
+msgid "Shows the sky as if looking through a telescope eyepiece"
+msgstr "Gökyüzünü bir teleskop parçasından bakar gibi gösterir"
+
+#: plugins/Oculars/src/Oculars.cpp:943
+msgid "Ocular view"
+msgstr ""
+
+#: plugins/Oculars/src/Oculars.cpp:965
+msgid "Oculars popup menu"
+msgstr ""
+
+#: plugins/Satellites/src/Satellites.cpp:67
+msgid "Satellites"
+msgstr "Uydular"
+
+#: plugins/Satellites/src/Satellites.cpp:70
+msgid ""
+"Prediction of artificial satellite positions in Earth orbit based on NORAD "
+"TLE data"
+msgstr ""
+
+#: plugins/Satellites/src/Satellites.cpp:125
+msgid "Satellites configuration window"
+msgstr "Uydu ayarlama penceresi"
+
+#: plugins/Satellites/src/Satellites.cpp:126
+msgid "Satellite hints"
+msgstr "Uydu ipuçları"
+
+#: plugins/Satellites/src/Satellites.cpp:128
+msgid "Satellite labels"
+msgstr "Uydu etiketleri"
+
+#: plugins/Satellites/src/Satellites.cpp:162
+msgid ""
+"The old satellites.json file is no longer compatible - using default file"
+msgstr ""
+
+#: plugins/TelescopeControl/src/TelescopeControl.cpp:75
+#: plugins/TelescopeControl/src/TelescopeControl.cpp:150
+msgid "Telescope Control"
+msgstr "Teleskop Kontrolü"
+
+#: plugins/TelescopeControl/src/TelescopeControl.cpp:78
+msgid ""
+"This plug-in allows Stellarium to send \"slew\" commands to a telescope on a "
+"computerized mount (a \"GoTo telescope\")."
+msgstr ""
+
+#: plugins/TelescopeControl/src/TelescopeControl.cpp:155
+#, qt-format
+msgid "Move telescope #%1 to selected object"
+msgstr ""
+
+#: plugins/TelescopeControl/src/TelescopeControl.cpp:162
+#, qt-format
+msgid "Move telescope #%1 to the point currently in the center of the screen"
+msgstr ""
+
+#: plugins/TelescopeControl/src/TelescopeControl.cpp:173
+msgid "Move a telescope to a given set of coordinates"
+msgstr ""
+
+#: plugins/TimeZoneConfiguration/src/TimeZoneConfiguration.cpp:41
+msgid "Time Zone"
+msgstr "Zaman Dilimi"
+
+#: plugins/TimeZoneConfiguration/src/TimeZoneConfiguration.cpp:44
+msgid ""
+"A convenient interface for some of the more obscure options in Stellarium's "
+"configuration file. Allows setting the time zone and changing the way the "
+"time and the date are displayed in the bottom bar."
+msgstr ""
+
+#: plugins/TextUserInterface/src/TextUserInterface.cpp:78
+msgid "Text User Interface"
+msgstr "Metin Kullanıcı Arayüzü"
+
 #: plugins/TextUserInterface/src/TextUserInterface.cpp:81
 msgid ""
 "Plugin implementation of 0.9.x series Text User Interface (TUI), used in "
 "planetarium systems"
 msgstr ""
-=======
-#: src/ui_helpDialogGui.h:267
-msgid "About"
-msgstr "Hakkında"
-
-#: src/ui_helpDialogGui.h:269
-msgid "Log"
-msgstr "Kayıtlar"
-
-#: src/ui_helpDialogGui.h:272
-msgid "Refresh"
-msgstr "Yenile"
-
-#: src/ui_locationDialogGui.h:387
-msgid "Location"
-msgstr "Konum"
-
-#: src/ui_locationDialogGui.h:391
-msgid "Current location information"
-msgstr "Mevcut konum bilgileri"
-
-#: src/ui_locationDialogGui.h:392
-msgid "Use as default"
-msgstr "Varsayilan olarak kullan."
->>>>>>> 5d6e9e2d
-
-#: src/ui_locationDialogGui.h:393
-msgid "Delete"
-msgstr "Sil"
-
-<<<<<<< HEAD
-#: src/translations.h:79
-msgid "Pluto"
-msgstr "Plüton"
-
-#: src/translations.h:141
-msgid "Polynesian"
-msgstr "Polinezya"
-
-#: src/ui_searchDialogGui.h:532
-#, fuzzy
-msgid "Position"
-msgstr "İzdüşüm"
-
-#: plugins/Satellites/src/Satellites.cpp:70
-=======
-#: src/ui_locationDialogGui.h:394
-msgid "Add to list"
-msgstr "Listeye ekle"
-
-#: src/ui_locationDialogGui.h:395
-msgid "Latitude:"
-msgstr "Enlem:"
-
-#: src/ui_locationDialogGui.h:397 src/ui_locationDialogGui.h:401
->>>>>>> 5d6e9e2d
-msgid ""
-"You can enter values in decimal degrees, or using dms format, for example: "
-"+1d 12m 8s"
-msgstr ""
-"Degerleri ondalik derecelerle veya dms formati kullanarak girebilirsiniz. "
-"Ornegin; +1d 12m 8s"
-
-<<<<<<< HEAD
-#: src/translations.h:167
-msgid "Preset Sky Time: "
-msgstr "Gök Zamanı Ön Ayarı: "
-
-#: src/translations.h:170
-msgid "Preset Time"
-msgstr "Saat Ön Ayarı"
-
-#: src/ui_configurationDialog.h:750
-msgid "Program language"
-msgstr "Program dili"
-=======
-#: src/ui_locationDialogGui.h:399
-msgid "Longitude:"
-msgstr "Boylam:"
->>>>>>> 5d6e9e2d
-
-#: src/ui_locationDialogGui.h:403
-msgid "Altitude:"
-msgstr "Yukseklik"
-
-<<<<<<< HEAD
-#: src/ui_viewDialog.h:1115
-msgid "Projection"
-msgstr "İzdüşüm"
-
-#: src/translations.h:89
-msgid "Proteus"
-msgstr ""
-
-#: plugins/AngleMeasure/src/AngleMeasure.cpp:60
-msgid "Provides an angle measurement tool"
-msgstr ""
-
-#: src/translations.h:91
-msgid "Psamathe"
-msgstr ""
-
-#: src/gui/StelGui.cpp:172
-msgid "Quit"
-msgstr "Bitir"
-
-#: src/core/StelObject.cpp:79
-#, qt-format
-msgid "RA/DE (J2000): %1/%2"
-msgstr "RA/DE (J2000): %1/%2"
-
-#: src/core/StelObject.cpp:86
-#, qt-format
-msgid "RA/DE (of date): %1/%2"
-msgstr "RA/DE (tarihinden): %1/%2"
-
-#: src/ui_searchDialogGui.h:531
-msgid "RA/Dec (J2000):"
-msgstr "RA/Dec (J2000):"
-
-#: src/ui_viewDialog.h:1087
-msgid "Refraction/Extinction settings..."
-msgstr ""
-
-#: src/ui_helpDialogGui.h:272
-msgid "Refresh"
-msgstr "Yenile"
-
-#: src/ui_viewDialog.h:1069
-msgid "Relative scale:"
-msgstr "Bagil olcek"
-=======
-#: src/ui_locationDialogGui.h:405
-msgid "Enter the altitude in meter"
-msgstr "Yuksekligi metre cinsinden giriniz"
-
-#: src/ui_locationDialogGui.h:407
-msgid " m"
-msgstr " m"
-
-#: src/ui_locationDialogGui.h:408
-msgid "Name/City:"
-msgstr "Isim/Sehir"
-
-#: src/ui_locationDialogGui.h:409
-msgid "Country:"
-msgstr "Ülke:"
-
-#: src/ui_locationDialogGui.h:410
-msgid "Planet:"
-msgstr "Gezegen"
-
-#: src/ui_searchDialogGui.h:450
-msgid "Find Object"
-msgstr "Nesneyi Bul"
-
-#: src/ui_searchDialogGui.h:451
-msgid "Find Object or Position"
-msgstr ""
-
-#: src/ui_searchDialogGui.h:458
-msgid "iota"
-msgstr ""
->>>>>>> 5d6e9e2d
-
-#: src/ui_searchDialogGui.h:461
-msgid "alpha"
-msgstr ""
-
-#: src/ui_searchDialogGui.h:464
-msgid "beta"
-msgstr ""
-
-#: src/ui_searchDialogGui.h:467
-msgid "gamma"
-msgstr ""
-
-#: src/ui_searchDialogGui.h:470
-msgid "delta"
-msgstr ""
-
-#: src/ui_searchDialogGui.h:473
-msgid "epsilon"
-msgstr ""
-
-#: src/ui_searchDialogGui.h:476
-msgid "zeta"
-msgstr ""
-
-#: src/ui_searchDialogGui.h:479
-msgid "eta"
-msgstr ""
-
-<<<<<<< HEAD
-#: src/translations.h:67
-msgid "Rhea"
-msgstr "Rhea"
-=======
-#: src/ui_searchDialogGui.h:482
-msgid "theta"
-msgstr ""
->>>>>>> 5d6e9e2d
-
-#: src/ui_searchDialogGui.h:485
-msgid "kappa"
-msgstr ""
-
-#: src/ui_searchDialogGui.h:488
-msgid "lambda"
-msgstr ""
-
-<<<<<<< HEAD
-#: src/gui/ConfigurationDialog.cpp:615
-msgid "Running script: "
-msgstr "Script Çalıştırılıyor: "
-
-#: src/gui/ConfigurationDialog.cpp:622
-msgid "Running script: [none]"
-msgstr "Script Çalıştırılıyor: [Hiçbiri]"
-
-#: src/translations.h:127
-msgid "S"
-msgstr "G"
+
+#: plugins/SolarSystemEditor/src/SolarSystemEditor.cpp:56
+msgid "Solar System Editor"
+msgstr "Güneş Sistemi Düzenleyicisi"
+
+#: plugins/SolarSystemEditor/src/SolarSystemEditor.cpp:59
+msgid ""
+"An interface for adding asteroids and comets to Stellarium. It can download "
+"object lists from the Minor Planet Center's website and perform searches in "
+"its online database. Still a work in progress."
+msgstr ""
+
+#: plugins/Supernovas/src/Supernovas.cpp:59
+msgid "Historical supernova"
+msgstr ""
+
+#: plugins/Supernovas/src/Supernovas.cpp:62
+msgid ""
+"The plugin for visualization of some historical supernovas, brighter 10 "
+"magnitude"
+msgstr ""
 
 #: plugins/Supernovas/src/Supernovas.cpp:62
 msgid ""
@@ -2857,1425 +2461,6 @@
 "August), SN 1972E (8 May) and SN 1987A (24 February)"
 msgstr ""
 
-#: src/translations.h:142
-msgid "Sami"
-msgstr "Sami"
-
-#: src/translations.h:92
-msgid "Sao"
-msgstr ""
-
-#: plugins/Satellites/src/Satellites.cpp:126
-msgid "Satellite hints"
-msgstr ""
-
-#: plugins/Satellites/src/Satellites.cpp:128
-msgid "Satellite labels"
-msgstr ""
-
-#: plugins/Satellites/src/Satellites.cpp:67
-msgid "Satellites"
-msgstr "Uydular"
-
-#: plugins/Satellites/src/Satellites.cpp:125
-msgid "Satellites configuration window"
-msgstr ""
-
-#: src/translations.h:62
-msgid "Saturn"
-msgstr "Satürn"
-
-#: src/translations.h:218
-msgid "Save Current Configuration as Default: "
-msgstr "Mevcut Yapılandırmayı Öntanımlı Olarak Ata: "
-
-#: src/gui/StelGui.cpp:173
-msgid "Save screenshot"
-msgstr "Ekran görüntüsünü kaydet"
-=======
-#: src/ui_searchDialogGui.h:491
-msgid "mu"
-msgstr ""
-
-#: src/ui_searchDialogGui.h:494
-msgid "nu"
-msgstr ""
-
-#: src/ui_searchDialogGui.h:497
-msgid "xi"
-msgstr ""
-
-#: src/ui_searchDialogGui.h:500
-msgid "omicron"
-msgstr ""
-
-#: src/ui_searchDialogGui.h:503
-msgid "pi"
-msgstr ""
-
-#: src/ui_searchDialogGui.h:506
-msgid "rho"
-msgstr ""
-
-#: src/ui_searchDialogGui.h:509
-msgid "sigma"
-msgstr ""
-
-#: src/ui_searchDialogGui.h:512
-msgid "tau"
-msgstr ""
-
-#: src/ui_searchDialogGui.h:515
-msgid "upsilon"
-msgstr ""
-
-#: src/ui_searchDialogGui.h:518
-msgid "phi"
-msgstr ""
-
-#: src/ui_searchDialogGui.h:521
-msgid "chi"
-msgstr ""
->>>>>>> 5d6e9e2d
-
-#: src/ui_searchDialogGui.h:524
-msgid "psi"
-msgstr ""
-
-#: src/ui_searchDialogGui.h:527
-msgid "omega"
-msgstr ""
-
-<<<<<<< HEAD
-#: src/ui_viewDialog.h:1080
-msgid "Scale Moon"
-msgstr "Ayi olceklendir"
-=======
-#: src/ui_searchDialogGui.h:529
-msgid "Greek letters for Bayer designations"
-msgstr ""
->>>>>>> 5d6e9e2d
-
-#: src/ui_searchDialogGui.h:530
-msgid "Object"
-msgstr ""
-
-#: src/ui_searchDialogGui.h:531
-msgid "RA/Dec (J2000):"
-msgstr "RA/Dec (J2000):"
-
-<<<<<<< HEAD
-#: src/gui/StelGui.cpp:138
-msgid "Script console window"
-msgstr "Yazılım destek penceresi"
-=======
-#: src/ui_searchDialogGui.h:532
-msgid "Position"
-msgstr ""
->>>>>>> 5d6e9e2d
-
-#: src/ui_viewDialog.h:1052
-msgid "View"
-msgstr "Görünüm"
-
-<<<<<<< HEAD
-#: src/translations.h:154
-msgid "Scripts "
-msgstr "Betikler "
-
-#: src/gui/StelGui.cpp:133
-msgid "Search window"
-msgstr "Arama penceresi"
-=======
-#: src/ui_viewDialog.h:1058
-msgid "Sky"
-msgstr "Gökyüzü"
-
-#: src/ui_viewDialog.h:1060
-msgid "Markings"
-msgstr "Isaretler"
->>>>>>> 5d6e9e2d
-
-#: src/ui_viewDialog.h:1062
-msgid "Landscape"
-msgstr "Alan Haritası"
-
-<<<<<<< HEAD
-#: src/translations.h:215
-msgid "Select and exit to run."
-msgstr "Başlatmak için seç ve çık"
-=======
-#: src/ui_viewDialog.h:1064
-msgid "Starlore"
-msgstr "Yildiz bilgisi"
->>>>>>> 5d6e9e2d
-
-#: src/ui_viewDialog.h:1068
-msgid "Absolute scale:"
-msgstr "Mutlak olcu:"
-
-<<<<<<< HEAD
-#: src/gui/ConfigurationDialog.cpp:295
-msgid "Select screenshot directory"
-msgstr "Ekran görüntüsü dizinini seçin"
-=======
-#: src/ui_viewDialog.h:1069
-msgid "Relative scale:"
-msgstr "Bagil olcek"
->>>>>>> 5d6e9e2d
-
-#: src/ui_viewDialog.h:1070
-msgid "Twinkle:"
-msgstr "Pirilti"
-
-#: src/ui_viewDialog.h:1072
-msgid "Dim faint stars when a very bright object is visible"
-msgstr ""
-"Cok parlak bir nesnenin gozlenebilirligi durumunda zayif yildizlari "
-"donuklastir"
-
-<<<<<<< HEAD
-#: src/translations.h:148
-msgid "Set Location "
-msgstr "Konumu Ayarla "
-
-#: src/translations.h:149
-msgid "Set Time "
-msgstr "Saati Ayarla "
-
-#: src/translations.h:163
-msgid "Set Time Zone: "
-msgstr "Zaman Dilimini Ayarla: "
-
-#: src/translations.h:221
-msgid "Set UI Locale: "
-msgstr "Yerel Saate Ayarla: "
-
-#: src/gui/StelGui.cpp:168
-msgid "Set home planet to selected planet"
-msgstr "Yerel gezegeni secilen secilen gezegene gore ayarla"
-
-#: src/gui/StelGui.cpp:147
-msgid "Set normal time rate"
-msgstr "Normal zaman hizina ayarla"
-
-#: src/gui/HelpDialog.cpp:74 src/gui/StelGui.cpp:144
-msgid "Set the normal script execution rate"
-msgstr "Normal yazılım hızı ayarına geçiniz"
-
-#: src/gui/StelGui.cpp:150
-msgid "Set time rate to zero"
-msgstr "Saat oranını sıfıra ayarlayın."
-
-#: src/gui/StelGui.cpp:151
-msgid "Set time to now"
-msgstr "Zamani simdiye ayarla"
-=======
-#: src/ui_viewDialog.h:1074
-msgid "Dynamic eye adaptation"
-msgstr "Dinamik goz uygunlugu"
-
-#: src/ui_viewDialog.h:1075
-msgid "Planets and satellites"
-msgstr "Gezegenler ve Uydular"
-
-#: src/ui_viewDialog.h:1076
-msgid "Show planets"
-msgstr "Gezegenleri goster."
-
-#: src/ui_viewDialog.h:1077
-msgid "Show planet markers"
-msgstr "Gezegen isaretlerini goster"
-
-#: src/ui_viewDialog.h:1078
-msgid "Show planet orbits"
-msgstr "Gezegen yorungelerini goster"
-
-#: src/ui_viewDialog.h:1079
-msgid "Simulate light speed"
-msgstr "Isik hizini simule et."
-
-#: src/ui_viewDialog.h:1080
-msgid "Scale Moon"
-msgstr "Ayi olceklendir"
-
-#: src/ui_viewDialog.h:1082
-msgid "Show atmosphere"
-msgstr "Atmosferi goster"
-
-#: src/ui_viewDialog.h:1083
-msgid "Light pollution: "
-msgstr "Isik kirliligi "
->>>>>>> 5d6e9e2d
-
-#: src/ui_viewDialog.h:1085
-msgid "pressure, temperature, extinction coefficient"
-msgstr ""
-
-<<<<<<< HEAD
-=======
-#: src/ui_viewDialog.h:1087
-msgid "Refraction/Extinction settings..."
-msgstr ""
-
-#: src/ui_viewDialog.h:1088
-msgid "Labels and Markers"
-msgstr "Etiketler ve Isaretler"
-
-#: src/ui_viewDialog.h:1091
-msgid "Planets"
-msgstr "Gezegenler"
-
->>>>>>> 5d6e9e2d
-#: src/ui_viewDialog.h:1092
-msgid "Shooting Stars"
-msgstr "Karsi gelen yldizlar"
-
-#: src/ui_viewDialog.h:1093
-msgid "Hourly zenith rate:"
-msgstr "Saatlik basucu noktasi orani"
-
-<<<<<<< HEAD
-#: src/ui_viewDialog.h:1113
-msgid "Show art"
-msgstr "Gorselleri goster"
-
-#: src/ui_viewDialog.h:1082
-msgid "Show atmosphere"
-msgstr "Atmosferi goster"
-
-#: src/ui_viewDialog.h:1112
-msgid "Show boundaries"
-msgstr "Limitleri goster"
-=======
-#: src/ui_viewDialog.h:1094
-msgid "0"
-msgstr "0"
-
-#: src/ui_viewDialog.h:1095
-msgid "10"
-msgstr "10"
-
-#: src/ui_viewDialog.h:1096
-msgid "80"
-msgstr "80"
->>>>>>> 5d6e9e2d
-
-#: src/ui_viewDialog.h:1097
-msgid "10000"
-msgstr "10000"
-
-<<<<<<< HEAD
-#: src/ui_viewDialog.h:1119
-msgid "Show fog"
-msgstr "Sis goster"
-
-#: src/ui_viewDialog.h:1118
-msgid "Show ground"
-msgstr "Yeryuzunu goster"
-
-#: src/ui_viewDialog.h:1111
-msgid "Show labels"
-msgstr "Etiketleri göster"
-=======
-#: src/ui_viewDialog.h:1098
-msgid "144000"
-msgstr "144000"
-
-#: src/ui_viewDialog.h:1100
-msgid "Celestial Sphere"
-msgstr "Goksel kure"
-
-#: src/ui_viewDialog.h:1109
-msgid "Constellations"
-msgstr "Takımyıldızları"
->>>>>>> 5d6e9e2d
-
-#: src/ui_viewDialog.h:1110
-msgid "Show lines"
-msgstr "Cizgileri goster"
-
-<<<<<<< HEAD
-#: src/ui_viewDialog.h:1077
-msgid "Show planet markers"
-msgstr "Gezegen isaretlerini goster"
-
-#: src/ui_viewDialog.h:1078
-msgid "Show planet orbits"
-msgstr "Gezegen yorungelerini goster"
-
-#: src/ui_viewDialog.h:1076
-msgid "Show planets"
-msgstr "Gezegenleri goster."
-
-#: src/translations.h:177
-msgid "Show: "
-msgstr "Göster: "
-=======
-#: src/ui_viewDialog.h:1111
-msgid "Show labels"
-msgstr "Etiketleri göster"
-
-#: src/ui_viewDialog.h:1112
-msgid "Show boundaries"
-msgstr "Limitleri goster"
-
-#: src/ui_viewDialog.h:1113
-msgid "Show art"
-msgstr "Gorselleri goster"
->>>>>>> 5d6e9e2d
-
-#: src/ui_viewDialog.h:1114
-msgid "Art brightness: "
-msgstr "Gorsel parlakligi "
-
-<<<<<<< HEAD
-#: src/translations.h:219
-msgid "Shut Down: "
-msgstr "Kapat: "
-
-#: src/translations.h:166
-msgid "Sidereal"
-msgstr "Yıldızlara İlişkin"
-
-#: src/ui_viewDialog.h:1079
-msgid "Simulate light speed"
-msgstr "Isik hizini simule et."
-
-#: src/translations.h:54
-msgid "Sinope"
-msgstr ""
-
-#. TRANSLATORS: MiB = mebibytes (IEC 60027-2 standard for 2^20 bytes)
-#: src/gui/AddRemoveLandscapesDialog.cpp:188
-#, qt-format
-msgid "Size on disk: %1 MiB"
-msgstr "Diskteki boyut: %1 MiB"
-
-#: src/core/modules/Nebula.cpp:104
-#, qt-format
-msgid "Size: %1"
-msgstr "Boyut: %1"
-
-#: src/ui_viewDialog.h:1058
-msgid "Sky"
-msgstr "Gökyüzü"
-
-#: src/translations.h:174
-msgid "Sky Culture: "
-msgstr "Gök Kültürü: "
-
-#: src/translations.h:175
-msgid "Sky Language: "
-msgstr "Gök Dili: "
-
-#: src/translations.h:168
-msgid "Sky Time At Start-up: "
-msgstr "Açılışta Gök Zamanı: "
-
-#: src/translations.h:162
-msgid "Sky Time: "
-msgstr "Gök Zamanı: "
-
-#: src/gui/StelGui.cpp:134
-msgid "Sky and viewing options window"
-msgstr "Gokyuzu ve goruntuleme secenekleri penceresi"
-
-#: src/gui/HelpDialog.cpp:72 src/gui/StelGui.cpp:142
-msgid "Slow down the script execution rate"
-msgstr "Yazılım çalıştırma hızını düşürünüz"
-
-#: src/translations.h:160
-msgid "Solar System Body: "
-msgstr "Güneş Sistemi Nesnesi "
-=======
-#: src/ui_viewDialog.h:1115
-msgid "Projection"
-msgstr "İzdüşüm"
-
-#: src/ui_viewDialog.h:1116
-msgid "Add/remove landscapes..."
-msgstr "Alan haritaları ekle/kaldır..."
-
-#: src/ui_viewDialog.h:1117 src/ui_viewDialog.h:1122 src/ui_viewDialog.h:1124
-#: src/ui_configurationDialog.h:854 src/ui_configurationDialog.h:865
-msgid "Options"
-msgstr "Seçenekler"
-
-#: src/ui_viewDialog.h:1118
-msgid "Show ground"
-msgstr "Yeryuzunu goster"
-
-#: src/ui_viewDialog.h:1119
-msgid "Show fog"
-msgstr "Sis goster"
-
-#: src/ui_viewDialog.h:1120
-msgid "Use associated planet and position"
-msgstr "Karsi gelen gezegen ve konumu kullan"
-
-#: src/ui_viewDialog.h:1121
-msgid "Use this landscape as default"
-msgstr "Bu alan haritasını varsayılan olarak kullan"
-
-#: src/ui_viewDialog.h:1123
-msgid "Use this sky culture as default"
-msgstr "Bu gokyuzu kulturunu varsayilan olarak kullan"
-
-#: src/ui_viewDialog.h:1125
-msgid "Visible"
-msgstr "Görünür"
-
-#: src/ui_configurationDialog.h:748
-msgid "Configuration"
-msgstr "Yapılandırma"
-
-#: src/ui_configurationDialog.h:750
-msgid "Program language"
-msgstr "Program dili"
-
-#: src/ui_configurationDialog.h:751
-msgid "Selected object information"
-msgstr "Secilen cisim bilgileri"
-
-#: src/ui_configurationDialog.h:753
-msgid "Display all information available"
-msgstr "Mümkün olan tüm bilgiyi göster"
->>>>>>> 5d6e9e2d
-
-#: src/ui_configurationDialog.h:755
-msgid "All available"
-msgstr "Mumkun olan hepsi"
-
-<<<<<<< HEAD
-#: src/translations.h:95
-msgid "Solar System Observer"
-msgstr "Güneş Sistemi Gözlemevi"
-=======
-#: src/ui_configurationDialog.h:757
-msgid "Display less information"
-msgstr "Daha az bilgi göster"
->>>>>>> 5d6e9e2d
-
-#: src/ui_configurationDialog.h:759
-msgid "Short"
-msgstr "Kısa"
-
-<<<<<<< HEAD
-#: src/core/modules/StarWrapper.cpp:118
-#, qt-format
-msgid "Spectral Type: %1"
-msgstr "Tayf Örneği: %1"
-
-#: src/gui/HelpDialog.cpp:73 src/gui/StelGui.cpp:143
-msgid "Speed up the script execution rate"
-msgstr "Yazılım çalıştırma hızını artırınız"
-=======
-#: src/ui_configurationDialog.h:761
-msgid "Display no information"
-msgstr "Bilgi gösterme"
-
-#: src/ui_configurationDialog.h:763
-msgid "None"
-msgstr "Hiçbiri"
->>>>>>> 5d6e9e2d
-
-#: src/ui_configurationDialog.h:764
-msgid "Default options"
-msgstr "Varsayilan secenekler"
-
-#: src/ui_configurationDialog.h:766
-msgid ""
-"Save the settings you've changed this session to be the same the next time "
-"you start Stellarium"
-msgstr ""
-<<<<<<< HEAD
-"Gukkure kuresel ayna uzerine izdusurulurken, dusuk maaliyetli gozlemevi "
-"secenekleri icin, kuresel ayna bozulmasi kullanilmistir."
-
-#: src/gui/ViewDialog.cpp:512
-msgid "Standard Perseids rate"
-msgstr "Standart Perseid orani"
-
-#: src/translations.h:178
-msgid "Star Value Multiplier: "
-msgstr "Yıldız Değeri Çarpanı: "
-
-#: src/ui_configurationDialog.h:839
-msgid "Star catalog updates"
-msgstr "Yıldız Fihristi Güncellemeleri"
-
-#: src/ui_viewDialog.h:1064
-msgid "Starlore"
-msgstr "Yildiz bilgisi"
-
-#: src/gui/StelGui.cpp:120 src/ui_viewDialog.h:1067 src/ui_viewDialog.h:1089
-msgid "Stars"
-msgstr "Yıldızlar"
-
-#: src/translations.h:151
-msgid "Stars "
-msgstr "Yıldızlar "
-=======
-"Bu oturumda değiştirdiğiniz ayarları sonraki Stellarium açılışı için sakla"
-
-#: src/ui_configurationDialog.h:768
-msgid "Save settings"
-msgstr "Ayarlari kaydet"
-
-#: src/ui_configurationDialog.h:770
-msgid "Restore the default settings that came with Stellarium"
-msgstr "Stellarium ile gelen varsayılan ayarlara dön"
-
-#: src/ui_configurationDialog.h:772
-msgid "Restore defaults"
-msgstr "Varsayilanlari geri yukle"
->>>>>>> 5d6e9e2d
-
-#: src/ui_configurationDialog.h:773
-msgid ""
-"Restoring default settings requires a restart of Stellarium. Saving all the "
-"current options includes the current FOV and direction of view for use at "
-"next startup."
-msgstr ""
-"Varsayilan ayarlari geri yuklemek Stellarium'u yeniden baslatmayi "
-"gerektiriyor. Sonraki baslangicta kullanilmak uzere guncel secenekler "
-"kopyalanirken guncel FOV ve gorunum yonu de kopyalanmaktadir."
-
-<<<<<<< HEAD
-#: src/gui/ConfigurationDialog.cpp:461
-#, qt-format
-msgid "Startup FOV: %1%2"
-msgstr "Baslangıç FOV: %1 %2"
-=======
-#: src/ui_configurationDialog.h:775
-msgid "The width of your view when Stellarium starts"
-msgstr "Stellarium başladığında görüş genişliğin"
->>>>>>> 5d6e9e2d
-
-#: src/ui_configurationDialog.h:777
-msgid "Startup FOV: XX"
-msgstr "Baslangic FOV: XX"
-
-<<<<<<< HEAD
-#: src/ui_configurationDialog.h:791
-msgid "Startup date and time"
-msgstr "Başlangıç günü ve saati"
-
-#: src/gui/ConfigurationDialog.cpp:469
-#, qt-format
-msgid "Startup direction of view Az/Alt: %1/%2"
-msgstr "Görünümün başlangıç yönü Az/Alt:%1/%2"
-=======
-#: src/ui_configurationDialog.h:779
-msgid "The direction you're looking when Stellarium starts"
-msgstr "Stellarium başladığında bakış doğrultun"
->>>>>>> 5d6e9e2d
-
-#: src/ui_configurationDialog.h:781
-msgid "Startup direction of view: xxxx"
-msgstr "Goruntunun baslangic yonu: xxxx"
-
-#: src/ui_configurationDialog.h:782
-msgid "Control"
-msgstr "Denetim"
-
-#: src/ui_configurationDialog.h:784
-msgid "Allow keyboard to pan and zoom"
-msgstr "Klavyeden genisletme ve odaklamaya izin ver."
-
-#: src/ui_configurationDialog.h:786
-msgid "Enable keyboard navigation"
-msgstr "Klavye ile gezinmeyi etkinlestir."
-
-#: src/ui_configurationDialog.h:788
-msgid "Allow mouse to pan (drag) and zoom (mousewheel)"
-msgstr ""
-<<<<<<< HEAD
-"Stereografik izdüşüm antik zamanlardan beri bilinir ve aslında düzlemküre "
-"izdüşümü olarak bilinir. Birbirini kesen eğriler arasındaki açıyı korur "
-"fakat alanı korumaz."
-
-#: src/ui_configurationDialog.h:862
-msgid "Stop a running script"
-msgstr "Çalışan bir betiği durdur"
-
-#: src/ui_configurationDialog.h:851
-msgid "Stop the download. You can always restart it later"
-msgstr "İndirmeyi durdur. Sonra yeniden başlatabilirsin"
-
-#: src/gui/StelGui.cpp:159
-msgid "Subtract 1 sidereal day"
-msgstr "1 yildiz gunu cikar"
-
-#: src/gui/StelGui.cpp:161
-msgid "Subtract 1 sidereal week"
-msgstr "1 yildiz haftasi cikar"
-
-#: src/gui/StelGui.cpp:155
-msgid "Subtract 1 solar day"
-msgstr "1 gunes gunu cikar"
-
-#: src/gui/StelGui.cpp:153
-msgid "Subtract 1 solar hour"
-msgstr "1 gunes saati cikar"
-
-#: src/gui/StelGui.cpp:157
-msgid "Subtract 1 solar week"
-msgstr "1 gunes haftasi cikar"
-
-#: src/gui/AddRemoveLandscapesDialog.cpp:128
-#: src/gui/AddRemoveLandscapesDialog.cpp:155
-msgid "Success"
-msgstr "Başarı"
-=======
-"Fare ile genisletmeyi (surukle) ve odaklamayi (fare topu) etkinlestir."
->>>>>>> 5d6e9e2d
-
-#: src/ui_configurationDialog.h:790
-msgid "Enable mouse navigation"
-msgstr "Fare ile gezinmeyi etkinlestir."
-
-<<<<<<< HEAD
-#: src/gui/StelGui.cpp:171
-msgid "Switch between equatorial and azimuthal mount"
-msgstr "Ekvatoryal ve ufuk acisi arasinda degisim"
-=======
-#: src/ui_configurationDialog.h:791
-msgid "Startup date and time"
-msgstr "Başlangıç günü ve saati"
->>>>>>> 5d6e9e2d
-
-#: src/ui_configurationDialog.h:793
-msgid "Starts Stellarium at system clock date and time"
-msgstr "Stellarium'u sistem tarih ve saati ile başlatır."
-
-#: src/ui_configurationDialog.h:795
-msgid "System date and time"
-msgstr "Sistem tarih ve saati"
-
-#: src/ui_configurationDialog.h:797
-msgid ""
-"Sets the simulation time to the next instance of this time of day when "
-"Stellarium starts"
-msgstr ""
-"Benzetim zamanını, Gökküre'nin başladığı günün zamanından bir sonraki an "
-"olarak belirler."
-
-#: src/ui_configurationDialog.h:799
-msgid "System date at:"
-msgstr "Sistem Tarihi:"
-
-#: src/ui_configurationDialog.h:801
-msgid "Use a specific date and time when Stellarium starts up"
-msgstr "Stellatium basladiginda ozel gun ve saat kullan"
-
-<<<<<<< HEAD
-#: src/translations.h:65
-msgid "Tethys"
-msgstr "Tethys"
-
-#: plugins/TextUserInterface/src/TextUserInterface.cpp:78
-msgid "Text User Interface"
-msgstr ""
-
-#: src/translations.h:85
-msgid "Thalassa"
-msgstr ""
-
-#: src/core/StelProjectorClasses.cpp:187
-msgid ""
-"The Hammer projection is an equal-area map projection, described by Ernst "
-"Hammer in 1892 and directly inspired by the Aitoff projection."
-msgstr ""
-"Hammer izdüşümü, 1892 yılında Ernst Hammer tarafından açıklanan eş-alan "
-"harita izdüşümüdür ve Aitoff izdüşümünden ilham alınarak yapılmıştır."
-=======
-#: src/ui_configurationDialog.h:803
-msgid "Other:"
-msgstr "Diğer:"
-
-#: src/ui_configurationDialog.h:804
-msgid "use current"
-msgstr "varsayılanı kullan"
-
-#: src/ui_configurationDialog.h:805
-msgid "Other"
-msgstr "Diğer"
-
-#: src/ui_configurationDialog.h:807
-msgid "Hides the mouse cursor when inactive"
-msgstr "Etkin degilken, fare ve isikli gostergeyi sakla"
-
-#: src/ui_configurationDialog.h:809
-msgid "Mouse cursor timeout (seconds):"
-msgstr "Fare, isikli gosterge zaman asimi (saniye):"
->>>>>>> 5d6e9e2d
-
-#: src/ui_configurationDialog.h:811
-msgid "Toggle vertical and horizontal image flip buttons."
-msgstr "Diket ve yatay resim cevirme tuslarini degistir."
-
-#: src/ui_configurationDialog.h:813
-msgid "Show flip buttons"
-msgstr "Cevirme tuslarini goster."
-
-#: src/ui_configurationDialog.h:814
-msgid "Planetarium options"
-msgstr "Gezegen gozlemevi secenekleri"
-
-#: src/ui_configurationDialog.h:816
-msgid ""
-"Spheric mirror distortion is used when projecting Stellarium onto a spheric "
-"mirror for low-cost planetarium systems."
-msgstr ""
-"Gukkure kuresel ayna uzerine izdusurulurken, dusuk maaliyetli gozlemevi "
-"secenekleri icin, kuresel ayna bozulmasi kullanilmistir."
-
-#: src/ui_configurationDialog.h:818
-msgid "Spheric mirror distortion"
-msgstr "Kuresel ayna bozulmasi"
-
-#: src/ui_configurationDialog.h:820
-msgid "Align labels with the horizon"
-msgstr "Etiketleri ufka hizala"
-
-<<<<<<< HEAD
-#: plugins/Satellites/src/Satellites.cpp:162
-msgid ""
-"The old satellites.json file is no longer compatible - using default file"
-msgstr ""
-
-#: plugins/Supernovas/src/Supernovas.cpp:62
-msgid ""
-"The plugin for visualization of some historical supernovas, brighter 10 "
-"magnitude"
-msgstr ""
-
-#: src/gui/AddRemoveLandscapesDialog.cpp:220
-=======
-#: src/ui_configurationDialog.h:822
-msgid "Gravity labels"
-msgstr "Yercekimi etiketleri"
-
-#: src/ui_configurationDialog.h:824
->>>>>>> 5d6e9e2d
-msgid ""
-"When enabled, the \"auto zoom out\" key will also set the initial viewing "
-"direction"
-msgstr ""
-"Aktif haldeyken, 'otomatik uzaklastirma' tusu, baslangic goruntuleme yonunu "
-"de belirleyecektir."
-
-#: src/ui_configurationDialog.h:826
-msgid "Auto zoom out returns to initial direction of view"
-msgstr "Otomatik uzaklastirma, goruntunun baslangic yonunu verir"
-
-<<<<<<< HEAD
-#: src/translations.h:59
-msgid "Thebe"
-msgstr ""
-
-#: plugins/TelescopeControl/src/TelescopeControl.cpp:78
-msgid ""
-"This plug-in allows Stellarium to send \"slew\" commands to a telescope on a "
-"computerized mount (a \"GoTo telescope\")."
-msgstr ""
-=======
-#: src/ui_configurationDialog.h:828
-msgid "Mask out everything outside a central circle in the main view"
-msgstr "Ana goruntudeki merkez daire disindaki herseyi yok say."
->>>>>>> 5d6e9e2d
-
-#: src/ui_configurationDialog.h:830
-msgid "Disc viewport"
-msgstr "Goruntu kapisi diski"
-
-<<<<<<< HEAD
-#: src/translations.h:171
-msgid "Time Display Format: "
-msgstr "Zaman Gösterim Biçimi: "
-=======
-#: src/ui_configurationDialog.h:832
-msgid "Hide other constellations when you click one"
-msgstr "Bir takımyıldıza tıkladığımda diğerlerini gizle"
->>>>>>> 5d6e9e2d
-
-#: src/ui_configurationDialog.h:834
-msgid "Select single constellation"
-msgstr "Tek takımyıldız seç"
-
-<<<<<<< HEAD
-#: src/translations.h:68
-msgid "Titan"
-msgstr "Titan"
-
-#: src/translations.h:77
-msgid "Titania"
-msgstr "Titania"
-=======
-#: src/ui_configurationDialog.h:835
-msgid "Screenshots"
-msgstr "Ekran Görüntüleri"
-
-#: src/ui_configurationDialog.h:836
-msgid "Screenshot Directory"
-msgstr "Ekran goruntusu dizini"
->>>>>>> 5d6e9e2d
-
-#: src/ui_configurationDialog.h:838
-msgid "Invert colors"
-msgstr "Renkleri Ters Çevir"
-
-<<<<<<< HEAD
-#: src/gui/StelGui.cpp:178
-msgid "Toggle visibility of GUI"
-msgstr "Grafik arayüzün görünürlüğünü ayarla"
-=======
-#: src/ui_configurationDialog.h:839
-msgid "Star catalog updates"
-msgstr "Yıldız Fihristi Güncellemeleri"
->>>>>>> 5d6e9e2d
-
-#: src/ui_configurationDialog.h:841
-msgid "Click here to start downloading"
-msgstr "İndirmeye başlamak için buraya tıklayın"
-
-<<<<<<< HEAD
-#: src/gui/StelGui.cpp:165
-msgid "Track object"
-msgstr "Nesne Izleme"
-
-#: src/translations.h:82
-msgid "Triton"
-msgstr ""
-
-#: src/translations.h:143
-msgid "Tupi-Guarani"
-msgstr "Tupi-Guarani"
-
-#: src/ui_viewDialog.h:1070
-msgid "Twinkle:"
-msgstr "Pirilti"
-
-#: src/translations.h:181
-msgid "Twinkling: "
-msgstr "Pırıldama: "
-
-#. TRANSLATORS: Name of supernova SN 1572A
-#: src/translations.h:120
-msgid "Tycho's Supernova"
-msgstr ""
-
-#: plugins/Supernovas/src/Supernova.cpp:105
-#, fuzzy, qt-format
-msgid "Type: %1"
-msgstr "Türü: <b>%1</b>"
-
-#: src/core/modules/Nebula.cpp:96
-#, qt-format
-msgid "Type: <b>%1</b>"
-msgstr "Türü: <b>%1</b>"
-
-#: src/translations.h:213
-msgid "USB Script: "
-msgstr "USB Betiği: "
-
-#: src/translations.h:76
-msgid "Umbriel"
-msgstr "Umbriel"
-
-#: src/core/modules/Nebula.cpp:305
-msgid "Undocumented type"
-msgstr "Belgelenmemiş tür"
-
-#: src/core/modules/Nebula.cpp:302
-msgid "Unknown"
-msgstr "Bilinmeyen"
-
-#: src/translations.h:220
-msgid "Update me via Internet: "
-msgstr "İnternet aracılığı ile güncelle: "
-
-#: src/translations.h:73
-msgid "Uranus"
-msgstr "Uranüs"
-=======
-#: src/ui_configurationDialog.h:843
-msgid "Get catalog x of y"
-msgstr "y 'nin x fihristini al"
-
-#: src/ui_configurationDialog.h:844
-msgid "Download this file to view even more stars"
-msgstr "Daha fazla yıldız görmek için bu dosyayı indirin"
-
-#: src/ui_configurationDialog.h:845
-msgid "xxx"
-msgstr "xxx"
-
-#: src/ui_configurationDialog.h:847
-msgid "Restart the download"
-msgstr "İndirmeyi baştan başlat"
-
-#: src/ui_configurationDialog.h:849
-msgid "Retry"
-msgstr "Tekrar Dene"
-
-#: src/ui_configurationDialog.h:851
-msgid "Stop the download. You can always restart it later"
-msgstr "İndirmeyi durdur. Sonra yeniden başlatabilirsin"
-
-#: src/ui_configurationDialog.h:853
-msgid "Cancel"
-msgstr "Vazgeç"
-
-#: src/ui_configurationDialog.h:856
-msgid "Close window when script runs"
-msgstr "Betik çalışırken penceriyi kapat"
-
-#: src/ui_configurationDialog.h:858
-msgid "Run the selected script"
-msgstr "Seçili betiği çalıştır"
-
-#: src/ui_configurationDialog.h:862
-msgid "Stop a running script"
-msgstr "Çalışan bir betiği durdur"
-
-#: src/ui_configurationDialog.h:866
-msgid "Load at startup"
-msgstr "Başlangıçta Aşırı Yüklenme"
->>>>>>> 5d6e9e2d
-
-#: src/ui_configurationDialog.h:867
-msgid "configure"
-msgstr "ayarla"
-
-#: src/ui_configurationDialog.h:872
-msgid "Main"
-msgstr "Ana"
-
-<<<<<<< HEAD
-#: src/ui_viewDialog.h:1120
-msgid "Use associated planet and position"
-msgstr "Karsi gelen gezegen ve konumu kullan"
-
-#: src/ui_viewDialog.h:1121
-msgid "Use this landscape as default"
-msgstr "Bu alan haritasını varsayılan olarak kullan"
-
-#: src/ui_viewDialog.h:1123
-msgid "Use this sky culture as default"
-msgstr "Bu gokyuzu kulturunu varsayilan olarak kullan"
-=======
-#: src/ui_configurationDialog.h:874
-msgid "Navigation"
-msgstr "Gezinme"
-
-#: src/ui_configurationDialog.h:876
-msgid "Tools"
-msgstr "Araçlar"
-
-#: src/ui_configurationDialog.h:878
-msgid "Scripts"
-msgstr "Betikler"
->>>>>>> 5d6e9e2d
-
-#: src/ui_configurationDialog.h:880
-msgid "Plugins"
-msgstr "Eklentiler"
-
-<<<<<<< HEAD
-#: src/gui/ConfigurationDialog.cpp:808
-msgid "Verifying file integrity..."
-msgstr "Dosya bütünlüğü kontrol ediliyor..."
-=======
-#: src/ui_addRemoveLandscapesDialog.h:266
-msgid "Add/Remove Landscapes"
-msgstr "Alan Haritalarını Ekle/Kaldır"
->>>>>>> 5d6e9e2d
-
-#: src/ui_addRemoveLandscapesDialog.h:268
-msgid "Add a new landscape"
-msgstr "Yeni bir alan haritası ekle"
-
-<<<<<<< HEAD
-#: src/ui_viewDialog.h:1052
-msgid "View"
-msgstr "Görünüm"
-
-#: src/ui_viewDialog.h:1125
-msgid "Visible"
-msgstr "Görünür"
-
-#: src/translations.h:129
-msgid "W"
-msgstr "B"
-=======
-#: src/ui_addRemoveLandscapesDialog.h:269
-msgid "Install a new landscape from a ZIP archive..."
-msgstr "Bir ZIP arşivinden yeni bir alan haritası kur..."
-
-#: src/ui_addRemoveLandscapesDialog.h:270
-msgid "Switch to the new landscape after installation"
-msgstr "Kurulumdan sonra yeni alan haritasına geç"
-
-#: src/ui_addRemoveLandscapesDialog.h:273
-msgid "Remove an installed landscape"
-msgstr "Kurulu bir alan haritasını kaldır"
-
-#: src/ui_addRemoveLandscapesDialog.h:275
-msgid "Remove"
-msgstr "Kaldır"
->>>>>>> 5d6e9e2d
-
-#: src/ui_addRemoveLandscapesDialog.h:276
-msgid ""
-"WARNING: Removing the selected landscape means deleting its files. This "
-"operation is irreversible."
-msgstr ""
-"UYARI: Seçili alan haritasını kaldırmak, dosyalarını silmek demektir. Bu "
-"işlem geri alınamaz."
-
-<<<<<<< HEAD
-#: src/translations.h:144
-msgid "Western"
-msgstr "Batı"
-
-#: src/gui/HelpDialog.cpp:71
-msgid "When a Script is Running"
-msgstr "Bir Yazılım Çalışırken"
-
-#: src/ui_configurationDialog.h:824
-msgid ""
-"When enabled, the \"auto zoom out\" key will also set the initial viewing "
-"direction"
-msgstr ""
-"Aktif haldeyken, 'otomatik uzaklastirma' tusu, baslangic goruntuleme yonunu "
-"de belirleyecektir."
-
-#: src/gui/StelGui.cpp:130
-msgid "Windows"
-msgstr "Windows"
-=======
-#: src/ui_AtmosphereDialog.h:167
-msgid "Dialog"
-msgstr ""
->>>>>>> 5d6e9e2d
-
-#: src/ui_AtmosphereDialog.h:168
-msgid "Atmosphere Details"
-msgstr ""
-
-<<<<<<< HEAD
-#. TRANSLATORS: The parameter is a file/directory path that may be quite long. "It" refers to a landscape that can't be removed.
-#: src/gui/AddRemoveLandscapesDialog.cpp:238
-#, qt-format
-msgid "You can remove it manually by deleting the following directory: %1"
-msgstr "%1 diznini silerek elle kaldırabilirsiniz."
-
-#. TRANSLATORS: This string is displayed in the "Files of type:" drop-down list in the standard file selection dialog.
-#: src/gui/AddRemoveLandscapesDialog.cpp:114
-msgid "ZIP archives"
-msgstr "ZIP arşivleri"
-
-#: src/translations.h:207
-msgid "Zoom Duration: "
-msgstr "Büyütme Süresi: "
-
-#: src/gui/StelGui.cpp:166
-msgid "Zoom in on selected object"
-msgstr "Secilmis nesneye yakinlas."
-=======
-#: src/ui_AtmosphereDialog.h:170
-msgid "Refraction Settings"
-msgstr ""
->>>>>>> 5d6e9e2d
-
-#: src/ui_AtmosphereDialog.h:171
-msgid "Pressure (mbar):"
-msgstr ""
-
-<<<<<<< HEAD
-#: src/gui/StelGui.cpp:167
-msgid "Zoom out"
-msgstr "Uzaklaş"
-
-#: src/ui_searchDialogGui.h:461
-msgid "alpha"
-msgstr ""
-
-#: src/ui_searchDialogGui.h:464
-msgid "beta"
-msgstr ""
-
-#: src/ui_searchDialogGui.h:521
-msgid "chi"
-=======
-#: src/ui_AtmosphereDialog.h:172
-msgid "Temperature (C):"
-msgstr ""
-
-#: src/ui_AtmosphereDialog.h:177
-msgid ""
-"Extinction is the loss of star brightness due to Earth's atmosphere. It is "
-"given in mag/airmass, where airmass is number of atmospheres light has to "
-"pass. (zenith: 1; horizon: about 40)"
-msgstr ""
-
-#: src/ui_AtmosphereDialog.h:179
-msgid "Extinction Coefficient:"
-msgstr ""
-
-#: src/ui_AtmosphereDialog.h:181
-msgid ""
-"Use about 0.12 for superb mountaintops, 0.2 for good rural landscape, 0.35 "
-"for murky conditions."
->>>>>>> 5d6e9e2d
-msgstr ""
-
-#: plugins/AngleMeasure/src/AngleMeasure.cpp:57
-msgid "Angle Measure"
-msgstr "Açı Ölçümü"
-
-<<<<<<< HEAD
-#: src/ui_searchDialogGui.h:470
-msgid "delta"
-msgstr ""
-
-#: src/ui_searchDialogGui.h:473
-msgid "epsilon"
-msgstr ""
-
-#: src/ui_searchDialogGui.h:479
-#, fuzzy
-msgid "eta"
-msgstr "Vesta"
-
-#: src/ui_searchDialogGui.h:467
-msgid "gamma"
-msgstr ""
-
-#: src/ui_searchDialogGui.h:458
-msgid "iota"
-msgstr ""
-
-#: src/ui_searchDialogGui.h:485
-msgid "kappa"
-msgstr ""
-
-#: src/ui_searchDialogGui.h:488
-msgid "lambda"
-msgstr ""
-
-#: src/ui_searchDialogGui.h:491
-msgid "mu"
-msgstr ""
-
-#: src/ui_searchDialogGui.h:494
-msgid "nu"
-msgstr ""
-
-#: src/ui_searchDialogGui.h:527
-msgid "omega"
-msgstr ""
-
-#: src/ui_searchDialogGui.h:500
-msgid "omicron"
-msgstr ""
-
-#: src/ui_searchDialogGui.h:518
-#, fuzzy
-msgid "phi"
-msgstr "Apofis"
-
-#: src/ui_searchDialogGui.h:503
-msgid "pi"
-msgstr ""
-
-#: src/ui_viewDialog.h:1085
-msgid "pressure, temperature, extinction coefficient"
-msgstr ""
-
-#: src/ui_searchDialogGui.h:524
-msgid "psi"
-msgstr ""
-
-#: src/ui_searchDialogGui.h:506
-msgid "rho"
-msgstr ""
-
-#: src/ui_searchDialogGui.h:509
-msgid "sigma"
-msgstr ""
-
-#: src/ui_searchDialogGui.h:512
-msgid "tau"
-msgstr ""
-
-#: src/ui_searchDialogGui.h:482
-msgid "theta"
-msgstr ""
-
-#: src/ui_searchDialogGui.h:515
-msgid "upsilon"
-=======
-#: plugins/AngleMeasure/src/AngleMeasure.cpp:60
-msgid "Provides an angle measurement tool"
-msgstr "Bir açı ölçüm aleti sağlar"
-
-#: plugins/AngleMeasure/src/AngleMeasure.cpp:121
-msgid "Angle measure"
-msgstr "Açı ölçümü"
-
-#. TRANSLATORS: Title of a group of key bindings in the Help window
-#: plugins/AngleMeasure/src/AngleMeasure.cpp:121
-#: plugins/CompassMarks/src/CompassMarks.cpp:121
-#: plugins/Oculars/src/Oculars.cpp:931 plugins/Oculars/src/Oculars.cpp:945
-#: plugins/Satellites/src/Satellites.cpp:123
-msgid "Plugin Key Bindings"
-msgstr ""
-
-#: plugins/CompassMarks/src/CompassMarks.cpp:57
-msgid "Compass Marks"
-msgstr "Pusula İşaretleri"
-
-#: plugins/CompassMarks/src/CompassMarks.cpp:60
-msgid "Displays compass bearing marks along the horizon"
-msgstr "Ufuk boyunca izler taşıyan pusula gösterir"
-
-#: plugins/CompassMarks/src/CompassMarks.cpp:121
-msgid "Compass marks"
-msgstr "Pusula izleri"
-
-#: plugins/Oculars/src/Oculars.cpp:76
-msgid "Oculars"
-msgstr ""
-
-#: plugins/Oculars/src/Oculars.cpp:79
-msgid "Shows the sky as if looking through a telescope eyepiece"
-msgstr "Gökyüzünü bir teleskop parçasından bakar gibi gösterir"
-
-#: plugins/Oculars/src/Oculars.cpp:943
-msgid "Ocular view"
-msgstr ""
-
-#: plugins/Oculars/src/Oculars.cpp:965
-msgid "Oculars popup menu"
-msgstr ""
-
-#: plugins/Satellites/src/Satellites.cpp:67
-msgid "Satellites"
-msgstr "Uydular"
-
-#: plugins/Satellites/src/Satellites.cpp:70
-msgid ""
-"Prediction of artificial satellite positions in Earth orbit based on NORAD "
-"TLE data"
-msgstr ""
-
-#: plugins/Satellites/src/Satellites.cpp:125
-msgid "Satellites configuration window"
-msgstr "Uydu ayarlama penceresi"
-
-#: plugins/Satellites/src/Satellites.cpp:126
-msgid "Satellite hints"
-msgstr "Uydu ipuçları"
-
-#: plugins/Satellites/src/Satellites.cpp:128
-msgid "Satellite labels"
-msgstr "Uydu etiketleri"
-
-#: plugins/Satellites/src/Satellites.cpp:162
-msgid ""
-"The old satellites.json file is no longer compatible - using default file"
-msgstr ""
-
-#: plugins/TelescopeControl/src/TelescopeControl.cpp:75
-#: plugins/TelescopeControl/src/TelescopeControl.cpp:150
-msgid "Telescope Control"
-msgstr "Teleskop Kontrolü"
-
-#: plugins/TelescopeControl/src/TelescopeControl.cpp:78
-msgid ""
-"This plug-in allows Stellarium to send \"slew\" commands to a telescope on a "
-"computerized mount (a \"GoTo telescope\")."
-msgstr ""
-
-#: plugins/TelescopeControl/src/TelescopeControl.cpp:155
-#, qt-format
-msgid "Move telescope #%1 to selected object"
-msgstr ""
-
-#: plugins/TelescopeControl/src/TelescopeControl.cpp:162
-#, qt-format
-msgid "Move telescope #%1 to the point currently in the center of the screen"
-msgstr ""
-
-#: plugins/TelescopeControl/src/TelescopeControl.cpp:173
-msgid "Move a telescope to a given set of coordinates"
->>>>>>> 5d6e9e2d
-msgstr ""
-
-#: plugins/TimeZoneConfiguration/src/TimeZoneConfiguration.cpp:41
-msgid "Time Zone"
-msgstr "Zaman Dilimi"
-
-<<<<<<< HEAD
-#: src/ui_searchDialogGui.h:497
-msgid "xi"
-=======
-#: plugins/TimeZoneConfiguration/src/TimeZoneConfiguration.cpp:44
-msgid ""
-"A convenient interface for some of the more obscure options in Stellarium's "
-"configuration file. Allows setting the time zone and changing the way the "
-"time and the date are displayed in the bottom bar."
->>>>>>> 5d6e9e2d
-msgstr ""
-
-#: plugins/TextUserInterface/src/TextUserInterface.cpp:78
-msgid "Text User Interface"
-msgstr "Metin Kullanıcı Arayüzü"
-
-<<<<<<< HEAD
-#: src/ui_searchDialogGui.h:476
-msgid "zeta"
-=======
-#: plugins/TextUserInterface/src/TextUserInterface.cpp:81
-msgid ""
-"Plugin implementation of 0.9.x series Text User Interface (TUI), used in "
-"planetarium systems"
->>>>>>> 5d6e9e2d
-msgstr ""
-
-#: plugins/SolarSystemEditor/src/SolarSystemEditor.cpp:56
-msgid "Solar System Editor"
-msgstr "Güneş Sistemi Düzenleyicisi"
-
-#: plugins/SolarSystemEditor/src/SolarSystemEditor.cpp:59
-msgid ""
-"An interface for adding asteroids and comets to Stellarium. It can download "
-"object lists from the Minor Planet Center's website and perform searches in "
-"its online database. Still a work in progress."
-msgstr ""
-
-#: plugins/Supernovas/src/Supernovas.cpp:59
-msgid "Historical supernova"
-msgstr ""
-
-#: plugins/Supernovas/src/Supernovas.cpp:62
-msgid ""
-"The plugin for visualization of some historical supernovas, brighter 10 "
-"magnitude"
-msgstr ""
-
-#: plugins/Supernovas/src/Supernovas.cpp:62
-msgid ""
-"SN 185A (7 December), SN 386A (24 April), SN 1006A (29 April), SN 1054A (3 "
-"July), SN 1181A (4 August), SN 1572A (5 November), SN 1604A (8 October), SN "
-"1680A (15 August), SN 1885A (17 August), SN 1895B (5 July), SN 1937C (21 "
-"August), SN 1972E (8 May) and SN 1987A (24 February)"
-msgstr ""
-
 #: plugins/Supernovas/src/Supernova.cpp:105
 #, qt-format
 msgid "Type: %1"
