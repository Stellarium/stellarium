--- conflicted
+++ resolved
@@ -36,11 +36,7 @@
     property = mTelescope->getNumber("EQUATORIAL_EOD_COORD");
     if (!property)
     {
-<<<<<<< HEAD
         qDebug() << "Error: unable to find Telescopeor EQUATORIAL_EOD_COORD property...";
-=======
-        qWarning() << "Error: unable to find Telescopeor EQUATORIAL_EOD_COORD property...\n";
->>>>>>> 49507662
         return;
     }
 
@@ -71,11 +67,9 @@
         return;
 
     QString name(dp->getDeviceName());
-<<<<<<< HEAD
+
     qDebug() << "INDIConnection::newDevice| %s Device... " << name;
-=======
-    qDebug() << "INDIConnection::newDevice| %s Device... " <<  dp->getDeviceName();
->>>>>>> 49507662
+
     mDevices.append(name);
     mTelescope = dp;
 
@@ -105,11 +99,6 @@
     if (mTelescope != property->getBaseDevice())
         return;
 
-<<<<<<< HEAD
-=======
-    qDebug() << "INDIConnection::newProperty| " << property->getName();
-
->>>>>>> 49507662
     QString name(property->getName());
 
     qDebug() << "INDIConnection::newProperty| " << name;
