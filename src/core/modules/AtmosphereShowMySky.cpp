/*
 * Stellarium
 * Copyright (C) 2019 Ruslan Kabatsayev
 *
 * This program is free software; you can redistribute it and/or
 * modify it under the terms of the GNU General Public License
 * as published by the Free Software Foundation; either version 2
 * of the License, or (at your option) any later version.
 *
 * This program is distributed in the hope that it will be useful,
 * but WITHOUT ANY WARRANTY; without even the implied warranty of
 * MERCHANTABILITY or FITNESS FOR A PARTICULAR PURPOSE.  See the
 * GNU General Public License for more details.
 *
 * You should have received a copy of the GNU General Public License
 * along with this program; if not, write to the Free Software
 * Foundation, Inc., 51 Franklin Street, Suite 500, Boston, MA  02110-1335, USA.
 */

#ifdef ENABLE_SHOWMYSKY

#include "AtmosphereShowMySky.hpp"
#include "StelUtils.hpp"
#include "Planet.hpp"
#include "StelApp.hpp"
#include "StelProjector.hpp"
#include "StelToneReproducer.hpp"
#include "StelCore.hpp"
#include "StelPainter.hpp"
#include "Dithering.hpp"
#include "StelTranslator.hpp"

#include <cassert>
#include <cstring>

#include <QApplication>
#include <QDir>
#include <QFile>
#include <QDebug>
#include <QVector>
#include <QSettings>
#include <QOpenGLShaderProgram>
#include <QOpenGLFunctions_3_3_Core>
#if QT_VERSION >= QT_VERSION_CHECK(6,0,0)
# include <QOpenGLVersionFunctionsFactory>
#endif

namespace
{

constexpr float nonExtinctedSolarMagnitude=-26.74;

struct SkySettings : ShowMySky::Settings, QObject
{
	double altitude() override { return altitude_; }
	double sunAzimuth() override { return sunAzimuth_; }
	double sunZenithAngle() override { return sunZenithAngle_; }
	double sunAngularRadius() override { return sunAngularRadius_; }
	double moonAzimuth() override { return moonAzimuth_; }
	double moonZenithAngle() override { return moonZenithAngle_; }
	double earthMoonDistance() override { return earthMoonDistance_; }

	bool zeroOrderScatteringEnabled() override { init(); return zeroOrderScatteringEnabled_; }
	bool singleScatteringEnabled   () override { init(); return singleScatteringEnabled_; }
	bool multipleScatteringEnabled () override { init(); return multipleScatteringEnabled_; }

	double lightPollutionGroundLuminance() override { return lightPollutionGroundLuminance_; }

	bool onTheFlySingleScatteringEnabled       () override { return onTheFlySingleScatteringEnabled_; }
	bool onTheFlyPrecompDoubleScatteringEnabled() override { return onTheFlyPrecompDoubleScatteringEnabled_; }

	bool usingEclipseShader() override { return useEclipseShader_; }
	bool pseudoMirrorEnabled() override { init(); return pseudoMirrorEnabled_; }

	double altitude_ = 0;
	double sunAzimuth_ = 0;
	double sunZenithAngle_ = M_PI/4;
	double sunAngularRadius_ = 0.264 * M_PI/180;
	double moonAzimuth_ = 0;
	double moonZenithAngle_ = -M_PI/2;
	double earthMoonDistance_ = 400e6;

	double lightPollutionGroundLuminance_ = 0;

	bool onTheFlySingleScatteringEnabled_ = false;
	bool onTheFlyPrecompDoubleScatteringEnabled_ = false;
	bool zeroOrderScatteringEnabled_ = false;
	bool singleScatteringEnabled_ = true;
	bool multipleScatteringEnabled_ = true;
	bool pseudoMirrorEnabled_ = true;
	bool useEclipseShader_ = false;

	// These variables are not used by AtmosphereRenderer, but it's convenient to keep them here
	QMatrix4x4 projectionMatrix_;

private:
	static constexpr const char* zeroOrderScatteringPropName() { return "LandscapeMgr.flagAtmosphereZeroOrderScattering"; }
	static constexpr const char* singleScatteringPropName()    { return "LandscapeMgr.flagAtmosphereSingleScattering"; }
	static constexpr const char* multipleScatteringPropName()  { return "LandscapeMgr.flagAtmosphereMultipleScattering"; }
	bool inited=false; // We have to lazy initialize because at the time of construction, LandscapeMgr isn't registered with StelPropertyMgr
	void init()
	{
		if(inited) return;

		const auto propMan = StelApp::getInstance().getStelPropertyManager();
		{
			const auto prop = propMan->getProperty(zeroOrderScatteringPropName());
			QObject::connect(prop, &StelProperty::changed, this, [this](const QVariant& v) { zeroOrderScatteringEnabled_=v.toBool(); });
			zeroOrderScatteringEnabled_ = prop->getValue().toBool();
		}
		{
			const auto prop = propMan->getProperty(singleScatteringPropName());
			QObject::connect(prop, &StelProperty::changed, this, [this](const QVariant& v) { singleScatteringEnabled_=v.toBool(); });
			singleScatteringEnabled_ = prop->getValue().toBool();
		}
		{
			const auto prop = propMan->getProperty(multipleScatteringPropName());
			QObject::connect(prop, &StelProperty::changed, this, [this](const QVariant& v) { multipleScatteringEnabled_=v.toBool(); });
			multipleScatteringEnabled_ = prop->getValue().toBool();
		}
		inited=true;
	}
};

QOpenGLFunctions_3_3_Core& glfuncs()
{
#if QT_VERSION >= QT_VERSION_CHECK(6,0,0)
	return *QOpenGLVersionFunctionsFactory::get<QOpenGLFunctions_3_3_Core>(QOpenGLContext::currentContext());
#else
	return *QOpenGLContext::currentContext()->versionFunctions<QOpenGLFunctions_3_3_Core>();
#endif
}

double sqr(double x) { return x*x; }

/*
   R1,R2 - radii of the circles
   d - distance between centers of the circles
   returns area of intersection of these circles
 */
double circlesIntersectionArea(double R1, double R2, double d)
{
	using namespace std;
	if(d+min(R1,R2)<max(R1,R2)) return M_PI*sqr(min(R1,R2));
	if(d>=R1+R2) return 0;

	// Return area of the lens with radii R1 and R2 and offset d
	return sqr(R1)*acos(clamp( (sqr(d)+sqr(R1)-sqr(R2))/(2*d*R1) ,-1.,1.)) +
	       sqr(R2)*acos(clamp( (sqr(d)+sqr(R2)-sqr(R1))/(2*d*R2) ,-1.,1.)) -
	       0.5*sqrt(max( (-d+R1+R2)*(d+R1-R2)*(d-R1+R2)*(d+R1+R2) ,0.));
}

double visibleSolidAngleOfSun(const double sunAngularRadius, const double moonAngularRadius, const double angleBetweenSunAndMoon)
{
	const double Rs = sunAngularRadius;
	const double Rm = moonAngularRadius;
	double visibleSolidAngle = M_PI*sqr(Rs);

	const double dSM = angleBetweenSunAndMoon;
	if(dSM < Rs+Rm)
	{
		visibleSolidAngle -= circlesIntersectionArea(Rm,Rs,dSM);
	}

	return visibleSolidAngle;
}

double sunVisibilityDueToMoon(const double sunAngularRadius, const double moonAngularRadius, const double angleBetweenSunAndMoon)
{
	return visibleSolidAngleOfSun(sunAngularRadius, moonAngularRadius, angleBetweenSunAndMoon)/(M_PI*sqr(sunAngularRadius));
}

constexpr GLuint SKY_VERTEX_ATTRIB_INDEX=0, VIEW_RAY_ATTRIB_INDEX=1;
}

void AtmosphereShowMySky::initProperties()
{
	if (propertiesInited_) return;

	const auto prop = StelApp::getInstance().getStelPropertyManager()->getProperty("LandscapeMgr.atmosphereEclipseSimulationQuality");
	auto updateEclipseSimQuality = [this](const QVariant& v)
		{
			const auto n = std::max(0, v.toInt());
			switch(n)
			{
			case 0:
				eclipseSimulationQuality_ = EclipseSimulationQuality::Fastest;
				break;
			case 1:
				eclipseSimulationQuality_ = EclipseSimulationQuality::AllPrecomputed;
				break;
			case 2:
				eclipseSimulationQuality_ = EclipseSimulationQuality::Order2OnTheFly_Order1Precomp;
				break;
			case 3:
				eclipseSimulationQuality_ = EclipseSimulationQuality::AllOnTheFly;
				break;
			default: // all larger values mean highest quality
				eclipseSimulationQuality_ = EclipseSimulationQuality::AllOnTheFly;
				break;
			}
		};
	QObject::connect(prop, &StelProperty::changed, this, updateEclipseSimQuality);
	updateEclipseSimQuality(prop->getValue());

	propertiesInited_ = true;
}

void AtmosphereShowMySky::loadShaders()
{
	const auto handleCompileStatus=[](bool success, QOpenGLShader const& shader, const char* what)
		{
			if(!success)
			{
				qCritical("Error while compiling %s: %s", what, shader.log().toLatin1().constData());
				throw InitFailure("Shader compilation failed");
			}
			if(!shader.log().isEmpty())
			{
				qWarning("Warnings while compiling %s: %s", what, shader.log().toLatin1().constData());
			}
		};

	// Shader program that converts XYZW texture to sRGB image
	{
		static constexpr char vShaderSrc[]=R"(
#version 330
in vec4 vertex;
out vec2 texCoord;
void main()
{
	gl_Position=vertex;
	texCoord=vertex.xy*0.5+0.5;
}
)";
	static constexpr char fShaderSrc[]=R"(
#version 330

uniform sampler2D luminanceXYZW;

in vec2 texCoord;
out vec4 color;

vec3 dither(vec3);
vec3 xyYToRGB(float x, float y, float Y);

void main()
{
	vec3 XYZ=texture(luminanceXYZW, texCoord).xyz;
	vec3 srgb=xyYToRGB(XYZ.x/(XYZ.x+XYZ.y+XYZ.z), XYZ.y/(XYZ.x+XYZ.y+XYZ.z), XYZ.y);
	color=vec4(dither(srgb),1);
}
)";

		QOpenGLShader vShader(QOpenGLShader::Vertex);
		handleCompileStatus(vShader.compileSourceCode(vShaderSrc), vShader,
							"ShowMySky atmosphere luminance-to-screen vertex shader");
		luminanceToScreenProgram_->addShader(&vShader);

		QOpenGLShader ditherShader(QOpenGLShader::Fragment);
		handleCompileStatus(ditherShader.compileSourceCode(makeDitheringShader()), ditherShader,
							"ShowMySky atmosphere dithering shader");
		luminanceToScreenProgram_->addShader(&ditherShader);

		QOpenGLShader toneReproducerShader(QOpenGLShader::Fragment);
		handleCompileStatus(toneReproducerShader.compileSourceFile(":/shaders/xyYToRGB.glsl"),
							toneReproducerShader, "ShowMySky atmosphere tone reproducer fragment shader");
		luminanceToScreenProgram_->addShader(&toneReproducerShader);

		QOpenGLShader luminanceToScreenShader(QOpenGLShader::Fragment);
		handleCompileStatus(luminanceToScreenShader.compileSourceCode(fShaderSrc), luminanceToScreenShader,
							"ShowMySky atmosphere luminance-to-screen fragment shader");
		luminanceToScreenProgram_->addShader(&luminanceToScreenShader);

		if(!StelPainter::linkProg(luminanceToScreenProgram_.get(), "atmosphere luminance-to-screen"))
			throw InitFailure("Shader program linking failed");
	}

	{
		static constexpr char viewDirVertShaderSrc[]=R"(
#version 330
uniform mat4 projectionMatrix;

in vec2 skyVertex;
in vec4 viewRay;

out vec3 viewDirUnnormalized;

void main()
{
	viewDirUnnormalized = viewRay.xyz;
	gl_Position = projectionMatrix*vec4(skyVertex, 0., 1.);
}
)";
		static constexpr char viewDirFragShaderSrc[]=R"(
#version 330
in vec3 viewDirUnnormalized;
vec3 calcViewDir()
{
	return normalize(viewDirUnnormalized);
}
)";
		renderer_->initDataLoading(viewDirVertShaderSrc, viewDirFragShaderSrc,
								   {std::pair<std::string,GLuint>{"viewRay", VIEW_RAY_ATTRIB_INDEX},
								    std::pair<std::string,GLuint>{"skyVertex", SKY_VERTEX_ATTRIB_INDEX}});
	}
}

void AtmosphereShowMySky::resizeRenderTarget(int width, int height)
{
	renderer_->resizeEvent(width/atmoRes, height/atmoRes);

	prevWidth_=width;
	prevHeight_=height;
}

void AtmosphereShowMySky::setupRenderTarget()
{
	auto& gl=glfuncs();

	GLint viewport[4];
	GL(gl.glGetIntegerv(GL_VIEWPORT, viewport));
	resizeRenderTarget(viewport[2], viewport[3]);

	// force resize on first render because the renderer may change framebuffer size after data loading
	prevWidth_=0;
}

void AtmosphereShowMySky::setupBuffers()
{
	auto& gl=glfuncs();

	GL(gl.glGenBuffers(1, &vbo_));
	GL(gl.glBindBuffer(GL_ARRAY_BUFFER, vbo_));
	const GLfloat vertices[]=
	{
		// full screen quad
		-1, -1,
		 1, -1,
		-1,  1,
		 1,  1,
		// view ray for zenith probe (all to zenith)
		0, 0, 1, 1,
		0, 0, 1, 1,
		0, 0, 1, 1,
		0, 0, 1, 1,
	};
	constexpr int FS_QUAD_COORDS_PER_VERTEX = 2, VIEW_RAY_COORDS_PER_VERTEX = 4;
	constexpr int NUM_FS_QUAD_VERTICES = 4;
	constexpr auto FS_QUAD_OFFSET_IN_VBO = 0;
	constexpr auto VIEW_RAYS_OFFSET_IN_VBO = NUM_FS_QUAD_VERTICES * FS_QUAD_COORDS_PER_VERTEX * sizeof vertices[0];
	GL(gl.glBufferData(GL_ARRAY_BUFFER, sizeof vertices, vertices, GL_STATIC_DRAW));

	{
		GL(gl.glGenVertexArrays(1, &luminanceToScreenVAO_));
		GL(gl.glBindVertexArray(luminanceToScreenVAO_));
		GL(gl.glVertexAttribPointer(0, FS_QUAD_COORDS_PER_VERTEX, GL_FLOAT, false, 0,
									reinterpret_cast<const void*>(FS_QUAD_OFFSET_IN_VBO)));
		GL(gl.glEnableVertexAttribArray(SKY_VERTEX_ATTRIB_INDEX));
	}
	{
		GL(gl.glGenVertexArrays(1, &zenithProbeVAO_));
		GL(gl.glBindVertexArray(zenithProbeVAO_));
		GL(gl.glVertexAttribPointer(SKY_VERTEX_ATTRIB_INDEX, FS_QUAD_COORDS_PER_VERTEX, GL_FLOAT, false, 0,
									reinterpret_cast<const void*>(FS_QUAD_OFFSET_IN_VBO)));
		GL(gl.glEnableVertexAttribArray(SKY_VERTEX_ATTRIB_INDEX));
		GL(gl.glVertexAttribPointer(VIEW_RAY_ATTRIB_INDEX, VIEW_RAY_COORDS_PER_VERTEX, GL_FLOAT, false, 0,
									reinterpret_cast<const void*>(VIEW_RAYS_OFFSET_IN_VBO)));
		GL(gl.glEnableVertexAttribArray(VIEW_RAY_ATTRIB_INDEX));
	}

	{
		GL(gl.glGenVertexArrays(1, &renderVAO_));
		GL(gl.glBindVertexArray(renderVAO_));
		indexBuffer.bind();
		posGridBuffer.bind();
		constexpr int POS_GRID_BUFFER_COORDS_PER_VERTEX = 2;
		GL(gl.glVertexAttribPointer(SKY_VERTEX_ATTRIB_INDEX, POS_GRID_BUFFER_COORDS_PER_VERTEX, GL_FLOAT, false, 0, 0));
		GL(gl.glEnableVertexAttribArray(SKY_VERTEX_ATTRIB_INDEX));
		viewRayGridBuffer.bind();
		GL(gl.glVertexAttribPointer(VIEW_RAY_ATTRIB_INDEX, VIEW_RAY_COORDS_PER_VERTEX, GL_FLOAT, false, 0, 0));
		GL(gl.glEnableVertexAttribArray(VIEW_RAY_ATTRIB_INDEX));
	}

	GL(gl.glBindVertexArray(0));
	GL(gl.glBindBuffer(GL_ARRAY_BUFFER, 0));
}

void AtmosphereShowMySky::resolveFunctions()
{
	if(!showMySkyLib.load())
		throw InitFailure(q_("Failed to load ShowMySky library: %1").arg(showMySkyLib.errorString()));
	ShowMySky_AtmosphereRenderer_create=reinterpret_cast<decltype(ShowMySky_AtmosphereRenderer_create)>(
												showMySkyLib.resolve("ShowMySky_AtmosphereRenderer_create"));
	if(!ShowMySky_AtmosphereRenderer_create)
		throw InitFailure(q_("Failed to resolve the function to create AtmosphereRenderer"));

	const auto abi=reinterpret_cast<const quint32*>(showMySkyLib.resolve("ShowMySky_ABI_version"));
	if(!abi)
		throw InitFailure(q_("Failed to determine ABI version of ShowMySky library."));
	if(*abi != ShowMySky_ABI_version)
		throw InitFailure(q_("ABI version of ShowMySky library is %1, but this program has been compiled against version %2.")
		                  .arg(*abi).arg(ShowMySky_ABI_version));
}

AtmosphereShowMySky::AtmosphereShowMySky()
	: showMySkyLib("ShowMySky")
	, viewport(0,0,0,0)
	, gridMaxY(44)
	, gridMaxX(44)
	, posGridBuffer(QOpenGLBuffer::VertexBuffer)
	, indexBuffer(QOpenGLBuffer::IndexBuffer)
	, viewRayGridBuffer(QOpenGLBuffer::VertexBuffer)
	, luminanceToScreenProgram_(new QOpenGLShaderProgram())
	, atmoRes(1)
	, flagDynamicResolution(false)
{
	indexBuffer.setUsagePattern(QOpenGLBuffer::StaticDraw);
	indexBuffer.create();
	viewRayGridBuffer.setUsagePattern(QOpenGLBuffer::DynamicDraw);
	viewRayGridBuffer.create();
	posGridBuffer.setUsagePattern(QOpenGLBuffer::StaticDraw);
	posGridBuffer.create();

	setFadeDuration(1.5);

	resolveFunctions();
	try
	{
		const auto& conf=*StelApp::getInstance().getSettings();
		const auto defaultPath = QDir::homePath() + "/cms";
		const auto pathToData = conf.value("landscape/atmosphere_model_path", defaultPath).toString();
		auto& gl=glfuncs();
		qDebug() << "Will load CalcMySky atmosphere model from" << pathToData;
		skySettings_.reset(new SkySettings);
		renderSurfaceFunc_=[this](QOpenGLShaderProgram& prog)
			{
				const auto& settings = *static_cast<SkySettings*>(skySettings_.get());
				prog.setUniformValue("projectionMatrix", settings.projectionMatrix_);

				auto& gl=glfuncs();

				GL(gl.glBindVertexArray(renderVAO_));

				std::size_t shift=0;
				for (int y=0;y<gridMaxY;++y)
				{
					GL(gl.glDrawElements(GL_TRIANGLE_STRIP, (gridMaxX+1)*2, GL_UNSIGNED_SHORT,
										 reinterpret_cast<void*>(shift)));
					shift += (gridMaxX+1)*2*2;
				}

				GL(gl.glBindVertexArray(0));
			};
		renderer_.reset(ShowMySky_AtmosphereRenderer_create(&gl, &pathToData, skySettings_.get(), &renderSurfaceFunc_));
		loadShaders();
		setupRenderTarget();
		setupBuffers();
	}
	catch(ShowMySky::Error const& error)
	{
		throw InitFailure(error.what());
	}

	{
		auto& prog=*luminanceToScreenProgram_;
		prog.bind();

		shaderAttribLocations.rgbMaxValue            = prog.uniformLocation("rgbMaxValue");
		shaderAttribLocations.ditherPattern          = prog.uniformLocation("ditherPattern");
		shaderAttribLocations.oneOverGamma           = prog.uniformLocation("oneOverGamma");
		shaderAttribLocations.brightnessScale        = prog.uniformLocation("brightnessScale");
		shaderAttribLocations.luminanceTexture       = prog.uniformLocation("luminance");
		shaderAttribLocations.alphaWaOverAlphaDa     = prog.uniformLocation("alphaWaOverAlphaDa");
		shaderAttribLocations.term2TimesOneOverMaxdL = prog.uniformLocation("term2TimesOneOverMaxdL");
		shaderAttribLocations.term2TimesOneOverMaxdLpOneOverGamma
		                                             = prog.uniformLocation("term2TimesOneOverMaxdLpOneOverGamma");
		shaderAttribLocations.flagUseTmGamma         = prog.uniformLocation("flagUseTmGamma");
		shaderAttribLocations.doSRGB                 = prog.uniformLocation("doSRGB");

		prog.release();
	}
}

AtmosphereShowMySky::~AtmosphereShowMySky()
{
	if(auto*const ctx=QOpenGLContext::currentContext())
	{
		auto& gl=glfuncs();
		GL(gl.glDeleteBuffers(1, &vbo_));
		GL(gl.glDeleteVertexArrays(1, &luminanceToScreenVAO_));
		GL(gl.glDeleteVertexArrays(1, &zenithProbeVAO_));
	}
}

void AtmosphereShowMySky::regenerateGrid()
{
	QSettings* conf = StelApp::getInstance().getSettings();
	flagDynamicResolution = conf->value("landscape/flag_dynamic_resolution", false).toBool();
	maxRes = conf->value("landscape/atmosphere_resolution_reduction", 1).toInt();
	if (!flagDynamicResolution)
		atmoRes = maxRes;
	const float width=viewport[2]/atmoRes, height=viewport[3]/atmoRes;
	gridMaxY = conf->value("landscape/atmosphereybin", 44).toInt();
	gridMaxX = std::floor(0.5+gridMaxY*(0.5*std::sqrt(3.0))*width/height);
	const auto gridSize=(1+gridMaxX)*(1+gridMaxY);
	posGrid.resize(gridSize);
	viewRayGrid.resize(gridSize);
	const auto stepX = width / (gridMaxX-0.5);
	const auto stepY = height / gridMaxY;
	const float viewportLeft = viewport[0];
	const float viewportBottom = viewport[1];
	for(int y=0; y<=gridMaxY; ++y)
	{
		for(int x=0; x<=gridMaxX; ++x)
		{
			Vec2f& v=posGrid[y*(1+gridMaxX)+x];
			v[0] = viewportLeft + (x == 0 ? 0 : x == gridMaxX ? width : (x-0.5*(y&1))*stepX);
			v[1] = viewportBottom+y*stepY;
		}
	}
	posGridBuffer.bind();
	posGridBuffer.allocate(&posGrid[0], posGrid.size()*sizeof posGrid[0]);
	posGridBuffer.release();

	// Generate the indices used to draw the quads
	QVector<GLushort> indices((gridMaxX+1)*gridMaxY*2);
	for(int y=0, i=0; y<gridMaxY; ++y)
	{
		auto g0 = y*(1+gridMaxX);
		auto g1 = (y+1)*(1+gridMaxX);
		for(int x=0; x<=gridMaxX; ++x)
		{
			indices[i++]=g0++;
			indices[i++]=g1++;
		}
	}
	indexBuffer.bind();
	indexBuffer.allocate(&indices[0], (gridMaxX+1)*gridMaxY*2*2);
	indexBuffer.release();

	viewRayGridBuffer.bind();
	viewRayGridBuffer.allocate(&viewRayGrid[0], (1+gridMaxX)*(1+gridMaxY)*4*4);
	viewRayGridBuffer.release();
}

void AtmosphereShowMySky::probeZenithLuminances(const float altitude)
{
	// Here we'll draw zenith part of the sky into a 1×1 texture in several
	// modes and get the resulting colors to determine the coefficients to
	// render light pollution and airglow correctly

	auto& gl=glfuncs();

	GLint origScissor[4];
	GL(gl.glGetIntegerv(GL_SCISSOR_BOX, origScissor));

	renderer_->setDrawSurfaceCallback([this](QOpenGLShaderProgram& prog)
	                                  {
	                                      const auto& settings = *static_cast<SkySettings*>(skySettings_.get());
	                                      prog.setUniformValue("projectionMatrix", settings.projectionMatrix_);

	                                      auto& gl=glfuncs();
	                                      GL(gl.glBindVertexArray(zenithProbeVAO_));
	                                      GL(gl.glDrawArrays(GL_TRIANGLE_STRIP, 0, 4));
	                                      GL(gl.glBindVertexArray(0));
	                                  });

	const auto unitMat = Mat4f(1,0,0,0,
	                           0,1,0,0,
	                           0,0,1,0,
	                           0,0,0,1);
	GL(gl.glScissor(0,prevHeight_-1,1,1));
	drawAtmosphere(unitMat, 0, M_PI, 0, 0, M_PI, 0, altitude, 1, 1, 0, false, true);
	lightPollutionUnitLuminance_ = renderer_->getPixelLuminance({0,0}).y();
	drawAtmosphere(unitMat, 0, M_PI, 0, 0, M_PI, 0, altitude, 1, 0, 1, false, true);
	airglowUnitLuminance_ = renderer_->getPixelLuminance({0,0}).y();

	renderer_->setDrawSurfaceCallback(renderSurfaceFunc_);
	GL(gl.glScissor(origScissor[0], origScissor[1], origScissor[2], origScissor[3]));
}

void AtmosphereShowMySky::drawAtmosphere(Mat4f const& projectionMatrix, const float sunAzimuth, const float sunZenithAngle,
	                                     const float sunAngularRadius, const float moonAzimuth, const float moonZenithAngle,
	                                     const float earthMoonDistance, const float altitude, const float brightness_,
	                                     const float lightPollutionGroundLuminance, const float airglowRelativeBrightness,
	                                     const bool drawAsEclipse, const bool clearTarget)
{
	Q_UNUSED(airglowRelativeBrightness)
	const auto& m = projectionMatrix;
	auto& settings = *static_cast<SkySettings*>(skySettings_.get());
	settings.projectionMatrix_ = QMatrix4x4(m[0], m[4], m[8] , m[12],
						m[1], m[5], m[9] , m[13],
						m[2], m[6], m[10], m[14],
						m[3], m[7], m[11], m[15]);
	settings.altitude_=altitude;
	settings.sunAzimuth_=sunAzimuth;
	settings.sunZenithAngle_=sunZenithAngle;
	settings.sunAngularRadius_=sunAngularRadius;
	settings.moonAzimuth_=moonAzimuth;
	settings.moonZenithAngle_=moonZenithAngle;
	settings.earthMoonDistance_=earthMoonDistance;
	settings.lightPollutionGroundLuminance_=lightPollutionGroundLuminance;

	const double brightness = brightness_; // Silence CodeQL's "Multiplication result converted to larger type"
	if(drawAsEclipse)
	{
		if(eclipseSimulationQuality_ == EclipseSimulationQuality::AllPrecomputed &&
		   !renderer_->canRenderPrecomputedEclipsedDoubleScattering())
		{
			// Fall back to lower quality
			eclipseSimulationQuality_ = EclipseSimulationQuality::Fastest;
		}

		switch(eclipseSimulationQuality_)
		{
		case EclipseSimulationQuality::Fastest:
			settings.useEclipseShader_ = false;
			settings.onTheFlySingleScatteringEnabled_ = false;
			settings.onTheFlyPrecompDoubleScatteringEnabled_ = false;
			renderer_->draw(eclipseFactor*brightness, clearTarget);
			break;
		case EclipseSimulationQuality::AllPrecomputed:
		{
			settings.onTheFlySingleScatteringEnabled_ = false;
			settings.onTheFlyPrecompDoubleScatteringEnabled_ = false;

			if(sunVisibility_ == 0)
			{
				// Total eclipse is well represented in both first and multiple scattering order textures
				settings.useEclipseShader_ = true;
				renderer_->draw(brightness, clearTarget);
				break;
			}

			const bool multipleScatteringWasEnabled = settings.multipleScatteringEnabled_;
			// First order scattering is represented relatively well in the precomputed textures
			settings.useEclipseShader_ = true;
			settings.multipleScatteringEnabled_ = false;
			renderer_->draw(brightness, clearTarget);

			if(multipleScatteringWasEnabled)
			{
				const bool singleScatteringWasEnabled = settings.singleScatteringEnabled_;
				// Multiple scattering texture is only valid for a total eclipse. In case of partial
				// or annular eclipse we need to interpolate this render with the non-eclipsed case.
				settings.singleScatteringEnabled_ = false;
				settings.multipleScatteringEnabled_ = true;
				settings.lightPollutionGroundLuminance_ = 0;
				renderer_->draw((1-sunVisibility_)*brightness, false);
				settings.useEclipseShader_ = false;
				renderer_->draw(sunVisibility_*brightness, false);

				settings.singleScatteringEnabled_ = singleScatteringWasEnabled;
			}
			settings.multipleScatteringEnabled_ = multipleScatteringWasEnabled;
			break;
		}
		case EclipseSimulationQuality::Order2OnTheFly_Order1Precomp:
			settings.useEclipseShader_ = true;
			settings.onTheFlySingleScatteringEnabled_ = false;
			settings.onTheFlyPrecompDoubleScatteringEnabled_ = true;
			renderer_->draw(brightness, clearTarget);
			break;
		case EclipseSimulationQuality::AllOnTheFly:
			settings.useEclipseShader_ = true;
			settings.onTheFlySingleScatteringEnabled_ = true;
			settings.onTheFlyPrecompDoubleScatteringEnabled_ = true;
			renderer_->draw(brightness, clearTarget);
			break;
		}
	}
	else
	{
		settings.useEclipseShader_ = false;
		settings.onTheFlySingleScatteringEnabled_ = false;
		settings.onTheFlyPrecompDoubleScatteringEnabled_ = false;
		renderer_->draw(brightness, clearTarget);
	}
}

Vec4f AtmosphereShowMySky::getMeanPixelValue()
{
	auto& gl=glfuncs();

	GL(gl.glActiveTexture(GL_TEXTURE0));
	GL(gl.glBindTexture(GL_TEXTURE_2D, renderer_->getLuminanceTexture()));
	GL(gl.glGenerateMipmap(GL_TEXTURE_2D));

	int texW=-1, texH=-1;
	GL(gl.glGetTexLevelParameteriv(GL_TEXTURE_2D, 0, GL_TEXTURE_WIDTH, &texW));
	GL(gl.glGetTexLevelParameteriv(GL_TEXTURE_2D, 0, GL_TEXTURE_HEIGHT, &texH));

	using namespace std;
	// Formula from the glspec, "Mipmapping" subsection in section 3.8.11 Texture Minification
	const auto totalMipmapLevels = 1+floor(log2(max(texW,texH)));
	const auto deepestLevel=totalMipmapLevels-1;

#ifndef NDEBUG
	// Sanity check
	int deepestMipmapLevelWidth=-1, deepestMipmapLevelHeight=-1;
	GL(gl.glGetTexLevelParameteriv(GL_TEXTURE_2D, deepestLevel, GL_TEXTURE_WIDTH, &deepestMipmapLevelWidth));
	GL(gl.glGetTexLevelParameteriv(GL_TEXTURE_2D, deepestLevel, GL_TEXTURE_HEIGHT, &deepestMipmapLevelHeight));
	assert(deepestMipmapLevelWidth==1);
	assert(deepestMipmapLevelHeight==1);
#endif

	Vec4f pixel;
	GL(gl.glGetTexImage(GL_TEXTURE_2D, deepestLevel, GL_RGBA, GL_FLOAT, &pixel[0]));
	return pixel;
}

bool AtmosphereShowMySky::dynamicResolution(StelProjectorP prj, Vec3d &currPos, int width, int height)
{
	if (!flagDynamicResolution)
		return false;

	const auto currFov=prj->getFov(), currFad=fader.getInterstate();
	Vec3d currSun;
	prj->project(currPos,currSun);
	const auto dFov=2e3*qAbs(currFov-prevFov)/(currFov+prevFov);	// per thousand of the field of view
	const auto dFad=1e3*qAbs(currFad-prevFad);			// per thousand of the fader
	const auto dPos=1e3*(currPos-prevPos).length();			// milli-AU :)
	const auto dSun=(currSun-prevSun).length();			// pixel
	const auto changeOfView=dFov+dFad+dPos+dSun;
	// hysteresis avoids frequent changing of the resolution
	const float allowedChangeOfView=atmoRes==1?1:200e-3;
	dynResTimer--;							// count down to redraw
	// if we have neither a timeout nor a change that is too large, we do nothing...
	if (changeOfView<allowedChangeOfView && dynResTimer>0)
		return true;

	// if there is a timeout, we draw with full resolution
	// if the change is too large, we draw with reduced resolution
	atmoRes=dynResTimer>0?maxRes:1;
	if (prevRes!=atmoRes)
	{
		regenerateGrid();
		resizeRenderTarget(width, height);
	}

	bool verbose=qApp->property("verbose").toBool();
	if (verbose)
//		qDebug() << "dynResTimer" << dynResTimer << "atmoRes" << atmoRes << "dFov" << dFov << "dFad" << dFad << "dPos" << dPos << "dSun" << dSun;
		qDebug() << "dynResTimer =" << dynResTimer << "\tatmoRes =" << atmoRes << "\tchangeOfView =" << changeOfView;

	// At reduced resolution, we hurry to redraw - at full resolution, we have time.
	dynResTimer=dynResTimer>0?4:18;
	prevRes=atmoRes;
	prevFov=currFov;
	prevFad=currFad;
	prevPos=currPos;
	prevSun=currSun;
	return false;
}

void AtmosphereShowMySky::computeColor(StelCore* core, const double JD, const Planet& currentPlanet, const Planet& sun,
				       const Planet*const moon, const StelLocation& location, const float temperature,
				       const float relativeHumidity, const float extinctionCoefficient, const bool noScatter)
{
	Q_UNUSED(JD)
	Q_UNUSED(temperature)
	Q_UNUSED(relativeHumidity)
	Q_UNUSED(extinctionCoefficient)
	initProperties();

	// The majority of calculations is done in fragment shader, but we still need a nontrivial
	// grid to pass view rays, corresponding to the chosen projection, to the shader. Of course,
	// best quality results would be if we did projection inside the shader, but that'd require
	// having two implementations for each projection type: one for CPU and one for GPU.
	const auto prj = core->getProjection(StelCore::FrameAltAz, StelCore::RefractionOff);
	if (viewport != prj->getViewport())
	{
		viewport = prj->getViewport();
		regenerateGrid();
	}
	const auto width=viewport[2], height=viewport[3];
	if(width!=prevWidth_ || height!=prevHeight_)
		resizeRenderTarget(width, height);

	if(location.altitude != lastUsedAltitude_)
	{
		lastUsedAltitude_ = location.altitude;
		probeZenithLuminances(location.altitude);
		dynResTimer=0;
	}

	auto sunPos  =  sun.getAltAzPosAuto(core);
	if (std::isnan(sunPos.length()))
		sunPos.set(0.,0.,-1.*AU);

	// if we have neither a timeout nor a change that is too large, we do nothing...
	if (dynamicResolution(prj, sunPos, width, height))
		return;

	const auto sunDir = sunPos / sunPos.length();
	const double sunAngularRadius = atan(sun.getEquatorialRadius()/sunPos.length());

	// If we have no moon, just put it into nadir at 1 AU distance
	Vec3d moonPos{0.,0.,-1.*AU};
	Vec3d moonDir{0.,0.,-1.};

	double earthMoonDistance = 0;

	if (moon)
	{
		moonPos = moon->getAltAzPosAuto(core);
		if (std::isnan(moonPos.length()))
			moonPos.set(0.,0.,-1.*AU);
		moonDir = moonPos / moonPos.length();

		const double moonAngularRadius = atan(moon->getEquatorialRadius()/moonPos.length());
		const double separationAngle = std::acos(sunDir.dot(moonDir));  // angle between them

		sunVisibility_ = sunVisibilityDueToMoon(sunAngularRadius, moonAngularRadius, separationAngle);
		const double min = 0.0025; // the sky still glows during the totality
		eclipseFactor = static_cast<float>(min + (1-min)*sunVisibility_);

		const Vec3d earthGeomPos = currentPlanet.getAltAzPosGeometric(core);
		const Vec3d moonGeomPos = moon->getAltAzPosGeometric(core);
		earthMoonDistance = (earthGeomPos - moonGeomPos).length() * (AU*1000);
	}
	else
	{
		eclipseFactor = 1;
	}
	// TODO: compute eclipse factor also for Lunar eclipses! (lp:#1471546)

	// No need to calculate if not visible
	if (!fader.getInterstate())
	{
		// GZ 20180114: Why did we add light pollution if atmosphere was not visible?????
		// And what is the meaning of 0.001? Approximate contribution of stellar background? Then why is it 0.0001 below???
		averageLuminance = 0.001f;
		return;
	}

	// FIXME: ignoring the "additional luminance" like star background etc.; see AtmospherePreetham for all potentially needed terms
	const auto numViewRayGridPoints=(1+gridMaxX)*(1+gridMaxY);
<<<<<<< HEAD
	const auto ppxw=(double)width/(width/atmoRes);
	const auto ppxh=(double)height/(height/atmoRes);
//	qDebug() << "ppxw =" << ppxw << "ppxh =" << ppxh;
	for (int i=0; i<numViewRayGridPoints; ++i)
	{
		Vec3d point(1, 0, 0);
		prj->unProject(posGrid[i][0]*ppxw,posGrid[i][1]*ppxh,point);
=======
	const auto resX=(double)width/(width/atmoRes);
	const auto resY=(double)height/(height/atmoRes);
	for (int i=0; i<numViewRayGridPoints; ++i)
	{
		Vec3d point(1, 0, 0);
		prj->unProject(posGrid[i][0]*resX,posGrid[i][1]*resY,point);
>>>>>>> b060eadf

		viewRayGrid[i].set(point[0], point[1], point[2], 0);
	}

	viewRayGridBuffer.bind();
	viewRayGridBuffer.write(0, &viewRayGrid[0], viewRayGrid.size()*sizeof viewRayGrid[0]);
	viewRayGridBuffer.release();

	const auto sunAzimuth = std::atan2(sunDir[1], sunDir[0]);
	const auto sunZenithAngle = std::acos(sunDir[2]);
	const auto moonAzimuth = std::atan2(moonDir[1], moonDir[0]);
	const auto moonZenithAngle = std::acos(moonDir[2]);

	const auto lightPollutionRelativeBrightness = fader.getInterstate() * lightPollutionLuminance / lightPollutionUnitLuminance_;
	const auto airglowRelativeBrightness = 1.f;
	const auto sunRelativeBrightness = noScatter ? 0.f : 1.f;
	drawAtmosphere(prj->getProjectionMatrix(), sunAzimuth, sunZenithAngle, sunAngularRadius, moonAzimuth, moonZenithAngle, earthMoonDistance,
				   location.altitude, sunRelativeBrightness, lightPollutionRelativeBrightness, airglowRelativeBrightness,
				   eclipseFactor < 1, true);
	const auto nonExtLunarMagnitude = moon ? moon->getVMagnitude(core) : 100.f;
	const auto moonRelativeBrightness = noScatter ? 0.f : std::pow(10.f, 0.4f*(nonExtinctedSolarMagnitude-nonExtLunarMagnitude));
	drawAtmosphere(prj->getProjectionMatrix(), moonAzimuth, moonZenithAngle, 0, 0, M_PI, 0, location.altitude,
				   moonRelativeBrightness, 0, 0, false, false);

	if (!overrideAverageLuminance)
	{
		const auto meanPixelValue=getMeanPixelValue();
		const auto meanY=meanPixelValue[1];
		Q_ASSERT(std::isfinite(meanY));

		averageLuminance = meanY+0.0001f; // Add (assumed) star background luminance
	}
}

void AtmosphereShowMySky::draw(StelCore* core)
{
	if (StelApp::getInstance().getVisionModeNight())
		return;

	StelToneReproducer* eye = core->getToneReproducer();

	const float atm_intensity = fader.getInterstate();
	if (!atm_intensity)
		return;

	GL(luminanceToScreenProgram_->bind());

	float a, b, c, d;
	bool useTmGamma, sRGB;
	eye->getShadersParams(a, b, c, d, useTmGamma, sRGB);

	GL(luminanceToScreenProgram_->setUniformValue(shaderAttribLocations.alphaWaOverAlphaDa, a));
	GL(luminanceToScreenProgram_->setUniformValue(shaderAttribLocations.oneOverGamma, b));
	GL(luminanceToScreenProgram_->setUniformValue(shaderAttribLocations.term2TimesOneOverMaxdLpOneOverGamma, c));
	GL(luminanceToScreenProgram_->setUniformValue(shaderAttribLocations.term2TimesOneOverMaxdL, d));
	GL(luminanceToScreenProgram_->setUniformValue(shaderAttribLocations.flagUseTmGamma, useTmGamma));
	GL(luminanceToScreenProgram_->setUniformValue(shaderAttribLocations.brightnessScale, atm_intensity));
	GL(luminanceToScreenProgram_->setUniformValue(shaderAttribLocations.doSRGB, sRGB));

	StelPainter sPainter(core->getProjection2d());
	sPainter.setBlending(true, GL_ONE, GL_ONE);

	const auto rgbMaxValue=calcRGBMaxValue(sPainter.getDitheringMode());
	GL(luminanceToScreenProgram_->setUniformValue(shaderAttribLocations.rgbMaxValue, rgbMaxValue[0], rgbMaxValue[1], rgbMaxValue[2]));

	auto& gl=glfuncs();
	GL(gl.glActiveTexture(GL_TEXTURE0));
	GL(gl.glBindTexture(GL_TEXTURE_2D, renderer_->getLuminanceTexture()));
	GL(gl.glTexParameteri(GL_TEXTURE_2D, GL_TEXTURE_MAG_FILTER, GL_LINEAR));
	GL(luminanceToScreenProgram_->setUniformValue(shaderAttribLocations.luminanceTexture, 0));

	GL(gl.glActiveTexture(GL_TEXTURE1));
	if(!ditherPatternTex_)
		ditherPatternTex_=makeDitherPatternTexture(*sPainter.glFuncs());
	GL(gl.glBindTexture(GL_TEXTURE_2D, ditherPatternTex_));
	GL(luminanceToScreenProgram_->setUniformValue(shaderAttribLocations.ditherPattern, 1));

	GL(gl.glBindVertexArray(luminanceToScreenVAO_));
	GL(gl.glDrawArrays(GL_TRIANGLE_STRIP, 0, 4));
	GL(gl.glBindVertexArray(0));

	GL(luminanceToScreenProgram_->release());
}

bool AtmosphereShowMySky::isLoading() const
{
	return renderer_->isLoading();
}

bool AtmosphereShowMySky::isReadyToRender() const
{
	return renderer_->isReadyToRender();
}

auto AtmosphereShowMySky::stepDataLoading() -> LoadingStatus
{
	try
	{
		const auto status = renderer_->stepDataLoading();
		return {status.stepsDone, status.stepsToDo};
	}
	catch(ShowMySky::Error const& error)
	{
		throw InitFailure(error.what());
	}
}

#endif // ENABLE_SHOWMYSKY<|MERGE_RESOLUTION|>--- conflicted
+++ resolved
@@ -837,22 +837,12 @@
 
 	// FIXME: ignoring the "additional luminance" like star background etc.; see AtmospherePreetham for all potentially needed terms
 	const auto numViewRayGridPoints=(1+gridMaxX)*(1+gridMaxY);
-<<<<<<< HEAD
-	const auto ppxw=(double)width/(width/atmoRes);
-	const auto ppxh=(double)height/(height/atmoRes);
-//	qDebug() << "ppxw =" << ppxw << "ppxh =" << ppxh;
-	for (int i=0; i<numViewRayGridPoints; ++i)
-	{
-		Vec3d point(1, 0, 0);
-		prj->unProject(posGrid[i][0]*ppxw,posGrid[i][1]*ppxh,point);
-=======
 	const auto resX=(double)width/(width/atmoRes);
 	const auto resY=(double)height/(height/atmoRes);
 	for (int i=0; i<numViewRayGridPoints; ++i)
 	{
 		Vec3d point(1, 0, 0);
 		prj->unProject(posGrid[i][0]*resX,posGrid[i][1]*resY,point);
->>>>>>> b060eadf
 
 		viewRayGrid[i].set(point[0], point[1], point[2], 0);
 	}
