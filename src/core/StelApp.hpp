--- conflicted
+++ resolved
@@ -43,11 +43,8 @@
 class StelGuiBase;
 class StelMainScriptAPIProxy;
 class StelScriptMgr;
-<<<<<<< HEAD
 class StelActionMgr;
-=======
 class StelProgressController;
->>>>>>> 552650ad
 
 //! @class StelApp
 //! Singleton main Stellarium application class.
