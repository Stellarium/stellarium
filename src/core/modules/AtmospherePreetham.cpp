/*
 * Stellarium
 * Copyright (C) 2003 Fabien Chereau
 *
 * This program is free software; you can redistribute it and/or
 * modify it under the terms of the GNU General Public License
 * as published by the Free Software Foundation; either version 2
 * of the License, or (at your option) any later version.
 *
 * This program is distributed in the hope that it will be useful,
 * but WITHOUT ANY WARRANTY; without even the implied warranty of
 * MERCHANTABILITY or FITNESS FOR A PARTICULAR PURPOSE.  See the
 * GNU General Public License for more details.
 *
 * You should have received a copy of the GNU General Public License
 * along with this program; if not, write to the Free Software
 * Foundation, Inc., 51 Franklin Street, Suite 500, Boston, MA  02110-1335, USA.
 */

#include "AtmospherePreetham.hpp"
#include "StelUtils.hpp"
#include "Planet.hpp"
#include "StelApp.hpp"
#include "StelProjector.hpp"
#include "StelToneReproducer.hpp"
#include "StelCore.hpp"
#include "StelPainter.hpp"
#include "Dithering.hpp"
#include "Skylight.hpp"

#include <QFile>
#include <QDebug>
#include <QSettings>
#include <QOpenGLShaderProgram>


AtmospherePreetham::AtmospherePreetham(Skylight& sky)
	: viewport(0,0,0,0)
    , sky(sky)
	, skyResolutionY(44)
	, skyResolutionX(44)
	, posGrid(Q_NULLPTR)
	, posGridBuffer(QOpenGLBuffer::VertexBuffer)
	, indicesBuffer(QOpenGLBuffer::IndexBuffer)
	, colorGrid(Q_NULLPTR)
	, colorGridBuffer(QOpenGLBuffer::VertexBuffer)
{
	setFadeDuration(1.5f);

	QOpenGLShader vShader(QOpenGLShader::Vertex);
	{
		QFile vert(":/shaders/preethamAtmosphere.vert");
		if(!vert.open(QFile::ReadOnly))
			qFatal("Failed to open atmosphere vertex shader source");
		QFile toneRepro(":/shaders/xyYToRGB.glsl");
		if(!toneRepro.open(QFile::ReadOnly))
			qFatal("Failed to open ToneReproducer shader source");
		if (!vShader.compileSourceCode(StelOpenGL::globalShaderPrefix(StelOpenGL::VERTEX_SHADER) +
									   vert.readAll()+toneRepro.readAll()))
			qFatal("Error while compiling atmosphere vertex shader: %s", vShader.log().toLatin1().constData());
	}
	if (!vShader.log().isEmpty())
	{
		qWarning() << "Warnings while compiling Preetham atmosphere vertex shader: " << vShader.log();
	}
	QOpenGLShader fShader(QOpenGLShader::Fragment);
	if (!fShader.compileSourceCode(
					StelOpenGL::globalShaderPrefix(StelOpenGL::FRAGMENT_SHADER) +
					makeDitheringShader()+
<<<<<<< HEAD
					"in mediump vec3 resultSkyColor;\n"
					"layout(location=0) out vec4 fragColor;\n"
					"void main()\n"
					"{\n"
					 "   fragColor = vec4(dither(resultSkyColor), 1.);\n"
=======
					"VARYING mediump vec3 resultSkyColor;\n"
					"void main()\n"
					"{\n"
					 "   FRAG_COLOR = vec4(dither(resultSkyColor), 1.);\n"
>>>>>>> 4bc92810
					 "}"))
	{
		qFatal("Error while compiling Preetham atmosphere fragment shader: %s", fShader.log().toLatin1().constData());
	}
	if (!fShader.log().isEmpty())
	{
		qWarning() << "Warnings while compiling Preetham atmosphere fragment shader: " << vShader.log();
	}
	atmoShaderProgram = new QOpenGLShaderProgram();
	atmoShaderProgram->addShader(&vShader);
	atmoShaderProgram->addShader(&fShader);
	StelPainter::linkProg(atmoShaderProgram, "Preetham atmosphere");

	GL(atmoShaderProgram->bind());
	GL(shaderAttribLocations.ditherPattern = atmoShaderProgram->uniformLocation("ditherPattern"));
	GL(shaderAttribLocations.rgbMaxValue = atmoShaderProgram->uniformLocation("rgbMaxValue"));
	GL(shaderAttribLocations.alphaWaOverAlphaDa = atmoShaderProgram->uniformLocation("alphaWaOverAlphaDa"));
	GL(shaderAttribLocations.oneOverGamma = atmoShaderProgram->uniformLocation("oneOverGamma"));
	GL(shaderAttribLocations.term2TimesOneOverMaxdLpOneOverGamma = atmoShaderProgram->uniformLocation("term2TimesOneOverMaxdLpOneOverGamma"));
	GL(shaderAttribLocations.term2TimesOneOverMaxdL = atmoShaderProgram->uniformLocation("term2TimesOneOverMaxdL"));
	GL(shaderAttribLocations.flagUseTmGamma = atmoShaderProgram->uniformLocation("flagUseTmGamma"));
	GL(shaderAttribLocations.brightnessScale = atmoShaderProgram->uniformLocation("brightnessScale"));
	GL(shaderAttribLocations.sunPos = atmoShaderProgram->uniformLocation("sunPos"));
	GL(shaderAttribLocations.term_x = atmoShaderProgram->uniformLocation("term_x"));
	GL(shaderAttribLocations.Ax = atmoShaderProgram->uniformLocation("Ax"));
	GL(shaderAttribLocations.Bx = atmoShaderProgram->uniformLocation("Bx"));
	GL(shaderAttribLocations.Cx = atmoShaderProgram->uniformLocation("Cx"));
	GL(shaderAttribLocations.Dx = atmoShaderProgram->uniformLocation("Dx"));
	GL(shaderAttribLocations.Ex = atmoShaderProgram->uniformLocation("Ex"));
	GL(shaderAttribLocations.term_y = atmoShaderProgram->uniformLocation("term_y"));
	GL(shaderAttribLocations.Ay = atmoShaderProgram->uniformLocation("Ay"));
	GL(shaderAttribLocations.By = atmoShaderProgram->uniformLocation("By"));
	GL(shaderAttribLocations.Cy = atmoShaderProgram->uniformLocation("Cy"));
	GL(shaderAttribLocations.Dy = atmoShaderProgram->uniformLocation("Dy"));
	GL(shaderAttribLocations.Ey = atmoShaderProgram->uniformLocation("Ey"));
	GL(shaderAttribLocations.doSRGB = atmoShaderProgram->uniformLocation("doSRGB"));
	GL(shaderAttribLocations.projectionMatrix = atmoShaderProgram->uniformLocation("projectionMatrix"));
	GL(shaderAttribLocations.skyVertex = atmoShaderProgram->attributeLocation("skyVertex"));
	GL(shaderAttribLocations.skyColor = atmoShaderProgram->attributeLocation("skyColor"));
	GL(atmoShaderProgram->release());

	GL(vao.create());
}

AtmospherePreetham::~AtmospherePreetham(void)
{
	delete [] posGrid;
	posGrid = Q_NULLPTR;
	delete[] colorGrid;
	colorGrid = Q_NULLPTR;
	delete atmoShaderProgram;
	atmoShaderProgram = Q_NULLPTR;
}

void AtmospherePreetham::computeColor(StelCore* core, const double JD, const Planet& currentPlanet, const Planet& sun,
				      const Planet*const moon, const StelLocation& location, const float temperature,
				      const float relativeHumidity, const float extinctionCoefficient, const bool noScatter)
{
	const StelProjectorP prj = core->getProjection(StelCore::FrameAltAz, StelCore::RefractionOff);
	if (viewport != prj->getViewport())
	{
		// The viewport changed: update the number of point of the grid
		viewport = prj->getViewport();
		delete[] colorGrid;
		delete [] posGrid;
		skyResolutionY = StelApp::getInstance().getSettings()->value("landscape/atmosphereybin", 44).toUInt();
		skyResolutionX = static_cast<unsigned int>(floorf(0.5f+static_cast<float>(skyResolutionY)*(0.5f*sqrtf(3.0f))*static_cast<float>(prj->getViewportWidth())/static_cast<float>(prj->getViewportHeight())));
		posGrid = new Vec2f[static_cast<size_t>((1+skyResolutionX)*(1+skyResolutionY))];
		colorGrid = new Vec4f[static_cast<size_t>((1+skyResolutionX)*(1+skyResolutionY))];
		float stepX = static_cast<float>(prj->getViewportWidth()) / (static_cast<float>(skyResolutionX)-0.5f);
		float stepY = static_cast<float>(prj->getViewportHeight()) / static_cast<float>(skyResolutionY);
		float viewport_left = static_cast<float>(prj->getViewportPosX());
		float viewport_bottom = static_cast<float>(prj->getViewportPosY());
		for (unsigned int x=0; x<=skyResolutionX; ++x)
		{
			for(unsigned int y=0; y<=skyResolutionY; ++y)
			{
				Vec2f &v(posGrid[y*(1+skyResolutionX)+x]);
				v[0] = viewport_left + ((x == 0) ? 0.f :
						(x == skyResolutionX) ? static_cast<float>(prj->getViewportWidth()) : (static_cast<float>(x)-0.5f*(y&1))*stepX);
				v[1] = viewport_bottom+static_cast<float>(y)*stepY;
			}
		}
		posGridBuffer.destroy();
		//posGridBuffer = QOpenGLBuffer(QOpenGLBuffer::VertexBuffer);
		Q_ASSERT(posGridBuffer.type()==QOpenGLBuffer::VertexBuffer);
		posGridBuffer.setUsagePattern(QOpenGLBuffer::StaticDraw);
		posGridBuffer.create();
		posGridBuffer.bind();
		posGridBuffer.allocate(posGrid, static_cast<int>((1+skyResolutionX)*(1+skyResolutionY))*8);
		posGridBuffer.release();
		
		// Generate the indices used to draw the quads
		unsigned short* indices = new unsigned short[static_cast<size_t>((skyResolutionX+1)*skyResolutionY*2)];
		int i=0;
		for (unsigned int y2=0; y2<skyResolutionY; ++y2)
		{
			unsigned short g0 = static_cast<unsigned short>(y2*(1+skyResolutionX));
			unsigned short g1 = static_cast<unsigned short>((y2+1)*(1+skyResolutionX));
			for (unsigned int x2=0; x2<=skyResolutionX; ++x2)
			{
				indices[i++]=g0++;
				indices[i++]=g1++;
			}
		}
		indicesBuffer.destroy();
		//indicesBuffer = QOpenGLBuffer(QOpenGLBuffer::IndexBuffer);
		Q_ASSERT(indicesBuffer.type()==QOpenGLBuffer::IndexBuffer);
		indicesBuffer.setUsagePattern(QOpenGLBuffer::StaticDraw);
		indicesBuffer.create();
		indicesBuffer.bind();
		indicesBuffer.allocate(indices, static_cast<int>((skyResolutionX+1)*skyResolutionY*2*2));
		indicesBuffer.release();
		delete[] indices;
		indices=Q_NULLPTR;
		
		colorGridBuffer.destroy();
		colorGridBuffer.setUsagePattern(QOpenGLBuffer::DynamicDraw);
		colorGridBuffer.create();
		colorGridBuffer.bind();
		colorGridBuffer.allocate(colorGrid, static_cast<int>((1+skyResolutionX)*(1+skyResolutionY)*4*4));
		colorGridBuffer.release();

		GL(vao.bind());
		GL(colorGridBuffer.bind());
		GL(atmoShaderProgram->setAttributeBuffer(shaderAttribLocations.skyColor, GL_FLOAT, 0, 4, 0));
		GL(colorGridBuffer.release());
		GL(atmoShaderProgram->enableAttributeArray(shaderAttribLocations.skyColor));
		GL(posGridBuffer.bind());
		GL(atmoShaderProgram->setAttributeBuffer(shaderAttribLocations.skyVertex, GL_FLOAT, 0, 2, 0));
		GL(posGridBuffer.release());
		GL(atmoShaderProgram->enableAttributeArray(shaderAttribLocations.skyVertex));
		GL(vao.release());
	}

	auto sunPos  =  sun.getAltAzPosAuto(core);
	if (qIsNaN(sunPos.length()))
		sunPos.set(0.,0.,-1.);

	Vec3d moonPos = sunPos;
	// Calculate the atmosphere RGB for each point of the grid. We can use abbreviated numbers here.

	// qDebug("touch at %f\tnow at %f (%f)\n", touch_angle, separation_angle, separation_angle/touch_angle);
	// bright stars should be visible at total eclipse
	// TODO: correct for atmospheric diffusion
	// TODO: use better coverage function (non-linear)
	// because of above issues, this algorithm darkens more quickly than reality
	if (moon)
	{
		moonPos = moon->getAltAzPosAuto(core);
		if (qIsNaN(moonPos.length()))
			moonPos.set(0.,0.,-1.);

		// Update the eclipse intensity factor to apply on atmosphere model
		// these are for radii
		const double sun_angular_radius = atan(sun.getEquatorialRadius()/sunPos.length());
		const double moon_angular_radius = atan(moon->getEquatorialRadius()/moonPos.length());
		const double touch_angle = sun_angular_radius + moon_angular_radius;

		// determine luminance falloff during solar eclipses
		sunPos.normalize();
		moonPos.normalize();
		double separation_angle = std::acos(sunPos.dot(moonPos));  // angle between them

		if(separation_angle < touch_angle)
		{
			double dark_angle = moon_angular_radius - sun_angular_radius;
			double min = 0.0025; // 0.005f; // 0.0001f;  // so bright stars show up at total eclipse
			if (dark_angle < 0.)
			{
				// annular eclipse
				double asun = sun_angular_radius*sun_angular_radius;
				min = (asun - moon_angular_radius*moon_angular_radius)/asun;  // minimum proportion of sun uncovered
				dark_angle *= -1;
			}

			if (separation_angle < dark_angle)
				eclipseFactor = static_cast<float>(min);
			else
				eclipseFactor = static_cast<float>(min + (1.0-min)*(separation_angle-dark_angle)/(touch_angle-dark_angle));
		}
		else
			eclipseFactor = 1.0f;
	}
	else
	{
		eclipseFactor = 1.f;
		sunPos.normalize();
	}
	// TODO: compute eclipse factor also for Lunar eclipses! (lp:#1471546)

	// No need to calculate if not visible
	if (!fader.getInterstate())
	{
		// GZ 20180114: Why did we add light pollution if atmosphere was not visible?????
		// And what is the meaning of 0.001? Approximate contribution of stellar background? Then why is it 0.0001 below???
		averageLuminance = 0.001f;
		return;
	}

	// Calculate the atmosphere RGB for each point of the grid

	// GZ: This used a constant Preetham Turbidity of 5 which is already quite hazy.
	// We can work with the k value set in the atmosphere/extinction settings.
	// Given that T=1 = Pure Air where k=0.16, and other values assumed in parallel, we come to an
	// ad-hoc mapping function which should not look to bad: T=25(k-0.16)+1
	//sky.setParamsv(sunPos, 5.f); // To reach the 5 we have k=0.32
	StelSkyDrawer* skyDrawer = StelApp::getInstance().getCore()->getSkyDrawer();

	float turbidity= ( (skyDrawer->getFlagTfromK()) ?  25.f*(extinctionCoefficient-0.16f)+1.f   : static_cast<float>(skyDrawer->getT()));
	// Note that Preetham's model has some quirks for too low turbidities.
	// A hard limit is some assert later, so must be technically at least 1.203.
	// Also, Preetham has optimized to T in[2..6], which translates now to k in [0.2-0.36].
	// In Schaefer-Krisciunas Moon brightness paper, k=0.172 for Mauna Kea. Preetham will likely be too bright here.
	//sky.setParamsv(sunPos, qBound(2.f, turbidity, 6.f));
	Vec3f sunPosF=sunPos.toVec3f();
	Vec3f moonPosF=moonPos.toVec3f();
	sky.setParamsv(sunPosF, qBound(2.f, turbidity, 16.f));  // GZ-AT allow more turbidity for testing

	skyb.setLocation(location.latitude * M_PI_180f, static_cast<float>(location.altitude), temperature, relativeHumidity);
	skyb.setSunMoon(moonPosF[2], sunPosF[2]);

	// Calculate the date from the julian day.
	int year, month, day;
	StelUtils::getDateFromJulianDay(JD, &year, &month, &day);
	const auto moonPhase = moon ? moon->getPhaseAngle(currentPlanet.getHeliocentricEclipticPos()) : 0.;
	const auto moonMagnitude = moon ? moon->getVMagnitudeWithExtinction(core) : 100.f;
	skyb.setDate(year, month, static_cast<float>(moonPhase), moonMagnitude);

	// Variables used to compute the average sky luminance
	float sum_lum = 0.f;

	Vec3d point(1., 0., 0.);
	float lumi=0.f;

	// Compute the sky color for every point above the ground
	for (unsigned int i=0; i<(1+skyResolutionX)*(1+skyResolutionY); ++i)
	{
		const Vec2f &v(posGrid[i]);
		prj->unProject(static_cast<double>(v[0]),static_cast<double>(v[1]),point);

		Q_ASSERT(fabs(point.lengthSquared()-1.0) < 1e-10);

		Vec3f pointF=point.toVec3f();
		if (!noScatter)
		{
			// Use mirroring for sun only
			if (pointF[2]<=0.f)
			{
				pointF[2] *= -1.f;
				// The sky below the ground is the symmetric of the one above :
				// it looks nice and gives proper values for brightness estimation
				// Use the Skybright.cpp 's models for brightness which gives better results.
			}
			if (sky.getFlagSchaefer())
			{
				lumi = skyb.getLuminance(moonPosF[0]*pointF[0]+moonPosF[1]*pointF[1]+moonPosF[2]*pointF[2],
							 sunPosF[0] *pointF[0]+sunPosF[1] *pointF[1]+sunPosF[2] *pointF[2],
							 pointF[2]);
			}
			else // Experimental: Re-allow CIE/Preetham brightness instead.
			{
				skylightStruct2 skylight;
				skylight.pos[0]=pointF.v[0];
				skylight.pos[1]=pointF.v[1];
				skylight.pos[2]=pointF.v[2];
				sky.getxyYValuev(skylight);
				lumi=skylight.color[2];
			}
		}

		lumi *= eclipseFactor;
		// Add star background luminance
		lumi += 0.0001f;
		// Multiply by the input scale of the ToneConverter (is not done automatically by the xyYtoRGB method called later)
		//lumi*=eye->getInputScale();

		// Add the light pollution luminance AFTER the scaling to avoid scaling it because it is the cause
		// of the scaling itself
		lumi += fader.getInterstate()*lightPollutionLuminance;

		// Store for later statistics
		sum_lum+=lumi;

		// No need to compute the xy part of the color component
		// This is done in the openGL shader
		// Store the back projected position + luminance in the input color to the shader
		colorGrid[i].set(pointF[0], pointF[1], pointF[2], lumi);
	}
	
	colorGridBuffer.bind();
	colorGridBuffer.write(0, colorGrid, static_cast<int>((1+skyResolutionX)*(1+skyResolutionY)*4*4));
	colorGridBuffer.release();
	
	// Update average luminance
	if (!overrideAverageLuminance)
		averageLuminance = sum_lum/static_cast<float>((1+skyResolutionX)*(1+skyResolutionY));
}

// Draw the atmosphere using the precalc values stored in tab_sky
void AtmospherePreetham::draw(StelCore* core)
{
	if (StelApp::getInstance().getVisionModeNight())
		return;

	const float atm_intensity = fader.getInterstate();
	if (atm_intensity==0.f)
	    return;

	StelToneReproducer* eye = core->getToneReproducer();

	StelPainter sPainter(core->getProjection2d());
	sPainter.setBlending(true, GL_ONE, GL_ONE);

	GL(atmoShaderProgram->bind());
	float a, b, c, d;
	bool useTmGamma, sRGB;
	eye->getShadersParams(a, b, c, d, useTmGamma, sRGB);

	GL(atmoShaderProgram->setUniformValue(shaderAttribLocations.alphaWaOverAlphaDa, a));
	GL(atmoShaderProgram->setUniformValue(shaderAttribLocations.oneOverGamma, b));
	GL(atmoShaderProgram->setUniformValue(shaderAttribLocations.term2TimesOneOverMaxdLpOneOverGamma, c));
	GL(atmoShaderProgram->setUniformValue(shaderAttribLocations.term2TimesOneOverMaxdL, d));
	GL(atmoShaderProgram->setUniformValue(shaderAttribLocations.flagUseTmGamma, useTmGamma));

	GL(atmoShaderProgram->setUniformValue(shaderAttribLocations.brightnessScale, atm_intensity));
	Vec3f sunPos;
	float term_x, Ax, Bx, Cx, Dx, Ex, term_y, Ay, By, Cy, Dy, Ey;
	sky.getShadersParams(sunPos, term_x, Ax, Bx, Cx, Dx, Ex, term_y, Ay, By, Cy, Dy, Ey);
	GL(atmoShaderProgram->setUniformValue(shaderAttribLocations.sunPos, sunPos[0], sunPos[1], sunPos[2]));
	GL(atmoShaderProgram->setUniformValue(shaderAttribLocations.term_x, term_x));
	GL(atmoShaderProgram->setUniformValue(shaderAttribLocations.Ax, Ax));
	GL(atmoShaderProgram->setUniformValue(shaderAttribLocations.Bx, Bx));
	GL(atmoShaderProgram->setUniformValue(shaderAttribLocations.Cx, Cx));
	GL(atmoShaderProgram->setUniformValue(shaderAttribLocations.Dx, Dx));
	GL(atmoShaderProgram->setUniformValue(shaderAttribLocations.Ex, Ex));
	GL(atmoShaderProgram->setUniformValue(shaderAttribLocations.term_y, term_y));
	GL(atmoShaderProgram->setUniformValue(shaderAttribLocations.Ay, Ay));
	GL(atmoShaderProgram->setUniformValue(shaderAttribLocations.By, By));
	GL(atmoShaderProgram->setUniformValue(shaderAttribLocations.Cy, Cy));
	GL(atmoShaderProgram->setUniformValue(shaderAttribLocations.Dy, Dy));
	GL(atmoShaderProgram->setUniformValue(shaderAttribLocations.Ey, Ey));
	GL(atmoShaderProgram->setUniformValue(shaderAttribLocations.doSRGB, sRGB));
	const Mat4f& m = sPainter.getProjector()->getProjectionMatrix();
	GL(atmoShaderProgram->setUniformValue(shaderAttribLocations.projectionMatrix,
					      QMatrix4x4(m[0], m[4], m[8], m[12], m[1], m[5], m[9], m[13], m[2], m[6], m[10], m[14], m[3], m[7], m[11], m[15])));

	const auto rgbMaxValue=calcRGBMaxValue(sPainter.getDitheringMode());
	GL(atmoShaderProgram->setUniformValue(shaderAttribLocations.rgbMaxValue, rgbMaxValue[0], rgbMaxValue[1], rgbMaxValue[2]));
	auto& gl=*sPainter.glFuncs();
	gl.glActiveTexture(GL_TEXTURE1);
	if(!ditherPatternTex)
		ditherPatternTex=makeDitherPatternTexture(*sPainter.glFuncs());
	gl.glBindTexture(GL_TEXTURE_2D, ditherPatternTex);
	GL(atmoShaderProgram->setUniformValue(shaderAttribLocations.ditherPattern, 1));
	

	// And draw everything at once
	GL(vao.bind());
	GL(indicesBuffer.bind());
	std::size_t shift=0;
	for (unsigned int y=0;y<skyResolutionY;++y)
	{
		sPainter.glFuncs()->glDrawElements(GL_TRIANGLE_STRIP, static_cast<int>((skyResolutionX+1)*2), GL_UNSIGNED_SHORT, reinterpret_cast<void*>(shift));
		shift += static_cast<size_t>((skyResolutionX+1)*2*2);
	}
	GL(indicesBuffer.release());
	GL(vao.release());
	
	GL(atmoShaderProgram->release());
	// debug output
	// sPainter.setColor(0.7f, 0.7f, 0.7f);
	// sPainter.drawText(83, 108, QString("Tonemapper::worldAdaptationLuminance(): %1" ).arg(eye->getWorldAdaptationLuminance()));
	// sPainter.drawText(83, 120, QString("AtmospherePreetham::getAverageLuminance(): %1" ).arg(getAverageLuminance()));
}<|MERGE_RESOLUTION|>--- conflicted
+++ resolved
@@ -67,18 +67,10 @@
 	if (!fShader.compileSourceCode(
 					StelOpenGL::globalShaderPrefix(StelOpenGL::FRAGMENT_SHADER) +
 					makeDitheringShader()+
-<<<<<<< HEAD
-					"in mediump vec3 resultSkyColor;\n"
-					"layout(location=0) out vec4 fragColor;\n"
-					"void main()\n"
-					"{\n"
-					 "   fragColor = vec4(dither(resultSkyColor), 1.);\n"
-=======
 					"VARYING mediump vec3 resultSkyColor;\n"
 					"void main()\n"
 					"{\n"
 					 "   FRAG_COLOR = vec4(dither(resultSkyColor), 1.);\n"
->>>>>>> 4bc92810
 					 "}"))
 	{
 		qFatal("Error while compiling Preetham atmosphere fragment shader: %s", fShader.log().toLatin1().constData());
