/*
 * Stellarium
 * Copyright (C) 2002 Fabien Chereau
 * Copyright (C) 2012 Timothy Reaves
 *
 * This program is free software; you can redistribute it and/or
 * modify it under the terms of the GNU General Public License
 * as published by the Free Software Foundation; either version 2
 * of the License, or (at your option) any later version.
 *
 * This program is distributed in the hope that it will be useful,
 * but WITHOUT ANY WARRANTY; without even the implied warranty of
 * MERCHANTABILITY or FITNESS FOR A PARTICULAR PURPOSE.  See the
 * GNU General Public License for more details.
 *
 * You should have received a copy of the GNU General Public License
 * along with this program; if not, write to the Free Software
 * Foundation, Inc., 51 Franklin Street, Suite 500, Boston, MA  02110-1335, USA.
 */

#include "StelMainView.hpp"
#include "StelSplashScreen.hpp"
#include "StelTranslator.hpp"
#include "StelLogger.hpp"
#include "StelFileMgr.hpp"
#include "CLIProcessor.hpp"
#include "StelIniParser.hpp"
#include "StelUtils.hpp"
#ifdef ENABLE_SCRIPTING
#include "StelScriptOutput.hpp"
#endif

#include <QDebug>

#ifndef USE_QUICKVIEW
	#include <QApplication>
	#include <QMessageBox>
	#include <QStyleFactory>
#else
	#include <QGuiApplication>
#endif
#include <QCoreApplication>
#include <QDir>
#include <QFile>
#include <QFileInfo>
#include <QFontDatabase>
#include <QGuiApplication>
#include <QSettings>
#include <QString>
#include <QStringList>
#include <QTextStream>
#include <QTranslator>
#include <QNetworkDiskCache>
#include <QThread>

#include <clocale>

#ifdef Q_OS_WIN
	#include <Windows.h>
	//we use WIN32_LEAN_AND_MEAN so this needs to be included
	//to use timeBeginPeriod/timeEndPeriod
	#include <mmsystem.h>

	// Default to High Performance Mode on machines with hybrid graphics
	// Details: https://stackoverflow.com/questions/44174859/how-to-give-an-option-to-select-graphics-adapter-in-a-directx-11-application
	extern "C"
	{
	#ifdef _MSC_VER
		__declspec(dllexport) DWORD NvOptimusEnablement = 0x00000001;
		__declspec(dllexport) int AmdPowerXpressRequestHighPerformance = 0x00000001;
	#else
		__attribute__((dllexport)) DWORD NvOptimusEnablement = 0x00000001;
		__attribute__((dllexport)) int AmdPowerXpressRequestHighPerformance = 0x00000001;
	#endif
	}
#else
	extern "C"
	{
		int NvOptimusEnablement = 1;
		int AmdPowerXpressRequestHighPerformance = 1;
	}
#endif //Q_OS_WIN

//! @class CustomQTranslator
//! Provides custom i18n support.
class CustomQTranslator : public QTranslator
{
	using QTranslator::translate;
public:
	virtual bool isEmpty() const Q_DECL_OVERRIDE { return false; }

	//! Overrides QTranslator::translate().
	//! Calls StelTranslator::qtranslate().
	//! @param context Qt context string - IGNORED.
	//! @param sourceText the source message.
	//! @param comment optional parameter
	virtual QString translate(const char *context, const char *sourceText, const char *disambiguation = Q_NULLPTR, int n = -1) const Q_DECL_OVERRIDE
	{
		Q_UNUSED(context)
		Q_UNUSED(n)
		return StelTranslator::globalTranslator->qtranslate(sourceText, disambiguation);
	}
};


//! Copies the default configuration file.
//! This function copies the default_cfg.ini file to config.ini (or other
//! name specified on the command line located in the user data directory.
void copyDefaultConfigFile(const QString& newPath)
{
	QString defaultConfigFilePath = StelFileMgr::findFile("data/default_cfg.ini");
	if (defaultConfigFilePath.isEmpty())
		qFatal("ERROR copyDefaultConfigFile failed to locate data/default_cfg.ini. Please check your installation.");
	QFile::copy(defaultConfigFilePath, newPath);
	if (!StelFileMgr::exists(newPath))
	{
		qFatal("ERROR copyDefaultConfigFile failed to copy file %s  to %s. You could try to copy it by hand.",
			qPrintable(defaultConfigFilePath), qPrintable(newPath));
	}
	QFile::setPermissions(newPath, QFile::permissions(newPath) | QFileDevice::WriteOwner);
}

//! Removes all items from the cache.
void clearCache()
{
	QNetworkDiskCache* cacheMgr = new QNetworkDiskCache();
	cacheMgr->setCacheDirectory(StelFileMgr::getCacheDir());
	cacheMgr->clear(); // Removes all items from the cache.
}

// Main stellarium procedure
int main(int argc, char **argv)
{
	Q_INIT_RESOURCE(mainRes);
	Q_INIT_RESOURCE(guiRes);

	// Log command line arguments.
	QString argStr;
	QStringList argList;
	for (int i=0; i<argc; ++i)
	{
		argList << argv[i];
		argStr += QString("%1 ").arg(argv[i]);
	}

#ifdef Q_OS_WIN
	// Fix for the speeding system clock bug on systems that use ACPI
	// See http://support.microsoft.com/kb/821893
	UINT timerGrain = 1;
	if (timeBeginPeriod(timerGrain) == TIMERR_NOCANDO)
	{
		// If this is too fine a grain, try the lowest value used by a timer
		timerGrain = 5;
		if (timeBeginPeriod(timerGrain) == TIMERR_NOCANDO)
			timerGrain = 0;
	}
#endif

#if QT_VERSION < QT_VERSION_CHECK(5, 10, 0)
	// Seed the PRNG. Later Qt versions use qApp->randomGenerator
	qsrand(QDateTime::currentMSecsSinceEpoch());
#endif
	QCoreApplication::setApplicationName("stellarium");
	QCoreApplication::setApplicationVersion(StelUtils::getApplicationPublicVersion());
	QCoreApplication::setOrganizationDomain("stellarium.org");
	QCoreApplication::setOrganizationName("stellarium");

	// Support high DPI pixmaps and fonts
#if QT_VERSION < QT_VERSION_CHECK(6, 0, 0)
	QCoreApplication::setAttribute(Qt::AA_UseHighDpiPixmaps, true);
	QCoreApplication::setAttribute(Qt::AA_EnableHighDpiScaling, true);
#endif
	if (argList.contains("--scale-gui")) // Variable QT_SCALE_FACTOR should be defined before app will be created!
		qputenv("QT_SCALE_FACTOR", CLIProcessor::argsGetOptionWithArg(argList, "", "--scale-gui", "").toString().toLatin1());

	#if defined(Q_OS_MACOS)
	QFileInfo appInfo(QString::fromUtf8(argv[0]));
	QDir appDir(appInfo.absolutePath());
	appDir.cdUp();
	QCoreApplication::addLibraryPath(appDir.absoluteFilePath("PlugIns"));
	#elif defined(Q_OS_WIN)
	QFileInfo appInfo(QString::fromUtf8(argv[0]));
	QCoreApplication::addLibraryPath(appInfo.absolutePath());
	#endif	

	QGuiApplication::setDesktopSettingsAware(false);

<<<<<<< HEAD
#if QT_VERSION >= QT_VERSION_CHECK(6, 0, 0)
	////////////////////////////////////////////////////////////////////////////////////////////////
	/// We can define our default OpenGL context only with Qt6 when we have no more dynamic OpenGL/ANGLE.
	/// IMPORTANT: OpenGL default context/formats must be configured before constructing app!
	/// Copy from StelMainView
	/// TODO: adapt/remove code from StelMainView?
	/// TODO: Find out of this works on GLES devices!

	//use the default format as basis
	QSurfaceFormat fmt = QSurfaceFormat::defaultFormat();

	//if on an GLES build, do not set the format
	//if (fmt.renderableType()==QSurfaceFormat::OpenGL) // Probably at this point it is only QSurfaceFormat::DefaultRenderableType
	{
#ifdef Q_OS_MACOS
		// On OSX, you should get what you ask for. Setting format later may not work.
		// Let's assume all MacOSX deliver at least 3.3 compatibility profile.
		fmt.setMajorVersion(3);
		fmt.setMinorVersion(3);
		fmt.setProfile(QSurfaceFormat::CompatibilityProfile);
#else
		// OGL 2.1 + FBOs should basically be the minimum required for Stellarium
		fmt.setMajorVersion(2);
		fmt.setMinorVersion(1);
		//fmt.setProfile(QSurfaceFormat::CoreProfile);
#endif
	}

	//request some sane buffer formats
	fmt.setRedBufferSize(8);
	fmt.setGreenBufferSize(8);
	fmt.setBlueBufferSize(8);
	fmt.setAlphaBufferSize(8);
	fmt.setDepthBufferSize(24);
	//Stencil buffer seems necessary for GUI boxes
	fmt.setStencilBufferSize(8);
	//const int multisamplingLevel = configuration->value("video/multisampling", 0).toInt();
	//if(  multisamplingLevel  && (qApp->property("spout").toString() == "none") && (!isMesa) )
	//	fmt.setSamples(multisamplingLevel);

#ifdef OPENGL_DEBUG_LOGGING
	//try to enable GL debugging using GL_KHR_debug
	fmt.setOption(QSurfaceFormat::DebugContext);
#endif
	//vsync needs to be set on the default format for it to work
	//fmt.setSwapInterval(0);

	// avoid screen blanking on Intel UHD
	if (argList.contains("--single-buffer"))
		fmt.setSwapBehavior(QSurfaceFormat::SingleBuffer);

	// shorter blinking backlight on exclusive fullscreen
	fmt.setColorSpace(QSurfaceFormat::sRGBColorSpace);

	QSurfaceFormat::setDefaultFormat(fmt);

	/////////////////////////////////////////////////////////////////////////////////
#endif

=======
>>>>>>> 9b92140f
	// This must be run before QGuiApplication, otherwise it'll have no effect.
	CLIProcessor::parseCLIArgsPreQApp(argList);

#ifndef USE_QUICKVIEW
	QApplication::setStyle(QStyleFactory::create("Fusion"));
	// The QApplication MUST be created before the StelFileMgr is initialized.
	QApplication app(argc, argv);
#else
	QGuiApplication::setDesktopSettingsAware(false);
	QGuiApplication app(argc, argv);
#endif

#if QT_VERSION >= QT_VERSION_CHECK(6, 0, 0)
	// Follow vague hint from https://stackoverflow.com/questions/70152818/no-space-between-letters-in-text
	// For some absurd reason, Qt6 needs some initialisation kick so that the font engine starts working.
	// Else all characters are squashed together.
	QSize absurdInitBugSize=QFontMetrics(qApp->font()).size(Qt::TextSingleLine, "A really absurd bug!");
	Q_ASSERT(absurdInitBugSize.width()>0);
	Q_UNUSED(absurdInitBugSize)
#endif

	// QApplication sets current locale, but
	// we need scanf()/printf() and friends to always work in the C locale,
	// otherwise configuration/INI file parsing will be erroneous.
	setlocale(LC_NUMERIC, "C");

	// Solution for bug: https://bugs.launchpad.net/stellarium/+bug/1498616
	qputenv("QT_HARFBUZZ", "old");

	// Init the file manager
	StelFileMgr::init();

	SplashScreen::present();

	// add contents of STEL_OPTS environment variable.
	QString envStelOpts(qgetenv("STEL_OPTS").constData());
	if (envStelOpts.length()>0)
	{
		argList+= envStelOpts.split(" ");
		argStr += " " + envStelOpts;
	}
	//save the modified arg list as an app property for later use
	qApp->setProperty("stelCommandLine", argList);

	// Parse for first set of CLI arguments - stuff we want to process before other
	// output, such as --help and --version
	CLIProcessor::parseCLIArgsPreConfig(argList);

	// Start logging.
	StelLogger::init(StelFileMgr::getUserDir()+"/log.txt");
	StelLogger::writeLog(argStr);

	// OK we start the full program.
	// Print the console splash and get on with loading the program
	QString versionLine = QString("This is %1 (v%2) - %3").arg(StelUtils::getApplicationName(), StelUtils::getApplicationVersion(), STELLARIUM_URL);
	QString copyrightLine = STELLARIUM_COPYRIGHT;
	int maxLength = qMax(versionLine.size(), copyrightLine.size());
	qDebug() << qPrintable(QString(" %1").arg(QString().fill('-', maxLength+2)));
	qDebug() << qPrintable(QString("[ %1 ]").arg(versionLine.leftJustified(maxLength, ' ')));
	qDebug() << qPrintable(QString("[ %1 ]").arg(copyrightLine.leftJustified(maxLength, ' ')));
	qDebug() << qPrintable(QString(" %1").arg(QString().fill('-', maxLength+2)));
	qDebug() << "Writing log file to:" << QDir::toNativeSeparators(StelLogger::getLogFileName());
	qDebug() << "File search paths:";
	int n=0;
	for (const auto& i : StelFileMgr::getSearchPaths())
	{
		qDebug() << " " << n << ". " << QDir::toNativeSeparators(i);
		++n;
	}

	// Now manage the loading of the proper config file
	QString configName;
	try
	{
		configName = CLIProcessor::argsGetOptionWithArg(argList, "-c", "--config-file", "config.ini").toString();
	}
	catch (std::runtime_error& e)
	{
		qWarning() << "WARNING: while looking for --config-file option: " << e.what() << ". Using \"config.ini\"";
		configName = "config.ini";
	}

	QString configFileFullPath = StelFileMgr::findFile(configName, StelFileMgr::Flags(StelFileMgr::Writable|StelFileMgr::File));
	if (configFileFullPath.isEmpty())
	{
		configFileFullPath = StelFileMgr::findFile(configName, StelFileMgr::New);
		if (configFileFullPath.isEmpty())
			qFatal("Could not create configuration file %s.", qPrintable(configName));
	}

	QSettings* confSettings = Q_NULLPTR;
	if (StelFileMgr::exists(configFileFullPath))
	{
		confSettings = new QSettings(configFileFullPath, StelIniFormat, Q_NULLPTR);
		// Implement "restore default settings" feature.
		bool restoreDefaultConfigFile = false;
		if (CLIProcessor::argsGetOption(argList, "", "--restore-defaults"))
			restoreDefaultConfigFile=true;
		else
			restoreDefaultConfigFile = confSettings->value("main/restore_defaults", false).toBool();

		if (!restoreDefaultConfigFile)
		{
			QString version = confSettings->value("main/version", "0.0.0").toString();
			if (version!=QString(STELLARIUM_PUBLIC_VERSION))
			{
				QTextStream istr(&version);
				char tmp;
				int v1=0;
				int v2=0;
				istr >> v1 >> tmp >> v2;
				// Config versions less than 0.6.0 are not supported, otherwise we will try to use it
				if (v1==0 && v2<6)
				{
					// The config file is too old to try an import
					qDebug() << "The current config file is from a version too old for parameters to be imported ("
							 << (version.isEmpty() ? "<0.6.0" : version) << ").\n"
							 << "It will be replaced by the default config file.";
					restoreDefaultConfigFile = true;
				}
				else
				{
					qDebug() << "Attempting to use an existing older config file.";
					confSettings->setValue("main/version", QString(STELLARIUM_PUBLIC_VERSION)); // Upgrade version of config.ini
					clearCache();
					qDebug() << "Cleared cache and updated config.ini...";
				}
			}
		}

		if (restoreDefaultConfigFile)
		{
			if (confSettings)
				delete confSettings;

			QString backupFile(configFileFullPath.left(configFileFullPath.length()-3) + QString("old"));
			if (QFileInfo::exists(backupFile))
				QFile(backupFile).remove();

			QFile(configFileFullPath).rename(backupFile);
			copyDefaultConfigFile(configFileFullPath);
			confSettings = new QSettings(configFileFullPath, StelIniFormat);
			qWarning() << "Resetting defaults config file. Previous config file was backed up in " << QDir::toNativeSeparators(backupFile);
			clearCache();
		}
	}
	else
	{
		qDebug() << "Config file " << QDir::toNativeSeparators(configFileFullPath) << " does not exist. Copying the default file.";
		copyDefaultConfigFile(configFileFullPath);
		confSettings = new QSettings(configFileFullPath, StelIniFormat);
	}

	Q_ASSERT(confSettings);
	qDebug() << "Config file is: " << QDir::toNativeSeparators(configFileFullPath);

	QSurfaceFormat::setDefaultFormat(StelMainView::getDesiredGLFormat(confSettings));

	#ifdef ENABLE_SCRIPTING
	QString outputFile = StelFileMgr::getUserDir()+"/output.txt";
	if (confSettings->value("main/use_separate_output_file", false).toBool())
		outputFile = StelFileMgr::getUserDir()+"/output-"+QDateTime::currentDateTime().toString("yyyyMMdd-HHmmss")+".txt";
	StelScriptOutput::init(outputFile);
	#endif

	// Override config file values from CLI.
	CLIProcessor::parseCLIArgsPostConfig(argList, confSettings);

	// Add the DejaVu font that we use everywhere in the program
	const QString& fName = StelFileMgr::findFile("data/DejaVuSans.ttf");
	if (!fName.isEmpty())
		QFontDatabase::addApplicationFont(fName);
	
	QString fileFont = confSettings->value("gui/base_font_file", "").toString();
	if (!fileFont.isEmpty())
	{
		const QString& afName = StelFileMgr::findFile(QString("data/%1").arg(fileFont));
		if (!afName.isEmpty() && !afName.contains("file not found"))
			QFontDatabase::addApplicationFont(afName);
		else
			qWarning() << "ERROR while loading custom font " << QDir::toNativeSeparators(fileFont);
	}

	// Set the default application font and font size.
	// Note that style sheet will possibly override this setting.
#ifdef Q_OS_WIN
	// Let's try avoid ugly font rendering on Windows.
	// Details: https://sourceforge.net/p/stellarium/discussion/278769/thread/810a1e5c/
	QString baseFont = confSettings->value("gui/base_font_name", "Verdana").toString();
	QFont tmpFont(baseFont);
	#if (QT_VERSION>=QT_VERSION_CHECK(5,15,0))
	tmpFont.setHintingPreference(QFont::PreferFullHinting);
	tmpFont.setStyleHint(QFont::AnyStyle, QFont::PreferAntialias);
	#else
	tmpFont.setStyleHint(QFont::AnyStyle, QFont::OpenGLCompatible);
	#endif
#else
	QString baseFont = confSettings->value("gui/base_font_name", "DejaVu Sans").toString();
	QFont tmpFont(baseFont);
#endif
	tmpFont.setPixelSize(confSettings->value("gui/gui_font_size", 13).toInt());
	QGuiApplication::setFont(tmpFont);

	// Initialize translator feature
	StelTranslator::init(StelFileMgr::getInstallationDir() + "/data/languages.tab");
	
	// Use our custom translator for Qt translations as well
	CustomQTranslator trans;
	app.installTranslator(&trans);

	StelMainView mainWin(confSettings);
	mainWin.show();
	SplashScreen::finish(&mainWin);
	app.exec();
	mainWin.deinit();

	delete confSettings;
	StelLogger::deinit();

	#ifdef Q_OS_WIN
	if(timerGrain)
		timeEndPeriod(timerGrain);
	#endif //Q_OS_WIN

	return 0;
}
<|MERGE_RESOLUTION|>--- conflicted
+++ resolved
@@ -185,68 +185,6 @@
 
 	QGuiApplication::setDesktopSettingsAware(false);
 
-<<<<<<< HEAD
-#if QT_VERSION >= QT_VERSION_CHECK(6, 0, 0)
-	////////////////////////////////////////////////////////////////////////////////////////////////
-	/// We can define our default OpenGL context only with Qt6 when we have no more dynamic OpenGL/ANGLE.
-	/// IMPORTANT: OpenGL default context/formats must be configured before constructing app!
-	/// Copy from StelMainView
-	/// TODO: adapt/remove code from StelMainView?
-	/// TODO: Find out of this works on GLES devices!
-
-	//use the default format as basis
-	QSurfaceFormat fmt = QSurfaceFormat::defaultFormat();
-
-	//if on an GLES build, do not set the format
-	//if (fmt.renderableType()==QSurfaceFormat::OpenGL) // Probably at this point it is only QSurfaceFormat::DefaultRenderableType
-	{
-#ifdef Q_OS_MACOS
-		// On OSX, you should get what you ask for. Setting format later may not work.
-		// Let's assume all MacOSX deliver at least 3.3 compatibility profile.
-		fmt.setMajorVersion(3);
-		fmt.setMinorVersion(3);
-		fmt.setProfile(QSurfaceFormat::CompatibilityProfile);
-#else
-		// OGL 2.1 + FBOs should basically be the minimum required for Stellarium
-		fmt.setMajorVersion(2);
-		fmt.setMinorVersion(1);
-		//fmt.setProfile(QSurfaceFormat::CoreProfile);
-#endif
-	}
-
-	//request some sane buffer formats
-	fmt.setRedBufferSize(8);
-	fmt.setGreenBufferSize(8);
-	fmt.setBlueBufferSize(8);
-	fmt.setAlphaBufferSize(8);
-	fmt.setDepthBufferSize(24);
-	//Stencil buffer seems necessary for GUI boxes
-	fmt.setStencilBufferSize(8);
-	//const int multisamplingLevel = configuration->value("video/multisampling", 0).toInt();
-	//if(  multisamplingLevel  && (qApp->property("spout").toString() == "none") && (!isMesa) )
-	//	fmt.setSamples(multisamplingLevel);
-
-#ifdef OPENGL_DEBUG_LOGGING
-	//try to enable GL debugging using GL_KHR_debug
-	fmt.setOption(QSurfaceFormat::DebugContext);
-#endif
-	//vsync needs to be set on the default format for it to work
-	//fmt.setSwapInterval(0);
-
-	// avoid screen blanking on Intel UHD
-	if (argList.contains("--single-buffer"))
-		fmt.setSwapBehavior(QSurfaceFormat::SingleBuffer);
-
-	// shorter blinking backlight on exclusive fullscreen
-	fmt.setColorSpace(QSurfaceFormat::sRGBColorSpace);
-
-	QSurfaceFormat::setDefaultFormat(fmt);
-
-	/////////////////////////////////////////////////////////////////////////////////
-#endif
-
-=======
->>>>>>> 9b92140f
 	// This must be run before QGuiApplication, otherwise it'll have no effect.
 	CLIProcessor::parseCLIArgsPreQApp(argList);
 
