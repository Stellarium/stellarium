<<<<<<< HEAD
# TRANSLATORS: Horse headed twin son of The Sun and Shadow
N01	"Aśvinī"		_("Twin physician of Gods")
# TRANSLATORS: Bearer of life
N02	"Bharanī"		_("She who bears")
# TRANSLATORS: kartiikeya - Son of Lord Shiva
N03	"Kṛittikā"		_("Nurses of kartiikeya")
# TRANSLATORS: Deer avatar of Uṣa or Dwan
N04	"Rohiṇī"		_("The spirited one")
# TRANSLATORS: Deer avatar of King Prajapati
N05	"Mṛgaśirā"		_("The deer's head")
# TRANSLATORS: Rudra, Lord Shiva
N06	"Ārdrā"			_("The moist one")
N07	"Punarvasu"		_("The restorers of goods")
N08	"Puṣyā"			_("The nourisher")
N09	"Aśleṣā"		_("The embrace")
N10	"Maghā"			_("The bountiful one")
# TRANSLATORS: phālgun - Red
N11	"Pūrba phālgunī"	_("The former red one")
# TRANSLATORS: phālgun - Red
N12	"Uttara phālgunī"	_("The latter red one")
N13	"Hasta"			_("The hand")
N14	"Chitrā"		_("The bright one")
N15	"Svātī"			_("The honest one")
# TRANSLATORS: One of the best friend of Radha
N16	"Viśākhā"		_("The gifted one")
# TRANSLATORS: Radha - companion of Lord Krishna
N17	"Anurādhā"		_("Folowers of Radha") 
N18	"Jyeṣṭhā"		_("The eldest one")
# TRANSLATORS: Origin
N19	"Mulā"			_("The root")
# TRANSLATORS: āṣāṛā - Roar
N20	"Pūrba āṣāṛā"		_("The former undefeated one")
# TRANSLATORS: āṣāṛā - Roar
N21	"Uttara āṣāṛā"		_("The latter undefeated one")
N22	"Śrabaṇā"		_("The Ear")
N23	"Dhaniṣṭhā"		_("The most famous one")
N24	"Śatabhiṣā"		_("hundred cures")
N26	"Uttara bhādrapada"	_("The second of the blessed feet")
# TRANSLATORS: 
N27	"Revatī"		_("The prosperous one") 
N28	"Abhijit"		_("The invincible one")
=======
# Note from the user guide at https://launchpadlibrarian.net/330148407/stellarium_user_guide-0.16.0-1.pdf:
#
# The native constellations are listed in constellation_names.eng.fab. It consists of 3 simple
# columns: Abbreviation(or just a serial number), native name, and english translation. The writing
# _("name") allows automatic translation of the English strings to other languages. These strings
# will be used as constellation labels.
# The first column (abbreviation) in the Western sky culture provides the canonical 3-letter
# abbreviation for constellations as used by the International Astronomical Union. Such abbreviations
# may not be available for the skyculture you are working with, so you must invent your own. These
# abbreviations are used as keys in the other files, so they must be unique within your skyculture. It
# is not necessary to have 3-letter keys.
# The keys can be displayed on screen when labels are requested in the Starlore GUI (section
# 4.4.5). If you want to prevent certain abbreviations from being displayed, let them start with a
# dot. See the effect in the Western (H.A.Rey) skyculture: In Abbreviated mode, only the official
# abbreviations are displayed. In Native mode, the second column of constellation_names.eng.fab
# is shown. Only with setting Translated , the text translated from the text shown in the third column
# is shown. If your skyculture is a variant of the Western skyculture, please use the canonical Latin
# names, they have all been translated already.
# If your skyculture is not a variant of the generally known Western skyculture, please include an
# English translation to the name given in the native language. Else translators will not be able to
# translate the name. See a good example in the Mongolian skyculture.

# Additional notation:
# Rāśi names are placed within ().
# Nakṣatra names are placed within [], except for abhijit, which is placed in {}.
# We use IAST transliteration for unambious transliteration of devanAgarI using latin alphabets, while using phonetically more intuitive equivalents in suggested translations.

## We've referred to highly regarded sanskrit to sanskrit dictionaries kalpadruma and vAchaspatyam for etymologies below.

# TRANSLATORS: Special notation: Rāśi names are placed within () while Nakṣatra names are within [].
Lib	"(Tulā)"	_("Balance (Libra)")
# TRANSLATORS: Special notation: Rāśi names are placed within () while Nakṣatra names are within [].
Ari	"(Meṣa)"	_("Ram (Aries)")
# TRANSLATORS: Special notation: Rāśi names are placed within () while Nakṣatra names are within [].
Cnc	"(Karkaṭa)"	_("Crab (Cancer)")
# TRANSLATORS: Special notation: Rāśi names are placed within () while Nakṣatra names are within [].
Cap	"(Makara)"	_("Crocodile (Capricornus)")
# TRANSLATORS: Special notation: Rāśi names are placed within () while Nakṣatra names are within [].
Gem	"(Mithuna)"	_("Twins (Geminii)")
# TRANSLATORS: Special notation: Rāśi names are placed within () while Nakṣatra names are within [].
Leo	"(Siṃha)"	_("Lion (Leo)")
# TRANSLATORS: Special notation: Rāśi names are placed within () while Nakṣatra names are within [].
Psc	"(Mīna)"	_("Fish (Pisces)")
# TRANSLATORS: Special notation: Rāśi names are placed within () while Nakṣatra names are within [].
Sgr	"(Dhanuṣ)"	_("Bow (Sagittarius)")
# TRANSLATORS: Special notation: Rāśi names are placed within () while Nakṣatra names are within [].
Sco	"(Vṛścikā)"	_("Scorpion (Scorpio)")
# TRANSLATORS: Special notation: Rāśi names are placed within () while Nakṣatra names are within [].
Tau	"(Vṛṣa)"	_("Bull (Taurus)")
# TRANSLATORS: Special notation: Rāśi names are placed within () while Nakṣatra names are within [].
Aqr	"(Kumbha)"	_("Pot (Aquarius)")
# TRANSLATORS: Special notation: Rāśi names are placed within () while Nakṣatra names are within [].
Vir	"(Kanyā)"	_("Virgin (Virgo)")
# TRANSLATORS: Special notation: Rāśi names are placed within () while Nakṣatra names are within [].
Uma	"Saptarṣi"	_("Seven Sages (Ursa Major)")
# TRANSLATORS: Special notation: Rāśi names are placed within () while Nakṣatra names are within [].
N01	"[Aśvinī]"	_("Divine twins [Ashvinii]")
# TRANSLATORS: Special notation: Rāśi names are placed within () while Nakṣatra names are within [].
N02	"[Bharaṇī]"	_("[Bharanii]")
# TRANSLATORS: Special notation: Rāśi names are placed within () while Nakṣatra names are within [].
N03	"[Kṛttikā]"	_("[Krittikaa]")
# TRANSLATORS: Special notation: Rāśi names are placed within () while Nakṣatra names are within [].
N04	"[Rohiṇī]"	_("Riser [Rohinii]")
# TRANSLATORS: Special notation: Rāśi names are placed within () while Nakṣatra names are within [].
N05	"[Mgṛaśiras]"	_("Deer head [Mgṛaśiras]")
# TRANSLATORS: Special notation: Rāśi names are placed within () while Nakṣatra names are within [].
N06	"[Ārdrā]"	_("Wet [Aardraa]")
# TRANSLATORS: Special notation: Rāśi names are placed within () while Nakṣatra names are within [].
N07	"[Punarvasū]"	_("Re-enricher [Punarvasu]")
# TRANSLATORS: Special notation: Rāśi names are placed within () while Nakṣatra names are within [].
N08	"[Puṣya]"	_("Nourisher [Pushya]")
# TRANSLATORS: Special notation: Rāśi names are placed within () while Nakṣatra names are within [].
N09	"[Āśleṣā]"	_("Unembracing [Ashlesha]")
# TRANSLATORS: Special notation: Rāśi names are placed within () while Nakṣatra names are within [].
N10	"[Magha]"	_("Magha")
# TRANSLATORS: Special notation: Rāśi names are placed within () while Nakṣatra names are within [].
N11	"[Pūrva-Phalguni]"	_("Earlier Phalguni [Purva Phalguni]")
# TRANSLATORS: Special notation: Rāśi names are placed within () while Nakṣatra names are within [].
N12	"[Uttara-Phalguni]"	_("Later Phalguni [Uttara Phalguni]")
# TRANSLATORS: Special notation: Rāśi names are placed within () while Nakṣatra names are within [].
N13	"[Hastā]"	_("Hand [Hastaa]")
# TRANSLATORS: Special notation: Rāśi names are placed within () while Nakṣatra names are within [].
N14	"[Citrā]"	_("Chitraa")
# TRANSLATORS: Special notation: Rāśi names are placed within () while Nakṣatra names are within [].
N15	"[Svāti]"	_("Svaati")
# TRANSLATORS: Special notation: Rāśi names are placed within () while Nakṣatra names are within [].
N16	"[Viśākhā]"	_("Vishaakhaa")
# TRANSLATORS: Special notation: Rāśi names are placed within () while Nakṣatra names are within [].
N17	"[Anurādhā]"	_("After vishaakhaa [Anuraadhaa]")
# TRANSLATORS: Special notation: Rāśi names are placed within () while Nakṣatra names are within [].
N18	"[Jyeṣṭhā]"	_("Elder [Jyeshthaa]")
# TRANSLATORS: Special notation: Rāśi names are placed within () while Nakṣatra names are within [].
N19	"[Mūla]"	_("Root [Muula]")
# TRANSLATORS: Special notation: Rāśi names are placed within () while Nakṣatra names are within [].
N20	"[Pūrva-Aṣāḍha]"	_("Earlier AshaaDha [Purva Ashaadha]")
# TRANSLATORS: Special notation: Rāśi names are placed within () while Nakṣatra names are within [].
N21	"[Uttara-Aṣāḍha]"	_("Later AshaaDha [Uttara Ashaadha]")
# TRANSLATORS: Special notation: Rāśi names are placed within () while Nakṣatra names are within [].
N22	"[Śravaṇa]"	_("Ear [Shravana]")
# TRANSLATORS: Special notation: Rāśi names are placed within () while Nakṣatra names are within [].
N23	"[Śraviṣṭhā/ Dhaniṣṭhā]"	_("Most prosperous [Dhanisthaa]")
# TRANSLATORS: Special notation: Rāśi names are placed within () while Nakṣatra names are within [].
N24	"[Śatabhiṣā]"	_("Hundred cures [Shatabhishaa]")
# TRANSLATORS: Special notation: Rāśi names are placed within () while Nakṣatra names are within [].
N25	"[Pūrava-Bhādrapada]"	_("Earlier Bhaadrapada")
# TRANSLATORS: Special notation: Rāśi names are placed within () while Nakṣatra names are within [].
N26	"[Uttara-Bhādrapada]"	_("Later Bhaadrapada")
# TRANSLATORS: Special notation: Rāśi names are placed within () while Nakṣatra names are within [].
N27	"[Revatī]"	_("[Revatii]")
# TRANSLATORS: {} denotes that Abhijit is a special "extra" lunar mansion.
N28	"{Abhijit}"	_("Abhijit")
>>>>>>> 0f998890
<|MERGE_RESOLUTION|>--- conflicted
+++ resolved
@@ -1,5 +1,31 @@
-<<<<<<< HEAD
-# TRANSLATORS: Horse headed twin son of The Sun and Shadow
+
+# Note from the user guide at https://launchpadlibrarian.net/330148407/stellarium_user_guide-0.16.0-1.pdf:
+#
+# The native constellations are listed in constellation_names.eng.fab. It consists of 3 simple
+# columns: Abbreviation(or just a serial number), native name, and english translation. The writing
+# _("name") allows automatic translation of the English strings to other languages. These strings
+# will be used as constellation labels.
+# The first column (abbreviation) in the Western sky culture provides the canonical 3-letter
+# abbreviation for constellations as used by the International Astronomical Union. Such abbreviations
+# may not be available for the skyculture you are working with, so you must invent your own. These
+# abbreviations are used as keys in the other files, so they must be unique within your skyculture. It
+# is not necessary to have 3-letter keys.
+# The keys can be displayed on screen when labels are requested in the Starlore GUI (section
+# 4.4.5). If you want to prevent certain abbreviations from being displayed, let them start with a
+# dot. See the effect in the Western (H.A.Rey) skyculture: In Abbreviated mode, only the official
+# abbreviations are displayed. In Native mode, the second column of constellation_names.eng.fab
+# is shown. Only with setting Translated , the text translated from the text shown in the third column
+# is shown. If your skyculture is a variant of the Western skyculture, please use the canonical Latin
+# names, they have all been translated already.
+# If your skyculture is not a variant of the generally known Western skyculture, please include an
+# English translation to the name given in the native language. Else translators will not be able to
+# translate the name
+
+# We use IAST transliteration for unambious transliteration of devanAgarI using latin alphabets, while using phonetically more intuitive equivalents in suggested translations.
+
+## We've referred to highly regarded sanskrit to sanskrit dictionaries kalpadruma and vAchaspatyam for etymologies below.
+
+# TRANSLATORS: Horse headed twin son of The Sun
 N01	"Aśvinī"		_("Twin physician of Gods")
 # TRANSLATORS: Bearer of life
 N02	"Bharanī"		_("She who bears")
@@ -37,119 +63,5 @@
 N23	"Dhaniṣṭhā"		_("The most famous one")
 N24	"Śatabhiṣā"		_("hundred cures")
 N26	"Uttara bhādrapada"	_("The second of the blessed feet")
-# TRANSLATORS: 
 N27	"Revatī"		_("The prosperous one") 
-N28	"Abhijit"		_("The invincible one")
-=======
-# Note from the user guide at https://launchpadlibrarian.net/330148407/stellarium_user_guide-0.16.0-1.pdf:
-#
-# The native constellations are listed in constellation_names.eng.fab. It consists of 3 simple
-# columns: Abbreviation(or just a serial number), native name, and english translation. The writing
-# _("name") allows automatic translation of the English strings to other languages. These strings
-# will be used as constellation labels.
-# The first column (abbreviation) in the Western sky culture provides the canonical 3-letter
-# abbreviation for constellations as used by the International Astronomical Union. Such abbreviations
-# may not be available for the skyculture you are working with, so you must invent your own. These
-# abbreviations are used as keys in the other files, so they must be unique within your skyculture. It
-# is not necessary to have 3-letter keys.
-# The keys can be displayed on screen when labels are requested in the Starlore GUI (section
-# 4.4.5). If you want to prevent certain abbreviations from being displayed, let them start with a
-# dot. See the effect in the Western (H.A.Rey) skyculture: In Abbreviated mode, only the official
-# abbreviations are displayed. In Native mode, the second column of constellation_names.eng.fab
-# is shown. Only with setting Translated , the text translated from the text shown in the third column
-# is shown. If your skyculture is a variant of the Western skyculture, please use the canonical Latin
-# names, they have all been translated already.
-# If your skyculture is not a variant of the generally known Western skyculture, please include an
-# English translation to the name given in the native language. Else translators will not be able to
-# translate the name. See a good example in the Mongolian skyculture.
-
-# Additional notation:
-# Rāśi names are placed within ().
-# Nakṣatra names are placed within [], except for abhijit, which is placed in {}.
-# We use IAST transliteration for unambious transliteration of devanAgarI using latin alphabets, while using phonetically more intuitive equivalents in suggested translations.
-
-## We've referred to highly regarded sanskrit to sanskrit dictionaries kalpadruma and vAchaspatyam for etymologies below.
-
-# TRANSLATORS: Special notation: Rāśi names are placed within () while Nakṣatra names are within [].
-Lib	"(Tulā)"	_("Balance (Libra)")
-# TRANSLATORS: Special notation: Rāśi names are placed within () while Nakṣatra names are within [].
-Ari	"(Meṣa)"	_("Ram (Aries)")
-# TRANSLATORS: Special notation: Rāśi names are placed within () while Nakṣatra names are within [].
-Cnc	"(Karkaṭa)"	_("Crab (Cancer)")
-# TRANSLATORS: Special notation: Rāśi names are placed within () while Nakṣatra names are within [].
-Cap	"(Makara)"	_("Crocodile (Capricornus)")
-# TRANSLATORS: Special notation: Rāśi names are placed within () while Nakṣatra names are within [].
-Gem	"(Mithuna)"	_("Twins (Geminii)")
-# TRANSLATORS: Special notation: Rāśi names are placed within () while Nakṣatra names are within [].
-Leo	"(Siṃha)"	_("Lion (Leo)")
-# TRANSLATORS: Special notation: Rāśi names are placed within () while Nakṣatra names are within [].
-Psc	"(Mīna)"	_("Fish (Pisces)")
-# TRANSLATORS: Special notation: Rāśi names are placed within () while Nakṣatra names are within [].
-Sgr	"(Dhanuṣ)"	_("Bow (Sagittarius)")
-# TRANSLATORS: Special notation: Rāśi names are placed within () while Nakṣatra names are within [].
-Sco	"(Vṛścikā)"	_("Scorpion (Scorpio)")
-# TRANSLATORS: Special notation: Rāśi names are placed within () while Nakṣatra names are within [].
-Tau	"(Vṛṣa)"	_("Bull (Taurus)")
-# TRANSLATORS: Special notation: Rāśi names are placed within () while Nakṣatra names are within [].
-Aqr	"(Kumbha)"	_("Pot (Aquarius)")
-# TRANSLATORS: Special notation: Rāśi names are placed within () while Nakṣatra names are within [].
-Vir	"(Kanyā)"	_("Virgin (Virgo)")
-# TRANSLATORS: Special notation: Rāśi names are placed within () while Nakṣatra names are within [].
-Uma	"Saptarṣi"	_("Seven Sages (Ursa Major)")
-# TRANSLATORS: Special notation: Rāśi names are placed within () while Nakṣatra names are within [].
-N01	"[Aśvinī]"	_("Divine twins [Ashvinii]")
-# TRANSLATORS: Special notation: Rāśi names are placed within () while Nakṣatra names are within [].
-N02	"[Bharaṇī]"	_("[Bharanii]")
-# TRANSLATORS: Special notation: Rāśi names are placed within () while Nakṣatra names are within [].
-N03	"[Kṛttikā]"	_("[Krittikaa]")
-# TRANSLATORS: Special notation: Rāśi names are placed within () while Nakṣatra names are within [].
-N04	"[Rohiṇī]"	_("Riser [Rohinii]")
-# TRANSLATORS: Special notation: Rāśi names are placed within () while Nakṣatra names are within [].
-N05	"[Mgṛaśiras]"	_("Deer head [Mgṛaśiras]")
-# TRANSLATORS: Special notation: Rāśi names are placed within () while Nakṣatra names are within [].
-N06	"[Ārdrā]"	_("Wet [Aardraa]")
-# TRANSLATORS: Special notation: Rāśi names are placed within () while Nakṣatra names are within [].
-N07	"[Punarvasū]"	_("Re-enricher [Punarvasu]")
-# TRANSLATORS: Special notation: Rāśi names are placed within () while Nakṣatra names are within [].
-N08	"[Puṣya]"	_("Nourisher [Pushya]")
-# TRANSLATORS: Special notation: Rāśi names are placed within () while Nakṣatra names are within [].
-N09	"[Āśleṣā]"	_("Unembracing [Ashlesha]")
-# TRANSLATORS: Special notation: Rāśi names are placed within () while Nakṣatra names are within [].
-N10	"[Magha]"	_("Magha")
-# TRANSLATORS: Special notation: Rāśi names are placed within () while Nakṣatra names are within [].
-N11	"[Pūrva-Phalguni]"	_("Earlier Phalguni [Purva Phalguni]")
-# TRANSLATORS: Special notation: Rāśi names are placed within () while Nakṣatra names are within [].
-N12	"[Uttara-Phalguni]"	_("Later Phalguni [Uttara Phalguni]")
-# TRANSLATORS: Special notation: Rāśi names are placed within () while Nakṣatra names are within [].
-N13	"[Hastā]"	_("Hand [Hastaa]")
-# TRANSLATORS: Special notation: Rāśi names are placed within () while Nakṣatra names are within [].
-N14	"[Citrā]"	_("Chitraa")
-# TRANSLATORS: Special notation: Rāśi names are placed within () while Nakṣatra names are within [].
-N15	"[Svāti]"	_("Svaati")
-# TRANSLATORS: Special notation: Rāśi names are placed within () while Nakṣatra names are within [].
-N16	"[Viśākhā]"	_("Vishaakhaa")
-# TRANSLATORS: Special notation: Rāśi names are placed within () while Nakṣatra names are within [].
-N17	"[Anurādhā]"	_("After vishaakhaa [Anuraadhaa]")
-# TRANSLATORS: Special notation: Rāśi names are placed within () while Nakṣatra names are within [].
-N18	"[Jyeṣṭhā]"	_("Elder [Jyeshthaa]")
-# TRANSLATORS: Special notation: Rāśi names are placed within () while Nakṣatra names are within [].
-N19	"[Mūla]"	_("Root [Muula]")
-# TRANSLATORS: Special notation: Rāśi names are placed within () while Nakṣatra names are within [].
-N20	"[Pūrva-Aṣāḍha]"	_("Earlier AshaaDha [Purva Ashaadha]")
-# TRANSLATORS: Special notation: Rāśi names are placed within () while Nakṣatra names are within [].
-N21	"[Uttara-Aṣāḍha]"	_("Later AshaaDha [Uttara Ashaadha]")
-# TRANSLATORS: Special notation: Rāśi names are placed within () while Nakṣatra names are within [].
-N22	"[Śravaṇa]"	_("Ear [Shravana]")
-# TRANSLATORS: Special notation: Rāśi names are placed within () while Nakṣatra names are within [].
-N23	"[Śraviṣṭhā/ Dhaniṣṭhā]"	_("Most prosperous [Dhanisthaa]")
-# TRANSLATORS: Special notation: Rāśi names are placed within () while Nakṣatra names are within [].
-N24	"[Śatabhiṣā]"	_("Hundred cures [Shatabhishaa]")
-# TRANSLATORS: Special notation: Rāśi names are placed within () while Nakṣatra names are within [].
-N25	"[Pūrava-Bhādrapada]"	_("Earlier Bhaadrapada")
-# TRANSLATORS: Special notation: Rāśi names are placed within () while Nakṣatra names are within [].
-N26	"[Uttara-Bhādrapada]"	_("Later Bhaadrapada")
-# TRANSLATORS: Special notation: Rāśi names are placed within () while Nakṣatra names are within [].
-N27	"[Revatī]"	_("[Revatii]")
-# TRANSLATORS: {} denotes that Abhijit is a special "extra" lunar mansion.
-N28	"{Abhijit}"	_("Abhijit")
->>>>>>> 0f998890
+N28	"Abhijit"		_("The invincible one")