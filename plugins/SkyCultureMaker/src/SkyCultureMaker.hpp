#ifndef SKYCULTUREMAKER_HPP
#define SKYCULTUREMAKER_HPP

#include "ScmConstellation.hpp"
#include "ScmConstellationArtwork.hpp"
#include "ScmDraw.hpp"
#include "ScmSkyCulture.hpp"
#include "StelCore.hpp"
#include "StelModule.hpp"
#include "StelObjectModule.hpp"
#include "StelTranslator.hpp"
#include "VecMath.hpp"
#include "types/DialogID.hpp"
#include <QFile>

#include <QFont>

class QPixmap;
class StelButton;
class ScmSkyCultureDialog;
class ScmConstellationDialog;
class ScmStartDialog;
class ScmSkyCultureExportDialog;
class ScmHideOrAbortMakerDialog;

/// This is an example of a plug-in which can be dynamically loaded into stellarium
class SkyCultureMaker : public StelModule
{
	Q_OBJECT
	// TODO: var - getter - setter - trigger
	Q_PROPERTY(bool enabledScm READ getIsScmEnabled WRITE setIsScmEnabled NOTIFY eventIsScmEnabled)
public:
	SkyCultureMaker();
	~SkyCultureMaker() override;

	/// @brief Set the toggle value for a given action.
	/// @param toggle The toggled value to be set.
	static void setActionToggle(const QString &id, bool toggle);

	///////////////////////////////////////////////////////////////////////////
	// Methods defined in the StelModule class
	void init() override;
	// Activate only if update() does something.
	// void update(double deltaTime) override {}
	void draw(StelCore *core) override;
	double getCallOrder(StelModuleActionName actionName) const override;

	/// Handle mouse clicks. Please note that most of the interactions will be done through the GUI module.
	/// @return set the event as accepted if it was intercepted
	void handleMouseClicks(QMouseEvent *) override;

	/// Handle mouse moves. Please note that most of the interactions will be done through the GUI module.
	/// @return true if the event was intercepted
	bool handleMouseMoves(int x, int y, Qt::MouseButtons b) override;

	/// Handle key events. Please note that most of the interactions will be done through the GUI module.
	/// @param e the Key event
	/// @return set the event as accepted if it was intercepted
	void handleKeys(QKeyEvent *e) override;

	/**
	 * @brief Sets the toolbar button state.
	 * @param b The boolean value to be set.
	 */
	void setToolbarButtonState(bool b);

	/**
	 * @brief Shows the start dialog for the sky culture maker.
	 * 
	 * @param b The boolean value to be set.
	 */
	void setStartDialogVisibility(bool b);

	/**
	 * @brief Shows the sky culture dialog.
	 *
	 * @param b The boolean value to be set.
	 */
	void setSkyCultureDialogVisibility(bool b);

	/**
	 * @brief Shows the constellation dialog.
	 *
	 * @param b The boolean value to be set.
	 */
	void setConstellationDialogVisibility(bool b);

	/**
	 * @brief Shows the sky culture export dialog.
	 *
	 * @param b The boolean value to be set.
	 */
	void setSkyCultureExportDialogVisibility(bool b);

	/**
	 * @brief Shows the hide or abort maker dialog.
	 *
	 * @param b The boolean value to be set.
	 */
	void setHideOrAbortMakerDialogVisibility(bool b);

	/**
	 * @brief Set the visibility of all dialogs.
	 * 
	 * @param b The boolean value to be set.
	 */
	void hideAllDialogs();

	/**
	 * @brief Toggles the usage of the line draw.
	 *
	 * @param b The boolean value to be set.
	 */
	void setIsLineDrawEnabled(bool b);

	/**
	 * @brief Triggers a single undo operation in the line draw.
	 */
	void triggerDrawUndo();

	/**
	 * @brief Sets the active used draw tool.
	 *
	 * @param tool The tool to be used.
	 */
	void setDrawTool(scm::DrawTools tool);

	/**
	 * @brief Sets a new sky culture object
	 */
	void setNewSkyCulture();

	/**
	 * @brief Gets the current set sky culture.
	 */
	scm::ScmSkyCulture *getCurrentSkyCulture();

	/**
	 * @brief Gets the SCM drawing object.
	 */
	scm::ScmDraw *getScmDraw();

	/**
	 * @brief Resets the SCM drawing object.
	 */
	void resetScmDraw();

	/**
	 * @brief Triggers an update of the sky culture dialog.
	 */
	void updateSkyCultureDialog();

	/**
	 * @brief Sets the info label text in the sky culture dialog.
	 * @param text The text to set in the info label.
	 */
	void setSkyCultureDialogInfoLabel(const QString &text);

	/**
	 * @brief Sets the current sky culture description.
	 * @param description The description to set.
	 */
	void setSkyCultureDescription(const scm::Description &description);

	/**
	 * @brief Saves the current sky culture description as markdown text.
	 * @return true if the description was saved successfully, false otherwise.
	 */
	bool saveSkyCultureDescription();

	/**
	 * @brief Gets the saving file for the sky culture description.
	 * @return The file to save the description to.
	 */
	QFile getScmDescriptionFile();

	/**
<<<<<<< HEAD
	 * @brief Saves the visibility state of the SCM dialogs.
	 */
	void saveScmDialogVisibilityState();

	/**
	 * @brief Restores the visibility state of the SCM dialogs.
	 */
	void restoreScmDialogVisibilityState();

	/**
	 * @brief Checks if any SCM dialog is currently hidden.
	 */
	bool isAnyDialogHidden() const;

	/**
	 * @brief Resets all SCM dialogs content and visibility states.
	*/
	void resetScmDialogs();

	/**
	 * @brief Resets the visibility state of the SCM dialogs.
	 */
	void resetScmDialogsVisibilityState();

	/**
	 * @brief Checks if any SCM dialog is currently visible.
	 * @return true if any dialog is visible, false otherwise.
	 */
	bool isAnyDialogVisible() const;
=======
	 * @brief Sets the temporary artwork that should be drawn.
	 * 
	 * @param artwork The artwork to draw.
	 */
	void setTempArtwork(const scm::ScmConstellationArtwork *artwork);
>>>>>>> 4e32ed4c

signals:
	void eventIsScmEnabled(bool b);

public slots:
	bool getIsScmEnabled() const { return isScmEnabled; }

	void setIsScmEnabled(bool b);

private:
	const QString groupId      = N_("Sky Culture Maker");
	const QString actionIdLine = "actionShow_SkyCultureMaker_Line";

	/// Indicates that SCM creation process is enabled (QT Signal)
	bool isScmEnabled = false;

	/// Indicates that line drawing can be done (QT Signal)
	bool isLineDrawEnabled = false;

	/// The button to activate line drawing.
	StelButton *toolbarButton = nullptr;

	/// Font used for displaying our text
	QFont font;

	/// The object used for drawing constellations
	scm::ScmDraw *drawObj = nullptr;

	/// Toogle SCM creation process on
	void startScmProcess();

	/// Toogle SCM creation process off
	void stopScmProcess();

	/// Dialog for starting/editing/cancel creation process
	ScmStartDialog *scmStartDialog = nullptr;

	/// Dialog for creating/editing a sky culture
	ScmSkyCultureDialog *scmSkyCultureDialog = nullptr;

	/// Dialog for creating/editing a constellation
	ScmConstellationDialog *scmConstellationDialog = nullptr;

	/// Dialog for exporting a sky culture
	ScmSkyCultureExportDialog *scmSkyCultureExportDialog = nullptr;

	/// Dialog for hiding or aborting maker process
	ScmHideOrAbortMakerDialog *scmHideOrAbortMakerDialog = nullptr;

	/// The current sky culture
	scm::ScmSkyCulture *currentSkyCulture = nullptr;

<<<<<<< HEAD
	/**
	 * Store the visibility state of the SCM dialogs
	 * The key is the dialog ID, the value is true if the dialog was hidden, false if newly created.
	 */
	QMap<scm::DialogID, bool> scmDialogVisibilityMap = {
		{scm::DialogID::StartDialog,            false},
		{scm::DialogID::SkyCultureDialog,       false},
		{scm::DialogID::ConstellationDialog,    false},
		{scm::DialogID::SkyCultureExportDialog, false},
		{scm::DialogID::HideOrAbortMakerDialog, false}
        };
=======
	/// The artwork to temporary draw on the sky.
	const scm::ScmConstellationArtwork *tempArtwork = nullptr;
>>>>>>> 4e32ed4c
};

#include "StelPluginInterface.hpp"
#include <QObject>

/// This class is used by Qt to manage a plug-in interface
class SkyCultureMakerStelPluginInterface : public QObject,
					   public StelPluginInterface
{
	Q_OBJECT
	Q_PLUGIN_METADATA(IID StelPluginInterface_iid)
	Q_INTERFACES(StelPluginInterface)
public:
	StelModule *getStelModule() const override;
	StelPluginInfo getPluginInfo() const override;
	QObjectList getExtensionList() const override { return QObjectList(); }
};

#endif /* SKYCULTUREMAKER_HPP */<|MERGE_RESOLUTION|>--- conflicted
+++ resolved
@@ -175,7 +175,6 @@
 	QFile getScmDescriptionFile();
 
 	/**
-<<<<<<< HEAD
 	 * @brief Saves the visibility state of the SCM dialogs.
 	 */
 	void saveScmDialogVisibilityState();
@@ -205,13 +204,11 @@
 	 * @return true if any dialog is visible, false otherwise.
 	 */
 	bool isAnyDialogVisible() const;
-=======
+
 	 * @brief Sets the temporary artwork that should be drawn.
-	 * 
 	 * @param artwork The artwork to draw.
 	 */
 	void setTempArtwork(const scm::ScmConstellationArtwork *artwork);
->>>>>>> 4e32ed4c
 
 signals:
 	void eventIsScmEnabled(bool b);
@@ -264,7 +261,6 @@
 	/// The current sky culture
 	scm::ScmSkyCulture *currentSkyCulture = nullptr;
 
-<<<<<<< HEAD
 	/**
 	 * Store the visibility state of the SCM dialogs
 	 * The key is the dialog ID, the value is true if the dialog was hidden, false if newly created.
@@ -276,10 +272,9 @@
 		{scm::DialogID::SkyCultureExportDialog, false},
 		{scm::DialogID::HideOrAbortMakerDialog, false}
         };
-=======
+
 	/// The artwork to temporary draw on the sky.
 	const scm::ScmConstellationArtwork *tempArtwork = nullptr;
->>>>>>> 4e32ed4c
 };
 
 #include "StelPluginInterface.hpp"
