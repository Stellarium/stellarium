/*
 * Stellarium
 * Copyright (C) 2006 Fabien Chereau
 *
 * This program is free software; you can redistribute it and/or
 * modify it under the terms of the GNU General Public License
 * as published by the Free Software Foundation; either version 2
 * of the License, or (at your option) any later version.
 *
 * This program is distributed in the hope that it will be useful,
 * but WITHOUT ANY WARRANTY; without even the implied warranty of
 * MERCHANTABILITY or FITNESS FOR A PARTICULAR PURPOSE.  See the
 * GNU General Public License for more details.
 *
 * You should have received a copy of the GNU General Public License
 * along with this program; if not, write to the Free Software
 * Foundation, Inc., 51 Franklin Street, Suite 500, Boston, MA  02110-1335, USA.
 */

#include "StelApp.hpp"

#include "StelCore.hpp"
#include "StelUtils.hpp"
#include "StelTextureMgr.hpp"
#include "StelObjectMgr.hpp"
#include "ConstellationMgr.hpp"
#include "NebulaMgr.hpp"
#include "LandscapeMgr.hpp"
#include "GridLinesMgr.hpp"
#include "MilkyWay.hpp"
#include "MeteorMgr.hpp"
#include "LabelMgr.hpp"
#include "StarMgr.hpp"
#include "SolarSystem.hpp"
#include "StelIniParser.hpp"
#include "StelProjector.hpp"
#include "StelLocationMgr.hpp"
#include "StelActionMgr.hpp"

#include "StelProgressController.hpp"
#include "StelModuleMgr.hpp"
#include "StelLocaleMgr.hpp"
#include "StelSkyCultureMgr.hpp"
#include "StelFileMgr.hpp"
#include "StelJsonParser.hpp"
#include "StelSkyLayerMgr.hpp"
#include "StelAudioMgr.hpp"
#include "StelVideoMgr.hpp"
#include "StelGuiBase.hpp"
#include "StelPainter.hpp"
#ifndef DISABLE_SCRIPTING
 #include "StelScriptMgr.hpp"
 #include "StelMainScriptAPIProxy.hpp"
#endif


#include <cstdlib>
#include <iostream>
#include <QDebug>
#include <QFile>
#include <QFileInfo>
#include <QMouseEvent>
#include <QNetworkAccessManager>
#include <QNetworkDiskCache>
#include <QNetworkProxy>
#include <QNetworkReply>
#include <QString>
#include <QStringList>
#include <QSysInfo>
#include <QTextStream>
#include <QTimer>
#include <QDir>
#include <QCoreApplication>
#include <QScreen>

Q_IMPORT_PLUGIN(StelStandardGuiPluginInterface)

#ifdef USE_STATIC_PLUGIN_VIRGO
Q_IMPORT_PLUGIN(VirGOStelPluginInterface)
#endif

#ifdef USE_STATIC_PLUGIN_SVMT
Q_IMPORT_PLUGIN(SVMTStelPluginInterface)
#endif

#ifdef USE_STATIC_PLUGIN_HELLOSTELMODULE
Q_IMPORT_PLUGIN(HelloStelModuleStelPluginInterface)
#endif

#ifdef USE_STATIC_PLUGIN_SIMPLEDRAWLINE
Q_IMPORT_PLUGIN(SimpleDrawLineStelPluginInterface)
#endif

#ifdef USE_STATIC_PLUGIN_ANGLEMEASURE
Q_IMPORT_PLUGIN(AngleMeasureStelPluginInterface)
#endif

#ifdef USE_STATIC_PLUGIN_COMPASSMARKS
Q_IMPORT_PLUGIN(CompassMarksStelPluginInterface)
#endif

#ifdef USE_STATIC_PLUGIN_SATELLITES
Q_IMPORT_PLUGIN(SatellitesStelPluginInterface)
#endif

#ifdef USE_STATIC_PLUGIN_TEXTUSERINTERFACE
Q_IMPORT_PLUGIN(TextUserInterfaceStelPluginInterface)
#endif

#ifdef USE_STATIC_PLUGIN_LOGBOOK
Q_IMPORT_PLUGIN(LogBookStelPluginInterface)
#endif

#ifdef USE_STATIC_PLUGIN_OCULARS
Q_IMPORT_PLUGIN(OcularsStelPluginInterface)
#endif

#ifdef USE_STATIC_PLUGIN_TELESCOPECONTROL
Q_IMPORT_PLUGIN(TelescopeControlStelPluginInterface)
#endif

#ifdef USE_STATIC_PLUGIN_SOLARSYSTEMEDITOR
Q_IMPORT_PLUGIN(SolarSystemEditorStelPluginInterface)
#endif

#ifdef USE_STATIC_PLUGIN_TIMEZONECONFIGURATION
Q_IMPORT_PLUGIN(TimeZoneConfigurationStelPluginInterface)
#endif

#ifdef USE_STATIC_PLUGIN_METEORSHOWERS
Q_IMPORT_PLUGIN(MeteorShowersStelPluginInterface)
#endif

#ifdef USE_STATIC_PLUGIN_NAVSTARS
Q_IMPORT_PLUGIN(NavStarsStelPluginInterface)
#endif

#ifdef USE_STATIC_PLUGIN_NOVAE
Q_IMPORT_PLUGIN(NovaeStelPluginInterface)
#endif

#ifdef USE_STATIC_PLUGIN_SUPERNOVAE
Q_IMPORT_PLUGIN(SupernovaeStelPluginInterface)
#endif

#ifdef USE_STATIC_PLUGIN_QUASARS
Q_IMPORT_PLUGIN(QuasarsStelPluginInterface)
#endif

#ifdef USE_STATIC_PLUGIN_PULSARS
Q_IMPORT_PLUGIN(PulsarsStelPluginInterface)
#endif

#ifdef USE_STATIC_PLUGIN_EXOPLANETS
Q_IMPORT_PLUGIN(ExoplanetsStelPluginInterface)
#endif

#ifdef USE_STATIC_PLUGIN_EQUATIONOFTIME
Q_IMPORT_PLUGIN(EquationOfTimeStelPluginInterface)
#endif

#ifdef USE_STATIC_PLUGIN_FOV
Q_IMPORT_PLUGIN(FOVStelPluginInterface)
#endif

#ifdef USE_STATIC_PLUGIN_POINTERCOORDINATES
Q_IMPORT_PLUGIN(PointerCoordinatesStelPluginInterface)
#endif

#ifdef USE_STATIC_PLUGIN_OBSERVABILITY
Q_IMPORT_PLUGIN(ObservabilityStelPluginInterface)
#endif

// Initialize static variables
StelApp* StelApp::singleton = NULL;
QTime* StelApp::qtime = NULL;

void StelApp::initStatic()
{
	StelApp::qtime = new QTime();
	StelApp::qtime->start();
}

void StelApp::deinitStatic()
{
	delete StelApp::qtime;
	StelApp::qtime = NULL;
}

/*************************************************************************
 Create and initialize the main Stellarium application.
*************************************************************************/
StelApp::StelApp(QObject* parent)
	: QObject(parent)
	, core(NULL)
	, planetLocationMgr(NULL)
	, audioMgr(NULL)
	, videoMgr(NULL)
	, skyImageMgr(NULL)
#ifndef DISABLE_SCRIPTING
	, scriptAPIProxy(NULL)
	, scriptMgr(NULL)
#endif
<<<<<<< HEAD
	  stelGui(NULL), devicePixelsPerPixel(1.f), globalScalingRatio(1.f), fps(0),
	  frame(0), timefr(0.), timeBase(0.), flagNightVision(false),
	  confSettings(NULL), initialized(false), saveProjW(-1), saveProjH(-1)

=======
	, stelGui(NULL)
	, devicePixelsPerPixel(1.f)
	, globalScalingRatio(1.f)
	, fps(0)
	, frame(0)
	, timefr(0.)
	, timeBase(0.)
	, flagNightVision(false)
	, confSettings(NULL)
	, initialized(false)
	, saveProjW(-1)
	, saveProjH(-1)
	, drawState(0)
>>>>>>> d461adf2
{
	// Stat variables
	nbDownloadedFiles=0;
	totalDownloadedSize=0;
	nbUsedCache=0;
	totalUsedCacheSize=0;

	setObjectName("StelApp");

	skyCultureMgr=NULL;
	localeMgr=NULL;
	stelObjectMgr=NULL;
	textureMgr=NULL;
	moduleMgr=NULL;
	networkAccessManager=NULL;
	actionMgr = NULL;

	// Can't create 2 StelApp instances
	Q_ASSERT(!singleton);
	singleton = this;

	moduleMgr = new StelModuleMgr();

	wheelEventTimer = new QTimer(this);
	wheelEventTimer->setInterval(25);
	wheelEventTimer->setSingleShot(true);
}

/*************************************************************************
 Deinitialize and destroy the main Stellarium application.
*************************************************************************/
StelApp::~StelApp()
{
	qDebug() << qPrintable(QString("Downloaded %1 files (%2 kbytes) in a session of %3 sec (average of %4 kB/s + %5 files from cache (%6 kB)).").arg(nbDownloadedFiles).arg(totalDownloadedSize/1024).arg(getTotalRunTime()).arg((double)(totalDownloadedSize/1024)/getTotalRunTime()).arg(nbUsedCache).arg(totalUsedCacheSize/1024));

	stelObjectMgr->unSelect();
	moduleMgr->unloadModule("StelSkyLayerMgr", false);  // We need to delete it afterward
	moduleMgr->unloadModule("StelObjectMgr", false);// We need to delete it afterward
	StelModuleMgr* tmp = moduleMgr;
	moduleMgr = new StelModuleMgr(); // Create a secondary instance to avoid crashes at other deinit
	delete tmp; tmp=NULL;
	delete skyImageMgr; skyImageMgr=NULL;
	delete core; core=NULL;
	delete skyCultureMgr; skyCultureMgr=NULL;
	delete localeMgr; localeMgr=NULL;
	delete audioMgr; audioMgr=NULL;
	delete videoMgr; videoMgr=NULL;
	delete stelObjectMgr; stelObjectMgr=NULL; // Delete the module by hand afterward
	delete textureMgr; textureMgr=NULL;
	delete planetLocationMgr; planetLocationMgr=NULL;
	delete moduleMgr; moduleMgr=NULL; // Delete the secondary instance
	delete actionMgr; actionMgr = NULL;

	Q_ASSERT(singleton);
	singleton = NULL;
}

void StelApp::setupHttpProxy()
{
	QString proxyHost = confSettings->value("proxy/host_name").toString();
	QString proxyPort = confSettings->value("proxy/port").toString();
	QString proxyUser = confSettings->value("proxy/user").toString();
	QString proxyPass = confSettings->value("proxy/password").toString();

	// If proxy settings not found in config, use environment variable
	// if it is defined.  (Config file over-rides environment).
	if (proxyHost.isEmpty() && proxyUser.isEmpty() && proxyPass.isEmpty() && proxyPort.isEmpty())
	{
		char *httpProxyEnv;
		httpProxyEnv = std::getenv("http_proxy");
		if (!httpProxyEnv)
		{
			httpProxyEnv = std::getenv("HTTP_PROXY");
		}
		if (httpProxyEnv)
		{
			QString proxyString = QString(httpProxyEnv);
			if (!proxyString.isEmpty())
			{
				// Handle http_proxy of the form
				// proto://username:password@fqdn:port
				// e.g.:
				// http://usr:pass@proxy.loc:3128/
				// http://proxy.loc:3128/
				// http://2001:62a:4:203:6ab5:99ff:fef2:560b:3128/
				// http://foo:bar@2001:62a:4:203:6ab5:99ff:fef2:560b:3128/
				QRegExp pre("^([^:]+://)?(?:([^:]+):([^@]*)@)?(.+):([\\d]+)");
				if (pre.indexIn(proxyString) >= 0)
				{
					proxyUser = pre.cap(2);
					proxyPass = pre.cap(3);
					proxyHost = pre.cap(4);
					proxyPort = pre.cap(5);
				}
				else
				{
					qDebug() << "indecipherable environment variable http_proxy:" << proxyString;
					return;
				}
			}
		}
	}

	if (!proxyHost.isEmpty())
	{
		QNetworkProxy proxy;
		proxy.setType(QNetworkProxy::HttpProxy);
		proxy.setHostName(proxyHost);
		if (!proxyPort.isEmpty())
			proxy.setPort(proxyPort.toUShort());

		if (!proxyUser.isEmpty())
			proxy.setUser(proxyUser);

		if (!proxyPass.isEmpty())
			proxy.setPassword(proxyPass);

		QString ppDisp = proxyPass;
		ppDisp.fill('*');
		qDebug() << "Using HTTP proxy:" << proxyUser << ppDisp << proxyHost << proxyPort;
		QNetworkProxy::setApplicationProxy(proxy);
	}
}

#ifndef DISABLE_SCRIPTING
void StelApp::initScriptMgr(QSettings *conf)
{
	scriptAPIProxy = new StelMainScriptAPIProxy(this);
	scriptMgr = new StelScriptMgr(this);
	scriptMgr->addModules();
	QString startupScript;
	if (qApp->property("onetime_startup_script").isValid())
		startupScript = qApp->property("onetime_startup_script").toString();
	else
		startupScript = conf->value("scripts/startup_script", "startup.ssc").toString();
	// Use a queued slot call to start the script only once the main qApp event loop is running...
	QMetaObject::invokeMethod(scriptMgr,
				  "runScript",
				  Qt::QueuedConnection,
				  Q_ARG(QString, startupScript));
}
#else
void StelApp::initScriptMgr(QSettings *conf) {Q_UNUSED(conf);}
#endif

void StelApp::init(QSettings* conf)
{
	confSettings = conf;

	devicePixelsPerPixel = QOpenGLContext::currentContext()->screen()->devicePixelRatio();
	
	core = new StelCore();
	if (saveProjW!=-1 && saveProjH!=-1)
		core->windowHasBeenResized(0, 0, saveProjW, saveProjH);

	// Initialize AFTER creation of openGL context
	textureMgr = new StelTextureMgr();
	textureMgr->init();

	networkAccessManager = new QNetworkAccessManager(this);
	// Activate http cache if Qt version >= 4.5
	QNetworkDiskCache* cache = new QNetworkDiskCache(networkAccessManager);
	QString cachePath = StelFileMgr::getCacheDir();

	qDebug() << "Cache directory is: " << QDir::toNativeSeparators(cachePath);
	cache->setCacheDirectory(cachePath);
	networkAccessManager->setCache(cache);
	connect(networkAccessManager, SIGNAL(finished(QNetworkReply*)), this, SLOT(reportFileDownloadFinished(QNetworkReply*)));

	// Stel Object Data Base manager
	stelObjectMgr = new StelObjectMgr();
	stelObjectMgr->init();
	getModuleMgr().registerModule(stelObjectMgr);

	localeMgr = new StelLocaleMgr();
	skyCultureMgr = new StelSkyCultureMgr();
	planetLocationMgr = new StelLocationMgr();
	actionMgr = new StelActionMgr();

	localeMgr->init();

	// Init the solar system first
	SolarSystem* ssystem = new SolarSystem();
	ssystem->init();
	getModuleMgr().registerModule(ssystem);

	// Load hipparcos stars & names
	StarMgr* hip_stars = new StarMgr();
	hip_stars->init();
	getModuleMgr().registerModule(hip_stars);

	core->init();

	// Init nebulas
	NebulaMgr* nebulas = new NebulaMgr();
	nebulas->init();
	getModuleMgr().registerModule(nebulas);

	// Init milky way
	MilkyWay* milky_way = new MilkyWay();
	milky_way->init();
	getModuleMgr().registerModule(milky_way);

	// Init sky image manager
	skyImageMgr = new StelSkyLayerMgr();
	skyImageMgr->init();
	getModuleMgr().registerModule(skyImageMgr);

	// Init audio manager
	audioMgr = new StelAudioMgr();

	// Init video manager
	videoMgr = new StelVideoMgr();

	// Constellations
	ConstellationMgr* asterisms = new ConstellationMgr(hip_stars);
	asterisms->init();
	getModuleMgr().registerModule(asterisms);

	// Landscape, atmosphere & cardinal points section
	LandscapeMgr* landscape = new LandscapeMgr();
	landscape->init();
	getModuleMgr().registerModule(landscape);

	GridLinesMgr* gridLines = new GridLinesMgr();
	gridLines->init();
	getModuleMgr().registerModule(gridLines);

	// Meteors
	MeteorMgr* meteors = new MeteorMgr(10, 72);
	meteors->init();
	getModuleMgr().registerModule(meteors);

	// User labels
	LabelMgr* skyLabels = new LabelMgr();
	skyLabels->init();
	getModuleMgr().registerModule(skyLabels);

	skyCultureMgr->init();

	initScriptMgr(conf);

	// Initialisation of the color scheme
	emit colorSchemeChanged("color");
	setVisionModeNight(confSettings->value("viewing/flag_night").toBool());

	// Proxy Initialisation
	setupHttpProxy();
	updateI18n();

	// Init actions.
	actionMgr->addAction("actionShow_Night_Mode", N_("Display Options"), N_("Night mode"), this, "nightMode");

	initialized = true;
}

// Load and initialize external modules (plugins)
void StelApp::initPlugIns()
{
	// Load dynamically all the modules found in the modules/ directories
	// which are configured to be loaded at startup
	foreach (StelModuleMgr::PluginDescriptor i, moduleMgr->getPluginsList())
	{
		if (i.loadAtStartup==false)
			continue;
		StelModule* m = moduleMgr->loadPlugin(i.info.id);
		if (m!=NULL)
		{
			moduleMgr->registerModule(m, true);
			m->init();
		}
	}
}

void StelApp::deinit()
{
#ifndef DISABLE_SCRIPTING
	if (scriptMgr->scriptIsRunning())
		scriptMgr->stopScript();
#endif
	QCoreApplication::processEvents();
	getModuleMgr().unloadAllPlugins();
	QCoreApplication::processEvents();
	
	StelPainter::deinitGLShaders();
}


StelProgressController* StelApp::addProgressBar()
{
	StelProgressController* p = new StelProgressController();
	progressControllers.append(p);
	emit(progressBarAdded(p));
	return p;
}

void StelApp::removeProgressBar(StelProgressController* p)
{
	progressControllers.removeOne(p);	
	emit(progressBarRemoved(p));
	delete p;
}


void StelApp::update(double deltaTime)
{
	if (!initialized)
		return;

	++frame;
	timefr+=deltaTime;
	if (timefr-timeBase > 1.)
	{
		// Calc the FPS rate every seconds
		fps=(double)frame/(timefr-timeBase);
		frame = 0;
		timeBase+=1.;
	}
		
	core->update(deltaTime);

	moduleMgr->update();

	// Send the event to every StelModule
	foreach (StelModule* i, moduleMgr->getCallOrders(StelModule::ActionUpdate))
	{
		i->update(deltaTime);
	}

	stelObjectMgr->update(deltaTime);
}

//! Main drawing function called at each frame
void StelApp::draw()
{
	if (!initialized)
		return;
	core->preDraw();

	const QList<StelModule*> modules = moduleMgr->getCallOrders(StelModule::ActionDraw);
	foreach(StelModule* module, modules)
	{
		module->draw(core);
	}
	core->postDraw();
}

/*************************************************************************
 Call this when the size of the GL window has changed
*************************************************************************/
void StelApp::glWindowHasBeenResized(float x, float y, float w, float h)
{
	if (core)
		core->windowHasBeenResized(x, y, w, h);
	else
	{
		saveProjW = w;
		saveProjH = h;
	}
}

// Handle mouse clics
void StelApp::handleClick(QMouseEvent* inputEvent)
{
	inputEvent->setAccepted(false);
	
	QMouseEvent event(inputEvent->type(), QPoint(inputEvent->pos().x()*devicePixelsPerPixel, inputEvent->pos().y()*devicePixelsPerPixel), inputEvent->button(), inputEvent->buttons(), inputEvent->modifiers());
	event.setAccepted(false);
	
	// Send the event to every StelModule
	foreach (StelModule* i, moduleMgr->getCallOrders(StelModule::ActionHandleMouseClicks))
	{
		i->handleMouseClicks(&event);
		if (event.isAccepted())
		{
			inputEvent->setAccepted(true);
			return;
		}
	}
}

// Handle mouse wheel.
// This deltaEvent is a work-around for QTBUG-22269
void StelApp::handleWheel(QWheelEvent* event)
{
	// variables used to track the changes
	static int delta = 0;

	event->setAccepted(false);
	
	if (wheelEventTimer->isActive()) {
		// Collect the values. If delta is small enough we wait for more values or the end
		// of the timer period to process them.
		delta += event->delta();
		if (qAbs(delta) < 120)
			return;
	}

	// The first time in, the values will not have been set.
	if (delta == 0) {
		delta += event->delta();
	}

	wheelEventTimer->start();
	QWheelEvent deltaEvent(QPoint(event->pos().x()*devicePixelsPerPixel, event->pos().y()*devicePixelsPerPixel),
			       QPoint(event->globalPos().x()*devicePixelsPerPixel, event->globalPos().y()*devicePixelsPerPixel),
			       delta, event->buttons(), event->modifiers(), event->orientation());
	deltaEvent.setAccepted(false);
	// Send the event to every StelModule
	foreach (StelModule* i, moduleMgr->getCallOrders(StelModule::ActionHandleMouseClicks)) {
		i->handleMouseWheel(&deltaEvent);
		if (deltaEvent.isAccepted()) {
			event->accept();
			break;
		}
	}
	// Reset the collected values
	delta = 0;
}

// Handle mouse move
void StelApp::handleMove(int x, int y, Qt::MouseButtons b)
{
	// Send the event to every StelModule
	foreach (StelModule* i, moduleMgr->getCallOrders(StelModule::ActionHandleMouseMoves))
	{
		if (i->handleMouseMoves(x*devicePixelsPerPixel, y*devicePixelsPerPixel, b))
			return;
	}
}

// Handle key press and release
void StelApp::handleKeys(QKeyEvent* event)
{
	event->setAccepted(false);
	// First try to trigger a shortcut.
	if (event->type() == QEvent::KeyPress)
	{
		if (getStelActionManager()->pushKey(event->key() + event->modifiers()))
		{
			event->setAccepted(true);
			return;
		}
	}
	// Send the event to every StelModule
	foreach (StelModule* i, moduleMgr->getCallOrders(StelModule::ActionHandleKeys))
	{
		i->handleKeys(event);
		if (event->isAccepted())
			return;
	}
}

// Handle pinch on multi touch devices
void StelApp::handlePinch(qreal scale, bool started)
{
	// Send the event to every StelModule
	foreach (StelModule* i, moduleMgr->getCallOrders(StelModule::ActionHandleMouseMoves))
	{
		if (i->handlePinch(scale, started))
			return;
	}
}

//! Set flag for activating night vision mode
void StelApp::setVisionModeNight(bool b)
{
	if (flagNightVision!=b)
	{
		flagNightVision=b;
		emit(visionNightModeChanged(b));
	}
}

// Update translations and font for sky everywhere in the program
void StelApp::updateI18n()
{
#ifdef ENABLE_NLS
	emit(languageChanged());
#endif
}

// Update and reload sky culture informations everywhere in the program
void StelApp::updateSkyCulture()
{
	QString skyCultureDir = getSkyCultureMgr().getCurrentSkyCultureID();
	emit(skyCultureChanged(skyCultureDir));
}

// Return the time since when stellarium is running in second.
double StelApp::getTotalRunTime()
{
	return (double)(StelApp::qtime->elapsed())/1000.;
}


void StelApp::reportFileDownloadFinished(QNetworkReply* reply)
{
	bool fromCache = reply->attribute(QNetworkRequest::SourceIsFromCacheAttribute).toBool();
	if (fromCache)
	{
		++nbUsedCache;
		totalUsedCacheSize+=reply->bytesAvailable();
	}
	else
	{
		++nbDownloadedFiles;
		totalDownloadedSize+=reply->bytesAvailable();
	}
}

void StelApp::quit()
{
	emit aboutToQuit();
	QCoreApplication::exit(0);
}

void StelApp::setDevicePixelsPerPixel(float dppp)
{
	// Check that the device-independent pixel size didn't change
	if (devicePixelsPerPixel!=dppp)
	{
		devicePixelsPerPixel = dppp;
		StelProjector::StelProjectorParams params = core->getCurrentStelProjectorParams();
		params.devicePixelsPerPixel = devicePixelsPerPixel;
		core->setCurrentStelProjectorParams(params);
	}
}<|MERGE_RESOLUTION|>--- conflicted
+++ resolved
@@ -201,12 +201,6 @@
 	, scriptAPIProxy(NULL)
 	, scriptMgr(NULL)
 #endif
-<<<<<<< HEAD
-	  stelGui(NULL), devicePixelsPerPixel(1.f), globalScalingRatio(1.f), fps(0),
-	  frame(0), timefr(0.), timeBase(0.), flagNightVision(false),
-	  confSettings(NULL), initialized(false), saveProjW(-1), saveProjH(-1)
-
-=======
 	, stelGui(NULL)
 	, devicePixelsPerPixel(1.f)
 	, globalScalingRatio(1.f)
@@ -219,8 +213,6 @@
 	, initialized(false)
 	, saveProjW(-1)
 	, saveProjH(-1)
-	, drawState(0)
->>>>>>> d461adf2
 {
 	// Stat variables
 	nbDownloadedFiles=0;
