<<<<<<< HEAD
/*
 * Stellarium
 * Copyright (C) 2008 Fabien Chereau
 *
 * This program is free software; you can redistribute it and/or
 * modify it under the terms of the GNU General Public License
 * as published by the Free Software Foundation; either version 2
 * of the License, or (at your option) any later version.
 *
 * This program is distributed in the hope that it will be useful,
 * but WITHOUT ANY WARRANTY; without even the implied warranty of
 * MERCHANTABILITY or FITNESS FOR A PARTICULAR PURPOSE.  See the
 * GNU General Public License for more details.
 *
 * You should have received a copy of the GNU General Public License
 * along with this program; if not, write to the Free Software
 * Foundation, Inc., 51 Franklin Street, Suite 500, Boston, MA  02110-1335, USA.
 */

#include "StelPainter.hpp"

#include "StelApp.hpp"
#include "StelLocaleMgr.hpp"
#include "StelProjector.hpp"
#include "StelProjectorClasses.hpp"
#include "StelUtils.hpp"

#include <QDebug>
#include <QString>
#include <QSettings>
#include <QLinkedList>
#include <QPainter>
#include <QMutex>
#include <QVarLengthArray>
#include <QPaintEngine>
#include <QCache>
#include <QOpenGLPaintDevice>
#include <QOpenGLShader>


#ifndef NDEBUG
QMutex* StelPainter::globalMutex = new QMutex();
#endif

QOpenGLShaderProgram* StelPainter::texturesShaderProgram=NULL;
QOpenGLShaderProgram* StelPainter::basicShaderProgram=NULL;
QOpenGLShaderProgram* StelPainter::colorShaderProgram=NULL;
QOpenGLShaderProgram* StelPainter::texturesColorShaderProgram=NULL;
StelPainter::BasicShaderVars StelPainter::basicShaderVars;
StelPainter::TexturesShaderVars StelPainter::texturesShaderVars;
StelPainter::BasicShaderVars StelPainter::colorShaderVars;
StelPainter::TexturesColorShaderVars StelPainter::texturesColorShaderVars;

StelPainter::GLState::GLState()
{
	blend = glIsEnabled(GL_BLEND);
	glGetIntegerv(GL_BLEND_SRC_RGB, &blendSrcRGB);
	glGetIntegerv(GL_BLEND_DST_RGB, &blendDstRGB);
	glGetIntegerv(GL_BLEND_SRC_ALPHA, &blendSrcAlpha);
	glGetIntegerv(GL_BLEND_DST_ALPHA, &blendDstAlpha);
}

StelPainter::GLState::~GLState()
{
	if (blend)
	{
		glEnable(GL_BLEND);
		glBlendFuncSeparate(blendSrcRGB, blendDstRGB, blendSrcAlpha, blendDstAlpha);
	}
	else
	{
		glDisable(GL_BLEND);
	}
}

bool StelPainter::linkProg(QOpenGLShaderProgram* prog, const QString& name)
{
	bool ret = prog->link();
	if (!ret || (!prog->log().isEmpty() && !prog->log().contains("Link was successful")))
		qWarning() << QString("StelPainter: Warnings while linking %1 shader program:\n%2").arg(name, prog->log());
	return ret;
}

StelPainter::StelPainter(const StelProjectorP& proj) : prj(proj)
{
	Q_ASSERT(proj);

#ifndef NDEBUG
	Q_ASSERT(globalMutex);
	
	GLenum er = glGetError();
	if (er!=GL_NO_ERROR)
	{
		if (er==GL_INVALID_OPERATION)
			qFatal("Invalid openGL operation. It is likely that you used openGL calls without having a valid instance of StelPainter");
	}

	// Lock the global mutex ensuring that no other instances of StelPainter are currently being used
	if (globalMutex->tryLock()==false)
	{
		qFatal("There can be only 1 instance of StelPainter at a given time");
	}
#endif

	glDisable(GL_DEPTH_TEST);
	glDisable(GL_CULL_FACE);
	// Fix some problem when using Qt OpenGL2 engine
	glStencilMask(0x11111111);
	// Deactivate drawing in depth buffer by default
	glDepthMask(GL_FALSE);
	enableTexture2d(false);
	setProjector(proj);
}

void StelPainter::setProjector(const StelProjectorP& p)
{
	prj=p;
	// Init GL viewport to current projector values
	glViewport(prj->viewportXywh[0], prj->viewportXywh[1], prj->viewportXywh[2], prj->viewportXywh[3]);
	glFrontFace(prj->needGlFrontFaceCW()?GL_CW:GL_CCW);
}

StelPainter::~StelPainter()
{
#ifndef NDEBUG
	GLenum er = glGetError();
	if (er!=GL_NO_ERROR)
	{
		if (er==GL_INVALID_OPERATION)
			qFatal("Invalid openGL operation detected in ~StelPainter()");
	}
#endif

#ifndef NDEBUG
	// We are done with this StelPainter
	globalMutex->unlock();
#endif
}


void StelPainter::setFont(const QFont& font)
{
	currentFont = font;
}

void StelPainter::setColor(float r, float g, float b, float a)
{
	currentColor.set(r,g,b,a);
}

Vec4f StelPainter::getColor() const
{
	return currentColor;
}

QFontMetrics StelPainter::getFontMetrics() const
{
	return QFontMetrics(currentFont);
}


///////////////////////////////////////////////////////////////////////////
// Standard methods for drawing primitives

// Fill with black around the circle
void StelPainter::drawViewportShape(void)
{
	if (prj->maskType != StelProjector::MaskDisk)
		return;

	glDisable(GL_BLEND);
	setColor(0.f,0.f,0.f);

	GLfloat innerRadius = 0.5*prj->viewportFovDiameter;
	GLfloat outerRadius = prj->getViewportWidth()+prj->getViewportHeight();
	GLint slices = 256;
	GLfloat sweepAngle = 360.;

	GLfloat sinCache[240];
	GLfloat cosCache[240];
	GLfloat vertices[(240+1)*2][3];
	GLfloat deltaRadius;
	GLfloat radiusHigh;

	if (slices>=240)
	{
		slices=240-1;
	}

	if (outerRadius<=0.0 || innerRadius<0.0 ||innerRadius > outerRadius)
	{
		Q_ASSERT(0);
		return;
	}

	/* Compute length (needed for normal calculations) */
	deltaRadius=outerRadius-innerRadius;

	/* Cache is the vertex locations cache */
	for (int i=0; i<=slices; i++)
	{
		GLfloat angle=((M_PI*sweepAngle)/180.0f)*i/slices;
		sinCache[i]=(GLfloat)sin(angle);
		cosCache[i]=(GLfloat)cos(angle);
	}

	sinCache[slices]=sinCache[0];
	cosCache[slices]=cosCache[0];

	/* Enable arrays */
	enableClientStates(true);
	setVertexPointer(3, GL_FLOAT, vertices);

	radiusHigh=outerRadius-deltaRadius;
	for (int i=0; i<=slices; i++)
	{
		vertices[i*2][0]= prj->viewportCenter[0] + outerRadius*sinCache[i];
		vertices[i*2][1]= prj->viewportCenter[1] + outerRadius*cosCache[i];
		vertices[i*2][2] = 0.0;
		vertices[i*2+1][0]= prj->viewportCenter[0] + radiusHigh*sinCache[i];
		vertices[i*2+1][1]= prj->viewportCenter[1] + radiusHigh*cosCache[i];
		vertices[i*2+1][2] = 0.0;
	}
	drawFromArray(TriangleStrip, (slices+1)*2, 0, false);
	enableClientStates(false);
}



void StelPainter::computeFanDisk(float radius, int innerFanSlices, int level, QVector<double>& vertexArr, QVector<float>& texCoordArr)
{
	Q_ASSERT(level<64);
	float rad[64];
	int i,j;
	rad[level] = radius;
	for (i=level-1;i>=0;--i)
	{
		rad[i] = rad[i+1]*(1.f-M_PI/(innerFanSlices<<(i+1)))*2.f/3.f;
	}
	int slices = innerFanSlices<<level;
	
	float* cos_sin_theta = StelUtils::ComputeCosSinTheta(slices);
	float* cos_sin_theta_p;
	int slices_step = 2;
	float x,y,xa,ya;
	radius*=2.f;
	vertexArr.resize(0);
	texCoordArr.resize(0);
	for (i=level;i>0;--i,slices_step<<=1)
	{
		for (j=0,cos_sin_theta_p=cos_sin_theta; j<slices-1; j+=slices_step,cos_sin_theta_p+=2*slices_step)
		{
			xa = rad[i]*cos_sin_theta_p[slices_step];
			ya = rad[i]*cos_sin_theta_p[slices_step+1];
			texCoordArr << 0.5f+xa/radius << 0.5f+ya/radius;
			vertexArr << xa << ya << 0;

			x = rad[i]*cos_sin_theta_p[2*slices_step];
			y = rad[i]*cos_sin_theta_p[2*slices_step+1];
			texCoordArr << 0.5f+x/radius << 0.5f+y/radius;
			vertexArr << x << y << 0;

			x = rad[i-1]*cos_sin_theta_p[2*slices_step];
			y = rad[i-1]*cos_sin_theta_p[2*slices_step+1];
			texCoordArr << 0.5f+x/radius << 0.5f+y/radius;
			vertexArr << x << y << 0;

			texCoordArr << 0.5f+xa/radius << 0.5f+ya/radius;
			vertexArr << xa << ya << 0;
			texCoordArr << 0.5f+x/radius << 0.5f+y/radius;
			vertexArr << x << y << 0;

			x = rad[i-1]*cos_sin_theta_p[0];
			y = rad[i-1]*cos_sin_theta_p[1];
			texCoordArr << 0.5f+x/radius << 0.5f+y/radius;
			vertexArr << x << y << 0;

			texCoordArr << 0.5f+xa/radius << 0.5f+ya/radius;
			vertexArr << xa << ya << 0;
			texCoordArr << 0.5f+x/radius << 0.5f+y/radius;
			vertexArr << x << y << 0;

			x = rad[i]*cos_sin_theta_p[0];
			y = rad[i]*cos_sin_theta_p[1];
			texCoordArr << 0.5f+x/radius << 0.5f+y/radius;
			vertexArr << x << y << 0;
		}
	}
	// draw the inner polygon
	slices_step>>=1;
	cos_sin_theta_p=cos_sin_theta;

	if (slices==1)
	{
		x = rad[0]*cos_sin_theta_p[0];
		y = rad[0]*cos_sin_theta_p[1];
		texCoordArr << 0.5f+x/radius << 0.5f+y/radius;
		vertexArr << x << y << 0;
		cos_sin_theta_p+=2*slices_step;
		x = rad[0]*cos_sin_theta_p[0];
		y = rad[0]*cos_sin_theta_p[1];
		texCoordArr << 0.5f+x/radius << 0.5f+y/radius;
		vertexArr << x << y << 0;
		cos_sin_theta_p+=2*slices_step;
		x = rad[0]*cos_sin_theta_p[0];
		y = rad[0]*cos_sin_theta_p[1];
		texCoordArr << 0.5f+x/radius << 0.5f+y/radius;
		vertexArr << x << y << 0;
	}
	else
	{
		j=0;
		while (j<slices)
		{
			texCoordArr << 0.5f << 0.5f;
			vertexArr << 0 << 0 << 0;
			x = rad[0]*cos_sin_theta_p[0];
			y = rad[0]*cos_sin_theta_p[1];
			texCoordArr << 0.5f+x/radius << 0.5f+y/radius;
			vertexArr << x << y << 0;
			j+=slices_step;
			cos_sin_theta_p+=2*slices_step;
			x = rad[0]*cos_sin_theta_p[0];
			y = rad[0]*cos_sin_theta_p[1];
			texCoordArr << 0.5f+x/radius << 0.5f+y/radius;
			vertexArr << x << y << 0;
		}
	}


}

static void sSphereMapTexCoordFast(float rho_div_fov, const float costheta, const float sintheta, QVector<float>& out)
{
	if (rho_div_fov>0.5f)
		rho_div_fov=0.5f;
	out << 0.5f + rho_div_fov * costheta << 0.5f + rho_div_fov * sintheta;
}

void StelPainter::sSphereMap(const float radius, const int slices, const int stacks, const float textureFov, const int orientInside)
{
	float rho,x,y,z;
	int i, j;
	const float* cos_sin_rho = StelUtils::ComputeCosSinRho(stacks);
	const float* cos_sin_rho_p;

	const float* cos_sin_theta = StelUtils::ComputeCosSinTheta(slices);
	const float* cos_sin_theta_p;

	float drho = M_PI / stacks;
	drho/=textureFov;

	// texturing: s goes from 0.0/0.25/0.5/0.75/1.0 at +y/+x/-y/-x/+y axis
	// t goes from -1.0/+1.0 at z = -radius/+radius (linear along longitudes)
	// cannot use triangle fan on texturing (s coord. at top/bottom tip varies)

	const int imax = stacks;

	static QVector<double> vertexArr;
	static QVector<float> texCoordArr;

	// draw intermediate stacks as quad strips
	if (!orientInside) // nsign==1
	{
		for (i = 0,cos_sin_rho_p=cos_sin_rho,rho=0.f; i < imax; ++i,cos_sin_rho_p+=2,rho+=drho)
		{
			vertexArr.resize(0);
			texCoordArr.resize(0);
			for (j=0,cos_sin_theta_p=cos_sin_theta;j<=slices;++j,cos_sin_theta_p+=2)
			{
				x = -cos_sin_theta_p[1] * cos_sin_rho_p[1];
				y = cos_sin_theta_p[0] * cos_sin_rho_p[1];
				z = cos_sin_rho_p[0];
				sSphereMapTexCoordFast(rho, cos_sin_theta_p[0], cos_sin_theta_p[1], texCoordArr);
				vertexArr << x*radius << y*radius << z*radius;

				x = -cos_sin_theta_p[1] * cos_sin_rho_p[3];
				y = cos_sin_theta_p[0] * cos_sin_rho_p[3];
				z = cos_sin_rho_p[2];
				sSphereMapTexCoordFast(rho + drho, cos_sin_theta_p[0], cos_sin_theta_p[1], texCoordArr);
				vertexArr << x*radius << y*radius << z*radius;
			}
			setArrays((Vec3d*)vertexArr.constData(), (Vec2f*)texCoordArr.constData());
			drawFromArray(TriangleStrip, vertexArr.size()/3);
		}
	}
	else
	{
		for (i = 0,cos_sin_rho_p=cos_sin_rho,rho=0.f; i < imax; ++i,cos_sin_rho_p+=2,rho+=drho)
		{
			vertexArr.resize(0);
			texCoordArr.resize(0);
			for (j=0,cos_sin_theta_p=cos_sin_theta;j<=slices;++j,cos_sin_theta_p+=2)
			{
				x = -cos_sin_theta_p[1] * cos_sin_rho_p[3];
				y = cos_sin_theta_p[0] * cos_sin_rho_p[3];
				z = cos_sin_rho_p[2];
				sSphereMapTexCoordFast(rho + drho, cos_sin_theta_p[0], -cos_sin_theta_p[1], texCoordArr);
				vertexArr << x*radius << y*radius << z*radius;

				x = -cos_sin_theta_p[1] * cos_sin_rho_p[1];
				y = cos_sin_theta_p[0] * cos_sin_rho_p[1];
				z = cos_sin_rho_p[0];
				sSphereMapTexCoordFast(rho, cos_sin_theta_p[0], -cos_sin_theta_p[1], texCoordArr);
				vertexArr << x*radius << y*radius << z*radius;
			}
			setArrays((Vec3d*)vertexArr.constData(), (Vec2f*)texCoordArr.constData());
			drawFromArray(TriangleStrip, vertexArr.size()/3);
		}
	}
}

void StelPainter::drawTextGravity180(float x, float y, const QString& ws, const float xshift, const float yshift)
{
	float dx, dy, d, theta, theta_o, psi;
	dx = x - prj->viewportCenter[0];
	dy = y - prj->viewportCenter[1];
	d = std::sqrt(dx*dx + dy*dy);
	float limit = 120.;

	// If the text is too far away to be visible in the screen return
	if (d>qMax(prj->viewportXywh[3], prj->viewportXywh[2])*2)
		return;
	theta = std::atan2(dy - 1, dx);
	theta_o = M_PI + std::atan2(dx, dy - 1);
	psi = std::atan2((float)getFontMetrics().width(ws)/ws.length(),d + 1) * 180./M_PI;
	if (psi>5)
		psi = 5;

	float cWidth = (float)getFontMetrics().width(ws)/ws.length();
	float xVc = prj->viewportCenter[0] + xshift;
	float yVc = prj->viewportCenter[1] + yshift;

	const float cosr = std::cos(-theta_o * M_PI/180.);
	const float sinr = std::sin(-theta_o * M_PI/180.);
	float xom = x + xshift*cosr - yshift*sinr;
	float yom = y + yshift*sinr + yshift*cosr;

	QString lang = StelApp::getInstance().getLocaleMgr().getAppLanguage();
	if (!QString("ar fa ckb ug ur he yi").contains(lang))
	{
		for (int i=0; i<ws.length(); ++i)
		{
			if (d<limit)
			{
				drawText(xom, yom, ws[i], -theta_o*180./M_PI+psi*i, 0., 0.);
				xom += cWidth*std::cos(-theta_o+psi*i * M_PI/180.);
				yom += cWidth*std::sin(-theta_o+psi*i * M_PI/180.);
			}
			else
			{
				x = d * std::cos(theta) + xVc ;
				y = d * std::sin(theta) + yVc ;
				drawText(x, y, ws[i], 90. + theta*180./M_PI, 0., 0.);
				// Compute how much the character contributes to the angle
				theta += psi * M_PI/180. * (1 + ((float)getFontMetrics().width(ws[i]) - cWidth)/ cWidth);
			}
		}
	}
	else
	{
		int slen = ws.length();
		for (int i=0;i<slen;i++)
		{
			if (d<limit)
			{
				drawText(xom, yom, ws[slen-1-i], -theta_o*180./M_PI+psi*i, 0., 0.);
				xom += cWidth*std::cos(-theta_o+psi*i * M_PI/180.);
				yom += cWidth*std::sin(-theta_o+psi*i * M_PI/180.);
			}
			else
			{
				x = d * std::cos (theta) + xVc;
				y = d * std::sin (theta) + yVc;
				drawText(x, y, ws[slen-1-i], 90. + theta*180./M_PI, 0., 0.);
				theta += psi * M_PI/180. * (1 + ((float)getFontMetrics().width(ws[slen-1-i]) - cWidth)/ cWidth);
			}
		}
	}
}

void StelPainter::drawText(const Vec3d& v, const QString& str, const float angleDeg, const float xshift, const float yshift, const bool noGravity)
{
	Vec3d win;
	if (prj->project(v, win))
		drawText(win[0], win[1], str, angleDeg, xshift, yshift, noGravity);
}

/*************************************************************************
 Draw the string at the given position and angle with the given font
*************************************************************************/

// Container for one cached string texture
struct StringTexture
{
	GLuint texture;
	int width;
	int height;
	int subTexWidth;
	int subTexHeight;

	StringTexture()
		: texture(0),
		  width(0),
		  height(0),
		  subTexWidth(0),
		  subTexHeight(0) {;}
	~StringTexture()
	{
		if (texture != 0)
			glDeleteTextures(1, &texture);
	}
};

void StelPainter::drawText(float x, float y, const QString& str, float angleDeg, float xshift, float yshift, const bool noGravity)
{
	StelPainter::GLState state; // Will restore the opengl state at the end of the function.
	if (prj->gravityLabels && !noGravity)
	{
		drawTextGravity180(x, y, str, xshift, yshift);
	}
	else
	{
		QOpenGLPaintDevice device;
		device.setSize(QSize(prj->getViewportWidth(), prj->getViewportHeight()));
		// This doesn't seem to work correctly, so implement the hack below instead.
		// Maybe check again later, or check on mac with retina..
		// device.setDevicePixelRatio(prj->getDevicePixelsPerPixel());
		// painter.setFont(currentFont);
		
		QPainter painter(&device);
		painter.beginNativePainting();
		
		QFont tmpFont = currentFont;
		tmpFont.setPixelSize(currentFont.pixelSize()*prj->getDevicePixelsPerPixel()*StelApp::getInstance().getGlobalScalingRatio());
		painter.setFont(tmpFont);
		painter.setPen(QColor(currentColor[0]*255, currentColor[1]*255, currentColor[2]*255, currentColor[3]*255));
		
		xshift*=StelApp::getInstance().getGlobalScalingRatio();
		yshift*=StelApp::getInstance().getGlobalScalingRatio();
		
		y = prj->getViewportHeight()-y;
		yshift = -yshift;

		// Translate/rotate
		if (!noGravity)
			angleDeg += prj->defautAngleForGravityText;

		if (std::fabs(angleDeg)>1.f)
		{
			QTransform m;
			m.translate(x, y);
			m.rotate(-angleDeg);
			painter.setTransform(m);
			painter.drawText(xshift, yshift, str);
		}
		else
		{
			painter.drawText(x+xshift, y+yshift, str);
		}
		
		painter.endNativePainting();
	}
}

// Recursive method cutting a small circle in small segments
inline void fIter(const StelProjectorP& prj, const Vec3d& p1, const Vec3d& p2, Vec3d& win1, Vec3d& win2, QLinkedList<Vec3d>& vertexList, const QLinkedList<Vec3d>::iterator& iter, double radius, const Vec3d& center, int nbI=0, bool checkCrossDiscontinuity=true)
{
	const bool crossDiscontinuity = checkCrossDiscontinuity && prj->intersectViewportDiscontinuity(p1+center, p2+center);
	if (crossDiscontinuity && nbI>=10)
	{
		win1[2]=-2.;
		win2[2]=-2.;
		vertexList.insert(iter, win1);
		vertexList.insert(iter, win2);
		return;
	}

	Vec3d newVertex(p1); newVertex+=p2;
	newVertex.normalize();
	newVertex*=radius;
	Vec3d win3(newVertex[0]+center[0], newVertex[1]+center[1], newVertex[2]+center[2]);
	const bool isValidVertex = prj->projectInPlace(win3);

	const float v10=win1[0]-win3[0];
	const float v11=win1[1]-win3[1];
	const float v20=win2[0]-win3[0];
	const float v21=win2[1]-win3[1];

	const float dist = std::sqrt((v10*v10+v11*v11)*(v20*v20+v21*v21));
	const float cosAngle = (v10*v20+v11*v21)/dist;
	if ((cosAngle>-0.999f || dist>50*50 || crossDiscontinuity) && nbI<10)
	{
		// Use the 3rd component of the vector to store whether the vertex is valid
		win3[2]= isValidVertex ? 1.0 : -1.;
		fIter(prj, p1, newVertex, win1, win3, vertexList, vertexList.insert(iter, win3), radius, center, nbI+1, crossDiscontinuity || dist>50*50);
		fIter(prj, newVertex, p2, win3, win2, vertexList, iter, radius, center, nbI+1, crossDiscontinuity || dist>50*50 );
	}
}

// Used by the method below
QVector<Vec2f> StelPainter::smallCircleVertexArray;

void StelPainter::drawSmallCircleVertexArray()
{
	if (smallCircleVertexArray.isEmpty())
		return;

	Q_ASSERT(smallCircleVertexArray.size()>1);

	enableClientStates(true);
	setVertexPointer(2, GL_FLOAT, smallCircleVertexArray.constData());
	drawFromArray(LineStrip, smallCircleVertexArray.size(), 0, false);
	enableClientStates(false);
	smallCircleVertexArray.resize(0);
}

static Vec3d pt1, pt2;
void StelPainter::drawGreatCircleArc(const Vec3d& start, const Vec3d& stop, const SphericalCap* clippingCap,
	void (*viewportEdgeIntersectCallback)(const Vec3d& screenPos, const Vec3d& direction, void* userData), void* userData)
 {
	 if (clippingCap)
	 {
		 pt1=start;
		 pt2=stop;
		 if (clippingCap->clipGreatCircle(pt1, pt2))
		 {
			drawSmallCircleArc(pt1, pt2, Vec3d(0), viewportEdgeIntersectCallback, userData);
		 }
		 return;
	}
	drawSmallCircleArc(start, stop, Vec3d(0), viewportEdgeIntersectCallback, userData);
 }

/*************************************************************************
 Draw a small circle arc in the current frame
*************************************************************************/
void StelPainter::drawSmallCircleArc(const Vec3d& start, const Vec3d& stop, const Vec3d& rotCenter, void (*viewportEdgeIntersectCallback)(const Vec3d& screenPos, const Vec3d& direction, void* userData), void* userData)
{
	Q_ASSERT(smallCircleVertexArray.empty());

	QLinkedList<Vec3d> tessArc;	// Contains the list of projected points from the tesselated arc
	Vec3d win1, win2;
	win1[2] = prj->project(start, win1) ? 1.0 : -1.;
	win2[2] = prj->project(stop, win2) ? 1.0 : -1.;
	tessArc.append(win1);


	if (rotCenter.lengthSquared()<0.00000001)
	{
		// Great circle
		// Perform the tesselation of the arc in small segments in a way so that the lines look smooth
		fIter(prj, start, stop, win1, win2, tessArc, tessArc.insert(tessArc.end(), win2), 1, rotCenter);
	}
	else
	{
		Vec3d tmp = (rotCenter^start)/rotCenter.length();
		const double radius = fabs(tmp.length());
		// Perform the tesselation of the arc in small segments in a way so that the lines look smooth
		fIter(prj, start-rotCenter, stop-rotCenter, win1, win2, tessArc, tessArc.insert(tessArc.end(), win2), radius, rotCenter);
	}

	// And draw.
	QLinkedList<Vec3d>::ConstIterator i = tessArc.constBegin();
	while (i+1 != tessArc.constEnd())
	{
		const Vec3d& p1 = *i;
		const Vec3d& p2 = *(++i);
		const bool p1InViewport = prj->checkInViewport(p1);
		const bool p2InViewport = prj->checkInViewport(p2);
		if ((p1[2]>0 && p1InViewport) || (p2[2]>0 && p2InViewport))
		{
			smallCircleVertexArray.append(Vec2f(p1[0], p1[1]));
			if (i+1==tessArc.constEnd())
			{
				smallCircleVertexArray.append(Vec2f(p2[0], p2[1]));
				drawSmallCircleVertexArray();
			}
			if (viewportEdgeIntersectCallback && p1InViewport!=p2InViewport)
			{
				// We crossed the edge of the view port
				if (p1InViewport)
					viewportEdgeIntersectCallback(prj->viewPortIntersect(p1, p2), p2-p1, userData);
				else
					viewportEdgeIntersectCallback(prj->viewPortIntersect(p2, p1), p1-p2, userData);
			}
		}
		else
		{
			// Break the line, draw the stored vertex and flush the list
			if (!smallCircleVertexArray.isEmpty())
				smallCircleVertexArray.append(Vec2f(p1[0], p1[1]));
			drawSmallCircleVertexArray();
		}
	}
	Q_ASSERT(smallCircleVertexArray.isEmpty());
}

// Project the passed triangle on the screen ensuring that it will look smooth, even for non linear distortion
// by splitting it into subtriangles.
void StelPainter::projectSphericalTriangle(const SphericalCap* clippingCap, const Vec3d* vertices, QVarLengthArray<Vec3f, 4096>* outVertices,
		const Vec2f* texturePos, QVarLengthArray<Vec2f, 4096>* outTexturePos, const Vec3f *colors, QVarLengthArray<Vec3f, 4096> *outColors,
		const double maxSqDistortion, const int nbI, const bool checkDisc1, const bool checkDisc2, const bool checkDisc3) const
{
	Q_ASSERT(fabs(vertices[0].length()-1.)<0.00001);
	Q_ASSERT(fabs(vertices[1].length()-1.)<0.00001);
	Q_ASSERT(fabs(vertices[2].length()-1.)<0.00001);
	if (clippingCap && clippingCap->containsTriangle(vertices))
		clippingCap = NULL;
	if (clippingCap && !clippingCap->intersectsTriangle(vertices))
		return;
	bool cDiscontinuity1 = checkDisc1 && prj->intersectViewportDiscontinuity(vertices[0], vertices[1]);
	bool cDiscontinuity2 = checkDisc2 && prj->intersectViewportDiscontinuity(vertices[1], vertices[2]);
	bool cDiscontinuity3 = checkDisc3 && prj->intersectViewportDiscontinuity(vertices[0], vertices[2]);
	const bool cd1=cDiscontinuity1;
	const bool cd2=cDiscontinuity2;
	const bool cd3=cDiscontinuity3;

	Vec3d e0=vertices[0];
	Vec3d e1=vertices[1];
	Vec3d e2=vertices[2];
	bool valid = prj->projectInPlace(e0);
	valid = prj->projectInPlace(e1) || valid;
	valid = prj->projectInPlace(e2) || valid;
	// Clip polygons behind the viewer
	if (!valid)
		return;

	if (checkDisc1 && cDiscontinuity1==false)
	{
		// If the distortion at segment e0,e1 is too big, flags it for subdivision
		Vec3d win3 = vertices[0]; win3+=vertices[1];
		prj->projectInPlace(win3);
		win3[0]-=(e0[0]+e1[0])*0.5; win3[1]-=(e0[1]+e1[1])*0.5;
		cDiscontinuity1 = (win3[0]*win3[0]+win3[1]*win3[1])>maxSqDistortion;
	}
	if (checkDisc2 && cDiscontinuity2==false)
	{
		// If the distortion at segment e1,e2 is too big, flags it for subdivision
		Vec3d win3 = vertices[1]; win3+=vertices[2];
		prj->projectInPlace(win3);
		win3[0]-=(e2[0]+e1[0])*0.5; win3[1]-=(e2[1]+e1[1])*0.5;
		cDiscontinuity2 = (win3[0]*win3[0]+win3[1]*win3[1])>maxSqDistortion;
	}
	if (checkDisc3 && cDiscontinuity3==false)
	{
		// If the distortion at segment e2,e0 is too big, flags it for subdivision
		Vec3d win3 = vertices[2]; win3+=vertices[0];
		prj->projectInPlace(win3);
		win3[0] -= (e0[0]+e2[0])*0.5;
		win3[1] -= (e0[1]+e2[1])*0.5;
		cDiscontinuity3 = (win3[0]*win3[0]+win3[1]*win3[1])>maxSqDistortion;
	}

	if (!cDiscontinuity1 && !cDiscontinuity2 && !cDiscontinuity3)
	{
		// The triangle is clean, appends it
		outVertices->append(Vec3f(e0[0], e0[1], e0[2])); outVertices->append(Vec3f(e1[0], e1[1], e1[2])); outVertices->append(Vec3f(e2[0], e2[1], e2[2]));
		if (outTexturePos)
			outTexturePos->append(texturePos,3);
		if (outColors)
			outColors->append(colors,3);
		return;
	}

	if (nbI > 4)
	{
		// If we reached the limit number of iterations and still have a discontinuity,
		// discards the triangle.
		if (cd1 || cd2 || cd3)
			return;

		// Else display it, it will be suboptimal though.
		outVertices->append(Vec3f(e0[0], e0[1], e0[2])); outVertices->append(Vec3f(e1[0], e1[1], e2[2])); outVertices->append(Vec3f(e2[0], e2[1], e2[2]));
		if (outTexturePos)
			outTexturePos->append(texturePos,3);
		if (outColors)
			outColors->append(colors,3);
		return;
	}

	// Recursively splits the triangle into sub triangles.
	// Depending on which combination of sides of the triangle has to be split a different strategy is used.
	Vec3d va[3];
	Vec2f ta[3];
	Vec3f ca[3];
	// Only 1 side has to be split: split the triangle in 2
	if (cDiscontinuity1 && !cDiscontinuity2 && !cDiscontinuity3)
	{
		va[0]=vertices[0];
		va[1]=vertices[0];va[1]+=vertices[1];
		va[1].normalize();
		va[2]=vertices[2];
		if (outTexturePos)
		{
			ta[0]=texturePos[0];
			ta[1]=(texturePos[0]+texturePos[1])*0.5;
			ta[2]=texturePos[2];
		}
		if (outColors)
		{
			ca[0]=colors[0];
			ca[1]=(colors[0]+colors[1])*0.5;
			ca[2]=colors[2];
		}
		projectSphericalTriangle(clippingCap, va, outVertices, ta, outTexturePos, ca, outColors, maxSqDistortion, nbI+1, true, true, false);

		//va[0]=vertices[0]+vertices[1];
		//va[0].normalize();
		va[0]=va[1];
		va[1]=vertices[1];
		va[2]=vertices[2];
		if (outTexturePos)
		{
			ta[0]=(texturePos[0]+texturePos[1])*0.5;
			ta[1]=texturePos[1];
			ta[2]=texturePos[2];
		}
		if (outColors)
		{
			ca[0]=(colors[0]+colors[1])*0.5;
			ca[1]=colors[1];
			ca[2]=colors[2];
		}
		projectSphericalTriangle(clippingCap, va, outVertices, ta, outTexturePos, ca, outColors, maxSqDistortion, nbI+1, true, false, true);
		return;
	}

	if (!cDiscontinuity1 && cDiscontinuity2 && !cDiscontinuity3)
	{
		va[0]=vertices[0];
		va[1]=vertices[1];
		va[2]=vertices[1];va[2]+=vertices[2];
		va[2].normalize();
		if (outTexturePos)
		{
			ta[0]=texturePos[0];
			ta[1]=texturePos[1];
			ta[2]=(texturePos[1]+texturePos[2])*0.5;
		}
		if (outColors)
		{
			ca[0]=colors[0];
			ca[1]=colors[1];
			ca[2]=(colors[1]+colors[2])*0.5;
		}
		projectSphericalTriangle(clippingCap, va, outVertices, ta, outTexturePos, ca, outColors, maxSqDistortion, nbI+1, false, true, true);

		va[0]=vertices[0];
		//va[1]=vertices[1]+vertices[2];
		//va[1].normalize();
		va[1]=va[2];
		va[2]=vertices[2];
		if (outTexturePos)
		{
			ta[0]=texturePos[0];
			ta[1]=(texturePos[1]+texturePos[2])*0.5;
			ta[2]=texturePos[2];
		}
		if (outColors)
		{
			ca[0]=colors[0];
			ca[1]=(colors[1]+colors[2])*0.5;
			ca[2]=colors[2];
		}
		projectSphericalTriangle(clippingCap, va, outVertices, ta, outTexturePos, ca, outColors, maxSqDistortion, nbI+1, true, true, false);
		return;
	}

	if (!cDiscontinuity1 && !cDiscontinuity2 && cDiscontinuity3)
	{
		va[0]=vertices[0];
		va[1]=vertices[1];
		va[2]=vertices[0];va[2]+=vertices[2];
		va[2].normalize();
		if (outTexturePos)
		{
			ta[0]=texturePos[0];
			ta[1]=texturePos[1];
			ta[2]=(texturePos[0]+texturePos[2])*0.5;
		}
		if (outColors)
		{
			ca[0]=colors[0];
			ca[1]=colors[1];
			ca[2]=(colors[0]+colors[2])*0.5;
		}
		projectSphericalTriangle(clippingCap, va, outVertices, ta, outTexturePos, ca, outColors, maxSqDistortion, nbI+1, false, true, true);

		//va[0]=vertices[0]+vertices[2];
		//va[0].normalize();
		va[0]=va[2];
		va[1]=vertices[1];
		va[2]=vertices[2];
		if (outTexturePos)
		{
			ta[0]=(texturePos[0]+texturePos[2])*0.5;
			ta[1]=texturePos[1];
			ta[2]=texturePos[2];
		}
		if (outColors)
		{
			ca[0]=(colors[0]+colors[2])*0.5;
			ca[1]=colors[1];
			ca[2]=colors[2];
		}
		projectSphericalTriangle(clippingCap, va, outVertices, ta, outTexturePos, ca, outColors, maxSqDistortion, nbI+1, true, false, true);
		return;
	}

	// 2 sides have to be split: split the triangle in 3
	if (cDiscontinuity1 && cDiscontinuity2 && !cDiscontinuity3)
	{
		va[0]=vertices[0];
		va[1]=vertices[0];va[1]+=vertices[1];
		va[1].normalize();
		va[2]=vertices[1];va[2]+=vertices[2];
		va[2].normalize();
		if (outTexturePos)
		{
			ta[0]=texturePos[0];
			ta[1]=(texturePos[0]+texturePos[1])*0.5;
			ta[2]=(texturePos[1]+texturePos[2])*0.5;
		}
		if (outColors)
		{
			ca[0]=colors[0];
			ca[1]=(colors[0]+colors[1])*0.5;
			ca[2]=(colors[1]+colors[2])*0.5;
		}
		projectSphericalTriangle(clippingCap, va, outVertices, ta, outTexturePos, ca, outColors, maxSqDistortion, nbI+1);

		//va[0]=vertices[0]+vertices[1];
		//va[0].normalize();
		va[0]=va[1];
		va[1]=vertices[1];
		//va[2]=vertices[1]+vertices[2];
		//va[2].normalize();
		if (outTexturePos)
		{
			ta[0]=(texturePos[0]+texturePos[1])*0.5;
			ta[1]=texturePos[1];
			ta[2]=(texturePos[1]+texturePos[2])*0.5;
		}
		if (outColors)
		{
			ca[0]=(colors[0]+colors[1])*0.5;
			ca[1]=colors[1];
			ca[2]=(colors[1]+colors[2])*0.5;
		}
		projectSphericalTriangle(clippingCap, va, outVertices, ta, outTexturePos, ca, outColors, maxSqDistortion, nbI+1);

		va[0]=vertices[0];
		//va[1]=vertices[1]+vertices[2];
		//va[1].normalize();
		va[1]=va[2];
		va[2]=vertices[2];
		if (outTexturePos)
		{
			ta[0]=texturePos[0];
			ta[1]=(texturePos[1]+texturePos[2])*0.5;
			ta[2]=texturePos[2];
		}
		if (outColors)
		{
			ca[0]=colors[0];
			ca[1]=(colors[1]+colors[2])*0.5;
			ca[2]=colors[2];
		}
		projectSphericalTriangle(clippingCap, va, outVertices, ta, outTexturePos, ca, outColors, maxSqDistortion, nbI+1, true, true, false);
		return;
	}
	if (cDiscontinuity1 && !cDiscontinuity2 && cDiscontinuity3)
	{
		va[0]=vertices[0];
		va[1]=vertices[0];va[1]+=vertices[1];
		va[1].normalize();
		va[2]=vertices[0];va[2]+=vertices[2];
		va[2].normalize();
		if (outTexturePos)
		{
			ta[0]=texturePos[0];
			ta[1]=(texturePos[0]+texturePos[1])*0.5;
			ta[2]=(texturePos[0]+texturePos[2])*0.5;
		}
		if (outColors)
		{
			ca[0]=colors[0];
			ca[1]=(colors[0]+colors[1])*0.5;
			ca[2]=(colors[0]+colors[2])*0.5;
		}
		projectSphericalTriangle(clippingCap, va, outVertices, ta, outTexturePos, ca, outColors, maxSqDistortion, nbI+1);

		//va[0]=vertices[0]+vertices[1];
		//va[0].normalize();
		va[0]=va[1];
		va[1]=vertices[2];
		//va[2]=vertices[0]+vertices[2];
		//va[2].normalize();
		if (outTexturePos)
		{
			ta[0]=(texturePos[0]+texturePos[1])*0.5;
			ta[1]=texturePos[2];
			ta[2]=(texturePos[0]+texturePos[2])*0.5;
		}
		if (outColors)
		{
			ca[0]=(colors[0]+colors[1])*0.5;
			ca[1]=colors[2];
			ca[2]=(colors[0]+colors[2])*0.5;
		}
		projectSphericalTriangle(clippingCap, va, outVertices, ta, outTexturePos, ca, outColors, maxSqDistortion, nbI+1);


		//va[0]=vertices[0]+vertices[1];
		//va[0].normalize();
		va[1]=vertices[1];
		va[2]=vertices[2];
		if (outTexturePos)
		{
			ta[0]=(texturePos[0]+texturePos[1])*0.5;
			ta[1]=texturePos[1];
			ta[2]=texturePos[2];
		}
		if (outColors)
		{
			ca[0]=(colors[0]+colors[1])*0.5;
			ca[1]=colors[1];
			ca[2]=colors[2];
		}
		projectSphericalTriangle(clippingCap, va, outVertices, ta, outTexturePos, ca, outColors, maxSqDistortion, nbI+1, true, false, true);

		return;
	}
	if (!cDiscontinuity1 && cDiscontinuity2 && cDiscontinuity3)
	{
		va[0]=vertices[0];
		va[1]=vertices[1];
		va[2]=vertices[1];va[2]+=vertices[2];
		va[2].normalize();
		if (outTexturePos)
		{
			ta[0]=texturePos[0];
			ta[1]=texturePos[1];
			ta[2]=(texturePos[1]+texturePos[2])*0.5;
		}
		if (outColors)
		{
			ca[0]=colors[0];
			ca[1]=colors[1];
			ca[2]=(colors[1]+colors[2])*0.5;
		}
		projectSphericalTriangle(clippingCap, va, outVertices, ta, outTexturePos, ca, outColors, maxSqDistortion, nbI+1, false, true, true);

		//va[0]=vertices[1]+vertices[2];
		//va[0].normalize();
		va[0]=va[2];
		va[1]=vertices[2];
		va[2]=vertices[0];va[2]+=vertices[2];
		va[2].normalize();
		if (outTexturePos)
		{
			ta[0]=(texturePos[1]+texturePos[2])*0.5;
			ta[1]=texturePos[2];
			ta[2]=(texturePos[0]+texturePos[2])*0.5;
		}
		if (outColors)
		{
			ca[0]=(colors[1]+colors[2])*0.5;
			ca[1]=colors[2];
			ca[2]=(colors[0]+colors[2])*0.5;
		}
		projectSphericalTriangle(clippingCap, va, outVertices, ta, outTexturePos, ca, outColors, maxSqDistortion, nbI+1);

		va[1]=va[0];
		va[0]=vertices[0];
		//va[1]=vertices[1]+vertices[2];
		//va[1].normalize();
		//va[2]=vertices[0]+vertices[2];
		//va[2].normalize();
		if (outTexturePos)
		{
			ta[0]=texturePos[0];
			ta[1]=(texturePos[1]+texturePos[2])*0.5;
			ta[2]=(texturePos[0]+texturePos[2])*0.5;
		}
		if (outColors)
		{
			ca[0]=colors[0];
			ca[1]=(colors[1]+colors[2])*0.5;
			ca[2]=(colors[0]+colors[2])*0.5;
		}
		projectSphericalTriangle(clippingCap, va, outVertices, ta, outTexturePos, ca, outColors, maxSqDistortion, nbI+1);
		return;
	}

	// Last case: the 3 sides have to be split: cut in 4 triangles a' la HTM
	va[0]=vertices[0];va[0]+=vertices[1];
	va[0].normalize();
	va[1]=vertices[1];va[1]+=vertices[2];
	va[1].normalize();
	va[2]=vertices[0];va[2]+=vertices[2];
	va[2].normalize();
	if (outTexturePos)
	{
		ta[0]=(texturePos[0]+texturePos[1])*0.5;
		ta[1]=(texturePos[1]+texturePos[2])*0.5;
		ta[2]=(texturePos[0]+texturePos[2])*0.5;
	}
	if (outColors)
	{
		ca[0]=(colors[0]+colors[1])*0.5;
		ca[1]=(colors[1]+colors[2])*0.5;
		ca[2]=(colors[0]+colors[2])*0.5;
	}
	projectSphericalTriangle(clippingCap, va, outVertices, ta, outTexturePos, ca, outColors, maxSqDistortion, nbI+1);

	va[1]=va[0];
	va[0]=vertices[0];
	//va[1]=vertices[0]+vertices[1];
	//va[1].normalize();
	//va[2]=vertices[0]+vertices[2];
	//va[2].normalize();
	if (outTexturePos)
	{
		ta[0]=texturePos[0];
		ta[1]=(texturePos[0]+texturePos[1])*0.5;
		ta[2]=(texturePos[0]+texturePos[2])*0.5;
	}
	if (outColors)
	{
		ca[0]=colors[0];
		ca[1]=(colors[0]+colors[1])*0.5;
		ca[2]=(colors[0]+colors[2])*0.5;
	}
	projectSphericalTriangle(clippingCap, va, outVertices, ta, outTexturePos, ca, outColors, maxSqDistortion, nbI+1);

	//va[0]=vertices[0]+vertices[1];
	//va[0].normalize();
	va[0]=va[1];
	va[1]=vertices[1];
	va[2]=vertices[1];va[2]+=vertices[2];
	va[2].normalize();
	if (outTexturePos)
	{
		ta[0]=(texturePos[0]+texturePos[1])*0.5;
		ta[1]=texturePos[1];
		ta[2]=(texturePos[1]+texturePos[2])*0.5;
	}
	if (outColors)
	{
		ca[0]=(colors[0]+colors[1])*0.5;
		ca[1]=colors[1];
		ca[2]=(colors[1]+colors[2])*0.5;
	}
	projectSphericalTriangle(clippingCap, va, outVertices, ta, outTexturePos, ca, outColors, maxSqDistortion, nbI+1);

	va[0]=vertices[0];va[0]+=vertices[2];
	va[0].normalize();
	//va[1]=vertices[1]+vertices[2];
	//va[1].normalize();
	va[1]=va[2];
	va[2]=vertices[2];
	if (outTexturePos)
	{
		ta[0]=(texturePos[0]+texturePos[2])*0.5;
		ta[1]=(texturePos[1]+texturePos[2])*0.5;
		ta[2]=texturePos[2];
	}
	if (outColors)
	{
		ca[0]=(colors[0]+colors[2])*0.5;
		ca[1]=(colors[1]+colors[2])*0.5;
		ca[2]=colors[2];
	}
	projectSphericalTriangle(clippingCap, va, outVertices, ta, outTexturePos, ca, outColors, maxSqDistortion, nbI+1);

	return;
}

static QVarLengthArray<Vec3f, 4096> polygonVertexArray;
static QVarLengthArray<Vec2f, 4096> polygonTextureCoordArray;
static QVarLengthArray<Vec3f, 4096> polygonColorArray;
static QVarLengthArray<unsigned int, 4096> indexArray;

void StelPainter::drawGreatCircleArcs(const StelVertexArray& va, const SphericalCap* clippingCap)
{
	Q_ASSERT(va.vertex.size()!=1);
	Q_ASSERT(!va.isIndexed());	// Indexed unsupported yet
	switch (va.primitiveType)
	{
		case StelVertexArray::Lines:
			Q_ASSERT(va.vertex.size()%2==0);
			for (int i=0;i<va.vertex.size();i+=2)
				drawGreatCircleArc(va.vertex.at(i), va.vertex.at(i+1), clippingCap);
			return;
		case StelVertexArray::LineStrip:
			for (int i=0;i<va.vertex.size()-1;++i)
				drawGreatCircleArc(va.vertex.at(i), va.vertex.at(i+1), clippingCap);
			return;
		case StelVertexArray::LineLoop:
			for (int i=0;i<va.vertex.size()-1;++i)
				drawGreatCircleArc(va.vertex.at(i), va.vertex.at(i+1), clippingCap);
			drawGreatCircleArc(va.vertex.last(), va.vertex.first(), clippingCap);
			return;
		default:
			Q_ASSERT(0); // Unsupported primitive yype
	}
}

// The function object that we use as an interface between VertexArray::foreachTriangle and
// StelPainter::projectSphericalTriangle.
//
// This is used by drawSphericalTriangles to project all the triangles coordinates in a StelVertexArray into our global
// vertex array buffer.
class VertexArrayProjector
{
public:
	VertexArrayProjector(const StelVertexArray& ar, StelPainter* apainter, const SphericalCap* aclippingCap,
						 QVarLengthArray<Vec3f, 4096>* aoutVertices, QVarLengthArray<Vec2f, 4096>* aoutTexturePos=NULL, QVarLengthArray<Vec3f, 4096>* aoutColors=NULL, double amaxSqDistortion=5.)
		   : vertexArray(ar), painter(apainter), clippingCap(aclippingCap), outVertices(aoutVertices),
			 outColors(aoutColors), outTexturePos(aoutTexturePos), maxSqDistortion(amaxSqDistortion)
	{
	}

	// Project a single triangle and add it into the output arrays
	inline void operator()(const Vec3d* v0, const Vec3d* v1, const Vec3d* v2,
						   const Vec2f* t0, const Vec2f* t1, const Vec2f* t2,
						   const Vec3f* c0, const Vec3f* c1, const Vec3f* c2,
						   unsigned int, unsigned int, unsigned)
	{
		// XXX: we may optimize more by putting the declaration and the test outside of this method.
		const Vec3d tmpVertex[3] = {*v0, *v1, *v2};
		if ( (outTexturePos) && (outColors))
		{
			const Vec2f tmpTexture[3] = {*t0, *t1, *t2};
			const Vec3f tmpColor[3] = {*c0, *c1, *c2};
			painter->projectSphericalTriangle(clippingCap, tmpVertex, outVertices, tmpTexture, outTexturePos, tmpColor, outColors, maxSqDistortion);
		}
		else if (outTexturePos)
		{
			const Vec2f tmpTexture[3] = {*t0, *t1, *t2};
			painter->projectSphericalTriangle(clippingCap, tmpVertex, outVertices, tmpTexture, outTexturePos, NULL, NULL, maxSqDistortion);
		}
		else if (outColors)
		{
			const Vec3f tmpColor[3] = {*c0, *c1, *c2};
			painter->projectSphericalTriangle(clippingCap, tmpVertex, outVertices, NULL, NULL, tmpColor, outColors, maxSqDistortion);
		}
		else
			painter->projectSphericalTriangle(clippingCap, tmpVertex, outVertices, NULL, NULL, NULL, NULL, maxSqDistortion);
	}

	// Draw the resulting arrays
	void drawResult()
	{
		painter->setVertexPointer(3, GL_FLOAT, outVertices->constData());
		if (outTexturePos)
			painter->setTexCoordPointer(2, GL_FLOAT, outTexturePos->constData());
		if (outColors)
			painter->setColorPointer(3, GL_FLOAT, outColors->constData());

		painter->enableClientStates(true, outTexturePos != NULL, outColors != NULL);
		painter->drawFromArray(StelPainter::Triangles, outVertices->size(), 0, false);
		painter->enableClientStates(false);
	}

private:
	const StelVertexArray& vertexArray;
	StelPainter* painter;
	const SphericalCap* clippingCap;
	QVarLengthArray<Vec3f, 4096>* outVertices;
	QVarLengthArray<Vec3f, 4096>* outColors;
	QVarLengthArray<Vec2f, 4096>* outTexturePos;
	double maxSqDistortion;
};

void StelPainter::drawStelVertexArray(const StelVertexArray& arr, const bool checkDiscontinuity)
{
	if (checkDiscontinuity && prj->hasDiscontinuity())
	{
		// The projection has discontinuities, so we need to make sure that no triangle is crossing them.
		drawStelVertexArray(arr.removeDiscontinuousTriangles(this->getProjector().data()), false);
		return;
	}

	setVertexPointer(3, GL_DOUBLE, arr.vertex.constData());
	if (arr.isTextured())
	{
		setTexCoordPointer(2, GL_FLOAT, arr.texCoords.constData());
		if (arr.isColored())
		{
			setColorPointer(3, GL_FLOAT, arr.colors.constData());
			enableClientStates(true, true, true);
		}
		else
			enableClientStates(true, true, false);
	}
	else
	{
		if (arr.isColored())
		{
			setColorPointer(3, GL_FLOAT, arr.colors.constData());
			enableClientStates(true, false, true);
		}
		else
			enableClientStates(true, false, false);
	}
	if (arr.isIndexed())
		drawFromArray((StelPainter::DrawingMode)arr.primitiveType, arr.indices.size(), 0, true, arr.indices.constData());
	else
		drawFromArray((StelPainter::DrawingMode)arr.primitiveType, arr.vertex.size());

	enableClientStates(false);
}

void StelPainter::drawSphericalTriangles(const StelVertexArray& va, const bool textured, const bool colored, const SphericalCap* clippingCap, const bool doSubDivide, const double maxSqDistortion)
{
	if (va.vertex.isEmpty())
		return;

	Q_ASSERT(va.vertex.size()>2);
	polygonVertexArray.clear();
	polygonTextureCoordArray.clear();

	indexArray.clear();

	if (!doSubDivide)
	{
		// The simplest case, we don't need to iterate through the triangles at all.
		drawStelVertexArray(va);
		return;
	}

	// the last case.  It is the slowest, it process the triangles one by one.
	{
		// Project all the triangles of the VertexArray into our buffer arrays.
		VertexArrayProjector result = va.foreachTriangle(VertexArrayProjector(va, this, clippingCap, &polygonVertexArray, textured ? &polygonTextureCoordArray : NULL, colored ? &polygonColorArray : NULL, maxSqDistortion));
		result.drawResult();
		return;
	}
}

// Draw the given SphericalPolygon.
void StelPainter::drawSphericalRegion(const SphericalRegion* poly, SphericalPolygonDrawMode drawMode, const SphericalCap* clippingCap, const bool doSubDivise, const double maxSqDistortion)
{
	if (!prj->getBoundingCap().intersects(poly->getBoundingCap()))
		return;

	switch (drawMode)
	{
		case SphericalPolygonDrawModeBoundary:
			if (doSubDivise || prj->intersectViewportDiscontinuity(poly->getBoundingCap()))
				drawGreatCircleArcs(poly->getOutlineVertexArray(), clippingCap);
			else
				drawStelVertexArray(poly->getOutlineVertexArray(), false);
			break;
		case SphericalPolygonDrawModeFill:
		case SphericalPolygonDrawModeTextureFill:
			glEnable(GL_CULL_FACE);
			// The polygon is already tesselated as triangles
			if (doSubDivise || prj->intersectViewportDiscontinuity(poly->getBoundingCap()))
				// flag for color-modulated textured mode (e.g. for Milky Way/extincted)
				drawSphericalTriangles(poly->getFillVertexArray(), drawMode>=SphericalPolygonDrawModeTextureFill, drawMode==SphericalPolygonDrawModeTextureFillColormodulated, clippingCap, doSubDivise, maxSqDistortion);
			else
				drawStelVertexArray(poly->getFillVertexArray(), false);

			glDisable(GL_CULL_FACE);
			break;
		default:
			Q_ASSERT(0);
	}
}


/*************************************************************************
 draw a simple circle, 2d viewport coordinates in pixel
*************************************************************************/
void StelPainter::drawCircle(const float x, const float y, float r)
{
	if (r <= 1.0)
		return;
	const Vec2f center(x,y);
	const Vec2f v_center(0.5f*prj->viewportXywh[2],0.5f*prj->viewportXywh[3]);
	const float R = v_center.length();
	const float d = (v_center-center).length();
	if (d > r+R || d < r-R)
		return;
	const int segments = 180;
	const float phi = 2.0*M_PI/segments;
	const float cp = std::cos(phi);
	const float sp = std::sin(phi);
	float dx = r;
	float dy = 0;
	static QVarLengthArray<Vec3f, 180> circleVertexArray(180);

	for (int i=0;i<segments;i++)
	{
		circleVertexArray[i].set(x+dx,y+dy,0);
		r = dx*cp-dy*sp;
		dy = dx*sp+dy*cp;
		dx = r;
	}
	enableClientStates(true);
	setVertexPointer(3, GL_FLOAT, circleVertexArray.data());
	drawFromArray(LineLoop, 180, 0, false);
	enableClientStates(false);
}


void StelPainter::drawSprite2dMode(const float x, const float y, float radius)
{
	static float vertexData[] = {-10.,-10.,10.,-10., 10.,10., -10.,10.};
	static const float texCoordData[] = {0.,0., 1.,0., 0.,1., 1.,1.};
	
	// Takes into account device pixel density and global scale ratio, as we are drawing 2D stuff.
	radius *= prj->getDevicePixelsPerPixel()*StelApp::getInstance().getGlobalScalingRatio();
	
	vertexData[0]=x-radius; vertexData[1]=y-radius;
	vertexData[2]=x+radius; vertexData[3]=y-radius;
	vertexData[4]=x-radius; vertexData[5]=y+radius;
	vertexData[6]=x+radius; vertexData[7]=y+radius;
	enableClientStates(true, true);
	setVertexPointer(2, GL_FLOAT, vertexData);
	setTexCoordPointer(2, GL_FLOAT, texCoordData);
	drawFromArray(TriangleStrip, 4, 0, false);
	enableClientStates(false);
}

void StelPainter::drawSprite2dModeNoDeviceScale(const float x, const float y, const float radius)
{
	drawSprite2dMode(x, y, radius/(prj->getDevicePixelsPerPixel()*StelApp::getInstance().getGlobalScalingRatio()));
}

void StelPainter::drawSprite2dMode(const Vec3d& v, const float radius)
{
	Vec3d win;
	if (prj->project(v, win))
		drawSprite2dMode(win[0], win[1], radius);
}

void StelPainter::drawSprite2dMode(const float x, const float y, float radius, const float rotation)
{
	static float vertexData[8];
	static const float texCoordData[] = {0.,0., 1.,0., 0.,1., 1.,1.};

	// compute the vertex coordinates applying the translation and the rotation
	static const float vertexBase[] = {-1., -1., 1., -1., -1., 1., 1., 1.};
	const float cosr = std::cos(rotation / 180 * M_PI);
	const float sinr = std::sin(rotation / 180 * M_PI);
	
	// Takes into account device pixel density and global scale ratio, as we are drawing 2D stuff.
	radius *= prj->getDevicePixelsPerPixel()*StelApp::getInstance().getGlobalScalingRatio();
	
	for (int i = 0; i < 8; i+=2)
	{
		vertexData[i] = x + radius * vertexBase[i] * cosr - radius * vertexBase[i+1] * sinr;
		vertexData[i+1] = y + radius * vertexBase[i] * sinr + radius * vertexBase[i+1] * cosr;
	}

	enableClientStates(true, true);
	setVertexPointer(2, GL_FLOAT, vertexData);
	setTexCoordPointer(2, GL_FLOAT, texCoordData);
	drawFromArray(TriangleStrip, 4, 0, false);
	enableClientStates(false);
}

void StelPainter::drawRect2d(const float x, const float y, const float width, const float height, const bool textured)
{
	static float vertexData[] = {-10.,-10.,10.,-10., 10.,10., -10.,10.};
	static const float texCoordData[] = {0.,0., 1.,0., 0.,1., 1.,1.};
	vertexData[0]=x; vertexData[1]=y;
	vertexData[2]=x+width; vertexData[3]=y;
	vertexData[4]=x; vertexData[5]=y+height;
	vertexData[6]=x+width; vertexData[7]=y+height;
	if (textured)
	{
		enableClientStates(true, true);
		setVertexPointer(2, GL_FLOAT, vertexData);
		setTexCoordPointer(2, GL_FLOAT, texCoordData);
	}
	else
	{
		enableClientStates(true);
		setVertexPointer(2, GL_FLOAT, vertexData);
	}
	drawFromArray(TriangleStrip, 4, 0, false);
	enableClientStates(false);
}

/*************************************************************************
 Draw a GL_POINT at the given position
*************************************************************************/
void StelPainter::drawPoint2d(const float x, const float y)
{
	static float vertexData[] = {0.,0.};
	vertexData[0]=x;
	vertexData[1]=y;

	enableClientStates(true);
	setVertexPointer(2, GL_FLOAT, vertexData);
	drawFromArray(Points, 1, 0, false);
	enableClientStates(false);
}


/*************************************************************************
 Draw a line between the 2 points.
*************************************************************************/
void StelPainter::drawLine2d(const float x1, const float y1, const float x2, const float y2)
{
	static float vertexData[] = {0.,0.,0.,0.};
	vertexData[0]=x1;
	vertexData[1]=y1;
	vertexData[2]=x2;
	vertexData[3]=y2;

	enableClientStates(true);
	setVertexPointer(2, GL_FLOAT, vertexData);
	drawFromArray(Lines, 2, 0, false);
	enableClientStates(false);
}

///////////////////////////////////////////////////////////////////////////
// Drawing methods for general (non-linear) mode.
// This used to draw a full sphere. Since 0.13 it's possible to have a spherical zone only.
void StelPainter::sSphere(const float radius, const float oneMinusOblateness, const int slices, const int stacks, const int orientInside, const bool flipTexture, const float topAngle, const float bottomAngle)
{
	GLfloat x, y, z;
	GLfloat s=0.f, t=0.f;
	GLint i, j;
	GLfloat nsign;

	if (orientInside)
	{
		nsign = -1.f;
		t=0.f; // from inside texture is reversed
	}
	else
	{
		nsign = 1.f;
		t=1.f;
	}

	const float* cos_sin_rho = NULL;
	Q_ASSERT(topAngle<bottomAngle); // don't forget: These are opening angles counted from top.
	if ((bottomAngle>3.1415f) && (topAngle<0.0001f)) // safety margin.
		cos_sin_rho = StelUtils::ComputeCosSinRho(stacks);
	else
	{
		const float drho = (bottomAngle-topAngle) / stacks; // deltaRho:  originally just 180degrees/stacks, now the range clamped.
		cos_sin_rho = StelUtils::ComputeCosSinRhoZone(drho, stacks, M_PI-bottomAngle);
	}
	// Allow parameters so that pole regions may remain free.
	const float* cos_sin_rho_p;

	const float* cos_sin_theta = StelUtils::ComputeCosSinTheta(slices);
	const float *cos_sin_theta_p;

	// texturing: s goes from 0.0/0.25/0.5/0.75/1.0 at +y/+x/-y/-x/+y axis
	// t goes from -1.0/+1.0 at z = -radius/+radius (linear along longitudes)
	// cannot use triangle fan on texturing (s coord. at top/bottom tip varies)
	// If the texture is flipped, we iterate the coordinates backward.
	const GLfloat ds = (flipTexture ? -1.f : 1.f) / slices;
	const GLfloat dt = nsign / stacks; // from inside texture is reversed

	// draw intermediate as quad strips
	static QVector<double> vertexArr;
	static QVector<float> texCoordArr;
	static QVector<float> colorArr;
	static QVector<unsigned short> indiceArr;

	texCoordArr.resize(0);
	vertexArr.resize(0);
	colorArr.resize(0);
	indiceArr.resize(0);

	for (i = 0,cos_sin_rho_p = cos_sin_rho; i < stacks; ++i,cos_sin_rho_p+=2)
	{
		s = !flipTexture ? 0.f : 1.f;
		for (j = 0,cos_sin_theta_p = cos_sin_theta; j<=slices;++j,cos_sin_theta_p+=2)
		{
			x = -cos_sin_theta_p[1] * cos_sin_rho_p[1];
			y = cos_sin_theta_p[0] * cos_sin_rho_p[1];
			z = nsign * cos_sin_rho_p[0];
			texCoordArr << s << t;
			vertexArr << x * radius << y * radius << z * oneMinusOblateness * radius;
			x = -cos_sin_theta_p[1] * cos_sin_rho_p[3];
			y = cos_sin_theta_p[0] * cos_sin_rho_p[3];
			z = nsign * cos_sin_rho_p[2];
			texCoordArr << s << t - dt;
			vertexArr << x * radius << y * radius << z * oneMinusOblateness * radius;
			s += ds;
		}
		unsigned int offset = i*(slices+1)*2;
		for (j = 2;j<slices*2+2;j+=2)
		{
			indiceArr << offset+j-2 << offset+j-1 << offset+j;
			indiceArr << offset+j << offset+j-1 << offset+j+1;
		}
		t -= dt;
	}

	// Draw the array now
	setArrays((Vec3d*)vertexArr.constData(), (Vec2f*)texCoordArr.constData());
	drawFromArray(Triangles, indiceArr.size(), 0, true, indiceArr.constData());
}

StelVertexArray StelPainter::computeSphereNoLight(const float radius, const float oneMinusOblateness, const int slices, const int stacks,
						  const int orientInside, const bool flipTexture, const float topAngle, const float bottomAngle)
{
	StelVertexArray result(StelVertexArray::Triangles);
	GLfloat x, y, z;
	GLfloat s=0.f, t=0.f;
	GLint i, j;
	GLfloat nsign;
	if (orientInside)
	{
		nsign = -1.f;
		t=0.f; // from inside texture is reversed
	}
	else
	{
		nsign = 1.f;
		t=1.f;
	}

	const float* cos_sin_rho = NULL; //StelUtils::ComputeCosSinRho(stacks);
	Q_ASSERT(topAngle<bottomAngle); // don't forget: These are opening angles counted from top.
	if ((bottomAngle>3.1415f) && (topAngle<0.0001f)) // safety margin.
		cos_sin_rho = StelUtils::ComputeCosSinRho(stacks);
	else
	{
		const float drho = (bottomAngle-topAngle) / stacks; // deltaRho:  originally just 180degrees/stacks, now the range clamped.
		cos_sin_rho = StelUtils::ComputeCosSinRhoZone(drho, stacks, M_PI-bottomAngle);
	}
	// Allow parameters so that pole regions may remain free.
	const float* cos_sin_rho_p;

	const float* cos_sin_theta = StelUtils::ComputeCosSinTheta(slices);
	const float *cos_sin_theta_p;

	// texturing: s goes from 0.0/0.25/0.5/0.75/1.0 at +y/+x/-y/-x/+y axis
	// t goes from -1.0/+1.0 at z = -radius/+radius (linear along longitudes)
	// cannot use triangle fan on texturing (s coord. at top/bottom tip varies)
	// If the texture is flipped, we iterate the coordinates backward.
	const GLfloat ds = (flipTexture ? -1.f : 1.f) / slices;
	const GLfloat dt = nsign / stacks; // from inside texture is reversed

	// draw intermediate as quad strips
	for (i = 0,cos_sin_rho_p = cos_sin_rho; i < stacks; ++i,cos_sin_rho_p+=2)
	{
		s = !flipTexture ? 0.f : 1.f;
		for (j = 0,cos_sin_theta_p = cos_sin_theta; j<=slices;++j,cos_sin_theta_p+=2)
		{
			x = -cos_sin_theta_p[1] * cos_sin_rho_p[1];
			y = cos_sin_theta_p[0] * cos_sin_rho_p[1];
			z = nsign * cos_sin_rho_p[0];
			result.texCoords << Vec2f(s,t);
			result.vertex << Vec3d(x*radius, y*radius, z*oneMinusOblateness*radius);
			x = -cos_sin_theta_p[1] * cos_sin_rho_p[3];
			y = cos_sin_theta_p[0] * cos_sin_rho_p[3];
			z = nsign * cos_sin_rho_p[2];
			result.texCoords << Vec2f(s, t-dt);
			result.vertex << Vec3d(x*radius, y*radius, z*oneMinusOblateness*radius);
			s += ds;
		}
		unsigned int offset = i*(slices+1)*2;
		for (j = 2;j<slices*2+2;j+=2)
		{
			result.indices << offset+j-2 << offset+j-1 << offset+j;
			result.indices << offset+j << offset+j-1 << offset+j+1;
		}
		t -= dt;
	}
	return result;
}

// Reimplementation of gluCylinder : glu is overrided for non standard projection
void StelPainter::sCylinder(const float radius, const float height, const int slices, const int orientInside)
{
	if (orientInside)
		glCullFace(GL_FRONT);

	static QVarLengthArray<Vec2f, 512> texCoordArray;
	static QVarLengthArray<Vec3d, 512> vertexArray;
	texCoordArray.clear();
	vertexArray.clear();
	float s = 0.f;
	float x, y;
	const float ds = 1.f / slices;
	const float da = 2.f * M_PI / slices;
	for (int i = 0; i <= slices; ++i)
	{
		x = std::sin(da*i);
		y = std::cos(da*i);
		texCoordArray.append(Vec2f(s, 0.f));
		vertexArray.append(Vec3d(x*radius, y*radius, 0.));
		texCoordArray.append(Vec2f(s, 1.f));
		vertexArray.append(Vec3d(x*radius, y*radius, height));
		s += ds;
	}
	setArrays(vertexArray.constData(), texCoordArray.constData());
	drawFromArray(TriangleStrip, vertexArray.size());

	if (orientInside)
		glCullFace(GL_BACK);
}

void StelPainter::enableTexture2d(const bool b)
{
	texture2dEnabled = b;
}

void StelPainter::initGLShaders()
{
	qWarning() << "Intializing basic GL shaders... ";
	// Basic shader: just vertex filled with plain color
	QOpenGLShader vshader3(QOpenGLShader::Vertex);
	const char *vsrc3 =
		"attribute mediump vec3 vertex;\n"
		"uniform mediump mat4 projectionMatrix;\n"
		"void main(void)\n"
		"{\n"
		"    gl_Position = projectionMatrix*vec4(vertex, 1.);\n"
		"}\n";
	vshader3.compileSourceCode(vsrc3);
	if (!vshader3.log().isEmpty()) { qWarning() << "StelPainter: Warnings while compiling vshader3: " << vshader3.log(); }
	QOpenGLShader fshader3(QOpenGLShader::Fragment);
	const char *fsrc3 =
		"uniform mediump vec4 color;\n"
		"void main(void)\n"
		"{\n"
		"    gl_FragColor = color;\n"
		"}\n";
	fshader3.compileSourceCode(fsrc3);
	if (!fshader3.log().isEmpty()) { qWarning() << "StelPainter: Warnings while compiling fshader3: " << fshader3.log(); }
	basicShaderProgram = new QOpenGLShaderProgram(QOpenGLContext::currentContext());
	basicShaderProgram->addShader(&vshader3);
	basicShaderProgram->addShader(&fshader3);
	linkProg(basicShaderProgram, "basicShaderProgram");
	basicShaderVars.projectionMatrix = basicShaderProgram->uniformLocation("projectionMatrix");
	basicShaderVars.color = basicShaderProgram->uniformLocation("color");
	basicShaderVars.vertex = basicShaderProgram->attributeLocation("vertex");
	

	// Basic shader: vertex filled with interpolated color
	QOpenGLShader vshaderInterpolatedColor(QOpenGLShader::Vertex);
	const char *vshaderInterpolatedColorSrc =
		"attribute mediump vec3 vertex;\n"
		"attribute mediump vec4 color;\n"
		"uniform mediump mat4 projectionMatrix;\n"
		"varying mediump vec4 fragcolor;\n"
		"void main(void)\n"
		"{\n"
		"    gl_Position = projectionMatrix*vec4(vertex, 1.);\n"
		"    fragcolor = color;\n"
		"}\n";
	vshaderInterpolatedColor.compileSourceCode(vshaderInterpolatedColorSrc);
	if (!vshaderInterpolatedColor.log().isEmpty()) {
	  qWarning() << "StelPainter: Warnings while compiling vshaderInterpolatedColor: " << vshaderInterpolatedColor.log();
	}
	QOpenGLShader fshaderInterpolatedColor(QOpenGLShader::Fragment);
	const char *fshaderInterpolatedColorSrc =
		"varying mediump vec4 fragcolor;\n"
		"void main(void)\n"
		"{\n"
		"    gl_FragColor = fragcolor;\n"
		"}\n";
	fshaderInterpolatedColor.compileSourceCode(fshaderInterpolatedColorSrc);
	if (!fshaderInterpolatedColor.log().isEmpty()) {
	  qWarning() << "StelPainter: Warnings while compiling fshaderInterpolatedColor: " << fshaderInterpolatedColor.log();
	}
	colorShaderProgram = new QOpenGLShaderProgram(QOpenGLContext::currentContext());
	colorShaderProgram->addShader(&vshaderInterpolatedColor);
	colorShaderProgram->addShader(&fshaderInterpolatedColor);
	linkProg(colorShaderProgram, "colorShaderProgram");
	colorShaderVars.projectionMatrix = colorShaderProgram->uniformLocation("projectionMatrix");
	colorShaderVars.color = colorShaderProgram->attributeLocation("color");
	colorShaderVars.vertex = colorShaderProgram->attributeLocation("vertex");
	
	// Basic texture shader program
	QOpenGLShader vshader2(QOpenGLShader::Vertex);
	const char *vsrc2 =
		"attribute highp vec3 vertex;\n"
		"attribute mediump vec2 texCoord;\n"
		"uniform mediump mat4 projectionMatrix;\n"
		"varying mediump vec2 texc;\n"
		"void main(void)\n"
		"{\n"
		"    gl_Position = projectionMatrix * vec4(vertex, 1.);\n"
		"    texc = texCoord;\n"
		"}\n";
	vshader2.compileSourceCode(vsrc2);
	if (!vshader2.log().isEmpty()) { qWarning() << "StelPainter: Warnings while compiling vshader2: " << vshader2.log(); }

	QOpenGLShader fshader2(QOpenGLShader::Fragment);
	const char *fsrc2 =
		"varying mediump vec2 texc;\n"
		"uniform sampler2D tex;\n"
		"uniform mediump vec4 texColor;\n"
		"void main(void)\n"
		"{\n"
		"    gl_FragColor = texture2D(tex, texc)*texColor;\n"
		"}\n";
	fshader2.compileSourceCode(fsrc2);
	if (!fshader2.log().isEmpty()) { qWarning() << "StelPainter: Warnings while compiling fshader2: " << fshader2.log(); }

	texturesShaderProgram = new QOpenGLShaderProgram(QOpenGLContext::currentContext());
	texturesShaderProgram->addShader(&vshader2);
	texturesShaderProgram->addShader(&fshader2);
	linkProg(texturesShaderProgram, "texturesShaderProgram");
	texturesShaderVars.projectionMatrix = texturesShaderProgram->uniformLocation("projectionMatrix");
	texturesShaderVars.texCoord = texturesShaderProgram->attributeLocation("texCoord");
	texturesShaderVars.vertex = texturesShaderProgram->attributeLocation("vertex");
	texturesShaderVars.texColor = texturesShaderProgram->uniformLocation("texColor");
	texturesShaderVars.texture = texturesShaderProgram->uniformLocation("tex");

	// Texture shader program + interpolated color per vertex
	QOpenGLShader vshader4(QOpenGLShader::Vertex);
	const char *vsrc4 =
		"attribute highp vec3 vertex;\n"
		"attribute mediump vec2 texCoord;\n"
		"attribute mediump vec4 color;\n"
		"uniform mediump mat4 projectionMatrix;\n"
		"varying mediump vec2 texc;\n"
		"varying mediump vec4 outColor;\n"
		"void main(void)\n"
		"{\n"
		"    gl_Position = projectionMatrix * vec4(vertex, 1.);\n"
		"    texc = texCoord;\n"
		"    outColor = color;\n"
		"}\n";
	vshader4.compileSourceCode(vsrc4);
	if (!vshader4.log().isEmpty()) { qWarning() << "StelPainter: Warnings while compiling vshader4: " << vshader4.log(); }

	QOpenGLShader fshader4(QOpenGLShader::Fragment);
	const char *fsrc4 =
		"varying mediump vec2 texc;\n"
		"varying mediump vec4 outColor;\n"
		"uniform sampler2D tex;\n"
		"void main(void)\n"
		"{\n"
		"    gl_FragColor = texture2D(tex, texc)*outColor;\n"
		"}\n";
	fshader4.compileSourceCode(fsrc4);
	if (!fshader4.log().isEmpty()) { qWarning() << "StelPainter: Warnings while compiling fshader4: " << fshader4.log(); }

	texturesColorShaderProgram = new QOpenGLShaderProgram(QOpenGLContext::currentContext());
	texturesColorShaderProgram->addShader(&vshader4);
	texturesColorShaderProgram->addShader(&fshader4);
	linkProg(texturesColorShaderProgram, "texturesColorShaderProgram");
	texturesColorShaderVars.projectionMatrix = texturesColorShaderProgram->uniformLocation("projectionMatrix");
	texturesColorShaderVars.texCoord = texturesColorShaderProgram->attributeLocation("texCoord");
	texturesColorShaderVars.vertex = texturesColorShaderProgram->attributeLocation("vertex");
	texturesColorShaderVars.color = texturesColorShaderProgram->attributeLocation("color");
	texturesColorShaderVars.texture = texturesColorShaderProgram->uniformLocation("tex");
}


void StelPainter::deinitGLShaders()
{
	delete basicShaderProgram;
	basicShaderProgram = NULL;
	delete colorShaderProgram;
	colorShaderProgram = NULL;
	delete texturesShaderProgram;
	texturesShaderProgram = NULL;
	delete texturesColorShaderProgram;
	texturesColorShaderProgram = NULL;
}


void StelPainter::setArrays(const Vec3d* vertices, const Vec2f* texCoords, const Vec3f* colorArray, const Vec3f* normalArray)
{
	enableClientStates(vertices, texCoords, colorArray, normalArray);
	setVertexPointer(3, GL_DOUBLE, vertices);
	setTexCoordPointer(2, GL_FLOAT, texCoords);
	setColorPointer(3, GL_FLOAT, colorArray);
	setNormalPointer(GL_FLOAT, normalArray);
}

void StelPainter::setArrays(const Vec3f* vertices, const Vec2f* texCoords, const Vec3f* colorArray, const Vec3f* normalArray)
{
	enableClientStates(vertices, texCoords, colorArray, normalArray);
	setVertexPointer(3, GL_FLOAT, vertices);
	setTexCoordPointer(2, GL_FLOAT, texCoords);
	setColorPointer(3, GL_FLOAT, colorArray);
	setNormalPointer(GL_FLOAT, normalArray);
}

void StelPainter::enableClientStates(const bool vertex, const bool texture, const bool color, const bool normal)
{
	vertexArray.enabled = vertex;
	texCoordArray.enabled = texture;
	colorArray.enabled = color;
	normalArray.enabled = normal;
}

void StelPainter::drawFromArray(const DrawingMode mode, const int count, const int offset, const bool doProj, const unsigned short* indices)
{
	ArrayDesc projectedVertexArray = vertexArray;
	if (doProj)
	{
		// Project the vertex array using current projection
		if (indices)
			projectedVertexArray = projectArray(vertexArray, 0, count, indices + offset);
		else
			projectedVertexArray = projectArray(vertexArray, offset, count, NULL);
	}

	QOpenGLShaderProgram* pr=NULL;

	const Mat4f& m = getProjector()->getProjectionMatrix();
	const QMatrix4x4 qMat(m[0], m[4], m[8], m[12], m[1], m[5], m[9], m[13], m[2], m[6], m[10], m[14], m[3], m[7], m[11], m[15]);

	if (!texCoordArray.enabled && !colorArray.enabled && !normalArray.enabled)
	{
		pr = basicShaderProgram;
		pr->bind();
		pr->setAttributeArray(basicShaderVars.vertex, (const GLfloat*)projectedVertexArray.pointer, projectedVertexArray.size);
		pr->enableAttributeArray(basicShaderVars.vertex);
		pr->setUniformValue(basicShaderVars.projectionMatrix, qMat);
		pr->setUniformValue(basicShaderVars.color, currentColor[0], currentColor[1], currentColor[2], currentColor[3]);
	}
	else if (texCoordArray.enabled && !colorArray.enabled && !normalArray.enabled)
	{
		pr = texturesShaderProgram;
		pr->bind();
		pr->setAttributeArray(texturesShaderVars.vertex, (const GLfloat*)projectedVertexArray.pointer, projectedVertexArray.size);
		pr->enableAttributeArray(texturesShaderVars.vertex);
		pr->setUniformValue(texturesShaderVars.projectionMatrix, qMat);
		pr->setUniformValue(texturesShaderVars.texColor, currentColor[0], currentColor[1], currentColor[2], currentColor[3]);
		pr->setAttributeArray(texturesShaderVars.texCoord, (const GLfloat*)texCoordArray.pointer, 2);
		pr->enableAttributeArray(texturesShaderVars.texCoord);
		//pr->setUniformValue(texturesShaderVars.texture, 0);    // use texture unit 0
	}
	else if (texCoordArray.enabled && colorArray.enabled && !normalArray.enabled)
	{
		pr = texturesColorShaderProgram;
		pr->bind();
		pr->setAttributeArray(texturesColorShaderVars.vertex, (const GLfloat*)projectedVertexArray.pointer, projectedVertexArray.size);
		pr->enableAttributeArray(texturesColorShaderVars.vertex);
		pr->setUniformValue(texturesColorShaderVars.projectionMatrix, qMat);
		pr->setAttributeArray(texturesColorShaderVars.texCoord, (const GLfloat*)texCoordArray.pointer, 2);
		pr->enableAttributeArray(texturesColorShaderVars.texCoord);
		pr->setAttributeArray(texturesColorShaderVars.color, (const GLfloat*)colorArray.pointer, colorArray.size);
		pr->enableAttributeArray(texturesColorShaderVars.color);
		//pr->setUniformValue(texturesShaderVars.texture, 0);    // use texture unit 0
	}
	else if (!texCoordArray.enabled && colorArray.enabled && !normalArray.enabled)
	{
		pr = colorShaderProgram;
		pr->bind();
		pr->setAttributeArray(colorShaderVars.vertex, (const GLfloat*)projectedVertexArray.pointer, projectedVertexArray.size);
		pr->enableAttributeArray(colorShaderVars.vertex);
		pr->setUniformValue(colorShaderVars.projectionMatrix, qMat);
		pr->setAttributeArray(colorShaderVars.color, (const GLfloat*)colorArray.pointer, colorArray.size);
		pr->enableAttributeArray(colorShaderVars.color);
	}
	else
	{
		qDebug() << "Unhandled parameters." << texCoordArray.enabled << colorArray.enabled << normalArray.enabled;
		Q_ASSERT(0);
		return;
	}
	
	if (indices)
		glDrawElements(mode, count, GL_UNSIGNED_SHORT, indices + offset);
	else
		glDrawArrays(mode, offset, count);

	if (pr==texturesColorShaderProgram)
	{
		pr->disableAttributeArray(texturesColorShaderVars.texCoord);
		pr->disableAttributeArray(texturesColorShaderVars.vertex);
		pr->disableAttributeArray(texturesColorShaderVars.color);
	}
	else if (pr==texturesShaderProgram)
	{
		pr->disableAttributeArray(texturesShaderVars.texCoord);
		pr->disableAttributeArray(texturesShaderVars.vertex);
	}
	else if (pr == basicShaderProgram)
	{
		pr->disableAttributeArray(basicShaderVars.vertex);
	}
	else if (pr == colorShaderProgram)
	{
		pr->disableAttributeArray(colorShaderVars.vertex);
		pr->disableAttributeArray(colorShaderVars.color);
	}
	if (pr)
		pr->release();
}


StelPainter::ArrayDesc StelPainter::projectArray(const StelPainter::ArrayDesc& array, int offset, int count, const unsigned short* indices)
{
	// XXX: we should use a more generic way to test whether or not to do the projection.
	if (dynamic_cast<StelProjector2d*>(prj.data()))
	{
		return array;
	}

	Q_ASSERT(array.size == 3);
	Q_ASSERT(array.type == GL_DOUBLE);
	Vec3d* vecArray = (Vec3d*)array.pointer;

	// We have two different cases :
	// 1) We are not using an indice array.  In that case the size of the array is known
	// 2) We are using an indice array.  In that case we have to find the max value by iterating through the indices.
	if (!indices)
	{
		polygonVertexArray.resize(offset + count);
		prj->project(count, vecArray + offset, polygonVertexArray.data() + offset);
	} else
	{
		// we need to find the max value of the indices !
		unsigned short max = 0;
		for (int i = offset; i < offset + count; ++i)
		{
			max = std::max(max, indices[i]);
		}
		polygonVertexArray.resize(max+1);
		prj->project(max + 1, vecArray + offset, polygonVertexArray.data() + offset);
	}

	ArrayDesc ret;
	ret.size = 3;
	ret.type = GL_FLOAT;
	ret.pointer = polygonVertexArray.constData();
	ret.enabled = array.enabled;
	return ret;
}

=======
/*
 * Stellarium
 * Copyright (C) 2008 Fabien Chereau
 *
 * This program is free software; you can redistribute it and/or
 * modify it under the terms of the GNU General Public License
 * as published by the Free Software Foundation; either version 2
 * of the License, or (at your option) any later version.
 *
 * This program is distributed in the hope that it will be useful,
 * but WITHOUT ANY WARRANTY; without even the implied warranty of
 * MERCHANTABILITY or FITNESS FOR A PARTICULAR PURPOSE.  See the
 * GNU General Public License for more details.
 *
 * You should have received a copy of the GNU General Public License
 * along with this program; if not, write to the Free Software
 * Foundation, Inc., 51 Franklin Street, Suite 500, Boston, MA  02110-1335, USA.
 */

#include "StelPainter.hpp"

#include "StelApp.hpp"
#include "StelLocaleMgr.hpp"
#include "StelProjector.hpp"
#include "StelProjectorClasses.hpp"
#include "StelUtils.hpp"

#include <QDebug>
#include <QString>
#include <QSettings>
#include <QLinkedList>
#include <QPainter>
#include <QMutex>
#include <QVarLengthArray>
#include <QPaintEngine>
#include <QCache>
#include <QOpenGLPaintDevice>
#include <QOpenGLShader>


#ifndef NDEBUG
QMutex* StelPainter::globalMutex = new QMutex();
#endif

QOpenGLShaderProgram* StelPainter::texturesShaderProgram=NULL;
QOpenGLShaderProgram* StelPainter::basicShaderProgram=NULL;
QOpenGLShaderProgram* StelPainter::colorShaderProgram=NULL;
QOpenGLShaderProgram* StelPainter::texturesColorShaderProgram=NULL;
StelPainter::BasicShaderVars StelPainter::basicShaderVars;
StelPainter::TexturesShaderVars StelPainter::texturesShaderVars;
StelPainter::BasicShaderVars StelPainter::colorShaderVars;
StelPainter::TexturesColorShaderVars StelPainter::texturesColorShaderVars;

StelPainter::GLState::GLState()
{
	blend = glIsEnabled(GL_BLEND);
	glGetIntegerv(GL_BLEND_SRC_RGB, &blendSrcRGB);
	glGetIntegerv(GL_BLEND_DST_RGB, &blendDstRGB);
	glGetIntegerv(GL_BLEND_SRC_ALPHA, &blendSrcAlpha);
	glGetIntegerv(GL_BLEND_DST_ALPHA, &blendDstAlpha);
}

StelPainter::GLState::~GLState()
{
	if (blend)
	{
		glEnable(GL_BLEND);
		glBlendFuncSeparate(blendSrcRGB, blendDstRGB, blendSrcAlpha, blendDstAlpha);
	}
	else
	{
		glDisable(GL_BLEND);
	}
}

bool StelPainter::linkProg(QOpenGLShaderProgram* prog, const QString& name)
{
	bool ret = prog->link();
	if (!ret || (!prog->log().isEmpty() && !prog->log().contains("Link was successful")))
		qWarning() << QString("StelPainter: Warnings while linking %1 shader program:\n%2").arg(name, prog->log());
	return ret;
}

StelPainter::StelPainter(const StelProjectorP& proj) : prj(proj)
{
	Q_ASSERT(proj);

#ifndef NDEBUG
	Q_ASSERT(globalMutex);
	
	GLenum er = glGetError();
	if (er!=GL_NO_ERROR)
	{
		if (er==GL_INVALID_OPERATION)
			qFatal("Invalid openGL operation. It is likely that you used openGL calls without having a valid instance of StelPainter");
	}

	// Lock the global mutex ensuring that no other instances of StelPainter are currently being used
	if (globalMutex->tryLock()==false)
	{
		qFatal("There can be only 1 instance of StelPainter at a given time");
	}
#endif

	glDisable(GL_DEPTH_TEST);
	glDisable(GL_CULL_FACE);
	// Fix some problem when using Qt OpenGL2 engine
	glStencilMask(0x11111111);
	// Deactivate drawing in depth buffer by default
	glDepthMask(GL_FALSE);
	enableTexture2d(false);
	setProjector(proj);
}

void StelPainter::setProjector(const StelProjectorP& p)
{
	prj=p;
	// Init GL viewport to current projector values
	glViewport(prj->viewportXywh[0], prj->viewportXywh[1], prj->viewportXywh[2], prj->viewportXywh[3]);
	glFrontFace(prj->needGlFrontFaceCW()?GL_CW:GL_CCW);
}

StelPainter::~StelPainter()
{
#ifndef NDEBUG
	GLenum er = glGetError();
	if (er!=GL_NO_ERROR)
	{
		if (er==GL_INVALID_OPERATION)
			qFatal("Invalid openGL operation detected in ~StelPainter()");
	}
#endif

#ifndef NDEBUG
	// We are done with this StelPainter
	globalMutex->unlock();
#endif
}


void StelPainter::setFont(const QFont& font)
{
	currentFont = font;
}

void StelPainter::setColor(float r, float g, float b, float a)
{
	currentColor.set(r,g,b,a);
}

Vec4f StelPainter::getColor() const
{
	return currentColor;
}

QFontMetrics StelPainter::getFontMetrics() const
{
	return QFontMetrics(currentFont);
}


///////////////////////////////////////////////////////////////////////////
// Standard methods for drawing primitives

// Fill with black around the circle
void StelPainter::drawViewportShape(const GLfloat innerRadius)
{
	if (prj->maskType != StelProjector::MaskDisk)
		return;

	glDisable(GL_BLEND);
	setColor(0.f,0.f,0.f);

	GLfloat outerRadius = prj->getViewportWidth()+prj->getViewportHeight();
	GLint slices = 256;
	GLfloat sweepAngle = 360.;

	GLfloat sinCache[240];
	GLfloat cosCache[240];
	GLfloat vertices[(240+1)*2][3];
	GLfloat deltaRadius;
	GLfloat radiusHigh;

	if (slices>=240)
	{
		slices=240-1;
	}

	if (outerRadius<=0.0 || innerRadius<0.0 ||innerRadius > outerRadius)
	{
		Q_ASSERT(0);
		return;
	}

	/* Compute length (needed for normal calculations) */
	deltaRadius=outerRadius-innerRadius;

	/* Cache is the vertex locations cache */
	for (int i=0; i<=slices; i++)
	{
		GLfloat angle=((M_PI*sweepAngle)/180.0f)*i/slices;
		sinCache[i]=(GLfloat)sin(angle);
		cosCache[i]=(GLfloat)cos(angle);
	}

	sinCache[slices]=sinCache[0];
	cosCache[slices]=cosCache[0];

	/* Enable arrays */
	enableClientStates(true);
	setVertexPointer(3, GL_FLOAT, vertices);

	radiusHigh=outerRadius-deltaRadius;
	for (int i=0; i<=slices; i++)
	{
		vertices[i*2][0]= prj->viewportCenter[0] + outerRadius*sinCache[i];
		vertices[i*2][1]= prj->viewportCenter[1] + outerRadius*cosCache[i];
		vertices[i*2][2] = 0.0;
		vertices[i*2+1][0]= prj->viewportCenter[0] + radiusHigh*sinCache[i];
		vertices[i*2+1][1]= prj->viewportCenter[1] + radiusHigh*cosCache[i];
		vertices[i*2+1][2] = 0.0;
	}
	drawFromArray(TriangleStrip, (slices+1)*2, 0, false);
	enableClientStates(false);
}

void StelPainter::drawViewportShape(void)
{
	this->drawViewportShape(0.5*prj->viewportFovDiameter);
}



void StelPainter::computeFanDisk(float radius, int innerFanSlices, int level, QVector<double>& vertexArr, QVector<float>& texCoordArr)
{
	Q_ASSERT(level<64);
	float rad[64];
	int i,j;
	rad[level] = radius;
	for (i=level-1;i>=0;--i)
	{
		rad[i] = rad[i+1]*(1.f-M_PI/(innerFanSlices<<(i+1)))*2.f/3.f;
	}
	int slices = innerFanSlices<<level;
	
	float* cos_sin_theta = StelUtils::ComputeCosSinTheta(slices);
	float* cos_sin_theta_p;
	int slices_step = 2;
	float x,y,xa,ya;
	radius*=2.f;
	vertexArr.resize(0);
	texCoordArr.resize(0);
	for (i=level;i>0;--i,slices_step<<=1)
	{
		for (j=0,cos_sin_theta_p=cos_sin_theta; j<slices-1; j+=slices_step,cos_sin_theta_p+=2*slices_step)
		{
			xa = rad[i]*cos_sin_theta_p[slices_step];
			ya = rad[i]*cos_sin_theta_p[slices_step+1];
			texCoordArr << 0.5f+xa/radius << 0.5f+ya/radius;
			vertexArr << xa << ya << 0;

			x = rad[i]*cos_sin_theta_p[2*slices_step];
			y = rad[i]*cos_sin_theta_p[2*slices_step+1];
			texCoordArr << 0.5f+x/radius << 0.5f+y/radius;
			vertexArr << x << y << 0;

			x = rad[i-1]*cos_sin_theta_p[2*slices_step];
			y = rad[i-1]*cos_sin_theta_p[2*slices_step+1];
			texCoordArr << 0.5f+x/radius << 0.5f+y/radius;
			vertexArr << x << y << 0;

			texCoordArr << 0.5f+xa/radius << 0.5f+ya/radius;
			vertexArr << xa << ya << 0;
			texCoordArr << 0.5f+x/radius << 0.5f+y/radius;
			vertexArr << x << y << 0;

			x = rad[i-1]*cos_sin_theta_p[0];
			y = rad[i-1]*cos_sin_theta_p[1];
			texCoordArr << 0.5f+x/radius << 0.5f+y/radius;
			vertexArr << x << y << 0;

			texCoordArr << 0.5f+xa/radius << 0.5f+ya/radius;
			vertexArr << xa << ya << 0;
			texCoordArr << 0.5f+x/radius << 0.5f+y/radius;
			vertexArr << x << y << 0;

			x = rad[i]*cos_sin_theta_p[0];
			y = rad[i]*cos_sin_theta_p[1];
			texCoordArr << 0.5f+x/radius << 0.5f+y/radius;
			vertexArr << x << y << 0;
		}
	}
	// draw the inner polygon
	slices_step>>=1;
	cos_sin_theta_p=cos_sin_theta;

	if (slices==1)
	{
		x = rad[0]*cos_sin_theta_p[0];
		y = rad[0]*cos_sin_theta_p[1];
		texCoordArr << 0.5f+x/radius << 0.5f+y/radius;
		vertexArr << x << y << 0;
		cos_sin_theta_p+=2*slices_step;
		x = rad[0]*cos_sin_theta_p[0];
		y = rad[0]*cos_sin_theta_p[1];
		texCoordArr << 0.5f+x/radius << 0.5f+y/radius;
		vertexArr << x << y << 0;
		cos_sin_theta_p+=2*slices_step;
		x = rad[0]*cos_sin_theta_p[0];
		y = rad[0]*cos_sin_theta_p[1];
		texCoordArr << 0.5f+x/radius << 0.5f+y/radius;
		vertexArr << x << y << 0;
	}
	else
	{
		j=0;
		while (j<slices)
		{
			texCoordArr << 0.5f << 0.5f;
			vertexArr << 0 << 0 << 0;
			x = rad[0]*cos_sin_theta_p[0];
			y = rad[0]*cos_sin_theta_p[1];
			texCoordArr << 0.5f+x/radius << 0.5f+y/radius;
			vertexArr << x << y << 0;
			j+=slices_step;
			cos_sin_theta_p+=2*slices_step;
			x = rad[0]*cos_sin_theta_p[0];
			y = rad[0]*cos_sin_theta_p[1];
			texCoordArr << 0.5f+x/radius << 0.5f+y/radius;
			vertexArr << x << y << 0;
		}
	}


}

static void sSphereMapTexCoordFast(float rho_div_fov, const float costheta, const float sintheta, QVector<float>& out)
{
	if (rho_div_fov>0.5f)
		rho_div_fov=0.5f;
	out << 0.5f + rho_div_fov * costheta << 0.5f + rho_div_fov * sintheta;
}

void StelPainter::sSphereMap(float radius, int slices, int stacks, float textureFov, int orientInside)
{
	float rho,x,y,z;
	int i, j;
	const float* cos_sin_rho = StelUtils::ComputeCosSinRho(stacks);
	const float* cos_sin_rho_p;

	const float* cos_sin_theta = StelUtils::ComputeCosSinTheta(slices);
	const float* cos_sin_theta_p;

	float drho = M_PI / stacks;
	drho/=textureFov;

	// texturing: s goes from 0.0/0.25/0.5/0.75/1.0 at +y/+x/-y/-x/+y axis
	// t goes from -1.0/+1.0 at z = -radius/+radius (linear along longitudes)
	// cannot use triangle fan on texturing (s coord. at top/bottom tip varies)

	const int imax = stacks;

	static QVector<double> vertexArr;
	static QVector<float> texCoordArr;

	// draw intermediate stacks as quad strips
	if (!orientInside) // nsign==1
	{
		for (i = 0,cos_sin_rho_p=cos_sin_rho,rho=0.f; i < imax; ++i,cos_sin_rho_p+=2,rho+=drho)
		{
			vertexArr.resize(0);
			texCoordArr.resize(0);
			for (j=0,cos_sin_theta_p=cos_sin_theta;j<=slices;++j,cos_sin_theta_p+=2)
			{
				x = -cos_sin_theta_p[1] * cos_sin_rho_p[1];
				y = cos_sin_theta_p[0] * cos_sin_rho_p[1];
				z = cos_sin_rho_p[0];
				sSphereMapTexCoordFast(rho, cos_sin_theta_p[0], cos_sin_theta_p[1], texCoordArr);
				vertexArr << x*radius << y*radius << z*radius;

				x = -cos_sin_theta_p[1] * cos_sin_rho_p[3];
				y = cos_sin_theta_p[0] * cos_sin_rho_p[3];
				z = cos_sin_rho_p[2];
				sSphereMapTexCoordFast(rho + drho, cos_sin_theta_p[0], cos_sin_theta_p[1], texCoordArr);
				vertexArr << x*radius << y*radius << z*radius;
			}
			setArrays((Vec3d*)vertexArr.constData(), (Vec2f*)texCoordArr.constData());
			drawFromArray(TriangleStrip, vertexArr.size()/3);
		}
	}
	else
	{
		for (i = 0,cos_sin_rho_p=cos_sin_rho,rho=0.f; i < imax; ++i,cos_sin_rho_p+=2,rho+=drho)
		{
			vertexArr.resize(0);
			texCoordArr.resize(0);
			for (j=0,cos_sin_theta_p=cos_sin_theta;j<=slices;++j,cos_sin_theta_p+=2)
			{
				x = -cos_sin_theta_p[1] * cos_sin_rho_p[3];
				y = cos_sin_theta_p[0] * cos_sin_rho_p[3];
				z = cos_sin_rho_p[2];
				sSphereMapTexCoordFast(rho + drho, cos_sin_theta_p[0], -cos_sin_theta_p[1], texCoordArr);
				vertexArr << x*radius << y*radius << z*radius;

				x = -cos_sin_theta_p[1] * cos_sin_rho_p[1];
				y = cos_sin_theta_p[0] * cos_sin_rho_p[1];
				z = cos_sin_rho_p[0];
				sSphereMapTexCoordFast(rho, cos_sin_theta_p[0], -cos_sin_theta_p[1], texCoordArr);
				vertexArr << x*radius << y*radius << z*radius;
			}
			setArrays((Vec3d*)vertexArr.constData(), (Vec2f*)texCoordArr.constData());
			drawFromArray(TriangleStrip, vertexArr.size()/3);
		}
	}
}

void StelPainter::drawTextGravity180(float x, float y, const QString& ws, float xshift, float yshift)
{
	float dx, dy, d, theta, theta_o, psi;
	dx = x - prj->viewportCenter[0];
	dy = y - prj->viewportCenter[1];
	d = std::sqrt(dx*dx + dy*dy);
	float limit = 120.;

	// If the text is too far away to be visible in the screen return
	if (d>qMax(prj->viewportXywh[3], prj->viewportXywh[2])*2)
		return;
	theta = std::atan2(dy - 1, dx);
	theta_o = M_PI + std::atan2(dx, dy - 1);
	psi = std::atan2((float)getFontMetrics().width(ws)/ws.length(),d + 1) * 180./M_PI;
	if (psi>5)
		psi = 5;

	float cWidth = (float)getFontMetrics().width(ws)/ws.length();
	float xVc = prj->viewportCenter[0] + xshift;
	float yVc = prj->viewportCenter[1] + yshift;

	const float cosr = std::cos(-theta_o * M_PI/180.);
	const float sinr = std::sin(-theta_o * M_PI/180.);
	float xom = x + xshift*cosr - yshift*sinr;
	float yom = y + yshift*sinr + yshift*cosr;

	QString lang = StelApp::getInstance().getLocaleMgr().getAppLanguage();
	if (!QString("ar fa ckb ug ur he yi").contains(lang))
	{
		for (int i=0; i<ws.length(); ++i)
		{
			if (d<limit)
			{
				drawText(xom, yom, ws[i], -theta_o*180./M_PI+psi*i, 0., 0.);
				xom += cWidth*std::cos(-theta_o+psi*i * M_PI/180.);
				yom += cWidth*std::sin(-theta_o+psi*i * M_PI/180.);
			}
			else
			{
				x = d * std::cos(theta) + xVc ;
				y = d * std::sin(theta) + yVc ;
				drawText(x, y, ws[i], 90. + theta*180./M_PI, 0., 0.);
				// Compute how much the character contributes to the angle
				theta += psi * M_PI/180. * (1 + ((float)getFontMetrics().width(ws[i]) - cWidth)/ cWidth);
			}
		}
	}
	else
	{
		int slen = ws.length();
		for (int i=0;i<slen;i++)
		{
			if (d<limit)
			{
				drawText(xom, yom, ws[slen-1-i], -theta_o*180./M_PI+psi*i, 0., 0.);
				xom += cWidth*std::cos(-theta_o+psi*i * M_PI/180.);
				yom += cWidth*std::sin(-theta_o+psi*i * M_PI/180.);
			}
			else
			{
				x = d * std::cos (theta) + xVc;
				y = d * std::sin (theta) + yVc;
				drawText(x, y, ws[slen-1-i], 90. + theta*180./M_PI, 0., 0.);
				theta += psi * M_PI/180. * (1 + ((float)getFontMetrics().width(ws[slen-1-i]) - cWidth)/ cWidth);
			}
		}
	}
}

void StelPainter::drawText(const Vec3d& v, const QString& str, float angleDeg, float xshift, float yshift, bool noGravity)
{
	Vec3d win;
	if (prj->project(v, win))
		drawText(win[0], win[1], str, angleDeg, xshift, yshift, noGravity);
}

/*************************************************************************
 Draw the string at the given position and angle with the given font
*************************************************************************/

// Container for one cached string texture
struct StringTexture
{
	GLuint texture;
	int width;
	int height;
	int subTexWidth;
	int subTexHeight;

	StringTexture()
		: texture(0),
		  width(0),
		  height(0),
		  subTexWidth(0),
		  subTexHeight(0) {;}
	~StringTexture()
	{
		if (texture != 0)
			glDeleteTextures(1, &texture);
	}
};

void StelPainter::drawText(float x, float y, const QString& str, float angleDeg, float xshift, float yshift, bool noGravity)
{
	StelPainter::GLState state; // Will restore the opengl state at the end of the function.
	if (prj->gravityLabels && !noGravity)
	{
		drawTextGravity180(x, y, str, xshift, yshift);
	}
	else
	{
		QOpenGLPaintDevice device;
		device.setSize(QSize(prj->getViewportWidth(), prj->getViewportHeight()));
		// This doesn't seem to work correctly, so implement the hack below instead.
		// Maybe check again later, or check on mac with retina..
		// device.setDevicePixelRatio(prj->getDevicePixelsPerPixel());
		// painter.setFont(currentFont);
		
		QPainter painter(&device);
		painter.beginNativePainting();
		
		QFont tmpFont = currentFont;
		tmpFont.setPixelSize(currentFont.pixelSize()*prj->getDevicePixelsPerPixel()*StelApp::getInstance().getGlobalScalingRatio());
		painter.setFont(tmpFont);
		painter.setPen(QColor(currentColor[0]*255, currentColor[1]*255, currentColor[2]*255, currentColor[3]*255));
		
		xshift*=StelApp::getInstance().getGlobalScalingRatio();
		yshift*=StelApp::getInstance().getGlobalScalingRatio();
		
		y = prj->getViewportHeight()-y;
		yshift = -yshift;

		// Translate/rotate
		if (!noGravity)
			angleDeg += prj->defaultAngleForGravityText;

		if (std::fabs(angleDeg)>1.f)
		{
			QTransform m;
			m.translate(x, y);
			m.rotate(-angleDeg);
			painter.setTransform(m);
			painter.drawText(xshift, yshift, str);
		}
		else
		{
			painter.drawText(x+xshift, y+yshift, str);
		}
		
		painter.endNativePainting();
	}
}

// Recursive method cutting a small circle in small segments
inline void fIter(const StelProjectorP& prj, const Vec3d& p1, const Vec3d& p2, Vec3d& win1, Vec3d& win2, QLinkedList<Vec3d>& vertexList, const QLinkedList<Vec3d>::iterator& iter, double radius, const Vec3d& center, int nbI=0, bool checkCrossDiscontinuity=true)
{
	const bool crossDiscontinuity = checkCrossDiscontinuity && prj->intersectViewportDiscontinuity(p1+center, p2+center);
	if (crossDiscontinuity && nbI>=10)
	{
		win1[2]=-2.;
		win2[2]=-2.;
		vertexList.insert(iter, win1);
		vertexList.insert(iter, win2);
		return;
	}

	Vec3d newVertex(p1); newVertex+=p2;
	newVertex.normalize();
	newVertex*=radius;
	Vec3d win3(newVertex[0]+center[0], newVertex[1]+center[1], newVertex[2]+center[2]);
	const bool isValidVertex = prj->projectInPlace(win3);

	const float v10=win1[0]-win3[0];
	const float v11=win1[1]-win3[1];
	const float v20=win2[0]-win3[0];
	const float v21=win2[1]-win3[1];

	const float dist = std::sqrt((v10*v10+v11*v11)*(v20*v20+v21*v21));
	const float cosAngle = (v10*v20+v11*v21)/dist;
	if ((cosAngle>-0.999f || dist>50*50 || crossDiscontinuity) && nbI<10)
	{
		// Use the 3rd component of the vector to store whether the vertex is valid
		win3[2]= isValidVertex ? 1.0 : -1.;
		fIter(prj, p1, newVertex, win1, win3, vertexList, vertexList.insert(iter, win3), radius, center, nbI+1, crossDiscontinuity || dist>50*50);
		fIter(prj, newVertex, p2, win3, win2, vertexList, iter, radius, center, nbI+1, crossDiscontinuity || dist>50*50 );
	}
}

// Used by the method below
QVector<Vec2f> StelPainter::smallCircleVertexArray;

void StelPainter::drawSmallCircleVertexArray()
{
	if (smallCircleVertexArray.isEmpty())
		return;

	Q_ASSERT(smallCircleVertexArray.size()>1);

	enableClientStates(true);
	setVertexPointer(2, GL_FLOAT, smallCircleVertexArray.constData());
	drawFromArray(LineStrip, smallCircleVertexArray.size(), 0, false);
	enableClientStates(false);
	smallCircleVertexArray.resize(0);
}

static Vec3d pt1, pt2;
void StelPainter::drawGreatCircleArc(const Vec3d& start, const Vec3d& stop, const SphericalCap* clippingCap,
	void (*viewportEdgeIntersectCallback)(const Vec3d& screenPos, const Vec3d& direction, void* userData), void* userData)
 {
	 if (clippingCap)
	 {
		 pt1=start;
		 pt2=stop;
		 if (clippingCap->clipGreatCircle(pt1, pt2))
		 {
			drawSmallCircleArc(pt1, pt2, Vec3d(0), viewportEdgeIntersectCallback, userData);
		 }
		 return;
	}
	drawSmallCircleArc(start, stop, Vec3d(0), viewportEdgeIntersectCallback, userData);
 }

/*************************************************************************
 Draw a small circle arc in the current frame
*************************************************************************/
void StelPainter::drawSmallCircleArc(const Vec3d& start, const Vec3d& stop, const Vec3d& rotCenter, void (*viewportEdgeIntersectCallback)(const Vec3d& screenPos, const Vec3d& direction, void* userData), void* userData)
{
	Q_ASSERT(smallCircleVertexArray.empty());

	QLinkedList<Vec3d> tessArc;	// Contains the list of projected points from the tesselated arc
	Vec3d win1, win2;
	win1[2] = prj->project(start, win1) ? 1.0 : -1.;
	win2[2] = prj->project(stop, win2) ? 1.0 : -1.;
	tessArc.append(win1);


	if (rotCenter.lengthSquared()<0.00000001)
	{
		// Great circle
		// Perform the tesselation of the arc in small segments in a way so that the lines look smooth
		fIter(prj, start, stop, win1, win2, tessArc, tessArc.insert(tessArc.end(), win2), 1, rotCenter);
	}
	else
	{
		Vec3d tmp = (rotCenter^start)/rotCenter.length();
		const double radius = fabs(tmp.length());
		// Perform the tesselation of the arc in small segments in a way so that the lines look smooth
		fIter(prj, start-rotCenter, stop-rotCenter, win1, win2, tessArc, tessArc.insert(tessArc.end(), win2), radius, rotCenter);
	}

	// And draw.
	QLinkedList<Vec3d>::ConstIterator i = tessArc.constBegin();
	while (i+1 != tessArc.constEnd())
	{
		const Vec3d& p1 = *i;
		const Vec3d& p2 = *(++i);
		const bool p1InViewport = prj->checkInViewport(p1);
		const bool p2InViewport = prj->checkInViewport(p2);
		if ((p1[2]>0 && p1InViewport) || (p2[2]>0 && p2InViewport))
		{
			smallCircleVertexArray.append(Vec2f(p1[0], p1[1]));
			if (i+1==tessArc.constEnd())
			{
				smallCircleVertexArray.append(Vec2f(p2[0], p2[1]));
				drawSmallCircleVertexArray();
			}
			if (viewportEdgeIntersectCallback && p1InViewport!=p2InViewport)
			{
				// We crossed the edge of the view port
				if (p1InViewport)
					viewportEdgeIntersectCallback(prj->viewPortIntersect(p1, p2), p2-p1, userData);
				else
					viewportEdgeIntersectCallback(prj->viewPortIntersect(p2, p1), p1-p2, userData);
			}
		}
		else
		{
			// Break the line, draw the stored vertex and flush the list
			if (!smallCircleVertexArray.isEmpty())
				smallCircleVertexArray.append(Vec2f(p1[0], p1[1]));
			drawSmallCircleVertexArray();
		}
	}
	Q_ASSERT(smallCircleVertexArray.isEmpty());
}

// Project the passed triangle on the screen ensuring that it will look smooth, even for non linear distortion
// by splitting it into subtriangles.
void StelPainter::projectSphericalTriangle(const SphericalCap* clippingCap, const Vec3d* vertices, QVarLengthArray<Vec3f, 4096>* outVertices,
        const Vec2f* texturePos, QVarLengthArray<Vec2f, 4096>* outTexturePos, const Vec3f *colors, QVarLengthArray<Vec3f, 4096> *outColors,
        double maxSqDistortion, int nbI, bool checkDisc1, bool checkDisc2, bool checkDisc3) const
{
	Q_ASSERT(fabs(vertices[0].length()-1.)<0.00001);
	Q_ASSERT(fabs(vertices[1].length()-1.)<0.00001);
	Q_ASSERT(fabs(vertices[2].length()-1.)<0.00001);
	if (clippingCap && clippingCap->containsTriangle(vertices))
		clippingCap = NULL;
	if (clippingCap && !clippingCap->intersectsTriangle(vertices))
		return;
	bool cDiscontinuity1 = checkDisc1 && prj->intersectViewportDiscontinuity(vertices[0], vertices[1]);
	bool cDiscontinuity2 = checkDisc2 && prj->intersectViewportDiscontinuity(vertices[1], vertices[2]);
	bool cDiscontinuity3 = checkDisc3 && prj->intersectViewportDiscontinuity(vertices[0], vertices[2]);
	const bool cd1=cDiscontinuity1;
	const bool cd2=cDiscontinuity2;
	const bool cd3=cDiscontinuity3;

	Vec3d e0=vertices[0];
	Vec3d e1=vertices[1];
	Vec3d e2=vertices[2];
	bool valid = prj->projectInPlace(e0);
	valid = prj->projectInPlace(e1) || valid;
	valid = prj->projectInPlace(e2) || valid;
	// Clip polygons behind the viewer
	if (!valid)
		return;

	if (checkDisc1 && cDiscontinuity1==false)
	{
		// If the distortion at segment e0,e1 is too big, flags it for subdivision
		Vec3d win3 = vertices[0]; win3+=vertices[1];
		prj->projectInPlace(win3);
		win3[0]-=(e0[0]+e1[0])*0.5; win3[1]-=(e0[1]+e1[1])*0.5;
		cDiscontinuity1 = (win3[0]*win3[0]+win3[1]*win3[1])>maxSqDistortion;
	}
	if (checkDisc2 && cDiscontinuity2==false)
	{
		// If the distortion at segment e1,e2 is too big, flags it for subdivision
		Vec3d win3 = vertices[1]; win3+=vertices[2];
		prj->projectInPlace(win3);
		win3[0]-=(e2[0]+e1[0])*0.5; win3[1]-=(e2[1]+e1[1])*0.5;
		cDiscontinuity2 = (win3[0]*win3[0]+win3[1]*win3[1])>maxSqDistortion;
	}
	if (checkDisc3 && cDiscontinuity3==false)
	{
		// If the distortion at segment e2,e0 is too big, flags it for subdivision
		Vec3d win3 = vertices[2]; win3+=vertices[0];
		prj->projectInPlace(win3);
		win3[0] -= (e0[0]+e2[0])*0.5;
		win3[1] -= (e0[1]+e2[1])*0.5;
		cDiscontinuity3 = (win3[0]*win3[0]+win3[1]*win3[1])>maxSqDistortion;
	}

	if (!cDiscontinuity1 && !cDiscontinuity2 && !cDiscontinuity3)
	{
		// The triangle is clean, appends it
		outVertices->append(Vec3f(e0[0], e0[1], e0[2])); outVertices->append(Vec3f(e1[0], e1[1], e1[2])); outVertices->append(Vec3f(e2[0], e2[1], e2[2]));
		if (outTexturePos)
			outTexturePos->append(texturePos,3);
		if (outColors)
			outColors->append(colors,3);
		return;
	}

	if (nbI > 4)
	{
		// If we reached the limit number of iterations and still have a discontinuity,
		// discards the triangle.
		if (cd1 || cd2 || cd3)
			return;

		// Else display it, it will be suboptimal though.
		outVertices->append(Vec3f(e0[0], e0[1], e0[2])); outVertices->append(Vec3f(e1[0], e1[1], e2[2])); outVertices->append(Vec3f(e2[0], e2[1], e2[2]));
		if (outTexturePos)
			outTexturePos->append(texturePos,3);
		if (outColors)
			outColors->append(colors,3);
		return;
	}

	// Recursively splits the triangle into sub triangles.
	// Depending on which combination of sides of the triangle has to be split a different strategy is used.
	Vec3d va[3];
	Vec2f ta[3];
	Vec3f ca[3];
	// Only 1 side has to be split: split the triangle in 2
	if (cDiscontinuity1 && !cDiscontinuity2 && !cDiscontinuity3)
	{
		va[0]=vertices[0];
		va[1]=vertices[0];va[1]+=vertices[1];
		va[1].normalize();
		va[2]=vertices[2];
		if (outTexturePos)
		{
			ta[0]=texturePos[0];
			ta[1]=(texturePos[0]+texturePos[1])*0.5;
			ta[2]=texturePos[2];
		}
		if (outColors)
		{
			ca[0]=colors[0];
			ca[1]=(colors[0]+colors[1])*0.5;
			ca[2]=colors[2];
		}
		projectSphericalTriangle(clippingCap, va, outVertices, ta, outTexturePos, ca, outColors, maxSqDistortion, nbI+1, true, true, false);

		//va[0]=vertices[0]+vertices[1];
		//va[0].normalize();
		va[0]=va[1];
		va[1]=vertices[1];
		va[2]=vertices[2];
		if (outTexturePos)
		{
			ta[0]=(texturePos[0]+texturePos[1])*0.5;
			ta[1]=texturePos[1];
			ta[2]=texturePos[2];
		}
		if (outColors)
		{
			ca[0]=(colors[0]+colors[1])*0.5;
			ca[1]=colors[1];
			ca[2]=colors[2];
		}
		projectSphericalTriangle(clippingCap, va, outVertices, ta, outTexturePos, ca, outColors, maxSqDistortion, nbI+1, true, false, true);
		return;
	}

	if (!cDiscontinuity1 && cDiscontinuity2 && !cDiscontinuity3)
	{
		va[0]=vertices[0];
		va[1]=vertices[1];
		va[2]=vertices[1];va[2]+=vertices[2];
		va[2].normalize();
		if (outTexturePos)
		{
			ta[0]=texturePos[0];
			ta[1]=texturePos[1];
			ta[2]=(texturePos[1]+texturePos[2])*0.5;
		}
		if (outColors)
		{
			ca[0]=colors[0];
			ca[1]=colors[1];
			ca[2]=(colors[1]+colors[2])*0.5;
		}
		projectSphericalTriangle(clippingCap, va, outVertices, ta, outTexturePos, ca, outColors, maxSqDistortion, nbI+1, false, true, true);

		va[0]=vertices[0];
		//va[1]=vertices[1]+vertices[2];
		//va[1].normalize();
		va[1]=va[2];
		va[2]=vertices[2];
		if (outTexturePos)
		{
			ta[0]=texturePos[0];
			ta[1]=(texturePos[1]+texturePos[2])*0.5;
			ta[2]=texturePos[2];
		}
		if (outColors)
		{
			ca[0]=colors[0];
			ca[1]=(colors[1]+colors[2])*0.5;
			ca[2]=colors[2];
		}
		projectSphericalTriangle(clippingCap, va, outVertices, ta, outTexturePos, ca, outColors, maxSqDistortion, nbI+1, true, true, false);
		return;
	}

	if (!cDiscontinuity1 && !cDiscontinuity2 && cDiscontinuity3)
	{
		va[0]=vertices[0];
		va[1]=vertices[1];
		va[2]=vertices[0];va[2]+=vertices[2];
		va[2].normalize();
		if (outTexturePos)
		{
			ta[0]=texturePos[0];
			ta[1]=texturePos[1];
			ta[2]=(texturePos[0]+texturePos[2])*0.5;
		}
		if (outColors)
		{
			ca[0]=colors[0];
			ca[1]=colors[1];
			ca[2]=(colors[0]+colors[2])*0.5;
		}
		projectSphericalTriangle(clippingCap, va, outVertices, ta, outTexturePos, ca, outColors, maxSqDistortion, nbI+1, false, true, true);

		//va[0]=vertices[0]+vertices[2];
		//va[0].normalize();
		va[0]=va[2];
		va[1]=vertices[1];
		va[2]=vertices[2];
		if (outTexturePos)
		{
			ta[0]=(texturePos[0]+texturePos[2])*0.5;
			ta[1]=texturePos[1];
			ta[2]=texturePos[2];
		}
		if (outColors)
		{
			ca[0]=(colors[0]+colors[2])*0.5;
			ca[1]=colors[1];
			ca[2]=colors[2];
		}
		projectSphericalTriangle(clippingCap, va, outVertices, ta, outTexturePos, ca, outColors, maxSqDistortion, nbI+1, true, false, true);
		return;
	}

	// 2 sides have to be split: split the triangle in 3
	if (cDiscontinuity1 && cDiscontinuity2 && !cDiscontinuity3)
	{
		va[0]=vertices[0];
		va[1]=vertices[0];va[1]+=vertices[1];
		va[1].normalize();
		va[2]=vertices[1];va[2]+=vertices[2];
		va[2].normalize();
		if (outTexturePos)
		{
			ta[0]=texturePos[0];
			ta[1]=(texturePos[0]+texturePos[1])*0.5;
			ta[2]=(texturePos[1]+texturePos[2])*0.5;
		}
		if (outColors)
		{
			ca[0]=colors[0];
			ca[1]=(colors[0]+colors[1])*0.5;
			ca[2]=(colors[1]+colors[2])*0.5;
		}
		projectSphericalTriangle(clippingCap, va, outVertices, ta, outTexturePos, ca, outColors, maxSqDistortion, nbI+1);

		//va[0]=vertices[0]+vertices[1];
		//va[0].normalize();
		va[0]=va[1];
		va[1]=vertices[1];
		//va[2]=vertices[1]+vertices[2];
		//va[2].normalize();
		if (outTexturePos)
		{
			ta[0]=(texturePos[0]+texturePos[1])*0.5;
			ta[1]=texturePos[1];
			ta[2]=(texturePos[1]+texturePos[2])*0.5;
		}
		if (outColors)
		{
			ca[0]=(colors[0]+colors[1])*0.5;
			ca[1]=colors[1];
			ca[2]=(colors[1]+colors[2])*0.5;
		}
		projectSphericalTriangle(clippingCap, va, outVertices, ta, outTexturePos, ca, outColors, maxSqDistortion, nbI+1);

		va[0]=vertices[0];
		//va[1]=vertices[1]+vertices[2];
		//va[1].normalize();
		va[1]=va[2];
		va[2]=vertices[2];
		if (outTexturePos)
		{
			ta[0]=texturePos[0];
			ta[1]=(texturePos[1]+texturePos[2])*0.5;
			ta[2]=texturePos[2];
		}
		if (outColors)
		{
			ca[0]=colors[0];
			ca[1]=(colors[1]+colors[2])*0.5;
			ca[2]=colors[2];
		}
		projectSphericalTriangle(clippingCap, va, outVertices, ta, outTexturePos, ca, outColors, maxSqDistortion, nbI+1, true, true, false);
		return;
	}
	if (cDiscontinuity1 && !cDiscontinuity2 && cDiscontinuity3)
	{
		va[0]=vertices[0];
		va[1]=vertices[0];va[1]+=vertices[1];
		va[1].normalize();
		va[2]=vertices[0];va[2]+=vertices[2];
		va[2].normalize();
		if (outTexturePos)
		{
			ta[0]=texturePos[0];
			ta[1]=(texturePos[0]+texturePos[1])*0.5;
			ta[2]=(texturePos[0]+texturePos[2])*0.5;
		}
		if (outColors)
		{
			ca[0]=colors[0];
			ca[1]=(colors[0]+colors[1])*0.5;
			ca[2]=(colors[0]+colors[2])*0.5;
		}
		projectSphericalTriangle(clippingCap, va, outVertices, ta, outTexturePos, ca, outColors, maxSqDistortion, nbI+1);

		//va[0]=vertices[0]+vertices[1];
		//va[0].normalize();
		va[0]=va[1];
		va[1]=vertices[2];
		//va[2]=vertices[0]+vertices[2];
		//va[2].normalize();
		if (outTexturePos)
		{
			ta[0]=(texturePos[0]+texturePos[1])*0.5;
			ta[1]=texturePos[2];
			ta[2]=(texturePos[0]+texturePos[2])*0.5;
		}
		if (outColors)
		{
			ca[0]=(colors[0]+colors[1])*0.5;
			ca[1]=colors[2];
			ca[2]=(colors[0]+colors[2])*0.5;
		}
		projectSphericalTriangle(clippingCap, va, outVertices, ta, outTexturePos, ca, outColors, maxSqDistortion, nbI+1);


		//va[0]=vertices[0]+vertices[1];
		//va[0].normalize();
		va[1]=vertices[1];
		va[2]=vertices[2];
		if (outTexturePos)
		{
			ta[0]=(texturePos[0]+texturePos[1])*0.5;
			ta[1]=texturePos[1];
			ta[2]=texturePos[2];
		}
		if (outColors)
		{
			ca[0]=(colors[0]+colors[1])*0.5;
			ca[1]=colors[1];
			ca[2]=colors[2];
		}
		projectSphericalTriangle(clippingCap, va, outVertices, ta, outTexturePos, ca, outColors, maxSqDistortion, nbI+1, true, false, true);

		return;
	}
	if (!cDiscontinuity1 && cDiscontinuity2 && cDiscontinuity3)
	{
		va[0]=vertices[0];
		va[1]=vertices[1];
		va[2]=vertices[1];va[2]+=vertices[2];
		va[2].normalize();
		if (outTexturePos)
		{
			ta[0]=texturePos[0];
			ta[1]=texturePos[1];
			ta[2]=(texturePos[1]+texturePos[2])*0.5;
		}
		if (outColors)
		{
			ca[0]=colors[0];
			ca[1]=colors[1];
			ca[2]=(colors[1]+colors[2])*0.5;
		}
		projectSphericalTriangle(clippingCap, va, outVertices, ta, outTexturePos, ca, outColors, maxSqDistortion, nbI+1, false, true, true);

		//va[0]=vertices[1]+vertices[2];
		//va[0].normalize();
		va[0]=va[2];
		va[1]=vertices[2];
		va[2]=vertices[0];va[2]+=vertices[2];
		va[2].normalize();
		if (outTexturePos)
		{
			ta[0]=(texturePos[1]+texturePos[2])*0.5;
			ta[1]=texturePos[2];
			ta[2]=(texturePos[0]+texturePos[2])*0.5;
		}
		if (outColors)
		{
			ca[0]=(colors[1]+colors[2])*0.5;
			ca[1]=colors[2];
			ca[2]=(colors[0]+colors[2])*0.5;
		}
		projectSphericalTriangle(clippingCap, va, outVertices, ta, outTexturePos, ca, outColors, maxSqDistortion, nbI+1);

		va[1]=va[0];
		va[0]=vertices[0];
		//va[1]=vertices[1]+vertices[2];
		//va[1].normalize();
		//va[2]=vertices[0]+vertices[2];
		//va[2].normalize();
		if (outTexturePos)
		{
			ta[0]=texturePos[0];
			ta[1]=(texturePos[1]+texturePos[2])*0.5;
			ta[2]=(texturePos[0]+texturePos[2])*0.5;
		}
		if (outColors)
		{
			ca[0]=colors[0];
			ca[1]=(colors[1]+colors[2])*0.5;
			ca[2]=(colors[0]+colors[2])*0.5;
		}
		projectSphericalTriangle(clippingCap, va, outVertices, ta, outTexturePos, ca, outColors, maxSqDistortion, nbI+1);
		return;
	}

	// Last case: the 3 sides have to be split: cut in 4 triangles a' la HTM
	va[0]=vertices[0];va[0]+=vertices[1];
	va[0].normalize();
	va[1]=vertices[1];va[1]+=vertices[2];
	va[1].normalize();
	va[2]=vertices[0];va[2]+=vertices[2];
	va[2].normalize();
	if (outTexturePos)
	{
		ta[0]=(texturePos[0]+texturePos[1])*0.5;
		ta[1]=(texturePos[1]+texturePos[2])*0.5;
		ta[2]=(texturePos[0]+texturePos[2])*0.5;
	}
	if (outColors)
	{
		ca[0]=(colors[0]+colors[1])*0.5;
		ca[1]=(colors[1]+colors[2])*0.5;
		ca[2]=(colors[0]+colors[2])*0.5;
	}
	projectSphericalTriangle(clippingCap, va, outVertices, ta, outTexturePos, ca, outColors, maxSqDistortion, nbI+1);

	va[1]=va[0];
	va[0]=vertices[0];
	//va[1]=vertices[0]+vertices[1];
	//va[1].normalize();
	//va[2]=vertices[0]+vertices[2];
	//va[2].normalize();
	if (outTexturePos)
	{
		ta[0]=texturePos[0];
		ta[1]=(texturePos[0]+texturePos[1])*0.5;
		ta[2]=(texturePos[0]+texturePos[2])*0.5;
	}
	if (outColors)
	{
		ca[0]=colors[0];
		ca[1]=(colors[0]+colors[1])*0.5;
		ca[2]=(colors[0]+colors[2])*0.5;
	}
	projectSphericalTriangle(clippingCap, va, outVertices, ta, outTexturePos, ca, outColors, maxSqDistortion, nbI+1);

	//va[0]=vertices[0]+vertices[1];
	//va[0].normalize();
	va[0]=va[1];
	va[1]=vertices[1];
	va[2]=vertices[1];va[2]+=vertices[2];
	va[2].normalize();
	if (outTexturePos)
	{
		ta[0]=(texturePos[0]+texturePos[1])*0.5;
		ta[1]=texturePos[1];
		ta[2]=(texturePos[1]+texturePos[2])*0.5;
	}
	if (outColors)
	{
		ca[0]=(colors[0]+colors[1])*0.5;
		ca[1]=colors[1];
		ca[2]=(colors[1]+colors[2])*0.5;
	}
	projectSphericalTriangle(clippingCap, va, outVertices, ta, outTexturePos, ca, outColors, maxSqDistortion, nbI+1);

	va[0]=vertices[0];va[0]+=vertices[2];
	va[0].normalize();
	//va[1]=vertices[1]+vertices[2];
	//va[1].normalize();
	va[1]=va[2];
	va[2]=vertices[2];
	if (outTexturePos)
	{
		ta[0]=(texturePos[0]+texturePos[2])*0.5;
		ta[1]=(texturePos[1]+texturePos[2])*0.5;
		ta[2]=texturePos[2];
	}
	if (outColors)
	{
		ca[0]=(colors[0]+colors[2])*0.5;
		ca[1]=(colors[1]+colors[2])*0.5;
		ca[2]=colors[2];
	}
	projectSphericalTriangle(clippingCap, va, outVertices, ta, outTexturePos, ca, outColors, maxSqDistortion, nbI+1);

	return;
}

static QVarLengthArray<Vec3f, 4096> polygonVertexArray;
static QVarLengthArray<Vec2f, 4096> polygonTextureCoordArray;
static QVarLengthArray<Vec3f, 4096> polygonColorArray;
static QVarLengthArray<unsigned int, 4096> indexArray;

void StelPainter::drawGreatCircleArcs(const StelVertexArray& va, const SphericalCap* clippingCap)
{
	Q_ASSERT(va.vertex.size()!=1);
	Q_ASSERT(!va.isIndexed());	// Indexed unsupported yet
	switch (va.primitiveType)
	{
		case StelVertexArray::Lines:
			Q_ASSERT(va.vertex.size()%2==0);
			for (int i=0;i<va.vertex.size();i+=2)
				drawGreatCircleArc(va.vertex.at(i), va.vertex.at(i+1), clippingCap);
			return;
		case StelVertexArray::LineStrip:
			for (int i=0;i<va.vertex.size()-1;++i)
				drawGreatCircleArc(va.vertex.at(i), va.vertex.at(i+1), clippingCap);
			return;
		case StelVertexArray::LineLoop:
			for (int i=0;i<va.vertex.size()-1;++i)
				drawGreatCircleArc(va.vertex.at(i), va.vertex.at(i+1), clippingCap);
			drawGreatCircleArc(va.vertex.last(), va.vertex.first(), clippingCap);
			return;
		default:
			Q_ASSERT(0); // Unsupported primitive yype
	}
}

// The function object that we use as an interface between VertexArray::foreachTriangle and
// StelPainter::projectSphericalTriangle.
//
// This is used by drawSphericalTriangles to project all the triangles coordinates in a StelVertexArray into our global
// vertex array buffer.
class VertexArrayProjector
{
public:
	VertexArrayProjector(const StelVertexArray& ar, StelPainter* apainter, const SphericalCap* aclippingCap,
						 QVarLengthArray<Vec3f, 4096>* aoutVertices, QVarLengthArray<Vec2f, 4096>* aoutTexturePos=NULL, QVarLengthArray<Vec3f, 4096>* aoutColors=NULL, double amaxSqDistortion=5.)
		   : vertexArray(ar), painter(apainter), clippingCap(aclippingCap), outVertices(aoutVertices),
			 outColors(aoutColors), outTexturePos(aoutTexturePos), maxSqDistortion(amaxSqDistortion)
	{
	}

	// Project a single triangle and add it into the output arrays
	inline void operator()(const Vec3d* v0, const Vec3d* v1, const Vec3d* v2,
						   const Vec2f* t0, const Vec2f* t1, const Vec2f* t2,
						   const Vec3f* c0, const Vec3f* c1, const Vec3f* c2,
						   unsigned int, unsigned int, unsigned)
	{
		// XXX: we may optimize more by putting the declaration and the test outside of this method.
		const Vec3d tmpVertex[3] = {*v0, *v1, *v2};
		if ( (outTexturePos) && (outColors))
		{
			const Vec2f tmpTexture[3] = {*t0, *t1, *t2};
			const Vec3f tmpColor[3] = {*c0, *c1, *c2};
			painter->projectSphericalTriangle(clippingCap, tmpVertex, outVertices, tmpTexture, outTexturePos, tmpColor, outColors, maxSqDistortion);
		}
		else if (outTexturePos)
		{
			const Vec2f tmpTexture[3] = {*t0, *t1, *t2};
			painter->projectSphericalTriangle(clippingCap, tmpVertex, outVertices, tmpTexture, outTexturePos, NULL, NULL, maxSqDistortion);
		}
		else if (outColors)
		{
			const Vec3f tmpColor[3] = {*c0, *c1, *c2};
			painter->projectSphericalTriangle(clippingCap, tmpVertex, outVertices, NULL, NULL, tmpColor, outColors, maxSqDistortion);
		}
		else
			painter->projectSphericalTriangle(clippingCap, tmpVertex, outVertices, NULL, NULL, NULL, NULL, maxSqDistortion);
	}

	// Draw the resulting arrays
	void drawResult()
	{
		painter->setVertexPointer(3, GL_FLOAT, outVertices->constData());
		if (outTexturePos)
			painter->setTexCoordPointer(2, GL_FLOAT, outTexturePos->constData());
		if (outColors)
			painter->setColorPointer(3, GL_FLOAT, outColors->constData());

		painter->enableClientStates(true, outTexturePos != NULL, outColors != NULL);
		painter->drawFromArray(StelPainter::Triangles, outVertices->size(), 0, false);
		painter->enableClientStates(false);
	}

private:
	const StelVertexArray& vertexArray;
	StelPainter* painter;
	const SphericalCap* clippingCap;
	QVarLengthArray<Vec3f, 4096>* outVertices;
	QVarLengthArray<Vec3f, 4096>* outColors;
	QVarLengthArray<Vec2f, 4096>* outTexturePos;
	double maxSqDistortion;
};

void StelPainter::drawStelVertexArray(const StelVertexArray& arr, bool checkDiscontinuity)
{
	if (checkDiscontinuity && prj->hasDiscontinuity())
	{
		// The projection has discontinuities, so we need to make sure that no triangle is crossing them.
		drawStelVertexArray(arr.removeDiscontinuousTriangles(this->getProjector().data()), false);
		return;
	}

	setVertexPointer(3, GL_DOUBLE, arr.vertex.constData());
	if (arr.isTextured())
	{
		setTexCoordPointer(2, GL_FLOAT, arr.texCoords.constData());
		if (arr.isColored())
		{
			setColorPointer(3, GL_FLOAT, arr.colors.constData());
			enableClientStates(true, true, true);
		}
		else
			enableClientStates(true, true, false);
	}
	else
	{
		if (arr.isColored())
		{
			setColorPointer(3, GL_FLOAT, arr.colors.constData());
			enableClientStates(true, false, true);
		}
		else
			enableClientStates(true, false, false);
	}
	if (arr.isIndexed())
		drawFromArray((StelPainter::DrawingMode)arr.primitiveType, arr.indices.size(), 0, true, arr.indices.constData());
	else
		drawFromArray((StelPainter::DrawingMode)arr.primitiveType, arr.vertex.size());

	enableClientStates(false);
}

void StelPainter::drawSphericalTriangles(const StelVertexArray& va, bool textured, bool colored, const SphericalCap* clippingCap, bool doSubDivide, double maxSqDistortion)
{
	if (va.vertex.isEmpty())
		return;

	Q_ASSERT(va.vertex.size()>2);
	polygonVertexArray.clear();
	polygonTextureCoordArray.clear();

	indexArray.clear();

	if (!doSubDivide)
	{
		// The simplest case, we don't need to iterate through the triangles at all.
		drawStelVertexArray(va);
		return;
	}

	// the last case.  It is the slowest, it process the triangles one by one.
	{
		// Project all the triangles of the VertexArray into our buffer arrays.
		VertexArrayProjector result = va.foreachTriangle(VertexArrayProjector(va, this, clippingCap, &polygonVertexArray, textured ? &polygonTextureCoordArray : NULL, colored ? &polygonColorArray : NULL, maxSqDistortion));
		result.drawResult();
		return;
	}
}

// Draw the given SphericalPolygon.
void StelPainter::drawSphericalRegion(const SphericalRegion* poly, SphericalPolygonDrawMode drawMode, const SphericalCap* clippingCap, const bool doSubDivise, const double maxSqDistortion)
{
	if (!prj->getBoundingCap().intersects(poly->getBoundingCap()))
		return;

	switch (drawMode)
	{
		case SphericalPolygonDrawModeBoundary:
			if (doSubDivise || prj->intersectViewportDiscontinuity(poly->getBoundingCap()))
				drawGreatCircleArcs(poly->getOutlineVertexArray(), clippingCap);
			else
				drawStelVertexArray(poly->getOutlineVertexArray(), false);
			break;
		case SphericalPolygonDrawModeFill:
		case SphericalPolygonDrawModeTextureFill:
		case SphericalPolygonDrawModeTextureFillColormodulated:
			glEnable(GL_CULL_FACE);
			// The polygon is already tesselated as triangles
			if (doSubDivise || prj->intersectViewportDiscontinuity(poly->getBoundingCap()))
				// flag for color-modulated textured mode (e.g. for Milky Way/extincted)
				drawSphericalTriangles(poly->getFillVertexArray(), drawMode>=SphericalPolygonDrawModeTextureFill, drawMode==SphericalPolygonDrawModeTextureFillColormodulated, clippingCap, doSubDivise, maxSqDistortion);
			else
				drawStelVertexArray(poly->getFillVertexArray(), false);

			glDisable(GL_CULL_FACE);
			break;
		default:
			Q_ASSERT(0);
	}
}


/*************************************************************************
 draw a simple circle, 2d viewport coordinates in pixel
*************************************************************************/
void StelPainter::drawCircle(float x, float y, float r)
{
	if (r <= 1.0)
		return;
	const Vec2f center(x,y);
	const Vec2f v_center(0.5f*prj->viewportXywh[2],0.5f*prj->viewportXywh[3]);
	const float R = v_center.length();
	const float d = (v_center-center).length();
	if (d > r+R || d < r-R)
		return;
	const int segments = 180;
	const float phi = 2.0*M_PI/segments;
	const float cp = std::cos(phi);
	const float sp = std::sin(phi);
	float dx = r;
	float dy = 0;
	static QVarLengthArray<Vec3f, 180> circleVertexArray(180);

	for (int i=0;i<segments;i++)
	{
		circleVertexArray[i].set(x+dx,y+dy,0);
		r = dx*cp-dy*sp;
		dy = dx*sp+dy*cp;
		dx = r;
	}
	enableClientStates(true);
	setVertexPointer(3, GL_FLOAT, circleVertexArray.data());
	drawFromArray(LineLoop, 180, 0, false);
	enableClientStates(false);
}


void StelPainter::drawSprite2dMode(float x, float y, float radius)
{
	static float vertexData[] = {-10.,-10.,10.,-10., 10.,10., -10.,10.};
	static const float texCoordData[] = {0.,0., 1.,0., 0.,1., 1.,1.};
	
	// Takes into account device pixel density and global scale ratio, as we are drawing 2D stuff.
	radius *= prj->getDevicePixelsPerPixel()*StelApp::getInstance().getGlobalScalingRatio();
	
	vertexData[0]=x-radius; vertexData[1]=y-radius;
	vertexData[2]=x+radius; vertexData[3]=y-radius;
	vertexData[4]=x-radius; vertexData[5]=y+radius;
	vertexData[6]=x+radius; vertexData[7]=y+radius;
	enableClientStates(true, true);
	setVertexPointer(2, GL_FLOAT, vertexData);
	setTexCoordPointer(2, GL_FLOAT, texCoordData);
	drawFromArray(TriangleStrip, 4, 0, false);
	enableClientStates(false);
}

void StelPainter::drawSprite2dModeNoDeviceScale(float x, float y, float radius)
{
	drawSprite2dMode(x, y, radius/(prj->getDevicePixelsPerPixel()*StelApp::getInstance().getGlobalScalingRatio()));
}

void StelPainter::drawSprite2dMode(const Vec3d& v, float radius)
{
	Vec3d win;
	if (prj->project(v, win))
		drawSprite2dMode(win[0], win[1], radius);
}

void StelPainter::drawSprite2dMode(float x, float y, float radius, float rotation)
{
	static float vertexData[8];
	static const float texCoordData[] = {0.,0., 1.,0., 0.,1., 1.,1.};

	// compute the vertex coordinates applying the translation and the rotation
	static const float vertexBase[] = {-1., -1., 1., -1., -1., 1., 1., 1.};
	const float cosr = std::cos(rotation / 180 * M_PI);
	const float sinr = std::sin(rotation / 180 * M_PI);
	
	// Takes into account device pixel density and global scale ratio, as we are drawing 2D stuff.
	radius *= prj->getDevicePixelsPerPixel()*StelApp::getInstance().getGlobalScalingRatio();
	
	for (int i = 0; i < 8; i+=2)
	{
		vertexData[i] = x + radius * vertexBase[i] * cosr - radius * vertexBase[i+1] * sinr;
		vertexData[i+1] = y + radius * vertexBase[i] * sinr + radius * vertexBase[i+1] * cosr;
	}

	enableClientStates(true, true);
	setVertexPointer(2, GL_FLOAT, vertexData);
	setTexCoordPointer(2, GL_FLOAT, texCoordData);
	drawFromArray(TriangleStrip, 4, 0, false);
	enableClientStates(false);
}

void StelPainter::drawRect2d(float x, float y, float width, float height, bool textured)
{
	static float vertexData[] = {-10.,-10.,10.,-10., 10.,10., -10.,10.};
	static const float texCoordData[] = {0.,0., 1.,0., 0.,1., 1.,1.};
	vertexData[0]=x; vertexData[1]=y;
	vertexData[2]=x+width; vertexData[3]=y;
	vertexData[4]=x; vertexData[5]=y+height;
	vertexData[6]=x+width; vertexData[7]=y+height;
	if (textured)
	{
		enableClientStates(true, true);
		setVertexPointer(2, GL_FLOAT, vertexData);
		setTexCoordPointer(2, GL_FLOAT, texCoordData);
	}
	else
	{
		enableClientStates(true);
		setVertexPointer(2, GL_FLOAT, vertexData);
	}
	drawFromArray(TriangleStrip, 4, 0, false);
	enableClientStates(false);
}

/*************************************************************************
 Draw a GL_POINT at the given position
*************************************************************************/
void StelPainter::drawPoint2d(float x, float y)
{
	static float vertexData[] = {0.,0.};
	vertexData[0]=x;
	vertexData[1]=y;

	enableClientStates(true);
	setVertexPointer(2, GL_FLOAT, vertexData);
	drawFromArray(Points, 1, 0, false);
	enableClientStates(false);
}


/*************************************************************************
 Draw a line between the 2 points.
*************************************************************************/
void StelPainter::drawLine2d(const float x1, const float y1, const float x2, const float y2)
{
	static float vertexData[] = {0.,0.,0.,0.};
	vertexData[0]=x1;
	vertexData[1]=y1;
	vertexData[2]=x2;
	vertexData[3]=y2;

	enableClientStates(true);
	setVertexPointer(2, GL_FLOAT, vertexData);
	drawFromArray(Lines, 2, 0, false);
	enableClientStates(false);
}

///////////////////////////////////////////////////////////////////////////
// Drawing methods for general (non-linear) mode.
// This used to draw a full sphere. Since 0.13 it's possible to have a spherical zone only.
void StelPainter::sSphere(const float radius, const float oneMinusOblateness, const int slices, const int stacks, const int orientInside, const bool flipTexture, const float topAngle, const float bottomAngle)
{
	GLfloat x, y, z;
	GLfloat s=0.f, t=0.f;
	GLint i, j;
	GLfloat nsign;

	if (orientInside)
	{
		nsign = -1.f;
		t=0.f; // from inside texture is reversed
	}
	else
	{
		nsign = 1.f;
		t=1.f;
	}

	const float* cos_sin_rho = NULL;
	Q_ASSERT(topAngle<bottomAngle); // don't forget: These are opening angles counted from top.
	if ((bottomAngle>3.1415f) && (topAngle<0.0001f)) // safety margin.
		cos_sin_rho = StelUtils::ComputeCosSinRho(stacks);
	else
	{
		const float drho = (bottomAngle-topAngle) / stacks; // deltaRho:  originally just 180degrees/stacks, now the range clamped.
		cos_sin_rho = StelUtils::ComputeCosSinRhoZone(drho, stacks, M_PI-bottomAngle);
	}
	// Allow parameters so that pole regions may remain free.
	const float* cos_sin_rho_p;

	const float* cos_sin_theta = StelUtils::ComputeCosSinTheta(slices);
	const float *cos_sin_theta_p;

	// texturing: s goes from 0.0/0.25/0.5/0.75/1.0 at +y/+x/-y/-x/+y axis
	// t goes from -1.0/+1.0 at z = -radius/+radius (linear along longitudes)
	// cannot use triangle fan on texturing (s coord. at top/bottom tip varies)
	// If the texture is flipped, we iterate the coordinates backward.
	const GLfloat ds = (flipTexture ? -1.f : 1.f) / slices;
	const GLfloat dt = nsign / stacks; // from inside texture is reversed

	// draw intermediate as quad strips
	static QVector<double> vertexArr;
	static QVector<float> texCoordArr;
	static QVector<float> colorArr;
	static QVector<unsigned short> indiceArr;

	texCoordArr.resize(0);
	vertexArr.resize(0);
	colorArr.resize(0);
	indiceArr.resize(0);

	for (i = 0,cos_sin_rho_p = cos_sin_rho; i < stacks; ++i,cos_sin_rho_p+=2)
	{
		s = !flipTexture ? 0.f : 1.f;
		for (j = 0,cos_sin_theta_p = cos_sin_theta; j<=slices;++j,cos_sin_theta_p+=2)
		{
			x = -cos_sin_theta_p[1] * cos_sin_rho_p[1];
			y = cos_sin_theta_p[0] * cos_sin_rho_p[1];
			z = nsign * cos_sin_rho_p[0];
			texCoordArr << s << t;
			vertexArr << x * radius << y * radius << z * oneMinusOblateness * radius;
			x = -cos_sin_theta_p[1] * cos_sin_rho_p[3];
			y = cos_sin_theta_p[0] * cos_sin_rho_p[3];
			z = nsign * cos_sin_rho_p[2];
			texCoordArr << s << t - dt;
			vertexArr << x * radius << y * radius << z * oneMinusOblateness * radius;
			s += ds;
		}
		unsigned int offset = i*(slices+1)*2;
		for (j = 2;j<slices*2+2;j+=2)
		{
			indiceArr << offset+j-2 << offset+j-1 << offset+j;
			indiceArr << offset+j << offset+j-1 << offset+j+1;
		}
		t -= dt;
	}

	// Draw the array now
	setArrays((Vec3d*)vertexArr.constData(), (Vec2f*)texCoordArr.constData());
	drawFromArray(Triangles, indiceArr.size(), 0, true, indiceArr.constData());
}

StelVertexArray StelPainter::computeSphereNoLight(float radius, float oneMinusOblateness, int slices, int stacks,
                          int orientInside, bool flipTexture, float topAngle, float bottomAngle)
{
	StelVertexArray result(StelVertexArray::Triangles);
	GLfloat x, y, z;
	GLfloat s=0.f, t=0.f;
	GLint i, j;
	GLfloat nsign;
	if (orientInside)
	{
		nsign = -1.f;
		t=0.f; // from inside texture is reversed
	}
	else
	{
		nsign = 1.f;
		t=1.f;
	}

	const float* cos_sin_rho = NULL; //StelUtils::ComputeCosSinRho(stacks);
	Q_ASSERT(topAngle<bottomAngle); // don't forget: These are opening angles counted from top.
	if ((bottomAngle>3.1415f) && (topAngle<0.0001f)) // safety margin.
		cos_sin_rho = StelUtils::ComputeCosSinRho(stacks);
	else
	{
		const float drho = (bottomAngle-topAngle) / stacks; // deltaRho:  originally just 180degrees/stacks, now the range clamped.
		cos_sin_rho = StelUtils::ComputeCosSinRhoZone(drho, stacks, M_PI-bottomAngle);
	}
	// Allow parameters so that pole regions may remain free.
	const float* cos_sin_rho_p;

	const float* cos_sin_theta = StelUtils::ComputeCosSinTheta(slices);
	const float *cos_sin_theta_p;

	// texturing: s goes from 0.0/0.25/0.5/0.75/1.0 at +y/+x/-y/-x/+y axis
	// t goes from -1.0/+1.0 at z = -radius/+radius (linear along longitudes)
	// cannot use triangle fan on texturing (s coord. at top/bottom tip varies)
	// If the texture is flipped, we iterate the coordinates backward.
	const GLfloat ds = (flipTexture ? -1.f : 1.f) / slices;
	const GLfloat dt = nsign / stacks; // from inside texture is reversed

	// draw intermediate as quad strips
	for (i = 0,cos_sin_rho_p = cos_sin_rho; i < stacks; ++i,cos_sin_rho_p+=2)
	{
		s = !flipTexture ? 0.f : 1.f;
		for (j = 0,cos_sin_theta_p = cos_sin_theta; j<=slices;++j,cos_sin_theta_p+=2)
		{
			x = -cos_sin_theta_p[1] * cos_sin_rho_p[1];
			y = cos_sin_theta_p[0] * cos_sin_rho_p[1];
			z = nsign * cos_sin_rho_p[0];
			result.texCoords << Vec2f(s,t);
			result.vertex << Vec3d(x*radius, y*radius, z*oneMinusOblateness*radius);
			x = -cos_sin_theta_p[1] * cos_sin_rho_p[3];
			y = cos_sin_theta_p[0] * cos_sin_rho_p[3];
			z = nsign * cos_sin_rho_p[2];
			result.texCoords << Vec2f(s, t-dt);
			result.vertex << Vec3d(x*radius, y*radius, z*oneMinusOblateness*radius);
			s += ds;
		}
		unsigned int offset = i*(slices+1)*2;
		for (j = 2;j<slices*2+2;j+=2)
		{
			result.indices << offset+j-2 << offset+j-1 << offset+j;
			result.indices << offset+j << offset+j-1 << offset+j+1;
		}
		t -= dt;
	}
	return result;
}

// Reimplementation of gluCylinder : glu is overrided for non standard projection
void StelPainter::sCylinder(float radius, float height, int slices, int orientInside)
{
	if (orientInside)
		glCullFace(GL_FRONT);

	static QVarLengthArray<Vec2f, 512> texCoordArray;
	static QVarLengthArray<Vec3d, 512> vertexArray;
	texCoordArray.clear();
	vertexArray.clear();
	float s = 0.f;
	float x, y;
	const float ds = 1.f / slices;
	const float da = 2.f * M_PI / slices;
	for (int i = 0; i <= slices; ++i)
	{
		x = std::sin(da*i);
		y = std::cos(da*i);
		texCoordArray.append(Vec2f(s, 0.f));
		vertexArray.append(Vec3d(x*radius, y*radius, 0.));
		texCoordArray.append(Vec2f(s, 1.f));
		vertexArray.append(Vec3d(x*radius, y*radius, height));
		s += ds;
	}
	setArrays(vertexArray.constData(), texCoordArray.constData());
	drawFromArray(TriangleStrip, vertexArray.size());

	if (orientInside)
		glCullFace(GL_BACK);
}

void StelPainter::enableTexture2d(bool b)
{
	texture2dEnabled = b;
}

void StelPainter::initGLShaders()
{
	qWarning() << "Intializing basic GL shaders... ";
	// Basic shader: just vertex filled with plain color
	QOpenGLShader vshader3(QOpenGLShader::Vertex);
	const char *vsrc3 =
		"attribute mediump vec3 vertex;\n"
		"uniform mediump mat4 projectionMatrix;\n"
		"void main(void)\n"
		"{\n"
		"    gl_Position = projectionMatrix*vec4(vertex, 1.);\n"
		"}\n";
	vshader3.compileSourceCode(vsrc3);
	if (!vshader3.log().isEmpty()) { qWarning() << "StelPainter: Warnings while compiling vshader3: " << vshader3.log(); }
	QOpenGLShader fshader3(QOpenGLShader::Fragment);
	const char *fsrc3 =
		"uniform mediump vec4 color;\n"
		"void main(void)\n"
		"{\n"
		"    gl_FragColor = color;\n"
		"}\n";
	fshader3.compileSourceCode(fsrc3);
	if (!fshader3.log().isEmpty()) { qWarning() << "StelPainter: Warnings while compiling fshader3: " << fshader3.log(); }
	basicShaderProgram = new QOpenGLShaderProgram(QOpenGLContext::currentContext());
	basicShaderProgram->addShader(&vshader3);
	basicShaderProgram->addShader(&fshader3);
	linkProg(basicShaderProgram, "basicShaderProgram");
	basicShaderVars.projectionMatrix = basicShaderProgram->uniformLocation("projectionMatrix");
	basicShaderVars.color = basicShaderProgram->uniformLocation("color");
	basicShaderVars.vertex = basicShaderProgram->attributeLocation("vertex");
	

	// Basic shader: vertex filled with interpolated color
	QOpenGLShader vshaderInterpolatedColor(QOpenGLShader::Vertex);
	const char *vshaderInterpolatedColorSrc =
		"attribute mediump vec3 vertex;\n"
		"attribute mediump vec4 color;\n"
		"uniform mediump mat4 projectionMatrix;\n"
		"varying mediump vec4 fragcolor;\n"
		"void main(void)\n"
		"{\n"
		"    gl_Position = projectionMatrix*vec4(vertex, 1.);\n"
		"    fragcolor = color;\n"
		"}\n";
	vshaderInterpolatedColor.compileSourceCode(vshaderInterpolatedColorSrc);
	if (!vshaderInterpolatedColor.log().isEmpty()) {
	  qWarning() << "StelPainter: Warnings while compiling vshaderInterpolatedColor: " << vshaderInterpolatedColor.log();
	}
	QOpenGLShader fshaderInterpolatedColor(QOpenGLShader::Fragment);
	const char *fshaderInterpolatedColorSrc =
		"varying mediump vec4 fragcolor;\n"
		"void main(void)\n"
		"{\n"
		"    gl_FragColor = fragcolor;\n"
		"}\n";
	fshaderInterpolatedColor.compileSourceCode(fshaderInterpolatedColorSrc);
	if (!fshaderInterpolatedColor.log().isEmpty()) {
	  qWarning() << "StelPainter: Warnings while compiling fshaderInterpolatedColor: " << fshaderInterpolatedColor.log();
	}
	colorShaderProgram = new QOpenGLShaderProgram(QOpenGLContext::currentContext());
	colorShaderProgram->addShader(&vshaderInterpolatedColor);
	colorShaderProgram->addShader(&fshaderInterpolatedColor);
	linkProg(colorShaderProgram, "colorShaderProgram");
	colorShaderVars.projectionMatrix = colorShaderProgram->uniformLocation("projectionMatrix");
	colorShaderVars.color = colorShaderProgram->attributeLocation("color");
	colorShaderVars.vertex = colorShaderProgram->attributeLocation("vertex");
	
	// Basic texture shader program
	QOpenGLShader vshader2(QOpenGLShader::Vertex);
	const char *vsrc2 =
		"attribute highp vec3 vertex;\n"
		"attribute mediump vec2 texCoord;\n"
		"uniform mediump mat4 projectionMatrix;\n"
		"varying mediump vec2 texc;\n"
		"void main(void)\n"
		"{\n"
		"    gl_Position = projectionMatrix * vec4(vertex, 1.);\n"
		"    texc = texCoord;\n"
		"}\n";
	vshader2.compileSourceCode(vsrc2);
	if (!vshader2.log().isEmpty()) { qWarning() << "StelPainter: Warnings while compiling vshader2: " << vshader2.log(); }

	QOpenGLShader fshader2(QOpenGLShader::Fragment);
	const char *fsrc2 =
		"varying mediump vec2 texc;\n"
		"uniform sampler2D tex;\n"
		"uniform mediump vec4 texColor;\n"
		"void main(void)\n"
		"{\n"
		"    gl_FragColor = texture2D(tex, texc)*texColor;\n"
		"}\n";
	fshader2.compileSourceCode(fsrc2);
	if (!fshader2.log().isEmpty()) { qWarning() << "StelPainter: Warnings while compiling fshader2: " << fshader2.log(); }

	texturesShaderProgram = new QOpenGLShaderProgram(QOpenGLContext::currentContext());
	texturesShaderProgram->addShader(&vshader2);
	texturesShaderProgram->addShader(&fshader2);
	linkProg(texturesShaderProgram, "texturesShaderProgram");
	texturesShaderVars.projectionMatrix = texturesShaderProgram->uniformLocation("projectionMatrix");
	texturesShaderVars.texCoord = texturesShaderProgram->attributeLocation("texCoord");
	texturesShaderVars.vertex = texturesShaderProgram->attributeLocation("vertex");
	texturesShaderVars.texColor = texturesShaderProgram->uniformLocation("texColor");
	texturesShaderVars.texture = texturesShaderProgram->uniformLocation("tex");

	// Texture shader program + interpolated color per vertex
	QOpenGLShader vshader4(QOpenGLShader::Vertex);
	const char *vsrc4 =
		"attribute highp vec3 vertex;\n"
		"attribute mediump vec2 texCoord;\n"
		"attribute mediump vec4 color;\n"
		"uniform mediump mat4 projectionMatrix;\n"
		"varying mediump vec2 texc;\n"
		"varying mediump vec4 outColor;\n"
		"void main(void)\n"
		"{\n"
		"    gl_Position = projectionMatrix * vec4(vertex, 1.);\n"
		"    texc = texCoord;\n"
		"    outColor = color;\n"
		"}\n";
	vshader4.compileSourceCode(vsrc4);
	if (!vshader4.log().isEmpty()) { qWarning() << "StelPainter: Warnings while compiling vshader4: " << vshader4.log(); }

	QOpenGLShader fshader4(QOpenGLShader::Fragment);
	const char *fsrc4 =
		"varying mediump vec2 texc;\n"
		"varying mediump vec4 outColor;\n"
		"uniform sampler2D tex;\n"
		"void main(void)\n"
		"{\n"
		"    gl_FragColor = texture2D(tex, texc)*outColor;\n"
		"}\n";
	fshader4.compileSourceCode(fsrc4);
	if (!fshader4.log().isEmpty()) { qWarning() << "StelPainter: Warnings while compiling fshader4: " << fshader4.log(); }

	texturesColorShaderProgram = new QOpenGLShaderProgram(QOpenGLContext::currentContext());
	texturesColorShaderProgram->addShader(&vshader4);
	texturesColorShaderProgram->addShader(&fshader4);
	linkProg(texturesColorShaderProgram, "texturesColorShaderProgram");
	texturesColorShaderVars.projectionMatrix = texturesColorShaderProgram->uniformLocation("projectionMatrix");
	texturesColorShaderVars.texCoord = texturesColorShaderProgram->attributeLocation("texCoord");
	texturesColorShaderVars.vertex = texturesColorShaderProgram->attributeLocation("vertex");
	texturesColorShaderVars.color = texturesColorShaderProgram->attributeLocation("color");
	texturesColorShaderVars.texture = texturesColorShaderProgram->uniformLocation("tex");
}


void StelPainter::deinitGLShaders()
{
	delete basicShaderProgram;
	basicShaderProgram = NULL;
	delete colorShaderProgram;
	colorShaderProgram = NULL;
	delete texturesShaderProgram;
	texturesShaderProgram = NULL;
	delete texturesColorShaderProgram;
	texturesColorShaderProgram = NULL;
}


void StelPainter::setArrays(const Vec3d* vertices, const Vec2f* texCoords, const Vec3f* colorArray, const Vec3f* normalArray)
{
	enableClientStates(vertices, texCoords, colorArray, normalArray);
	setVertexPointer(3, GL_DOUBLE, vertices);
	setTexCoordPointer(2, GL_FLOAT, texCoords);
	setColorPointer(3, GL_FLOAT, colorArray);
	setNormalPointer(GL_FLOAT, normalArray);
}

void StelPainter::setArrays(const Vec3f* vertices, const Vec2f* texCoords, const Vec3f* colorArray, const Vec3f* normalArray)
{
	enableClientStates(vertices, texCoords, colorArray, normalArray);
	setVertexPointer(3, GL_FLOAT, vertices);
	setTexCoordPointer(2, GL_FLOAT, texCoords);
	setColorPointer(3, GL_FLOAT, colorArray);
	setNormalPointer(GL_FLOAT, normalArray);
}

void StelPainter::enableClientStates(bool vertex, bool texture, bool color, bool normal)
{
	vertexArray.enabled = vertex;
	texCoordArray.enabled = texture;
	colorArray.enabled = color;
	normalArray.enabled = normal;
}

void StelPainter::drawFromArray(DrawingMode mode, int count, int offset, bool doProj, const unsigned short* indices)
{
	ArrayDesc projectedVertexArray = vertexArray;
	if (doProj)
	{
		// Project the vertex array using current projection
		if (indices)
			projectedVertexArray = projectArray(vertexArray, 0, count, indices + offset);
		else
			projectedVertexArray = projectArray(vertexArray, offset, count, NULL);
	}

	QOpenGLShaderProgram* pr=NULL;

	const Mat4f& m = getProjector()->getProjectionMatrix();
	const QMatrix4x4 qMat(m[0], m[4], m[8], m[12], m[1], m[5], m[9], m[13], m[2], m[6], m[10], m[14], m[3], m[7], m[11], m[15]);

	if (!texCoordArray.enabled && !colorArray.enabled && !normalArray.enabled)
	{
		pr = basicShaderProgram;
		pr->bind();
		pr->setAttributeArray(basicShaderVars.vertex, (const GLfloat*)projectedVertexArray.pointer, projectedVertexArray.size);
		pr->enableAttributeArray(basicShaderVars.vertex);
		pr->setUniformValue(basicShaderVars.projectionMatrix, qMat);
		pr->setUniformValue(basicShaderVars.color, currentColor[0], currentColor[1], currentColor[2], currentColor[3]);
	}
	else if (texCoordArray.enabled && !colorArray.enabled && !normalArray.enabled)
	{
		pr = texturesShaderProgram;
		pr->bind();
		pr->setAttributeArray(texturesShaderVars.vertex, (const GLfloat*)projectedVertexArray.pointer, projectedVertexArray.size);
		pr->enableAttributeArray(texturesShaderVars.vertex);
		pr->setUniformValue(texturesShaderVars.projectionMatrix, qMat);
		pr->setUniformValue(texturesShaderVars.texColor, currentColor[0], currentColor[1], currentColor[2], currentColor[3]);
		pr->setAttributeArray(texturesShaderVars.texCoord, (const GLfloat*)texCoordArray.pointer, 2);
		pr->enableAttributeArray(texturesShaderVars.texCoord);
		//pr->setUniformValue(texturesShaderVars.texture, 0);    // use texture unit 0
	}
	else if (texCoordArray.enabled && colorArray.enabled && !normalArray.enabled)
	{
		pr = texturesColorShaderProgram;
		pr->bind();
		pr->setAttributeArray(texturesColorShaderVars.vertex, (const GLfloat*)projectedVertexArray.pointer, projectedVertexArray.size);
		pr->enableAttributeArray(texturesColorShaderVars.vertex);
		pr->setUniformValue(texturesColorShaderVars.projectionMatrix, qMat);
		pr->setAttributeArray(texturesColorShaderVars.texCoord, (const GLfloat*)texCoordArray.pointer, 2);
		pr->enableAttributeArray(texturesColorShaderVars.texCoord);
		pr->setAttributeArray(texturesColorShaderVars.color, (const GLfloat*)colorArray.pointer, colorArray.size);
		pr->enableAttributeArray(texturesColorShaderVars.color);
		//pr->setUniformValue(texturesShaderVars.texture, 0);    // use texture unit 0
	}
	else if (!texCoordArray.enabled && colorArray.enabled && !normalArray.enabled)
	{
		pr = colorShaderProgram;
		pr->bind();
		pr->setAttributeArray(colorShaderVars.vertex, (const GLfloat*)projectedVertexArray.pointer, projectedVertexArray.size);
		pr->enableAttributeArray(colorShaderVars.vertex);
		pr->setUniformValue(colorShaderVars.projectionMatrix, qMat);
		pr->setAttributeArray(colorShaderVars.color, (const GLfloat*)colorArray.pointer, colorArray.size);
		pr->enableAttributeArray(colorShaderVars.color);
	}
	else
	{
		qDebug() << "Unhandled parameters." << texCoordArray.enabled << colorArray.enabled << normalArray.enabled;
		Q_ASSERT(0);
		return;
	}
	
	if (indices)
		glDrawElements(mode, count, GL_UNSIGNED_SHORT, indices + offset);
	else
		glDrawArrays(mode, offset, count);

	if (pr==texturesColorShaderProgram)
	{
		pr->disableAttributeArray(texturesColorShaderVars.texCoord);
		pr->disableAttributeArray(texturesColorShaderVars.vertex);
		pr->disableAttributeArray(texturesColorShaderVars.color);
	}
	else if (pr==texturesShaderProgram)
	{
		pr->disableAttributeArray(texturesShaderVars.texCoord);
		pr->disableAttributeArray(texturesShaderVars.vertex);
	}
	else if (pr == basicShaderProgram)
	{
		pr->disableAttributeArray(basicShaderVars.vertex);
	}
	else if (pr == colorShaderProgram)
	{
		pr->disableAttributeArray(colorShaderVars.vertex);
		pr->disableAttributeArray(colorShaderVars.color);
	}
	if (pr)
		pr->release();
}


StelPainter::ArrayDesc StelPainter::projectArray(const StelPainter::ArrayDesc& array, int offset, int count, const unsigned short* indices)
{
	// XXX: we should use a more generic way to test whether or not to do the projection.
	if (dynamic_cast<StelProjector2d*>(prj.data()))
	{
		return array;
	}

	Q_ASSERT(array.size == 3);
	Q_ASSERT(array.type == GL_DOUBLE);
	Vec3d* vecArray = (Vec3d*)array.pointer;

	// We have two different cases :
	// 1) We are not using an indice array.  In that case the size of the array is known
	// 2) We are using an indice array.  In that case we have to find the max value by iterating through the indices.
	if (!indices)
	{
		polygonVertexArray.resize(offset + count);
		prj->project(count, vecArray + offset, polygonVertexArray.data() + offset);
	} else
	{
		// we need to find the max value of the indices !
		unsigned short max = 0;
		for (int i = offset; i < offset + count; ++i)
		{
			max = std::max(max, indices[i]);
		}
		polygonVertexArray.resize(max+1);
		prj->project(max + 1, vecArray + offset, polygonVertexArray.data() + offset);
	}

	ArrayDesc ret;
	ret.size = 3;
	ret.type = GL_FLOAT;
	ret.pointer = polygonVertexArray.constData();
	ret.enabled = array.enabled;
	return ret;
}
>>>>>>> b3c53f7e
<|MERGE_RESOLUTION|>--- conflicted
+++ resolved
@@ -1,4079 +1,2041 @@
-<<<<<<< HEAD
-/*
- * Stellarium
- * Copyright (C) 2008 Fabien Chereau
- *
- * This program is free software; you can redistribute it and/or
- * modify it under the terms of the GNU General Public License
- * as published by the Free Software Foundation; either version 2
- * of the License, or (at your option) any later version.
- *
- * This program is distributed in the hope that it will be useful,
- * but WITHOUT ANY WARRANTY; without even the implied warranty of
- * MERCHANTABILITY or FITNESS FOR A PARTICULAR PURPOSE.  See the
- * GNU General Public License for more details.
- *
- * You should have received a copy of the GNU General Public License
- * along with this program; if not, write to the Free Software
- * Foundation, Inc., 51 Franklin Street, Suite 500, Boston, MA  02110-1335, USA.
- */
-
-#include "StelPainter.hpp"
-
-#include "StelApp.hpp"
-#include "StelLocaleMgr.hpp"
-#include "StelProjector.hpp"
-#include "StelProjectorClasses.hpp"
-#include "StelUtils.hpp"
-
-#include <QDebug>
-#include <QString>
-#include <QSettings>
-#include <QLinkedList>
-#include <QPainter>
-#include <QMutex>
-#include <QVarLengthArray>
-#include <QPaintEngine>
-#include <QCache>
-#include <QOpenGLPaintDevice>
-#include <QOpenGLShader>
-
-
-#ifndef NDEBUG
-QMutex* StelPainter::globalMutex = new QMutex();
-#endif
-
-QOpenGLShaderProgram* StelPainter::texturesShaderProgram=NULL;
-QOpenGLShaderProgram* StelPainter::basicShaderProgram=NULL;
-QOpenGLShaderProgram* StelPainter::colorShaderProgram=NULL;
-QOpenGLShaderProgram* StelPainter::texturesColorShaderProgram=NULL;
-StelPainter::BasicShaderVars StelPainter::basicShaderVars;
-StelPainter::TexturesShaderVars StelPainter::texturesShaderVars;
-StelPainter::BasicShaderVars StelPainter::colorShaderVars;
-StelPainter::TexturesColorShaderVars StelPainter::texturesColorShaderVars;
-
-StelPainter::GLState::GLState()
-{
-	blend = glIsEnabled(GL_BLEND);
-	glGetIntegerv(GL_BLEND_SRC_RGB, &blendSrcRGB);
-	glGetIntegerv(GL_BLEND_DST_RGB, &blendDstRGB);
-	glGetIntegerv(GL_BLEND_SRC_ALPHA, &blendSrcAlpha);
-	glGetIntegerv(GL_BLEND_DST_ALPHA, &blendDstAlpha);
-}
-
-StelPainter::GLState::~GLState()
-{
-	if (blend)
-	{
-		glEnable(GL_BLEND);
-		glBlendFuncSeparate(blendSrcRGB, blendDstRGB, blendSrcAlpha, blendDstAlpha);
-	}
-	else
-	{
-		glDisable(GL_BLEND);
-	}
-}
-
-bool StelPainter::linkProg(QOpenGLShaderProgram* prog, const QString& name)
-{
-	bool ret = prog->link();
-	if (!ret || (!prog->log().isEmpty() && !prog->log().contains("Link was successful")))
-		qWarning() << QString("StelPainter: Warnings while linking %1 shader program:\n%2").arg(name, prog->log());
-	return ret;
-}
-
-StelPainter::StelPainter(const StelProjectorP& proj) : prj(proj)
-{
-	Q_ASSERT(proj);
-
-#ifndef NDEBUG
-	Q_ASSERT(globalMutex);
-	
-	GLenum er = glGetError();
-	if (er!=GL_NO_ERROR)
-	{
-		if (er==GL_INVALID_OPERATION)
-			qFatal("Invalid openGL operation. It is likely that you used openGL calls without having a valid instance of StelPainter");
-	}
-
-	// Lock the global mutex ensuring that no other instances of StelPainter are currently being used
-	if (globalMutex->tryLock()==false)
-	{
-		qFatal("There can be only 1 instance of StelPainter at a given time");
-	}
-#endif
-
-	glDisable(GL_DEPTH_TEST);
-	glDisable(GL_CULL_FACE);
-	// Fix some problem when using Qt OpenGL2 engine
-	glStencilMask(0x11111111);
-	// Deactivate drawing in depth buffer by default
-	glDepthMask(GL_FALSE);
-	enableTexture2d(false);
-	setProjector(proj);
-}
-
-void StelPainter::setProjector(const StelProjectorP& p)
-{
-	prj=p;
-	// Init GL viewport to current projector values
-	glViewport(prj->viewportXywh[0], prj->viewportXywh[1], prj->viewportXywh[2], prj->viewportXywh[3]);
-	glFrontFace(prj->needGlFrontFaceCW()?GL_CW:GL_CCW);
-}
-
-StelPainter::~StelPainter()
-{
-#ifndef NDEBUG
-	GLenum er = glGetError();
-	if (er!=GL_NO_ERROR)
-	{
-		if (er==GL_INVALID_OPERATION)
-			qFatal("Invalid openGL operation detected in ~StelPainter()");
-	}
-#endif
-
-#ifndef NDEBUG
-	// We are done with this StelPainter
-	globalMutex->unlock();
-#endif
-}
-
-
-void StelPainter::setFont(const QFont& font)
-{
-	currentFont = font;
-}
-
-void StelPainter::setColor(float r, float g, float b, float a)
-{
-	currentColor.set(r,g,b,a);
-}
-
-Vec4f StelPainter::getColor() const
-{
-	return currentColor;
-}
-
-QFontMetrics StelPainter::getFontMetrics() const
-{
-	return QFontMetrics(currentFont);
-}
-
-
-///////////////////////////////////////////////////////////////////////////
-// Standard methods for drawing primitives
-
-// Fill with black around the circle
-void StelPainter::drawViewportShape(void)
-{
-	if (prj->maskType != StelProjector::MaskDisk)
-		return;
-
-	glDisable(GL_BLEND);
-	setColor(0.f,0.f,0.f);
-
-	GLfloat innerRadius = 0.5*prj->viewportFovDiameter;
-	GLfloat outerRadius = prj->getViewportWidth()+prj->getViewportHeight();
-	GLint slices = 256;
-	GLfloat sweepAngle = 360.;
-
-	GLfloat sinCache[240];
-	GLfloat cosCache[240];
-	GLfloat vertices[(240+1)*2][3];
-	GLfloat deltaRadius;
-	GLfloat radiusHigh;
-
-	if (slices>=240)
-	{
-		slices=240-1;
-	}
-
-	if (outerRadius<=0.0 || innerRadius<0.0 ||innerRadius > outerRadius)
-	{
-		Q_ASSERT(0);
-		return;
-	}
-
-	/* Compute length (needed for normal calculations) */
-	deltaRadius=outerRadius-innerRadius;
-
-	/* Cache is the vertex locations cache */
-	for (int i=0; i<=slices; i++)
-	{
-		GLfloat angle=((M_PI*sweepAngle)/180.0f)*i/slices;
-		sinCache[i]=(GLfloat)sin(angle);
-		cosCache[i]=(GLfloat)cos(angle);
-	}
-
-	sinCache[slices]=sinCache[0];
-	cosCache[slices]=cosCache[0];
-
-	/* Enable arrays */
-	enableClientStates(true);
-	setVertexPointer(3, GL_FLOAT, vertices);
-
-	radiusHigh=outerRadius-deltaRadius;
-	for (int i=0; i<=slices; i++)
-	{
-		vertices[i*2][0]= prj->viewportCenter[0] + outerRadius*sinCache[i];
-		vertices[i*2][1]= prj->viewportCenter[1] + outerRadius*cosCache[i];
-		vertices[i*2][2] = 0.0;
-		vertices[i*2+1][0]= prj->viewportCenter[0] + radiusHigh*sinCache[i];
-		vertices[i*2+1][1]= prj->viewportCenter[1] + radiusHigh*cosCache[i];
-		vertices[i*2+1][2] = 0.0;
-	}
-	drawFromArray(TriangleStrip, (slices+1)*2, 0, false);
-	enableClientStates(false);
-}
-
-
-
-void StelPainter::computeFanDisk(float radius, int innerFanSlices, int level, QVector<double>& vertexArr, QVector<float>& texCoordArr)
-{
-	Q_ASSERT(level<64);
-	float rad[64];
-	int i,j;
-	rad[level] = radius;
-	for (i=level-1;i>=0;--i)
-	{
-		rad[i] = rad[i+1]*(1.f-M_PI/(innerFanSlices<<(i+1)))*2.f/3.f;
-	}
-	int slices = innerFanSlices<<level;
-	
-	float* cos_sin_theta = StelUtils::ComputeCosSinTheta(slices);
-	float* cos_sin_theta_p;
-	int slices_step = 2;
-	float x,y,xa,ya;
-	radius*=2.f;
-	vertexArr.resize(0);
-	texCoordArr.resize(0);
-	for (i=level;i>0;--i,slices_step<<=1)
-	{
-		for (j=0,cos_sin_theta_p=cos_sin_theta; j<slices-1; j+=slices_step,cos_sin_theta_p+=2*slices_step)
-		{
-			xa = rad[i]*cos_sin_theta_p[slices_step];
-			ya = rad[i]*cos_sin_theta_p[slices_step+1];
-			texCoordArr << 0.5f+xa/radius << 0.5f+ya/radius;
-			vertexArr << xa << ya << 0;
-
-			x = rad[i]*cos_sin_theta_p[2*slices_step];
-			y = rad[i]*cos_sin_theta_p[2*slices_step+1];
-			texCoordArr << 0.5f+x/radius << 0.5f+y/radius;
-			vertexArr << x << y << 0;
-
-			x = rad[i-1]*cos_sin_theta_p[2*slices_step];
-			y = rad[i-1]*cos_sin_theta_p[2*slices_step+1];
-			texCoordArr << 0.5f+x/radius << 0.5f+y/radius;
-			vertexArr << x << y << 0;
-
-			texCoordArr << 0.5f+xa/radius << 0.5f+ya/radius;
-			vertexArr << xa << ya << 0;
-			texCoordArr << 0.5f+x/radius << 0.5f+y/radius;
-			vertexArr << x << y << 0;
-
-			x = rad[i-1]*cos_sin_theta_p[0];
-			y = rad[i-1]*cos_sin_theta_p[1];
-			texCoordArr << 0.5f+x/radius << 0.5f+y/radius;
-			vertexArr << x << y << 0;
-
-			texCoordArr << 0.5f+xa/radius << 0.5f+ya/radius;
-			vertexArr << xa << ya << 0;
-			texCoordArr << 0.5f+x/radius << 0.5f+y/radius;
-			vertexArr << x << y << 0;
-
-			x = rad[i]*cos_sin_theta_p[0];
-			y = rad[i]*cos_sin_theta_p[1];
-			texCoordArr << 0.5f+x/radius << 0.5f+y/radius;
-			vertexArr << x << y << 0;
-		}
-	}
-	// draw the inner polygon
-	slices_step>>=1;
-	cos_sin_theta_p=cos_sin_theta;
-
-	if (slices==1)
-	{
-		x = rad[0]*cos_sin_theta_p[0];
-		y = rad[0]*cos_sin_theta_p[1];
-		texCoordArr << 0.5f+x/radius << 0.5f+y/radius;
-		vertexArr << x << y << 0;
-		cos_sin_theta_p+=2*slices_step;
-		x = rad[0]*cos_sin_theta_p[0];
-		y = rad[0]*cos_sin_theta_p[1];
-		texCoordArr << 0.5f+x/radius << 0.5f+y/radius;
-		vertexArr << x << y << 0;
-		cos_sin_theta_p+=2*slices_step;
-		x = rad[0]*cos_sin_theta_p[0];
-		y = rad[0]*cos_sin_theta_p[1];
-		texCoordArr << 0.5f+x/radius << 0.5f+y/radius;
-		vertexArr << x << y << 0;
-	}
-	else
-	{
-		j=0;
-		while (j<slices)
-		{
-			texCoordArr << 0.5f << 0.5f;
-			vertexArr << 0 << 0 << 0;
-			x = rad[0]*cos_sin_theta_p[0];
-			y = rad[0]*cos_sin_theta_p[1];
-			texCoordArr << 0.5f+x/radius << 0.5f+y/radius;
-			vertexArr << x << y << 0;
-			j+=slices_step;
-			cos_sin_theta_p+=2*slices_step;
-			x = rad[0]*cos_sin_theta_p[0];
-			y = rad[0]*cos_sin_theta_p[1];
-			texCoordArr << 0.5f+x/radius << 0.5f+y/radius;
-			vertexArr << x << y << 0;
-		}
-	}
-
-
-}
-
-static void sSphereMapTexCoordFast(float rho_div_fov, const float costheta, const float sintheta, QVector<float>& out)
-{
-	if (rho_div_fov>0.5f)
-		rho_div_fov=0.5f;
-	out << 0.5f + rho_div_fov * costheta << 0.5f + rho_div_fov * sintheta;
-}
-
-void StelPainter::sSphereMap(const float radius, const int slices, const int stacks, const float textureFov, const int orientInside)
-{
-	float rho,x,y,z;
-	int i, j;
-	const float* cos_sin_rho = StelUtils::ComputeCosSinRho(stacks);
-	const float* cos_sin_rho_p;
-
-	const float* cos_sin_theta = StelUtils::ComputeCosSinTheta(slices);
-	const float* cos_sin_theta_p;
-
-	float drho = M_PI / stacks;
-	drho/=textureFov;
-
-	// texturing: s goes from 0.0/0.25/0.5/0.75/1.0 at +y/+x/-y/-x/+y axis
-	// t goes from -1.0/+1.0 at z = -radius/+radius (linear along longitudes)
-	// cannot use triangle fan on texturing (s coord. at top/bottom tip varies)
-
-	const int imax = stacks;
-
-	static QVector<double> vertexArr;
-	static QVector<float> texCoordArr;
-
-	// draw intermediate stacks as quad strips
-	if (!orientInside) // nsign==1
-	{
-		for (i = 0,cos_sin_rho_p=cos_sin_rho,rho=0.f; i < imax; ++i,cos_sin_rho_p+=2,rho+=drho)
-		{
-			vertexArr.resize(0);
-			texCoordArr.resize(0);
-			for (j=0,cos_sin_theta_p=cos_sin_theta;j<=slices;++j,cos_sin_theta_p+=2)
-			{
-				x = -cos_sin_theta_p[1] * cos_sin_rho_p[1];
-				y = cos_sin_theta_p[0] * cos_sin_rho_p[1];
-				z = cos_sin_rho_p[0];
-				sSphereMapTexCoordFast(rho, cos_sin_theta_p[0], cos_sin_theta_p[1], texCoordArr);
-				vertexArr << x*radius << y*radius << z*radius;
-
-				x = -cos_sin_theta_p[1] * cos_sin_rho_p[3];
-				y = cos_sin_theta_p[0] * cos_sin_rho_p[3];
-				z = cos_sin_rho_p[2];
-				sSphereMapTexCoordFast(rho + drho, cos_sin_theta_p[0], cos_sin_theta_p[1], texCoordArr);
-				vertexArr << x*radius << y*radius << z*radius;
-			}
-			setArrays((Vec3d*)vertexArr.constData(), (Vec2f*)texCoordArr.constData());
-			drawFromArray(TriangleStrip, vertexArr.size()/3);
-		}
-	}
-	else
-	{
-		for (i = 0,cos_sin_rho_p=cos_sin_rho,rho=0.f; i < imax; ++i,cos_sin_rho_p+=2,rho+=drho)
-		{
-			vertexArr.resize(0);
-			texCoordArr.resize(0);
-			for (j=0,cos_sin_theta_p=cos_sin_theta;j<=slices;++j,cos_sin_theta_p+=2)
-			{
-				x = -cos_sin_theta_p[1] * cos_sin_rho_p[3];
-				y = cos_sin_theta_p[0] * cos_sin_rho_p[3];
-				z = cos_sin_rho_p[2];
-				sSphereMapTexCoordFast(rho + drho, cos_sin_theta_p[0], -cos_sin_theta_p[1], texCoordArr);
-				vertexArr << x*radius << y*radius << z*radius;
-
-				x = -cos_sin_theta_p[1] * cos_sin_rho_p[1];
-				y = cos_sin_theta_p[0] * cos_sin_rho_p[1];
-				z = cos_sin_rho_p[0];
-				sSphereMapTexCoordFast(rho, cos_sin_theta_p[0], -cos_sin_theta_p[1], texCoordArr);
-				vertexArr << x*radius << y*radius << z*radius;
-			}
-			setArrays((Vec3d*)vertexArr.constData(), (Vec2f*)texCoordArr.constData());
-			drawFromArray(TriangleStrip, vertexArr.size()/3);
-		}
-	}
-}
-
-void StelPainter::drawTextGravity180(float x, float y, const QString& ws, const float xshift, const float yshift)
-{
-	float dx, dy, d, theta, theta_o, psi;
-	dx = x - prj->viewportCenter[0];
-	dy = y - prj->viewportCenter[1];
-	d = std::sqrt(dx*dx + dy*dy);
-	float limit = 120.;
-
-	// If the text is too far away to be visible in the screen return
-	if (d>qMax(prj->viewportXywh[3], prj->viewportXywh[2])*2)
-		return;
-	theta = std::atan2(dy - 1, dx);
-	theta_o = M_PI + std::atan2(dx, dy - 1);
-	psi = std::atan2((float)getFontMetrics().width(ws)/ws.length(),d + 1) * 180./M_PI;
-	if (psi>5)
-		psi = 5;
-
-	float cWidth = (float)getFontMetrics().width(ws)/ws.length();
-	float xVc = prj->viewportCenter[0] + xshift;
-	float yVc = prj->viewportCenter[1] + yshift;
-
-	const float cosr = std::cos(-theta_o * M_PI/180.);
-	const float sinr = std::sin(-theta_o * M_PI/180.);
-	float xom = x + xshift*cosr - yshift*sinr;
-	float yom = y + yshift*sinr + yshift*cosr;
-
-	QString lang = StelApp::getInstance().getLocaleMgr().getAppLanguage();
-	if (!QString("ar fa ckb ug ur he yi").contains(lang))
-	{
-		for (int i=0; i<ws.length(); ++i)
-		{
-			if (d<limit)
-			{
-				drawText(xom, yom, ws[i], -theta_o*180./M_PI+psi*i, 0., 0.);
-				xom += cWidth*std::cos(-theta_o+psi*i * M_PI/180.);
-				yom += cWidth*std::sin(-theta_o+psi*i * M_PI/180.);
-			}
-			else
-			{
-				x = d * std::cos(theta) + xVc ;
-				y = d * std::sin(theta) + yVc ;
-				drawText(x, y, ws[i], 90. + theta*180./M_PI, 0., 0.);
-				// Compute how much the character contributes to the angle
-				theta += psi * M_PI/180. * (1 + ((float)getFontMetrics().width(ws[i]) - cWidth)/ cWidth);
-			}
-		}
-	}
-	else
-	{
-		int slen = ws.length();
-		for (int i=0;i<slen;i++)
-		{
-			if (d<limit)
-			{
-				drawText(xom, yom, ws[slen-1-i], -theta_o*180./M_PI+psi*i, 0., 0.);
-				xom += cWidth*std::cos(-theta_o+psi*i * M_PI/180.);
-				yom += cWidth*std::sin(-theta_o+psi*i * M_PI/180.);
-			}
-			else
-			{
-				x = d * std::cos (theta) + xVc;
-				y = d * std::sin (theta) + yVc;
-				drawText(x, y, ws[slen-1-i], 90. + theta*180./M_PI, 0., 0.);
-				theta += psi * M_PI/180. * (1 + ((float)getFontMetrics().width(ws[slen-1-i]) - cWidth)/ cWidth);
-			}
-		}
-	}
-}
-
-void StelPainter::drawText(const Vec3d& v, const QString& str, const float angleDeg, const float xshift, const float yshift, const bool noGravity)
-{
-	Vec3d win;
-	if (prj->project(v, win))
-		drawText(win[0], win[1], str, angleDeg, xshift, yshift, noGravity);
-}
-
-/*************************************************************************
- Draw the string at the given position and angle with the given font
-*************************************************************************/
-
-// Container for one cached string texture
-struct StringTexture
-{
-	GLuint texture;
-	int width;
-	int height;
-	int subTexWidth;
-	int subTexHeight;
-
-	StringTexture()
-		: texture(0),
-		  width(0),
-		  height(0),
-		  subTexWidth(0),
-		  subTexHeight(0) {;}
-	~StringTexture()
-	{
-		if (texture != 0)
-			glDeleteTextures(1, &texture);
-	}
-};
-
-void StelPainter::drawText(float x, float y, const QString& str, float angleDeg, float xshift, float yshift, const bool noGravity)
-{
-	StelPainter::GLState state; // Will restore the opengl state at the end of the function.
-	if (prj->gravityLabels && !noGravity)
-	{
-		drawTextGravity180(x, y, str, xshift, yshift);
-	}
-	else
-	{
-		QOpenGLPaintDevice device;
-		device.setSize(QSize(prj->getViewportWidth(), prj->getViewportHeight()));
-		// This doesn't seem to work correctly, so implement the hack below instead.
-		// Maybe check again later, or check on mac with retina..
-		// device.setDevicePixelRatio(prj->getDevicePixelsPerPixel());
-		// painter.setFont(currentFont);
-		
-		QPainter painter(&device);
-		painter.beginNativePainting();
-		
-		QFont tmpFont = currentFont;
-		tmpFont.setPixelSize(currentFont.pixelSize()*prj->getDevicePixelsPerPixel()*StelApp::getInstance().getGlobalScalingRatio());
-		painter.setFont(tmpFont);
-		painter.setPen(QColor(currentColor[0]*255, currentColor[1]*255, currentColor[2]*255, currentColor[3]*255));
-		
-		xshift*=StelApp::getInstance().getGlobalScalingRatio();
-		yshift*=StelApp::getInstance().getGlobalScalingRatio();
-		
-		y = prj->getViewportHeight()-y;
-		yshift = -yshift;
-
-		// Translate/rotate
-		if (!noGravity)
-			angleDeg += prj->defautAngleForGravityText;
-
-		if (std::fabs(angleDeg)>1.f)
-		{
-			QTransform m;
-			m.translate(x, y);
-			m.rotate(-angleDeg);
-			painter.setTransform(m);
-			painter.drawText(xshift, yshift, str);
-		}
-		else
-		{
-			painter.drawText(x+xshift, y+yshift, str);
-		}
-		
-		painter.endNativePainting();
-	}
-}
-
-// Recursive method cutting a small circle in small segments
-inline void fIter(const StelProjectorP& prj, const Vec3d& p1, const Vec3d& p2, Vec3d& win1, Vec3d& win2, QLinkedList<Vec3d>& vertexList, const QLinkedList<Vec3d>::iterator& iter, double radius, const Vec3d& center, int nbI=0, bool checkCrossDiscontinuity=true)
-{
-	const bool crossDiscontinuity = checkCrossDiscontinuity && prj->intersectViewportDiscontinuity(p1+center, p2+center);
-	if (crossDiscontinuity && nbI>=10)
-	{
-		win1[2]=-2.;
-		win2[2]=-2.;
-		vertexList.insert(iter, win1);
-		vertexList.insert(iter, win2);
-		return;
-	}
-
-	Vec3d newVertex(p1); newVertex+=p2;
-	newVertex.normalize();
-	newVertex*=radius;
-	Vec3d win3(newVertex[0]+center[0], newVertex[1]+center[1], newVertex[2]+center[2]);
-	const bool isValidVertex = prj->projectInPlace(win3);
-
-	const float v10=win1[0]-win3[0];
-	const float v11=win1[1]-win3[1];
-	const float v20=win2[0]-win3[0];
-	const float v21=win2[1]-win3[1];
-
-	const float dist = std::sqrt((v10*v10+v11*v11)*(v20*v20+v21*v21));
-	const float cosAngle = (v10*v20+v11*v21)/dist;
-	if ((cosAngle>-0.999f || dist>50*50 || crossDiscontinuity) && nbI<10)
-	{
-		// Use the 3rd component of the vector to store whether the vertex is valid
-		win3[2]= isValidVertex ? 1.0 : -1.;
-		fIter(prj, p1, newVertex, win1, win3, vertexList, vertexList.insert(iter, win3), radius, center, nbI+1, crossDiscontinuity || dist>50*50);
-		fIter(prj, newVertex, p2, win3, win2, vertexList, iter, radius, center, nbI+1, crossDiscontinuity || dist>50*50 );
-	}
-}
-
-// Used by the method below
-QVector<Vec2f> StelPainter::smallCircleVertexArray;
-
-void StelPainter::drawSmallCircleVertexArray()
-{
-	if (smallCircleVertexArray.isEmpty())
-		return;
-
-	Q_ASSERT(smallCircleVertexArray.size()>1);
-
-	enableClientStates(true);
-	setVertexPointer(2, GL_FLOAT, smallCircleVertexArray.constData());
-	drawFromArray(LineStrip, smallCircleVertexArray.size(), 0, false);
-	enableClientStates(false);
-	smallCircleVertexArray.resize(0);
-}
-
-static Vec3d pt1, pt2;
-void StelPainter::drawGreatCircleArc(const Vec3d& start, const Vec3d& stop, const SphericalCap* clippingCap,
-	void (*viewportEdgeIntersectCallback)(const Vec3d& screenPos, const Vec3d& direction, void* userData), void* userData)
- {
-	 if (clippingCap)
-	 {
-		 pt1=start;
-		 pt2=stop;
-		 if (clippingCap->clipGreatCircle(pt1, pt2))
-		 {
-			drawSmallCircleArc(pt1, pt2, Vec3d(0), viewportEdgeIntersectCallback, userData);
-		 }
-		 return;
-	}
-	drawSmallCircleArc(start, stop, Vec3d(0), viewportEdgeIntersectCallback, userData);
- }
-
-/*************************************************************************
- Draw a small circle arc in the current frame
-*************************************************************************/
-void StelPainter::drawSmallCircleArc(const Vec3d& start, const Vec3d& stop, const Vec3d& rotCenter, void (*viewportEdgeIntersectCallback)(const Vec3d& screenPos, const Vec3d& direction, void* userData), void* userData)
-{
-	Q_ASSERT(smallCircleVertexArray.empty());
-
-	QLinkedList<Vec3d> tessArc;	// Contains the list of projected points from the tesselated arc
-	Vec3d win1, win2;
-	win1[2] = prj->project(start, win1) ? 1.0 : -1.;
-	win2[2] = prj->project(stop, win2) ? 1.0 : -1.;
-	tessArc.append(win1);
-
-
-	if (rotCenter.lengthSquared()<0.00000001)
-	{
-		// Great circle
-		// Perform the tesselation of the arc in small segments in a way so that the lines look smooth
-		fIter(prj, start, stop, win1, win2, tessArc, tessArc.insert(tessArc.end(), win2), 1, rotCenter);
-	}
-	else
-	{
-		Vec3d tmp = (rotCenter^start)/rotCenter.length();
-		const double radius = fabs(tmp.length());
-		// Perform the tesselation of the arc in small segments in a way so that the lines look smooth
-		fIter(prj, start-rotCenter, stop-rotCenter, win1, win2, tessArc, tessArc.insert(tessArc.end(), win2), radius, rotCenter);
-	}
-
-	// And draw.
-	QLinkedList<Vec3d>::ConstIterator i = tessArc.constBegin();
-	while (i+1 != tessArc.constEnd())
-	{
-		const Vec3d& p1 = *i;
-		const Vec3d& p2 = *(++i);
-		const bool p1InViewport = prj->checkInViewport(p1);
-		const bool p2InViewport = prj->checkInViewport(p2);
-		if ((p1[2]>0 && p1InViewport) || (p2[2]>0 && p2InViewport))
-		{
-			smallCircleVertexArray.append(Vec2f(p1[0], p1[1]));
-			if (i+1==tessArc.constEnd())
-			{
-				smallCircleVertexArray.append(Vec2f(p2[0], p2[1]));
-				drawSmallCircleVertexArray();
-			}
-			if (viewportEdgeIntersectCallback && p1InViewport!=p2InViewport)
-			{
-				// We crossed the edge of the view port
-				if (p1InViewport)
-					viewportEdgeIntersectCallback(prj->viewPortIntersect(p1, p2), p2-p1, userData);
-				else
-					viewportEdgeIntersectCallback(prj->viewPortIntersect(p2, p1), p1-p2, userData);
-			}
-		}
-		else
-		{
-			// Break the line, draw the stored vertex and flush the list
-			if (!smallCircleVertexArray.isEmpty())
-				smallCircleVertexArray.append(Vec2f(p1[0], p1[1]));
-			drawSmallCircleVertexArray();
-		}
-	}
-	Q_ASSERT(smallCircleVertexArray.isEmpty());
-}
-
-// Project the passed triangle on the screen ensuring that it will look smooth, even for non linear distortion
-// by splitting it into subtriangles.
-void StelPainter::projectSphericalTriangle(const SphericalCap* clippingCap, const Vec3d* vertices, QVarLengthArray<Vec3f, 4096>* outVertices,
-		const Vec2f* texturePos, QVarLengthArray<Vec2f, 4096>* outTexturePos, const Vec3f *colors, QVarLengthArray<Vec3f, 4096> *outColors,
-		const double maxSqDistortion, const int nbI, const bool checkDisc1, const bool checkDisc2, const bool checkDisc3) const
-{
-	Q_ASSERT(fabs(vertices[0].length()-1.)<0.00001);
-	Q_ASSERT(fabs(vertices[1].length()-1.)<0.00001);
-	Q_ASSERT(fabs(vertices[2].length()-1.)<0.00001);
-	if (clippingCap && clippingCap->containsTriangle(vertices))
-		clippingCap = NULL;
-	if (clippingCap && !clippingCap->intersectsTriangle(vertices))
-		return;
-	bool cDiscontinuity1 = checkDisc1 && prj->intersectViewportDiscontinuity(vertices[0], vertices[1]);
-	bool cDiscontinuity2 = checkDisc2 && prj->intersectViewportDiscontinuity(vertices[1], vertices[2]);
-	bool cDiscontinuity3 = checkDisc3 && prj->intersectViewportDiscontinuity(vertices[0], vertices[2]);
-	const bool cd1=cDiscontinuity1;
-	const bool cd2=cDiscontinuity2;
-	const bool cd3=cDiscontinuity3;
-
-	Vec3d e0=vertices[0];
-	Vec3d e1=vertices[1];
-	Vec3d e2=vertices[2];
-	bool valid = prj->projectInPlace(e0);
-	valid = prj->projectInPlace(e1) || valid;
-	valid = prj->projectInPlace(e2) || valid;
-	// Clip polygons behind the viewer
-	if (!valid)
-		return;
-
-	if (checkDisc1 && cDiscontinuity1==false)
-	{
-		// If the distortion at segment e0,e1 is too big, flags it for subdivision
-		Vec3d win3 = vertices[0]; win3+=vertices[1];
-		prj->projectInPlace(win3);
-		win3[0]-=(e0[0]+e1[0])*0.5; win3[1]-=(e0[1]+e1[1])*0.5;
-		cDiscontinuity1 = (win3[0]*win3[0]+win3[1]*win3[1])>maxSqDistortion;
-	}
-	if (checkDisc2 && cDiscontinuity2==false)
-	{
-		// If the distortion at segment e1,e2 is too big, flags it for subdivision
-		Vec3d win3 = vertices[1]; win3+=vertices[2];
-		prj->projectInPlace(win3);
-		win3[0]-=(e2[0]+e1[0])*0.5; win3[1]-=(e2[1]+e1[1])*0.5;
-		cDiscontinuity2 = (win3[0]*win3[0]+win3[1]*win3[1])>maxSqDistortion;
-	}
-	if (checkDisc3 && cDiscontinuity3==false)
-	{
-		// If the distortion at segment e2,e0 is too big, flags it for subdivision
-		Vec3d win3 = vertices[2]; win3+=vertices[0];
-		prj->projectInPlace(win3);
-		win3[0] -= (e0[0]+e2[0])*0.5;
-		win3[1] -= (e0[1]+e2[1])*0.5;
-		cDiscontinuity3 = (win3[0]*win3[0]+win3[1]*win3[1])>maxSqDistortion;
-	}
-
-	if (!cDiscontinuity1 && !cDiscontinuity2 && !cDiscontinuity3)
-	{
-		// The triangle is clean, appends it
-		outVertices->append(Vec3f(e0[0], e0[1], e0[2])); outVertices->append(Vec3f(e1[0], e1[1], e1[2])); outVertices->append(Vec3f(e2[0], e2[1], e2[2]));
-		if (outTexturePos)
-			outTexturePos->append(texturePos,3);
-		if (outColors)
-			outColors->append(colors,3);
-		return;
-	}
-
-	if (nbI > 4)
-	{
-		// If we reached the limit number of iterations and still have a discontinuity,
-		// discards the triangle.
-		if (cd1 || cd2 || cd3)
-			return;
-
-		// Else display it, it will be suboptimal though.
-		outVertices->append(Vec3f(e0[0], e0[1], e0[2])); outVertices->append(Vec3f(e1[0], e1[1], e2[2])); outVertices->append(Vec3f(e2[0], e2[1], e2[2]));
-		if (outTexturePos)
-			outTexturePos->append(texturePos,3);
-		if (outColors)
-			outColors->append(colors,3);
-		return;
-	}
-
-	// Recursively splits the triangle into sub triangles.
-	// Depending on which combination of sides of the triangle has to be split a different strategy is used.
-	Vec3d va[3];
-	Vec2f ta[3];
-	Vec3f ca[3];
-	// Only 1 side has to be split: split the triangle in 2
-	if (cDiscontinuity1 && !cDiscontinuity2 && !cDiscontinuity3)
-	{
-		va[0]=vertices[0];
-		va[1]=vertices[0];va[1]+=vertices[1];
-		va[1].normalize();
-		va[2]=vertices[2];
-		if (outTexturePos)
-		{
-			ta[0]=texturePos[0];
-			ta[1]=(texturePos[0]+texturePos[1])*0.5;
-			ta[2]=texturePos[2];
-		}
-		if (outColors)
-		{
-			ca[0]=colors[0];
-			ca[1]=(colors[0]+colors[1])*0.5;
-			ca[2]=colors[2];
-		}
-		projectSphericalTriangle(clippingCap, va, outVertices, ta, outTexturePos, ca, outColors, maxSqDistortion, nbI+1, true, true, false);
-
-		//va[0]=vertices[0]+vertices[1];
-		//va[0].normalize();
-		va[0]=va[1];
-		va[1]=vertices[1];
-		va[2]=vertices[2];
-		if (outTexturePos)
-		{
-			ta[0]=(texturePos[0]+texturePos[1])*0.5;
-			ta[1]=texturePos[1];
-			ta[2]=texturePos[2];
-		}
-		if (outColors)
-		{
-			ca[0]=(colors[0]+colors[1])*0.5;
-			ca[1]=colors[1];
-			ca[2]=colors[2];
-		}
-		projectSphericalTriangle(clippingCap, va, outVertices, ta, outTexturePos, ca, outColors, maxSqDistortion, nbI+1, true, false, true);
-		return;
-	}
-
-	if (!cDiscontinuity1 && cDiscontinuity2 && !cDiscontinuity3)
-	{
-		va[0]=vertices[0];
-		va[1]=vertices[1];
-		va[2]=vertices[1];va[2]+=vertices[2];
-		va[2].normalize();
-		if (outTexturePos)
-		{
-			ta[0]=texturePos[0];
-			ta[1]=texturePos[1];
-			ta[2]=(texturePos[1]+texturePos[2])*0.5;
-		}
-		if (outColors)
-		{
-			ca[0]=colors[0];
-			ca[1]=colors[1];
-			ca[2]=(colors[1]+colors[2])*0.5;
-		}
-		projectSphericalTriangle(clippingCap, va, outVertices, ta, outTexturePos, ca, outColors, maxSqDistortion, nbI+1, false, true, true);
-
-		va[0]=vertices[0];
-		//va[1]=vertices[1]+vertices[2];
-		//va[1].normalize();
-		va[1]=va[2];
-		va[2]=vertices[2];
-		if (outTexturePos)
-		{
-			ta[0]=texturePos[0];
-			ta[1]=(texturePos[1]+texturePos[2])*0.5;
-			ta[2]=texturePos[2];
-		}
-		if (outColors)
-		{
-			ca[0]=colors[0];
-			ca[1]=(colors[1]+colors[2])*0.5;
-			ca[2]=colors[2];
-		}
-		projectSphericalTriangle(clippingCap, va, outVertices, ta, outTexturePos, ca, outColors, maxSqDistortion, nbI+1, true, true, false);
-		return;
-	}
-
-	if (!cDiscontinuity1 && !cDiscontinuity2 && cDiscontinuity3)
-	{
-		va[0]=vertices[0];
-		va[1]=vertices[1];
-		va[2]=vertices[0];va[2]+=vertices[2];
-		va[2].normalize();
-		if (outTexturePos)
-		{
-			ta[0]=texturePos[0];
-			ta[1]=texturePos[1];
-			ta[2]=(texturePos[0]+texturePos[2])*0.5;
-		}
-		if (outColors)
-		{
-			ca[0]=colors[0];
-			ca[1]=colors[1];
-			ca[2]=(colors[0]+colors[2])*0.5;
-		}
-		projectSphericalTriangle(clippingCap, va, outVertices, ta, outTexturePos, ca, outColors, maxSqDistortion, nbI+1, false, true, true);
-
-		//va[0]=vertices[0]+vertices[2];
-		//va[0].normalize();
-		va[0]=va[2];
-		va[1]=vertices[1];
-		va[2]=vertices[2];
-		if (outTexturePos)
-		{
-			ta[0]=(texturePos[0]+texturePos[2])*0.5;
-			ta[1]=texturePos[1];
-			ta[2]=texturePos[2];
-		}
-		if (outColors)
-		{
-			ca[0]=(colors[0]+colors[2])*0.5;
-			ca[1]=colors[1];
-			ca[2]=colors[2];
-		}
-		projectSphericalTriangle(clippingCap, va, outVertices, ta, outTexturePos, ca, outColors, maxSqDistortion, nbI+1, true, false, true);
-		return;
-	}
-
-	// 2 sides have to be split: split the triangle in 3
-	if (cDiscontinuity1 && cDiscontinuity2 && !cDiscontinuity3)
-	{
-		va[0]=vertices[0];
-		va[1]=vertices[0];va[1]+=vertices[1];
-		va[1].normalize();
-		va[2]=vertices[1];va[2]+=vertices[2];
-		va[2].normalize();
-		if (outTexturePos)
-		{
-			ta[0]=texturePos[0];
-			ta[1]=(texturePos[0]+texturePos[1])*0.5;
-			ta[2]=(texturePos[1]+texturePos[2])*0.5;
-		}
-		if (outColors)
-		{
-			ca[0]=colors[0];
-			ca[1]=(colors[0]+colors[1])*0.5;
-			ca[2]=(colors[1]+colors[2])*0.5;
-		}
-		projectSphericalTriangle(clippingCap, va, outVertices, ta, outTexturePos, ca, outColors, maxSqDistortion, nbI+1);
-
-		//va[0]=vertices[0]+vertices[1];
-		//va[0].normalize();
-		va[0]=va[1];
-		va[1]=vertices[1];
-		//va[2]=vertices[1]+vertices[2];
-		//va[2].normalize();
-		if (outTexturePos)
-		{
-			ta[0]=(texturePos[0]+texturePos[1])*0.5;
-			ta[1]=texturePos[1];
-			ta[2]=(texturePos[1]+texturePos[2])*0.5;
-		}
-		if (outColors)
-		{
-			ca[0]=(colors[0]+colors[1])*0.5;
-			ca[1]=colors[1];
-			ca[2]=(colors[1]+colors[2])*0.5;
-		}
-		projectSphericalTriangle(clippingCap, va, outVertices, ta, outTexturePos, ca, outColors, maxSqDistortion, nbI+1);
-
-		va[0]=vertices[0];
-		//va[1]=vertices[1]+vertices[2];
-		//va[1].normalize();
-		va[1]=va[2];
-		va[2]=vertices[2];
-		if (outTexturePos)
-		{
-			ta[0]=texturePos[0];
-			ta[1]=(texturePos[1]+texturePos[2])*0.5;
-			ta[2]=texturePos[2];
-		}
-		if (outColors)
-		{
-			ca[0]=colors[0];
-			ca[1]=(colors[1]+colors[2])*0.5;
-			ca[2]=colors[2];
-		}
-		projectSphericalTriangle(clippingCap, va, outVertices, ta, outTexturePos, ca, outColors, maxSqDistortion, nbI+1, true, true, false);
-		return;
-	}
-	if (cDiscontinuity1 && !cDiscontinuity2 && cDiscontinuity3)
-	{
-		va[0]=vertices[0];
-		va[1]=vertices[0];va[1]+=vertices[1];
-		va[1].normalize();
-		va[2]=vertices[0];va[2]+=vertices[2];
-		va[2].normalize();
-		if (outTexturePos)
-		{
-			ta[0]=texturePos[0];
-			ta[1]=(texturePos[0]+texturePos[1])*0.5;
-			ta[2]=(texturePos[0]+texturePos[2])*0.5;
-		}
-		if (outColors)
-		{
-			ca[0]=colors[0];
-			ca[1]=(colors[0]+colors[1])*0.5;
-			ca[2]=(colors[0]+colors[2])*0.5;
-		}
-		projectSphericalTriangle(clippingCap, va, outVertices, ta, outTexturePos, ca, outColors, maxSqDistortion, nbI+1);
-
-		//va[0]=vertices[0]+vertices[1];
-		//va[0].normalize();
-		va[0]=va[1];
-		va[1]=vertices[2];
-		//va[2]=vertices[0]+vertices[2];
-		//va[2].normalize();
-		if (outTexturePos)
-		{
-			ta[0]=(texturePos[0]+texturePos[1])*0.5;
-			ta[1]=texturePos[2];
-			ta[2]=(texturePos[0]+texturePos[2])*0.5;
-		}
-		if (outColors)
-		{
-			ca[0]=(colors[0]+colors[1])*0.5;
-			ca[1]=colors[2];
-			ca[2]=(colors[0]+colors[2])*0.5;
-		}
-		projectSphericalTriangle(clippingCap, va, outVertices, ta, outTexturePos, ca, outColors, maxSqDistortion, nbI+1);
-
-
-		//va[0]=vertices[0]+vertices[1];
-		//va[0].normalize();
-		va[1]=vertices[1];
-		va[2]=vertices[2];
-		if (outTexturePos)
-		{
-			ta[0]=(texturePos[0]+texturePos[1])*0.5;
-			ta[1]=texturePos[1];
-			ta[2]=texturePos[2];
-		}
-		if (outColors)
-		{
-			ca[0]=(colors[0]+colors[1])*0.5;
-			ca[1]=colors[1];
-			ca[2]=colors[2];
-		}
-		projectSphericalTriangle(clippingCap, va, outVertices, ta, outTexturePos, ca, outColors, maxSqDistortion, nbI+1, true, false, true);
-
-		return;
-	}
-	if (!cDiscontinuity1 && cDiscontinuity2 && cDiscontinuity3)
-	{
-		va[0]=vertices[0];
-		va[1]=vertices[1];
-		va[2]=vertices[1];va[2]+=vertices[2];
-		va[2].normalize();
-		if (outTexturePos)
-		{
-			ta[0]=texturePos[0];
-			ta[1]=texturePos[1];
-			ta[2]=(texturePos[1]+texturePos[2])*0.5;
-		}
-		if (outColors)
-		{
-			ca[0]=colors[0];
-			ca[1]=colors[1];
-			ca[2]=(colors[1]+colors[2])*0.5;
-		}
-		projectSphericalTriangle(clippingCap, va, outVertices, ta, outTexturePos, ca, outColors, maxSqDistortion, nbI+1, false, true, true);
-
-		//va[0]=vertices[1]+vertices[2];
-		//va[0].normalize();
-		va[0]=va[2];
-		va[1]=vertices[2];
-		va[2]=vertices[0];va[2]+=vertices[2];
-		va[2].normalize();
-		if (outTexturePos)
-		{
-			ta[0]=(texturePos[1]+texturePos[2])*0.5;
-			ta[1]=texturePos[2];
-			ta[2]=(texturePos[0]+texturePos[2])*0.5;
-		}
-		if (outColors)
-		{
-			ca[0]=(colors[1]+colors[2])*0.5;
-			ca[1]=colors[2];
-			ca[2]=(colors[0]+colors[2])*0.5;
-		}
-		projectSphericalTriangle(clippingCap, va, outVertices, ta, outTexturePos, ca, outColors, maxSqDistortion, nbI+1);
-
-		va[1]=va[0];
-		va[0]=vertices[0];
-		//va[1]=vertices[1]+vertices[2];
-		//va[1].normalize();
-		//va[2]=vertices[0]+vertices[2];
-		//va[2].normalize();
-		if (outTexturePos)
-		{
-			ta[0]=texturePos[0];
-			ta[1]=(texturePos[1]+texturePos[2])*0.5;
-			ta[2]=(texturePos[0]+texturePos[2])*0.5;
-		}
-		if (outColors)
-		{
-			ca[0]=colors[0];
-			ca[1]=(colors[1]+colors[2])*0.5;
-			ca[2]=(colors[0]+colors[2])*0.5;
-		}
-		projectSphericalTriangle(clippingCap, va, outVertices, ta, outTexturePos, ca, outColors, maxSqDistortion, nbI+1);
-		return;
-	}
-
-	// Last case: the 3 sides have to be split: cut in 4 triangles a' la HTM
-	va[0]=vertices[0];va[0]+=vertices[1];
-	va[0].normalize();
-	va[1]=vertices[1];va[1]+=vertices[2];
-	va[1].normalize();
-	va[2]=vertices[0];va[2]+=vertices[2];
-	va[2].normalize();
-	if (outTexturePos)
-	{
-		ta[0]=(texturePos[0]+texturePos[1])*0.5;
-		ta[1]=(texturePos[1]+texturePos[2])*0.5;
-		ta[2]=(texturePos[0]+texturePos[2])*0.5;
-	}
-	if (outColors)
-	{
-		ca[0]=(colors[0]+colors[1])*0.5;
-		ca[1]=(colors[1]+colors[2])*0.5;
-		ca[2]=(colors[0]+colors[2])*0.5;
-	}
-	projectSphericalTriangle(clippingCap, va, outVertices, ta, outTexturePos, ca, outColors, maxSqDistortion, nbI+1);
-
-	va[1]=va[0];
-	va[0]=vertices[0];
-	//va[1]=vertices[0]+vertices[1];
-	//va[1].normalize();
-	//va[2]=vertices[0]+vertices[2];
-	//va[2].normalize();
-	if (outTexturePos)
-	{
-		ta[0]=texturePos[0];
-		ta[1]=(texturePos[0]+texturePos[1])*0.5;
-		ta[2]=(texturePos[0]+texturePos[2])*0.5;
-	}
-	if (outColors)
-	{
-		ca[0]=colors[0];
-		ca[1]=(colors[0]+colors[1])*0.5;
-		ca[2]=(colors[0]+colors[2])*0.5;
-	}
-	projectSphericalTriangle(clippingCap, va, outVertices, ta, outTexturePos, ca, outColors, maxSqDistortion, nbI+1);
-
-	//va[0]=vertices[0]+vertices[1];
-	//va[0].normalize();
-	va[0]=va[1];
-	va[1]=vertices[1];
-	va[2]=vertices[1];va[2]+=vertices[2];
-	va[2].normalize();
-	if (outTexturePos)
-	{
-		ta[0]=(texturePos[0]+texturePos[1])*0.5;
-		ta[1]=texturePos[1];
-		ta[2]=(texturePos[1]+texturePos[2])*0.5;
-	}
-	if (outColors)
-	{
-		ca[0]=(colors[0]+colors[1])*0.5;
-		ca[1]=colors[1];
-		ca[2]=(colors[1]+colors[2])*0.5;
-	}
-	projectSphericalTriangle(clippingCap, va, outVertices, ta, outTexturePos, ca, outColors, maxSqDistortion, nbI+1);
-
-	va[0]=vertices[0];va[0]+=vertices[2];
-	va[0].normalize();
-	//va[1]=vertices[1]+vertices[2];
-	//va[1].normalize();
-	va[1]=va[2];
-	va[2]=vertices[2];
-	if (outTexturePos)
-	{
-		ta[0]=(texturePos[0]+texturePos[2])*0.5;
-		ta[1]=(texturePos[1]+texturePos[2])*0.5;
-		ta[2]=texturePos[2];
-	}
-	if (outColors)
-	{
-		ca[0]=(colors[0]+colors[2])*0.5;
-		ca[1]=(colors[1]+colors[2])*0.5;
-		ca[2]=colors[2];
-	}
-	projectSphericalTriangle(clippingCap, va, outVertices, ta, outTexturePos, ca, outColors, maxSqDistortion, nbI+1);
-
-	return;
-}
-
-static QVarLengthArray<Vec3f, 4096> polygonVertexArray;
-static QVarLengthArray<Vec2f, 4096> polygonTextureCoordArray;
-static QVarLengthArray<Vec3f, 4096> polygonColorArray;
-static QVarLengthArray<unsigned int, 4096> indexArray;
-
-void StelPainter::drawGreatCircleArcs(const StelVertexArray& va, const SphericalCap* clippingCap)
-{
-	Q_ASSERT(va.vertex.size()!=1);
-	Q_ASSERT(!va.isIndexed());	// Indexed unsupported yet
-	switch (va.primitiveType)
-	{
-		case StelVertexArray::Lines:
-			Q_ASSERT(va.vertex.size()%2==0);
-			for (int i=0;i<va.vertex.size();i+=2)
-				drawGreatCircleArc(va.vertex.at(i), va.vertex.at(i+1), clippingCap);
-			return;
-		case StelVertexArray::LineStrip:
-			for (int i=0;i<va.vertex.size()-1;++i)
-				drawGreatCircleArc(va.vertex.at(i), va.vertex.at(i+1), clippingCap);
-			return;
-		case StelVertexArray::LineLoop:
-			for (int i=0;i<va.vertex.size()-1;++i)
-				drawGreatCircleArc(va.vertex.at(i), va.vertex.at(i+1), clippingCap);
-			drawGreatCircleArc(va.vertex.last(), va.vertex.first(), clippingCap);
-			return;
-		default:
-			Q_ASSERT(0); // Unsupported primitive yype
-	}
-}
-
-// The function object that we use as an interface between VertexArray::foreachTriangle and
-// StelPainter::projectSphericalTriangle.
-//
-// This is used by drawSphericalTriangles to project all the triangles coordinates in a StelVertexArray into our global
-// vertex array buffer.
-class VertexArrayProjector
-{
-public:
-	VertexArrayProjector(const StelVertexArray& ar, StelPainter* apainter, const SphericalCap* aclippingCap,
-						 QVarLengthArray<Vec3f, 4096>* aoutVertices, QVarLengthArray<Vec2f, 4096>* aoutTexturePos=NULL, QVarLengthArray<Vec3f, 4096>* aoutColors=NULL, double amaxSqDistortion=5.)
-		   : vertexArray(ar), painter(apainter), clippingCap(aclippingCap), outVertices(aoutVertices),
-			 outColors(aoutColors), outTexturePos(aoutTexturePos), maxSqDistortion(amaxSqDistortion)
-	{
-	}
-
-	// Project a single triangle and add it into the output arrays
-	inline void operator()(const Vec3d* v0, const Vec3d* v1, const Vec3d* v2,
-						   const Vec2f* t0, const Vec2f* t1, const Vec2f* t2,
-						   const Vec3f* c0, const Vec3f* c1, const Vec3f* c2,
-						   unsigned int, unsigned int, unsigned)
-	{
-		// XXX: we may optimize more by putting the declaration and the test outside of this method.
-		const Vec3d tmpVertex[3] = {*v0, *v1, *v2};
-		if ( (outTexturePos) && (outColors))
-		{
-			const Vec2f tmpTexture[3] = {*t0, *t1, *t2};
-			const Vec3f tmpColor[3] = {*c0, *c1, *c2};
-			painter->projectSphericalTriangle(clippingCap, tmpVertex, outVertices, tmpTexture, outTexturePos, tmpColor, outColors, maxSqDistortion);
-		}
-		else if (outTexturePos)
-		{
-			const Vec2f tmpTexture[3] = {*t0, *t1, *t2};
-			painter->projectSphericalTriangle(clippingCap, tmpVertex, outVertices, tmpTexture, outTexturePos, NULL, NULL, maxSqDistortion);
-		}
-		else if (outColors)
-		{
-			const Vec3f tmpColor[3] = {*c0, *c1, *c2};
-			painter->projectSphericalTriangle(clippingCap, tmpVertex, outVertices, NULL, NULL, tmpColor, outColors, maxSqDistortion);
-		}
-		else
-			painter->projectSphericalTriangle(clippingCap, tmpVertex, outVertices, NULL, NULL, NULL, NULL, maxSqDistortion);
-	}
-
-	// Draw the resulting arrays
-	void drawResult()
-	{
-		painter->setVertexPointer(3, GL_FLOAT, outVertices->constData());
-		if (outTexturePos)
-			painter->setTexCoordPointer(2, GL_FLOAT, outTexturePos->constData());
-		if (outColors)
-			painter->setColorPointer(3, GL_FLOAT, outColors->constData());
-
-		painter->enableClientStates(true, outTexturePos != NULL, outColors != NULL);
-		painter->drawFromArray(StelPainter::Triangles, outVertices->size(), 0, false);
-		painter->enableClientStates(false);
-	}
-
-private:
-	const StelVertexArray& vertexArray;
-	StelPainter* painter;
-	const SphericalCap* clippingCap;
-	QVarLengthArray<Vec3f, 4096>* outVertices;
-	QVarLengthArray<Vec3f, 4096>* outColors;
-	QVarLengthArray<Vec2f, 4096>* outTexturePos;
-	double maxSqDistortion;
-};
-
-void StelPainter::drawStelVertexArray(const StelVertexArray& arr, const bool checkDiscontinuity)
-{
-	if (checkDiscontinuity && prj->hasDiscontinuity())
-	{
-		// The projection has discontinuities, so we need to make sure that no triangle is crossing them.
-		drawStelVertexArray(arr.removeDiscontinuousTriangles(this->getProjector().data()), false);
-		return;
-	}
-
-	setVertexPointer(3, GL_DOUBLE, arr.vertex.constData());
-	if (arr.isTextured())
-	{
-		setTexCoordPointer(2, GL_FLOAT, arr.texCoords.constData());
-		if (arr.isColored())
-		{
-			setColorPointer(3, GL_FLOAT, arr.colors.constData());
-			enableClientStates(true, true, true);
-		}
-		else
-			enableClientStates(true, true, false);
-	}
-	else
-	{
-		if (arr.isColored())
-		{
-			setColorPointer(3, GL_FLOAT, arr.colors.constData());
-			enableClientStates(true, false, true);
-		}
-		else
-			enableClientStates(true, false, false);
-	}
-	if (arr.isIndexed())
-		drawFromArray((StelPainter::DrawingMode)arr.primitiveType, arr.indices.size(), 0, true, arr.indices.constData());
-	else
-		drawFromArray((StelPainter::DrawingMode)arr.primitiveType, arr.vertex.size());
-
-	enableClientStates(false);
-}
-
-void StelPainter::drawSphericalTriangles(const StelVertexArray& va, const bool textured, const bool colored, const SphericalCap* clippingCap, const bool doSubDivide, const double maxSqDistortion)
-{
-	if (va.vertex.isEmpty())
-		return;
-
-	Q_ASSERT(va.vertex.size()>2);
-	polygonVertexArray.clear();
-	polygonTextureCoordArray.clear();
-
-	indexArray.clear();
-
-	if (!doSubDivide)
-	{
-		// The simplest case, we don't need to iterate through the triangles at all.
-		drawStelVertexArray(va);
-		return;
-	}
-
-	// the last case.  It is the slowest, it process the triangles one by one.
-	{
-		// Project all the triangles of the VertexArray into our buffer arrays.
-		VertexArrayProjector result = va.foreachTriangle(VertexArrayProjector(va, this, clippingCap, &polygonVertexArray, textured ? &polygonTextureCoordArray : NULL, colored ? &polygonColorArray : NULL, maxSqDistortion));
-		result.drawResult();
-		return;
-	}
-}
-
-// Draw the given SphericalPolygon.
-void StelPainter::drawSphericalRegion(const SphericalRegion* poly, SphericalPolygonDrawMode drawMode, const SphericalCap* clippingCap, const bool doSubDivise, const double maxSqDistortion)
-{
-	if (!prj->getBoundingCap().intersects(poly->getBoundingCap()))
-		return;
-
-	switch (drawMode)
-	{
-		case SphericalPolygonDrawModeBoundary:
-			if (doSubDivise || prj->intersectViewportDiscontinuity(poly->getBoundingCap()))
-				drawGreatCircleArcs(poly->getOutlineVertexArray(), clippingCap);
-			else
-				drawStelVertexArray(poly->getOutlineVertexArray(), false);
-			break;
-		case SphericalPolygonDrawModeFill:
-		case SphericalPolygonDrawModeTextureFill:
-			glEnable(GL_CULL_FACE);
-			// The polygon is already tesselated as triangles
-			if (doSubDivise || prj->intersectViewportDiscontinuity(poly->getBoundingCap()))
-				// flag for color-modulated textured mode (e.g. for Milky Way/extincted)
-				drawSphericalTriangles(poly->getFillVertexArray(), drawMode>=SphericalPolygonDrawModeTextureFill, drawMode==SphericalPolygonDrawModeTextureFillColormodulated, clippingCap, doSubDivise, maxSqDistortion);
-			else
-				drawStelVertexArray(poly->getFillVertexArray(), false);
-
-			glDisable(GL_CULL_FACE);
-			break;
-		default:
-			Q_ASSERT(0);
-	}
-}
-
-
-/*************************************************************************
- draw a simple circle, 2d viewport coordinates in pixel
-*************************************************************************/
-void StelPainter::drawCircle(const float x, const float y, float r)
-{
-	if (r <= 1.0)
-		return;
-	const Vec2f center(x,y);
-	const Vec2f v_center(0.5f*prj->viewportXywh[2],0.5f*prj->viewportXywh[3]);
-	const float R = v_center.length();
-	const float d = (v_center-center).length();
-	if (d > r+R || d < r-R)
-		return;
-	const int segments = 180;
-	const float phi = 2.0*M_PI/segments;
-	const float cp = std::cos(phi);
-	const float sp = std::sin(phi);
-	float dx = r;
-	float dy = 0;
-	static QVarLengthArray<Vec3f, 180> circleVertexArray(180);
-
-	for (int i=0;i<segments;i++)
-	{
-		circleVertexArray[i].set(x+dx,y+dy,0);
-		r = dx*cp-dy*sp;
-		dy = dx*sp+dy*cp;
-		dx = r;
-	}
-	enableClientStates(true);
-	setVertexPointer(3, GL_FLOAT, circleVertexArray.data());
-	drawFromArray(LineLoop, 180, 0, false);
-	enableClientStates(false);
-}
-
-
-void StelPainter::drawSprite2dMode(const float x, const float y, float radius)
-{
-	static float vertexData[] = {-10.,-10.,10.,-10., 10.,10., -10.,10.};
-	static const float texCoordData[] = {0.,0., 1.,0., 0.,1., 1.,1.};
-	
-	// Takes into account device pixel density and global scale ratio, as we are drawing 2D stuff.
-	radius *= prj->getDevicePixelsPerPixel()*StelApp::getInstance().getGlobalScalingRatio();
-	
-	vertexData[0]=x-radius; vertexData[1]=y-radius;
-	vertexData[2]=x+radius; vertexData[3]=y-radius;
-	vertexData[4]=x-radius; vertexData[5]=y+radius;
-	vertexData[6]=x+radius; vertexData[7]=y+radius;
-	enableClientStates(true, true);
-	setVertexPointer(2, GL_FLOAT, vertexData);
-	setTexCoordPointer(2, GL_FLOAT, texCoordData);
-	drawFromArray(TriangleStrip, 4, 0, false);
-	enableClientStates(false);
-}
-
-void StelPainter::drawSprite2dModeNoDeviceScale(const float x, const float y, const float radius)
-{
-	drawSprite2dMode(x, y, radius/(prj->getDevicePixelsPerPixel()*StelApp::getInstance().getGlobalScalingRatio()));
-}
-
-void StelPainter::drawSprite2dMode(const Vec3d& v, const float radius)
-{
-	Vec3d win;
-	if (prj->project(v, win))
-		drawSprite2dMode(win[0], win[1], radius);
-}
-
-void StelPainter::drawSprite2dMode(const float x, const float y, float radius, const float rotation)
-{
-	static float vertexData[8];
-	static const float texCoordData[] = {0.,0., 1.,0., 0.,1., 1.,1.};
-
-	// compute the vertex coordinates applying the translation and the rotation
-	static const float vertexBase[] = {-1., -1., 1., -1., -1., 1., 1., 1.};
-	const float cosr = std::cos(rotation / 180 * M_PI);
-	const float sinr = std::sin(rotation / 180 * M_PI);
-	
-	// Takes into account device pixel density and global scale ratio, as we are drawing 2D stuff.
-	radius *= prj->getDevicePixelsPerPixel()*StelApp::getInstance().getGlobalScalingRatio();
-	
-	for (int i = 0; i < 8; i+=2)
-	{
-		vertexData[i] = x + radius * vertexBase[i] * cosr - radius * vertexBase[i+1] * sinr;
-		vertexData[i+1] = y + radius * vertexBase[i] * sinr + radius * vertexBase[i+1] * cosr;
-	}
-
-	enableClientStates(true, true);
-	setVertexPointer(2, GL_FLOAT, vertexData);
-	setTexCoordPointer(2, GL_FLOAT, texCoordData);
-	drawFromArray(TriangleStrip, 4, 0, false);
-	enableClientStates(false);
-}
-
-void StelPainter::drawRect2d(const float x, const float y, const float width, const float height, const bool textured)
-{
-	static float vertexData[] = {-10.,-10.,10.,-10., 10.,10., -10.,10.};
-	static const float texCoordData[] = {0.,0., 1.,0., 0.,1., 1.,1.};
-	vertexData[0]=x; vertexData[1]=y;
-	vertexData[2]=x+width; vertexData[3]=y;
-	vertexData[4]=x; vertexData[5]=y+height;
-	vertexData[6]=x+width; vertexData[7]=y+height;
-	if (textured)
-	{
-		enableClientStates(true, true);
-		setVertexPointer(2, GL_FLOAT, vertexData);
-		setTexCoordPointer(2, GL_FLOAT, texCoordData);
-	}
-	else
-	{
-		enableClientStates(true);
-		setVertexPointer(2, GL_FLOAT, vertexData);
-	}
-	drawFromArray(TriangleStrip, 4, 0, false);
-	enableClientStates(false);
-}
-
-/*************************************************************************
- Draw a GL_POINT at the given position
-*************************************************************************/
-void StelPainter::drawPoint2d(const float x, const float y)
-{
-	static float vertexData[] = {0.,0.};
-	vertexData[0]=x;
-	vertexData[1]=y;
-
-	enableClientStates(true);
-	setVertexPointer(2, GL_FLOAT, vertexData);
-	drawFromArray(Points, 1, 0, false);
-	enableClientStates(false);
-}
-
-
-/*************************************************************************
- Draw a line between the 2 points.
-*************************************************************************/
-void StelPainter::drawLine2d(const float x1, const float y1, const float x2, const float y2)
-{
-	static float vertexData[] = {0.,0.,0.,0.};
-	vertexData[0]=x1;
-	vertexData[1]=y1;
-	vertexData[2]=x2;
-	vertexData[3]=y2;
-
-	enableClientStates(true);
-	setVertexPointer(2, GL_FLOAT, vertexData);
-	drawFromArray(Lines, 2, 0, false);
-	enableClientStates(false);
-}
-
-///////////////////////////////////////////////////////////////////////////
-// Drawing methods for general (non-linear) mode.
-// This used to draw a full sphere. Since 0.13 it's possible to have a spherical zone only.
-void StelPainter::sSphere(const float radius, const float oneMinusOblateness, const int slices, const int stacks, const int orientInside, const bool flipTexture, const float topAngle, const float bottomAngle)
-{
-	GLfloat x, y, z;
-	GLfloat s=0.f, t=0.f;
-	GLint i, j;
-	GLfloat nsign;
-
-	if (orientInside)
-	{
-		nsign = -1.f;
-		t=0.f; // from inside texture is reversed
-	}
-	else
-	{
-		nsign = 1.f;
-		t=1.f;
-	}
-
-	const float* cos_sin_rho = NULL;
-	Q_ASSERT(topAngle<bottomAngle); // don't forget: These are opening angles counted from top.
-	if ((bottomAngle>3.1415f) && (topAngle<0.0001f)) // safety margin.
-		cos_sin_rho = StelUtils::ComputeCosSinRho(stacks);
-	else
-	{
-		const float drho = (bottomAngle-topAngle) / stacks; // deltaRho:  originally just 180degrees/stacks, now the range clamped.
-		cos_sin_rho = StelUtils::ComputeCosSinRhoZone(drho, stacks, M_PI-bottomAngle);
-	}
-	// Allow parameters so that pole regions may remain free.
-	const float* cos_sin_rho_p;
-
-	const float* cos_sin_theta = StelUtils::ComputeCosSinTheta(slices);
-	const float *cos_sin_theta_p;
-
-	// texturing: s goes from 0.0/0.25/0.5/0.75/1.0 at +y/+x/-y/-x/+y axis
-	// t goes from -1.0/+1.0 at z = -radius/+radius (linear along longitudes)
-	// cannot use triangle fan on texturing (s coord. at top/bottom tip varies)
-	// If the texture is flipped, we iterate the coordinates backward.
-	const GLfloat ds = (flipTexture ? -1.f : 1.f) / slices;
-	const GLfloat dt = nsign / stacks; // from inside texture is reversed
-
-	// draw intermediate as quad strips
-	static QVector<double> vertexArr;
-	static QVector<float> texCoordArr;
-	static QVector<float> colorArr;
-	static QVector<unsigned short> indiceArr;
-
-	texCoordArr.resize(0);
-	vertexArr.resize(0);
-	colorArr.resize(0);
-	indiceArr.resize(0);
-
-	for (i = 0,cos_sin_rho_p = cos_sin_rho; i < stacks; ++i,cos_sin_rho_p+=2)
-	{
-		s = !flipTexture ? 0.f : 1.f;
-		for (j = 0,cos_sin_theta_p = cos_sin_theta; j<=slices;++j,cos_sin_theta_p+=2)
-		{
-			x = -cos_sin_theta_p[1] * cos_sin_rho_p[1];
-			y = cos_sin_theta_p[0] * cos_sin_rho_p[1];
-			z = nsign * cos_sin_rho_p[0];
-			texCoordArr << s << t;
-			vertexArr << x * radius << y * radius << z * oneMinusOblateness * radius;
-			x = -cos_sin_theta_p[1] * cos_sin_rho_p[3];
-			y = cos_sin_theta_p[0] * cos_sin_rho_p[3];
-			z = nsign * cos_sin_rho_p[2];
-			texCoordArr << s << t - dt;
-			vertexArr << x * radius << y * radius << z * oneMinusOblateness * radius;
-			s += ds;
-		}
-		unsigned int offset = i*(slices+1)*2;
-		for (j = 2;j<slices*2+2;j+=2)
-		{
-			indiceArr << offset+j-2 << offset+j-1 << offset+j;
-			indiceArr << offset+j << offset+j-1 << offset+j+1;
-		}
-		t -= dt;
-	}
-
-	// Draw the array now
-	setArrays((Vec3d*)vertexArr.constData(), (Vec2f*)texCoordArr.constData());
-	drawFromArray(Triangles, indiceArr.size(), 0, true, indiceArr.constData());
-}
-
-StelVertexArray StelPainter::computeSphereNoLight(const float radius, const float oneMinusOblateness, const int slices, const int stacks,
-						  const int orientInside, const bool flipTexture, const float topAngle, const float bottomAngle)
-{
-	StelVertexArray result(StelVertexArray::Triangles);
-	GLfloat x, y, z;
-	GLfloat s=0.f, t=0.f;
-	GLint i, j;
-	GLfloat nsign;
-	if (orientInside)
-	{
-		nsign = -1.f;
-		t=0.f; // from inside texture is reversed
-	}
-	else
-	{
-		nsign = 1.f;
-		t=1.f;
-	}
-
-	const float* cos_sin_rho = NULL; //StelUtils::ComputeCosSinRho(stacks);
-	Q_ASSERT(topAngle<bottomAngle); // don't forget: These are opening angles counted from top.
-	if ((bottomAngle>3.1415f) && (topAngle<0.0001f)) // safety margin.
-		cos_sin_rho = StelUtils::ComputeCosSinRho(stacks);
-	else
-	{
-		const float drho = (bottomAngle-topAngle) / stacks; // deltaRho:  originally just 180degrees/stacks, now the range clamped.
-		cos_sin_rho = StelUtils::ComputeCosSinRhoZone(drho, stacks, M_PI-bottomAngle);
-	}
-	// Allow parameters so that pole regions may remain free.
-	const float* cos_sin_rho_p;
-
-	const float* cos_sin_theta = StelUtils::ComputeCosSinTheta(slices);
-	const float *cos_sin_theta_p;
-
-	// texturing: s goes from 0.0/0.25/0.5/0.75/1.0 at +y/+x/-y/-x/+y axis
-	// t goes from -1.0/+1.0 at z = -radius/+radius (linear along longitudes)
-	// cannot use triangle fan on texturing (s coord. at top/bottom tip varies)
-	// If the texture is flipped, we iterate the coordinates backward.
-	const GLfloat ds = (flipTexture ? -1.f : 1.f) / slices;
-	const GLfloat dt = nsign / stacks; // from inside texture is reversed
-
-	// draw intermediate as quad strips
-	for (i = 0,cos_sin_rho_p = cos_sin_rho; i < stacks; ++i,cos_sin_rho_p+=2)
-	{
-		s = !flipTexture ? 0.f : 1.f;
-		for (j = 0,cos_sin_theta_p = cos_sin_theta; j<=slices;++j,cos_sin_theta_p+=2)
-		{
-			x = -cos_sin_theta_p[1] * cos_sin_rho_p[1];
-			y = cos_sin_theta_p[0] * cos_sin_rho_p[1];
-			z = nsign * cos_sin_rho_p[0];
-			result.texCoords << Vec2f(s,t);
-			result.vertex << Vec3d(x*radius, y*radius, z*oneMinusOblateness*radius);
-			x = -cos_sin_theta_p[1] * cos_sin_rho_p[3];
-			y = cos_sin_theta_p[0] * cos_sin_rho_p[3];
-			z = nsign * cos_sin_rho_p[2];
-			result.texCoords << Vec2f(s, t-dt);
-			result.vertex << Vec3d(x*radius, y*radius, z*oneMinusOblateness*radius);
-			s += ds;
-		}
-		unsigned int offset = i*(slices+1)*2;
-		for (j = 2;j<slices*2+2;j+=2)
-		{
-			result.indices << offset+j-2 << offset+j-1 << offset+j;
-			result.indices << offset+j << offset+j-1 << offset+j+1;
-		}
-		t -= dt;
-	}
-	return result;
-}
-
-// Reimplementation of gluCylinder : glu is overrided for non standard projection
-void StelPainter::sCylinder(const float radius, const float height, const int slices, const int orientInside)
-{
-	if (orientInside)
-		glCullFace(GL_FRONT);
-
-	static QVarLengthArray<Vec2f, 512> texCoordArray;
-	static QVarLengthArray<Vec3d, 512> vertexArray;
-	texCoordArray.clear();
-	vertexArray.clear();
-	float s = 0.f;
-	float x, y;
-	const float ds = 1.f / slices;
-	const float da = 2.f * M_PI / slices;
-	for (int i = 0; i <= slices; ++i)
-	{
-		x = std::sin(da*i);
-		y = std::cos(da*i);
-		texCoordArray.append(Vec2f(s, 0.f));
-		vertexArray.append(Vec3d(x*radius, y*radius, 0.));
-		texCoordArray.append(Vec2f(s, 1.f));
-		vertexArray.append(Vec3d(x*radius, y*radius, height));
-		s += ds;
-	}
-	setArrays(vertexArray.constData(), texCoordArray.constData());
-	drawFromArray(TriangleStrip, vertexArray.size());
-
-	if (orientInside)
-		glCullFace(GL_BACK);
-}
-
-void StelPainter::enableTexture2d(const bool b)
-{
-	texture2dEnabled = b;
-}
-
-void StelPainter::initGLShaders()
-{
-	qWarning() << "Intializing basic GL shaders... ";
-	// Basic shader: just vertex filled with plain color
-	QOpenGLShader vshader3(QOpenGLShader::Vertex);
-	const char *vsrc3 =
-		"attribute mediump vec3 vertex;\n"
-		"uniform mediump mat4 projectionMatrix;\n"
-		"void main(void)\n"
-		"{\n"
-		"    gl_Position = projectionMatrix*vec4(vertex, 1.);\n"
-		"}\n";
-	vshader3.compileSourceCode(vsrc3);
-	if (!vshader3.log().isEmpty()) { qWarning() << "StelPainter: Warnings while compiling vshader3: " << vshader3.log(); }
-	QOpenGLShader fshader3(QOpenGLShader::Fragment);
-	const char *fsrc3 =
-		"uniform mediump vec4 color;\n"
-		"void main(void)\n"
-		"{\n"
-		"    gl_FragColor = color;\n"
-		"}\n";
-	fshader3.compileSourceCode(fsrc3);
-	if (!fshader3.log().isEmpty()) { qWarning() << "StelPainter: Warnings while compiling fshader3: " << fshader3.log(); }
-	basicShaderProgram = new QOpenGLShaderProgram(QOpenGLContext::currentContext());
-	basicShaderProgram->addShader(&vshader3);
-	basicShaderProgram->addShader(&fshader3);
-	linkProg(basicShaderProgram, "basicShaderProgram");
-	basicShaderVars.projectionMatrix = basicShaderProgram->uniformLocation("projectionMatrix");
-	basicShaderVars.color = basicShaderProgram->uniformLocation("color");
-	basicShaderVars.vertex = basicShaderProgram->attributeLocation("vertex");
-	
-
-	// Basic shader: vertex filled with interpolated color
-	QOpenGLShader vshaderInterpolatedColor(QOpenGLShader::Vertex);
-	const char *vshaderInterpolatedColorSrc =
-		"attribute mediump vec3 vertex;\n"
-		"attribute mediump vec4 color;\n"
-		"uniform mediump mat4 projectionMatrix;\n"
-		"varying mediump vec4 fragcolor;\n"
-		"void main(void)\n"
-		"{\n"
-		"    gl_Position = projectionMatrix*vec4(vertex, 1.);\n"
-		"    fragcolor = color;\n"
-		"}\n";
-	vshaderInterpolatedColor.compileSourceCode(vshaderInterpolatedColorSrc);
-	if (!vshaderInterpolatedColor.log().isEmpty()) {
-	  qWarning() << "StelPainter: Warnings while compiling vshaderInterpolatedColor: " << vshaderInterpolatedColor.log();
-	}
-	QOpenGLShader fshaderInterpolatedColor(QOpenGLShader::Fragment);
-	const char *fshaderInterpolatedColorSrc =
-		"varying mediump vec4 fragcolor;\n"
-		"void main(void)\n"
-		"{\n"
-		"    gl_FragColor = fragcolor;\n"
-		"}\n";
-	fshaderInterpolatedColor.compileSourceCode(fshaderInterpolatedColorSrc);
-	if (!fshaderInterpolatedColor.log().isEmpty()) {
-	  qWarning() << "StelPainter: Warnings while compiling fshaderInterpolatedColor: " << fshaderInterpolatedColor.log();
-	}
-	colorShaderProgram = new QOpenGLShaderProgram(QOpenGLContext::currentContext());
-	colorShaderProgram->addShader(&vshaderInterpolatedColor);
-	colorShaderProgram->addShader(&fshaderInterpolatedColor);
-	linkProg(colorShaderProgram, "colorShaderProgram");
-	colorShaderVars.projectionMatrix = colorShaderProgram->uniformLocation("projectionMatrix");
-	colorShaderVars.color = colorShaderProgram->attributeLocation("color");
-	colorShaderVars.vertex = colorShaderProgram->attributeLocation("vertex");
-	
-	// Basic texture shader program
-	QOpenGLShader vshader2(QOpenGLShader::Vertex);
-	const char *vsrc2 =
-		"attribute highp vec3 vertex;\n"
-		"attribute mediump vec2 texCoord;\n"
-		"uniform mediump mat4 projectionMatrix;\n"
-		"varying mediump vec2 texc;\n"
-		"void main(void)\n"
-		"{\n"
-		"    gl_Position = projectionMatrix * vec4(vertex, 1.);\n"
-		"    texc = texCoord;\n"
-		"}\n";
-	vshader2.compileSourceCode(vsrc2);
-	if (!vshader2.log().isEmpty()) { qWarning() << "StelPainter: Warnings while compiling vshader2: " << vshader2.log(); }
-
-	QOpenGLShader fshader2(QOpenGLShader::Fragment);
-	const char *fsrc2 =
-		"varying mediump vec2 texc;\n"
-		"uniform sampler2D tex;\n"
-		"uniform mediump vec4 texColor;\n"
-		"void main(void)\n"
-		"{\n"
-		"    gl_FragColor = texture2D(tex, texc)*texColor;\n"
-		"}\n";
-	fshader2.compileSourceCode(fsrc2);
-	if (!fshader2.log().isEmpty()) { qWarning() << "StelPainter: Warnings while compiling fshader2: " << fshader2.log(); }
-
-	texturesShaderProgram = new QOpenGLShaderProgram(QOpenGLContext::currentContext());
-	texturesShaderProgram->addShader(&vshader2);
-	texturesShaderProgram->addShader(&fshader2);
-	linkProg(texturesShaderProgram, "texturesShaderProgram");
-	texturesShaderVars.projectionMatrix = texturesShaderProgram->uniformLocation("projectionMatrix");
-	texturesShaderVars.texCoord = texturesShaderProgram->attributeLocation("texCoord");
-	texturesShaderVars.vertex = texturesShaderProgram->attributeLocation("vertex");
-	texturesShaderVars.texColor = texturesShaderProgram->uniformLocation("texColor");
-	texturesShaderVars.texture = texturesShaderProgram->uniformLocation("tex");
-
-	// Texture shader program + interpolated color per vertex
-	QOpenGLShader vshader4(QOpenGLShader::Vertex);
-	const char *vsrc4 =
-		"attribute highp vec3 vertex;\n"
-		"attribute mediump vec2 texCoord;\n"
-		"attribute mediump vec4 color;\n"
-		"uniform mediump mat4 projectionMatrix;\n"
-		"varying mediump vec2 texc;\n"
-		"varying mediump vec4 outColor;\n"
-		"void main(void)\n"
-		"{\n"
-		"    gl_Position = projectionMatrix * vec4(vertex, 1.);\n"
-		"    texc = texCoord;\n"
-		"    outColor = color;\n"
-		"}\n";
-	vshader4.compileSourceCode(vsrc4);
-	if (!vshader4.log().isEmpty()) { qWarning() << "StelPainter: Warnings while compiling vshader4: " << vshader4.log(); }
-
-	QOpenGLShader fshader4(QOpenGLShader::Fragment);
-	const char *fsrc4 =
-		"varying mediump vec2 texc;\n"
-		"varying mediump vec4 outColor;\n"
-		"uniform sampler2D tex;\n"
-		"void main(void)\n"
-		"{\n"
-		"    gl_FragColor = texture2D(tex, texc)*outColor;\n"
-		"}\n";
-	fshader4.compileSourceCode(fsrc4);
-	if (!fshader4.log().isEmpty()) { qWarning() << "StelPainter: Warnings while compiling fshader4: " << fshader4.log(); }
-
-	texturesColorShaderProgram = new QOpenGLShaderProgram(QOpenGLContext::currentContext());
-	texturesColorShaderProgram->addShader(&vshader4);
-	texturesColorShaderProgram->addShader(&fshader4);
-	linkProg(texturesColorShaderProgram, "texturesColorShaderProgram");
-	texturesColorShaderVars.projectionMatrix = texturesColorShaderProgram->uniformLocation("projectionMatrix");
-	texturesColorShaderVars.texCoord = texturesColorShaderProgram->attributeLocation("texCoord");
-	texturesColorShaderVars.vertex = texturesColorShaderProgram->attributeLocation("vertex");
-	texturesColorShaderVars.color = texturesColorShaderProgram->attributeLocation("color");
-	texturesColorShaderVars.texture = texturesColorShaderProgram->uniformLocation("tex");
-}
-
-
-void StelPainter::deinitGLShaders()
-{
-	delete basicShaderProgram;
-	basicShaderProgram = NULL;
-	delete colorShaderProgram;
-	colorShaderProgram = NULL;
-	delete texturesShaderProgram;
-	texturesShaderProgram = NULL;
-	delete texturesColorShaderProgram;
-	texturesColorShaderProgram = NULL;
-}
-
-
-void StelPainter::setArrays(const Vec3d* vertices, const Vec2f* texCoords, const Vec3f* colorArray, const Vec3f* normalArray)
-{
-	enableClientStates(vertices, texCoords, colorArray, normalArray);
-	setVertexPointer(3, GL_DOUBLE, vertices);
-	setTexCoordPointer(2, GL_FLOAT, texCoords);
-	setColorPointer(3, GL_FLOAT, colorArray);
-	setNormalPointer(GL_FLOAT, normalArray);
-}
-
-void StelPainter::setArrays(const Vec3f* vertices, const Vec2f* texCoords, const Vec3f* colorArray, const Vec3f* normalArray)
-{
-	enableClientStates(vertices, texCoords, colorArray, normalArray);
-	setVertexPointer(3, GL_FLOAT, vertices);
-	setTexCoordPointer(2, GL_FLOAT, texCoords);
-	setColorPointer(3, GL_FLOAT, colorArray);
-	setNormalPointer(GL_FLOAT, normalArray);
-}
-
-void StelPainter::enableClientStates(const bool vertex, const bool texture, const bool color, const bool normal)
-{
-	vertexArray.enabled = vertex;
-	texCoordArray.enabled = texture;
-	colorArray.enabled = color;
-	normalArray.enabled = normal;
-}
-
-void StelPainter::drawFromArray(const DrawingMode mode, const int count, const int offset, const bool doProj, const unsigned short* indices)
-{
-	ArrayDesc projectedVertexArray = vertexArray;
-	if (doProj)
-	{
-		// Project the vertex array using current projection
-		if (indices)
-			projectedVertexArray = projectArray(vertexArray, 0, count, indices + offset);
-		else
-			projectedVertexArray = projectArray(vertexArray, offset, count, NULL);
-	}
-
-	QOpenGLShaderProgram* pr=NULL;
-
-	const Mat4f& m = getProjector()->getProjectionMatrix();
-	const QMatrix4x4 qMat(m[0], m[4], m[8], m[12], m[1], m[5], m[9], m[13], m[2], m[6], m[10], m[14], m[3], m[7], m[11], m[15]);
-
-	if (!texCoordArray.enabled && !colorArray.enabled && !normalArray.enabled)
-	{
-		pr = basicShaderProgram;
-		pr->bind();
-		pr->setAttributeArray(basicShaderVars.vertex, (const GLfloat*)projectedVertexArray.pointer, projectedVertexArray.size);
-		pr->enableAttributeArray(basicShaderVars.vertex);
-		pr->setUniformValue(basicShaderVars.projectionMatrix, qMat);
-		pr->setUniformValue(basicShaderVars.color, currentColor[0], currentColor[1], currentColor[2], currentColor[3]);
-	}
-	else if (texCoordArray.enabled && !colorArray.enabled && !normalArray.enabled)
-	{
-		pr = texturesShaderProgram;
-		pr->bind();
-		pr->setAttributeArray(texturesShaderVars.vertex, (const GLfloat*)projectedVertexArray.pointer, projectedVertexArray.size);
-		pr->enableAttributeArray(texturesShaderVars.vertex);
-		pr->setUniformValue(texturesShaderVars.projectionMatrix, qMat);
-		pr->setUniformValue(texturesShaderVars.texColor, currentColor[0], currentColor[1], currentColor[2], currentColor[3]);
-		pr->setAttributeArray(texturesShaderVars.texCoord, (const GLfloat*)texCoordArray.pointer, 2);
-		pr->enableAttributeArray(texturesShaderVars.texCoord);
-		//pr->setUniformValue(texturesShaderVars.texture, 0);    // use texture unit 0
-	}
-	else if (texCoordArray.enabled && colorArray.enabled && !normalArray.enabled)
-	{
-		pr = texturesColorShaderProgram;
-		pr->bind();
-		pr->setAttributeArray(texturesColorShaderVars.vertex, (const GLfloat*)projectedVertexArray.pointer, projectedVertexArray.size);
-		pr->enableAttributeArray(texturesColorShaderVars.vertex);
-		pr->setUniformValue(texturesColorShaderVars.projectionMatrix, qMat);
-		pr->setAttributeArray(texturesColorShaderVars.texCoord, (const GLfloat*)texCoordArray.pointer, 2);
-		pr->enableAttributeArray(texturesColorShaderVars.texCoord);
-		pr->setAttributeArray(texturesColorShaderVars.color, (const GLfloat*)colorArray.pointer, colorArray.size);
-		pr->enableAttributeArray(texturesColorShaderVars.color);
-		//pr->setUniformValue(texturesShaderVars.texture, 0);    // use texture unit 0
-	}
-	else if (!texCoordArray.enabled && colorArray.enabled && !normalArray.enabled)
-	{
-		pr = colorShaderProgram;
-		pr->bind();
-		pr->setAttributeArray(colorShaderVars.vertex, (const GLfloat*)projectedVertexArray.pointer, projectedVertexArray.size);
-		pr->enableAttributeArray(colorShaderVars.vertex);
-		pr->setUniformValue(colorShaderVars.projectionMatrix, qMat);
-		pr->setAttributeArray(colorShaderVars.color, (const GLfloat*)colorArray.pointer, colorArray.size);
-		pr->enableAttributeArray(colorShaderVars.color);
-	}
-	else
-	{
-		qDebug() << "Unhandled parameters." << texCoordArray.enabled << colorArray.enabled << normalArray.enabled;
-		Q_ASSERT(0);
-		return;
-	}
-	
-	if (indices)
-		glDrawElements(mode, count, GL_UNSIGNED_SHORT, indices + offset);
-	else
-		glDrawArrays(mode, offset, count);
-
-	if (pr==texturesColorShaderProgram)
-	{
-		pr->disableAttributeArray(texturesColorShaderVars.texCoord);
-		pr->disableAttributeArray(texturesColorShaderVars.vertex);
-		pr->disableAttributeArray(texturesColorShaderVars.color);
-	}
-	else if (pr==texturesShaderProgram)
-	{
-		pr->disableAttributeArray(texturesShaderVars.texCoord);
-		pr->disableAttributeArray(texturesShaderVars.vertex);
-	}
-	else if (pr == basicShaderProgram)
-	{
-		pr->disableAttributeArray(basicShaderVars.vertex);
-	}
-	else if (pr == colorShaderProgram)
-	{
-		pr->disableAttributeArray(colorShaderVars.vertex);
-		pr->disableAttributeArray(colorShaderVars.color);
-	}
-	if (pr)
-		pr->release();
-}
-
-
-StelPainter::ArrayDesc StelPainter::projectArray(const StelPainter::ArrayDesc& array, int offset, int count, const unsigned short* indices)
-{
-	// XXX: we should use a more generic way to test whether or not to do the projection.
-	if (dynamic_cast<StelProjector2d*>(prj.data()))
-	{
-		return array;
-	}
-
-	Q_ASSERT(array.size == 3);
-	Q_ASSERT(array.type == GL_DOUBLE);
-	Vec3d* vecArray = (Vec3d*)array.pointer;
-
-	// We have two different cases :
-	// 1) We are not using an indice array.  In that case the size of the array is known
-	// 2) We are using an indice array.  In that case we have to find the max value by iterating through the indices.
-	if (!indices)
-	{
-		polygonVertexArray.resize(offset + count);
-		prj->project(count, vecArray + offset, polygonVertexArray.data() + offset);
-	} else
-	{
-		// we need to find the max value of the indices !
-		unsigned short max = 0;
-		for (int i = offset; i < offset + count; ++i)
-		{
-			max = std::max(max, indices[i]);
-		}
-		polygonVertexArray.resize(max+1);
-		prj->project(max + 1, vecArray + offset, polygonVertexArray.data() + offset);
-	}
-
-	ArrayDesc ret;
-	ret.size = 3;
-	ret.type = GL_FLOAT;
-	ret.pointer = polygonVertexArray.constData();
-	ret.enabled = array.enabled;
-	return ret;
-}
-
-=======
-/*
- * Stellarium
- * Copyright (C) 2008 Fabien Chereau
- *
- * This program is free software; you can redistribute it and/or
- * modify it under the terms of the GNU General Public License
- * as published by the Free Software Foundation; either version 2
- * of the License, or (at your option) any later version.
- *
- * This program is distributed in the hope that it will be useful,
- * but WITHOUT ANY WARRANTY; without even the implied warranty of
- * MERCHANTABILITY or FITNESS FOR A PARTICULAR PURPOSE.  See the
- * GNU General Public License for more details.
- *
- * You should have received a copy of the GNU General Public License
- * along with this program; if not, write to the Free Software
- * Foundation, Inc., 51 Franklin Street, Suite 500, Boston, MA  02110-1335, USA.
- */
-
-#include "StelPainter.hpp"
-
-#include "StelApp.hpp"
-#include "StelLocaleMgr.hpp"
-#include "StelProjector.hpp"
-#include "StelProjectorClasses.hpp"
-#include "StelUtils.hpp"
-
-#include <QDebug>
-#include <QString>
-#include <QSettings>
-#include <QLinkedList>
-#include <QPainter>
-#include <QMutex>
-#include <QVarLengthArray>
-#include <QPaintEngine>
-#include <QCache>
-#include <QOpenGLPaintDevice>
-#include <QOpenGLShader>
-
-
-#ifndef NDEBUG
-QMutex* StelPainter::globalMutex = new QMutex();
-#endif
-
-QOpenGLShaderProgram* StelPainter::texturesShaderProgram=NULL;
-QOpenGLShaderProgram* StelPainter::basicShaderProgram=NULL;
-QOpenGLShaderProgram* StelPainter::colorShaderProgram=NULL;
-QOpenGLShaderProgram* StelPainter::texturesColorShaderProgram=NULL;
-StelPainter::BasicShaderVars StelPainter::basicShaderVars;
-StelPainter::TexturesShaderVars StelPainter::texturesShaderVars;
-StelPainter::BasicShaderVars StelPainter::colorShaderVars;
-StelPainter::TexturesColorShaderVars StelPainter::texturesColorShaderVars;
-
-StelPainter::GLState::GLState()
-{
-	blend = glIsEnabled(GL_BLEND);
-	glGetIntegerv(GL_BLEND_SRC_RGB, &blendSrcRGB);
-	glGetIntegerv(GL_BLEND_DST_RGB, &blendDstRGB);
-	glGetIntegerv(GL_BLEND_SRC_ALPHA, &blendSrcAlpha);
-	glGetIntegerv(GL_BLEND_DST_ALPHA, &blendDstAlpha);
-}
-
-StelPainter::GLState::~GLState()
-{
-	if (blend)
-	{
-		glEnable(GL_BLEND);
-		glBlendFuncSeparate(blendSrcRGB, blendDstRGB, blendSrcAlpha, blendDstAlpha);
-	}
-	else
-	{
-		glDisable(GL_BLEND);
-	}
-}
-
-bool StelPainter::linkProg(QOpenGLShaderProgram* prog, const QString& name)
-{
-	bool ret = prog->link();
-	if (!ret || (!prog->log().isEmpty() && !prog->log().contains("Link was successful")))
-		qWarning() << QString("StelPainter: Warnings while linking %1 shader program:\n%2").arg(name, prog->log());
-	return ret;
-}
-
-StelPainter::StelPainter(const StelProjectorP& proj) : prj(proj)
-{
-	Q_ASSERT(proj);
-
-#ifndef NDEBUG
-	Q_ASSERT(globalMutex);
-	
-	GLenum er = glGetError();
-	if (er!=GL_NO_ERROR)
-	{
-		if (er==GL_INVALID_OPERATION)
-			qFatal("Invalid openGL operation. It is likely that you used openGL calls without having a valid instance of StelPainter");
-	}
-
-	// Lock the global mutex ensuring that no other instances of StelPainter are currently being used
-	if (globalMutex->tryLock()==false)
-	{
-		qFatal("There can be only 1 instance of StelPainter at a given time");
-	}
-#endif
-
-	glDisable(GL_DEPTH_TEST);
-	glDisable(GL_CULL_FACE);
-	// Fix some problem when using Qt OpenGL2 engine
-	glStencilMask(0x11111111);
-	// Deactivate drawing in depth buffer by default
-	glDepthMask(GL_FALSE);
-	enableTexture2d(false);
-	setProjector(proj);
-}
-
-void StelPainter::setProjector(const StelProjectorP& p)
-{
-	prj=p;
-	// Init GL viewport to current projector values
-	glViewport(prj->viewportXywh[0], prj->viewportXywh[1], prj->viewportXywh[2], prj->viewportXywh[3]);
-	glFrontFace(prj->needGlFrontFaceCW()?GL_CW:GL_CCW);
-}
-
-StelPainter::~StelPainter()
-{
-#ifndef NDEBUG
-	GLenum er = glGetError();
-	if (er!=GL_NO_ERROR)
-	{
-		if (er==GL_INVALID_OPERATION)
-			qFatal("Invalid openGL operation detected in ~StelPainter()");
-	}
-#endif
-
-#ifndef NDEBUG
-	// We are done with this StelPainter
-	globalMutex->unlock();
-#endif
-}
-
-
-void StelPainter::setFont(const QFont& font)
-{
-	currentFont = font;
-}
-
-void StelPainter::setColor(float r, float g, float b, float a)
-{
-	currentColor.set(r,g,b,a);
-}
-
-Vec4f StelPainter::getColor() const
-{
-	return currentColor;
-}
-
-QFontMetrics StelPainter::getFontMetrics() const
-{
-	return QFontMetrics(currentFont);
-}
-
-
-///////////////////////////////////////////////////////////////////////////
-// Standard methods for drawing primitives
-
-// Fill with black around the circle
-void StelPainter::drawViewportShape(const GLfloat innerRadius)
-{
-	if (prj->maskType != StelProjector::MaskDisk)
-		return;
-
-	glDisable(GL_BLEND);
-	setColor(0.f,0.f,0.f);
-
-	GLfloat outerRadius = prj->getViewportWidth()+prj->getViewportHeight();
-	GLint slices = 256;
-	GLfloat sweepAngle = 360.;
-
-	GLfloat sinCache[240];
-	GLfloat cosCache[240];
-	GLfloat vertices[(240+1)*2][3];
-	GLfloat deltaRadius;
-	GLfloat radiusHigh;
-
-	if (slices>=240)
-	{
-		slices=240-1;
-	}
-
-	if (outerRadius<=0.0 || innerRadius<0.0 ||innerRadius > outerRadius)
-	{
-		Q_ASSERT(0);
-		return;
-	}
-
-	/* Compute length (needed for normal calculations) */
-	deltaRadius=outerRadius-innerRadius;
-
-	/* Cache is the vertex locations cache */
-	for (int i=0; i<=slices; i++)
-	{
-		GLfloat angle=((M_PI*sweepAngle)/180.0f)*i/slices;
-		sinCache[i]=(GLfloat)sin(angle);
-		cosCache[i]=(GLfloat)cos(angle);
-	}
-
-	sinCache[slices]=sinCache[0];
-	cosCache[slices]=cosCache[0];
-
-	/* Enable arrays */
-	enableClientStates(true);
-	setVertexPointer(3, GL_FLOAT, vertices);
-
-	radiusHigh=outerRadius-deltaRadius;
-	for (int i=0; i<=slices; i++)
-	{
-		vertices[i*2][0]= prj->viewportCenter[0] + outerRadius*sinCache[i];
-		vertices[i*2][1]= prj->viewportCenter[1] + outerRadius*cosCache[i];
-		vertices[i*2][2] = 0.0;
-		vertices[i*2+1][0]= prj->viewportCenter[0] + radiusHigh*sinCache[i];
-		vertices[i*2+1][1]= prj->viewportCenter[1] + radiusHigh*cosCache[i];
-		vertices[i*2+1][2] = 0.0;
-	}
-	drawFromArray(TriangleStrip, (slices+1)*2, 0, false);
-	enableClientStates(false);
-}
-
-void StelPainter::drawViewportShape(void)
-{
-	this->drawViewportShape(0.5*prj->viewportFovDiameter);
-}
-
-
-
-void StelPainter::computeFanDisk(float radius, int innerFanSlices, int level, QVector<double>& vertexArr, QVector<float>& texCoordArr)
-{
-	Q_ASSERT(level<64);
-	float rad[64];
-	int i,j;
-	rad[level] = radius;
-	for (i=level-1;i>=0;--i)
-	{
-		rad[i] = rad[i+1]*(1.f-M_PI/(innerFanSlices<<(i+1)))*2.f/3.f;
-	}
-	int slices = innerFanSlices<<level;
-	
-	float* cos_sin_theta = StelUtils::ComputeCosSinTheta(slices);
-	float* cos_sin_theta_p;
-	int slices_step = 2;
-	float x,y,xa,ya;
-	radius*=2.f;
-	vertexArr.resize(0);
-	texCoordArr.resize(0);
-	for (i=level;i>0;--i,slices_step<<=1)
-	{
-		for (j=0,cos_sin_theta_p=cos_sin_theta; j<slices-1; j+=slices_step,cos_sin_theta_p+=2*slices_step)
-		{
-			xa = rad[i]*cos_sin_theta_p[slices_step];
-			ya = rad[i]*cos_sin_theta_p[slices_step+1];
-			texCoordArr << 0.5f+xa/radius << 0.5f+ya/radius;
-			vertexArr << xa << ya << 0;
-
-			x = rad[i]*cos_sin_theta_p[2*slices_step];
-			y = rad[i]*cos_sin_theta_p[2*slices_step+1];
-			texCoordArr << 0.5f+x/radius << 0.5f+y/radius;
-			vertexArr << x << y << 0;
-
-			x = rad[i-1]*cos_sin_theta_p[2*slices_step];
-			y = rad[i-1]*cos_sin_theta_p[2*slices_step+1];
-			texCoordArr << 0.5f+x/radius << 0.5f+y/radius;
-			vertexArr << x << y << 0;
-
-			texCoordArr << 0.5f+xa/radius << 0.5f+ya/radius;
-			vertexArr << xa << ya << 0;
-			texCoordArr << 0.5f+x/radius << 0.5f+y/radius;
-			vertexArr << x << y << 0;
-
-			x = rad[i-1]*cos_sin_theta_p[0];
-			y = rad[i-1]*cos_sin_theta_p[1];
-			texCoordArr << 0.5f+x/radius << 0.5f+y/radius;
-			vertexArr << x << y << 0;
-
-			texCoordArr << 0.5f+xa/radius << 0.5f+ya/radius;
-			vertexArr << xa << ya << 0;
-			texCoordArr << 0.5f+x/radius << 0.5f+y/radius;
-			vertexArr << x << y << 0;
-
-			x = rad[i]*cos_sin_theta_p[0];
-			y = rad[i]*cos_sin_theta_p[1];
-			texCoordArr << 0.5f+x/radius << 0.5f+y/radius;
-			vertexArr << x << y << 0;
-		}
-	}
-	// draw the inner polygon
-	slices_step>>=1;
-	cos_sin_theta_p=cos_sin_theta;
-
-	if (slices==1)
-	{
-		x = rad[0]*cos_sin_theta_p[0];
-		y = rad[0]*cos_sin_theta_p[1];
-		texCoordArr << 0.5f+x/radius << 0.5f+y/radius;
-		vertexArr << x << y << 0;
-		cos_sin_theta_p+=2*slices_step;
-		x = rad[0]*cos_sin_theta_p[0];
-		y = rad[0]*cos_sin_theta_p[1];
-		texCoordArr << 0.5f+x/radius << 0.5f+y/radius;
-		vertexArr << x << y << 0;
-		cos_sin_theta_p+=2*slices_step;
-		x = rad[0]*cos_sin_theta_p[0];
-		y = rad[0]*cos_sin_theta_p[1];
-		texCoordArr << 0.5f+x/radius << 0.5f+y/radius;
-		vertexArr << x << y << 0;
-	}
-	else
-	{
-		j=0;
-		while (j<slices)
-		{
-			texCoordArr << 0.5f << 0.5f;
-			vertexArr << 0 << 0 << 0;
-			x = rad[0]*cos_sin_theta_p[0];
-			y = rad[0]*cos_sin_theta_p[1];
-			texCoordArr << 0.5f+x/radius << 0.5f+y/radius;
-			vertexArr << x << y << 0;
-			j+=slices_step;
-			cos_sin_theta_p+=2*slices_step;
-			x = rad[0]*cos_sin_theta_p[0];
-			y = rad[0]*cos_sin_theta_p[1];
-			texCoordArr << 0.5f+x/radius << 0.5f+y/radius;
-			vertexArr << x << y << 0;
-		}
-	}
-
-
-}
-
-static void sSphereMapTexCoordFast(float rho_div_fov, const float costheta, const float sintheta, QVector<float>& out)
-{
-	if (rho_div_fov>0.5f)
-		rho_div_fov=0.5f;
-	out << 0.5f + rho_div_fov * costheta << 0.5f + rho_div_fov * sintheta;
-}
-
-void StelPainter::sSphereMap(float radius, int slices, int stacks, float textureFov, int orientInside)
-{
-	float rho,x,y,z;
-	int i, j;
-	const float* cos_sin_rho = StelUtils::ComputeCosSinRho(stacks);
-	const float* cos_sin_rho_p;
-
-	const float* cos_sin_theta = StelUtils::ComputeCosSinTheta(slices);
-	const float* cos_sin_theta_p;
-
-	float drho = M_PI / stacks;
-	drho/=textureFov;
-
-	// texturing: s goes from 0.0/0.25/0.5/0.75/1.0 at +y/+x/-y/-x/+y axis
-	// t goes from -1.0/+1.0 at z = -radius/+radius (linear along longitudes)
-	// cannot use triangle fan on texturing (s coord. at top/bottom tip varies)
-
-	const int imax = stacks;
-
-	static QVector<double> vertexArr;
-	static QVector<float> texCoordArr;
-
-	// draw intermediate stacks as quad strips
-	if (!orientInside) // nsign==1
-	{
-		for (i = 0,cos_sin_rho_p=cos_sin_rho,rho=0.f; i < imax; ++i,cos_sin_rho_p+=2,rho+=drho)
-		{
-			vertexArr.resize(0);
-			texCoordArr.resize(0);
-			for (j=0,cos_sin_theta_p=cos_sin_theta;j<=slices;++j,cos_sin_theta_p+=2)
-			{
-				x = -cos_sin_theta_p[1] * cos_sin_rho_p[1];
-				y = cos_sin_theta_p[0] * cos_sin_rho_p[1];
-				z = cos_sin_rho_p[0];
-				sSphereMapTexCoordFast(rho, cos_sin_theta_p[0], cos_sin_theta_p[1], texCoordArr);
-				vertexArr << x*radius << y*radius << z*radius;
-
-				x = -cos_sin_theta_p[1] * cos_sin_rho_p[3];
-				y = cos_sin_theta_p[0] * cos_sin_rho_p[3];
-				z = cos_sin_rho_p[2];
-				sSphereMapTexCoordFast(rho + drho, cos_sin_theta_p[0], cos_sin_theta_p[1], texCoordArr);
-				vertexArr << x*radius << y*radius << z*radius;
-			}
-			setArrays((Vec3d*)vertexArr.constData(), (Vec2f*)texCoordArr.constData());
-			drawFromArray(TriangleStrip, vertexArr.size()/3);
-		}
-	}
-	else
-	{
-		for (i = 0,cos_sin_rho_p=cos_sin_rho,rho=0.f; i < imax; ++i,cos_sin_rho_p+=2,rho+=drho)
-		{
-			vertexArr.resize(0);
-			texCoordArr.resize(0);
-			for (j=0,cos_sin_theta_p=cos_sin_theta;j<=slices;++j,cos_sin_theta_p+=2)
-			{
-				x = -cos_sin_theta_p[1] * cos_sin_rho_p[3];
-				y = cos_sin_theta_p[0] * cos_sin_rho_p[3];
-				z = cos_sin_rho_p[2];
-				sSphereMapTexCoordFast(rho + drho, cos_sin_theta_p[0], -cos_sin_theta_p[1], texCoordArr);
-				vertexArr << x*radius << y*radius << z*radius;
-
-				x = -cos_sin_theta_p[1] * cos_sin_rho_p[1];
-				y = cos_sin_theta_p[0] * cos_sin_rho_p[1];
-				z = cos_sin_rho_p[0];
-				sSphereMapTexCoordFast(rho, cos_sin_theta_p[0], -cos_sin_theta_p[1], texCoordArr);
-				vertexArr << x*radius << y*radius << z*radius;
-			}
-			setArrays((Vec3d*)vertexArr.constData(), (Vec2f*)texCoordArr.constData());
-			drawFromArray(TriangleStrip, vertexArr.size()/3);
-		}
-	}
-}
-
-void StelPainter::drawTextGravity180(float x, float y, const QString& ws, float xshift, float yshift)
-{
-	float dx, dy, d, theta, theta_o, psi;
-	dx = x - prj->viewportCenter[0];
-	dy = y - prj->viewportCenter[1];
-	d = std::sqrt(dx*dx + dy*dy);
-	float limit = 120.;
-
-	// If the text is too far away to be visible in the screen return
-	if (d>qMax(prj->viewportXywh[3], prj->viewportXywh[2])*2)
-		return;
-	theta = std::atan2(dy - 1, dx);
-	theta_o = M_PI + std::atan2(dx, dy - 1);
-	psi = std::atan2((float)getFontMetrics().width(ws)/ws.length(),d + 1) * 180./M_PI;
-	if (psi>5)
-		psi = 5;
-
-	float cWidth = (float)getFontMetrics().width(ws)/ws.length();
-	float xVc = prj->viewportCenter[0] + xshift;
-	float yVc = prj->viewportCenter[1] + yshift;
-
-	const float cosr = std::cos(-theta_o * M_PI/180.);
-	const float sinr = std::sin(-theta_o * M_PI/180.);
-	float xom = x + xshift*cosr - yshift*sinr;
-	float yom = y + yshift*sinr + yshift*cosr;
-
-	QString lang = StelApp::getInstance().getLocaleMgr().getAppLanguage();
-	if (!QString("ar fa ckb ug ur he yi").contains(lang))
-	{
-		for (int i=0; i<ws.length(); ++i)
-		{
-			if (d<limit)
-			{
-				drawText(xom, yom, ws[i], -theta_o*180./M_PI+psi*i, 0., 0.);
-				xom += cWidth*std::cos(-theta_o+psi*i * M_PI/180.);
-				yom += cWidth*std::sin(-theta_o+psi*i * M_PI/180.);
-			}
-			else
-			{
-				x = d * std::cos(theta) + xVc ;
-				y = d * std::sin(theta) + yVc ;
-				drawText(x, y, ws[i], 90. + theta*180./M_PI, 0., 0.);
-				// Compute how much the character contributes to the angle
-				theta += psi * M_PI/180. * (1 + ((float)getFontMetrics().width(ws[i]) - cWidth)/ cWidth);
-			}
-		}
-	}
-	else
-	{
-		int slen = ws.length();
-		for (int i=0;i<slen;i++)
-		{
-			if (d<limit)
-			{
-				drawText(xom, yom, ws[slen-1-i], -theta_o*180./M_PI+psi*i, 0., 0.);
-				xom += cWidth*std::cos(-theta_o+psi*i * M_PI/180.);
-				yom += cWidth*std::sin(-theta_o+psi*i * M_PI/180.);
-			}
-			else
-			{
-				x = d * std::cos (theta) + xVc;
-				y = d * std::sin (theta) + yVc;
-				drawText(x, y, ws[slen-1-i], 90. + theta*180./M_PI, 0., 0.);
-				theta += psi * M_PI/180. * (1 + ((float)getFontMetrics().width(ws[slen-1-i]) - cWidth)/ cWidth);
-			}
-		}
-	}
-}
-
-void StelPainter::drawText(const Vec3d& v, const QString& str, float angleDeg, float xshift, float yshift, bool noGravity)
-{
-	Vec3d win;
-	if (prj->project(v, win))
-		drawText(win[0], win[1], str, angleDeg, xshift, yshift, noGravity);
-}
-
-/*************************************************************************
- Draw the string at the given position and angle with the given font
-*************************************************************************/
-
-// Container for one cached string texture
-struct StringTexture
-{
-	GLuint texture;
-	int width;
-	int height;
-	int subTexWidth;
-	int subTexHeight;
-
-	StringTexture()
-		: texture(0),
-		  width(0),
-		  height(0),
-		  subTexWidth(0),
-		  subTexHeight(0) {;}
-	~StringTexture()
-	{
-		if (texture != 0)
-			glDeleteTextures(1, &texture);
-	}
-};
-
-void StelPainter::drawText(float x, float y, const QString& str, float angleDeg, float xshift, float yshift, bool noGravity)
-{
-	StelPainter::GLState state; // Will restore the opengl state at the end of the function.
-	if (prj->gravityLabels && !noGravity)
-	{
-		drawTextGravity180(x, y, str, xshift, yshift);
-	}
-	else
-	{
-		QOpenGLPaintDevice device;
-		device.setSize(QSize(prj->getViewportWidth(), prj->getViewportHeight()));
-		// This doesn't seem to work correctly, so implement the hack below instead.
-		// Maybe check again later, or check on mac with retina..
-		// device.setDevicePixelRatio(prj->getDevicePixelsPerPixel());
-		// painter.setFont(currentFont);
-		
-		QPainter painter(&device);
-		painter.beginNativePainting();
-		
-		QFont tmpFont = currentFont;
-		tmpFont.setPixelSize(currentFont.pixelSize()*prj->getDevicePixelsPerPixel()*StelApp::getInstance().getGlobalScalingRatio());
-		painter.setFont(tmpFont);
-		painter.setPen(QColor(currentColor[0]*255, currentColor[1]*255, currentColor[2]*255, currentColor[3]*255));
-		
-		xshift*=StelApp::getInstance().getGlobalScalingRatio();
-		yshift*=StelApp::getInstance().getGlobalScalingRatio();
-		
-		y = prj->getViewportHeight()-y;
-		yshift = -yshift;
-
-		// Translate/rotate
-		if (!noGravity)
-			angleDeg += prj->defaultAngleForGravityText;
-
-		if (std::fabs(angleDeg)>1.f)
-		{
-			QTransform m;
-			m.translate(x, y);
-			m.rotate(-angleDeg);
-			painter.setTransform(m);
-			painter.drawText(xshift, yshift, str);
-		}
-		else
-		{
-			painter.drawText(x+xshift, y+yshift, str);
-		}
-		
-		painter.endNativePainting();
-	}
-}
-
-// Recursive method cutting a small circle in small segments
-inline void fIter(const StelProjectorP& prj, const Vec3d& p1, const Vec3d& p2, Vec3d& win1, Vec3d& win2, QLinkedList<Vec3d>& vertexList, const QLinkedList<Vec3d>::iterator& iter, double radius, const Vec3d& center, int nbI=0, bool checkCrossDiscontinuity=true)
-{
-	const bool crossDiscontinuity = checkCrossDiscontinuity && prj->intersectViewportDiscontinuity(p1+center, p2+center);
-	if (crossDiscontinuity && nbI>=10)
-	{
-		win1[2]=-2.;
-		win2[2]=-2.;
-		vertexList.insert(iter, win1);
-		vertexList.insert(iter, win2);
-		return;
-	}
-
-	Vec3d newVertex(p1); newVertex+=p2;
-	newVertex.normalize();
-	newVertex*=radius;
-	Vec3d win3(newVertex[0]+center[0], newVertex[1]+center[1], newVertex[2]+center[2]);
-	const bool isValidVertex = prj->projectInPlace(win3);
-
-	const float v10=win1[0]-win3[0];
-	const float v11=win1[1]-win3[1];
-	const float v20=win2[0]-win3[0];
-	const float v21=win2[1]-win3[1];
-
-	const float dist = std::sqrt((v10*v10+v11*v11)*(v20*v20+v21*v21));
-	const float cosAngle = (v10*v20+v11*v21)/dist;
-	if ((cosAngle>-0.999f || dist>50*50 || crossDiscontinuity) && nbI<10)
-	{
-		// Use the 3rd component of the vector to store whether the vertex is valid
-		win3[2]= isValidVertex ? 1.0 : -1.;
-		fIter(prj, p1, newVertex, win1, win3, vertexList, vertexList.insert(iter, win3), radius, center, nbI+1, crossDiscontinuity || dist>50*50);
-		fIter(prj, newVertex, p2, win3, win2, vertexList, iter, radius, center, nbI+1, crossDiscontinuity || dist>50*50 );
-	}
-}
-
-// Used by the method below
-QVector<Vec2f> StelPainter::smallCircleVertexArray;
-
-void StelPainter::drawSmallCircleVertexArray()
-{
-	if (smallCircleVertexArray.isEmpty())
-		return;
-
-	Q_ASSERT(smallCircleVertexArray.size()>1);
-
-	enableClientStates(true);
-	setVertexPointer(2, GL_FLOAT, smallCircleVertexArray.constData());
-	drawFromArray(LineStrip, smallCircleVertexArray.size(), 0, false);
-	enableClientStates(false);
-	smallCircleVertexArray.resize(0);
-}
-
-static Vec3d pt1, pt2;
-void StelPainter::drawGreatCircleArc(const Vec3d& start, const Vec3d& stop, const SphericalCap* clippingCap,
-	void (*viewportEdgeIntersectCallback)(const Vec3d& screenPos, const Vec3d& direction, void* userData), void* userData)
- {
-	 if (clippingCap)
-	 {
-		 pt1=start;
-		 pt2=stop;
-		 if (clippingCap->clipGreatCircle(pt1, pt2))
-		 {
-			drawSmallCircleArc(pt1, pt2, Vec3d(0), viewportEdgeIntersectCallback, userData);
-		 }
-		 return;
-	}
-	drawSmallCircleArc(start, stop, Vec3d(0), viewportEdgeIntersectCallback, userData);
- }
-
-/*************************************************************************
- Draw a small circle arc in the current frame
-*************************************************************************/
-void StelPainter::drawSmallCircleArc(const Vec3d& start, const Vec3d& stop, const Vec3d& rotCenter, void (*viewportEdgeIntersectCallback)(const Vec3d& screenPos, const Vec3d& direction, void* userData), void* userData)
-{
-	Q_ASSERT(smallCircleVertexArray.empty());
-
-	QLinkedList<Vec3d> tessArc;	// Contains the list of projected points from the tesselated arc
-	Vec3d win1, win2;
-	win1[2] = prj->project(start, win1) ? 1.0 : -1.;
-	win2[2] = prj->project(stop, win2) ? 1.0 : -1.;
-	tessArc.append(win1);
-
-
-	if (rotCenter.lengthSquared()<0.00000001)
-	{
-		// Great circle
-		// Perform the tesselation of the arc in small segments in a way so that the lines look smooth
-		fIter(prj, start, stop, win1, win2, tessArc, tessArc.insert(tessArc.end(), win2), 1, rotCenter);
-	}
-	else
-	{
-		Vec3d tmp = (rotCenter^start)/rotCenter.length();
-		const double radius = fabs(tmp.length());
-		// Perform the tesselation of the arc in small segments in a way so that the lines look smooth
-		fIter(prj, start-rotCenter, stop-rotCenter, win1, win2, tessArc, tessArc.insert(tessArc.end(), win2), radius, rotCenter);
-	}
-
-	// And draw.
-	QLinkedList<Vec3d>::ConstIterator i = tessArc.constBegin();
-	while (i+1 != tessArc.constEnd())
-	{
-		const Vec3d& p1 = *i;
-		const Vec3d& p2 = *(++i);
-		const bool p1InViewport = prj->checkInViewport(p1);
-		const bool p2InViewport = prj->checkInViewport(p2);
-		if ((p1[2]>0 && p1InViewport) || (p2[2]>0 && p2InViewport))
-		{
-			smallCircleVertexArray.append(Vec2f(p1[0], p1[1]));
-			if (i+1==tessArc.constEnd())
-			{
-				smallCircleVertexArray.append(Vec2f(p2[0], p2[1]));
-				drawSmallCircleVertexArray();
-			}
-			if (viewportEdgeIntersectCallback && p1InViewport!=p2InViewport)
-			{
-				// We crossed the edge of the view port
-				if (p1InViewport)
-					viewportEdgeIntersectCallback(prj->viewPortIntersect(p1, p2), p2-p1, userData);
-				else
-					viewportEdgeIntersectCallback(prj->viewPortIntersect(p2, p1), p1-p2, userData);
-			}
-		}
-		else
-		{
-			// Break the line, draw the stored vertex and flush the list
-			if (!smallCircleVertexArray.isEmpty())
-				smallCircleVertexArray.append(Vec2f(p1[0], p1[1]));
-			drawSmallCircleVertexArray();
-		}
-	}
-	Q_ASSERT(smallCircleVertexArray.isEmpty());
-}
-
-// Project the passed triangle on the screen ensuring that it will look smooth, even for non linear distortion
-// by splitting it into subtriangles.
-void StelPainter::projectSphericalTriangle(const SphericalCap* clippingCap, const Vec3d* vertices, QVarLengthArray<Vec3f, 4096>* outVertices,
-        const Vec2f* texturePos, QVarLengthArray<Vec2f, 4096>* outTexturePos, const Vec3f *colors, QVarLengthArray<Vec3f, 4096> *outColors,
-        double maxSqDistortion, int nbI, bool checkDisc1, bool checkDisc2, bool checkDisc3) const
-{
-	Q_ASSERT(fabs(vertices[0].length()-1.)<0.00001);
-	Q_ASSERT(fabs(vertices[1].length()-1.)<0.00001);
-	Q_ASSERT(fabs(vertices[2].length()-1.)<0.00001);
-	if (clippingCap && clippingCap->containsTriangle(vertices))
-		clippingCap = NULL;
-	if (clippingCap && !clippingCap->intersectsTriangle(vertices))
-		return;
-	bool cDiscontinuity1 = checkDisc1 && prj->intersectViewportDiscontinuity(vertices[0], vertices[1]);
-	bool cDiscontinuity2 = checkDisc2 && prj->intersectViewportDiscontinuity(vertices[1], vertices[2]);
-	bool cDiscontinuity3 = checkDisc3 && prj->intersectViewportDiscontinuity(vertices[0], vertices[2]);
-	const bool cd1=cDiscontinuity1;
-	const bool cd2=cDiscontinuity2;
-	const bool cd3=cDiscontinuity3;
-
-	Vec3d e0=vertices[0];
-	Vec3d e1=vertices[1];
-	Vec3d e2=vertices[2];
-	bool valid = prj->projectInPlace(e0);
-	valid = prj->projectInPlace(e1) || valid;
-	valid = prj->projectInPlace(e2) || valid;
-	// Clip polygons behind the viewer
-	if (!valid)
-		return;
-
-	if (checkDisc1 && cDiscontinuity1==false)
-	{
-		// If the distortion at segment e0,e1 is too big, flags it for subdivision
-		Vec3d win3 = vertices[0]; win3+=vertices[1];
-		prj->projectInPlace(win3);
-		win3[0]-=(e0[0]+e1[0])*0.5; win3[1]-=(e0[1]+e1[1])*0.5;
-		cDiscontinuity1 = (win3[0]*win3[0]+win3[1]*win3[1])>maxSqDistortion;
-	}
-	if (checkDisc2 && cDiscontinuity2==false)
-	{
-		// If the distortion at segment e1,e2 is too big, flags it for subdivision
-		Vec3d win3 = vertices[1]; win3+=vertices[2];
-		prj->projectInPlace(win3);
-		win3[0]-=(e2[0]+e1[0])*0.5; win3[1]-=(e2[1]+e1[1])*0.5;
-		cDiscontinuity2 = (win3[0]*win3[0]+win3[1]*win3[1])>maxSqDistortion;
-	}
-	if (checkDisc3 && cDiscontinuity3==false)
-	{
-		// If the distortion at segment e2,e0 is too big, flags it for subdivision
-		Vec3d win3 = vertices[2]; win3+=vertices[0];
-		prj->projectInPlace(win3);
-		win3[0] -= (e0[0]+e2[0])*0.5;
-		win3[1] -= (e0[1]+e2[1])*0.5;
-		cDiscontinuity3 = (win3[0]*win3[0]+win3[1]*win3[1])>maxSqDistortion;
-	}
-
-	if (!cDiscontinuity1 && !cDiscontinuity2 && !cDiscontinuity3)
-	{
-		// The triangle is clean, appends it
-		outVertices->append(Vec3f(e0[0], e0[1], e0[2])); outVertices->append(Vec3f(e1[0], e1[1], e1[2])); outVertices->append(Vec3f(e2[0], e2[1], e2[2]));
-		if (outTexturePos)
-			outTexturePos->append(texturePos,3);
-		if (outColors)
-			outColors->append(colors,3);
-		return;
-	}
-
-	if (nbI > 4)
-	{
-		// If we reached the limit number of iterations and still have a discontinuity,
-		// discards the triangle.
-		if (cd1 || cd2 || cd3)
-			return;
-
-		// Else display it, it will be suboptimal though.
-		outVertices->append(Vec3f(e0[0], e0[1], e0[2])); outVertices->append(Vec3f(e1[0], e1[1], e2[2])); outVertices->append(Vec3f(e2[0], e2[1], e2[2]));
-		if (outTexturePos)
-			outTexturePos->append(texturePos,3);
-		if (outColors)
-			outColors->append(colors,3);
-		return;
-	}
-
-	// Recursively splits the triangle into sub triangles.
-	// Depending on which combination of sides of the triangle has to be split a different strategy is used.
-	Vec3d va[3];
-	Vec2f ta[3];
-	Vec3f ca[3];
-	// Only 1 side has to be split: split the triangle in 2
-	if (cDiscontinuity1 && !cDiscontinuity2 && !cDiscontinuity3)
-	{
-		va[0]=vertices[0];
-		va[1]=vertices[0];va[1]+=vertices[1];
-		va[1].normalize();
-		va[2]=vertices[2];
-		if (outTexturePos)
-		{
-			ta[0]=texturePos[0];
-			ta[1]=(texturePos[0]+texturePos[1])*0.5;
-			ta[2]=texturePos[2];
-		}
-		if (outColors)
-		{
-			ca[0]=colors[0];
-			ca[1]=(colors[0]+colors[1])*0.5;
-			ca[2]=colors[2];
-		}
-		projectSphericalTriangle(clippingCap, va, outVertices, ta, outTexturePos, ca, outColors, maxSqDistortion, nbI+1, true, true, false);
-
-		//va[0]=vertices[0]+vertices[1];
-		//va[0].normalize();
-		va[0]=va[1];
-		va[1]=vertices[1];
-		va[2]=vertices[2];
-		if (outTexturePos)
-		{
-			ta[0]=(texturePos[0]+texturePos[1])*0.5;
-			ta[1]=texturePos[1];
-			ta[2]=texturePos[2];
-		}
-		if (outColors)
-		{
-			ca[0]=(colors[0]+colors[1])*0.5;
-			ca[1]=colors[1];
-			ca[2]=colors[2];
-		}
-		projectSphericalTriangle(clippingCap, va, outVertices, ta, outTexturePos, ca, outColors, maxSqDistortion, nbI+1, true, false, true);
-		return;
-	}
-
-	if (!cDiscontinuity1 && cDiscontinuity2 && !cDiscontinuity3)
-	{
-		va[0]=vertices[0];
-		va[1]=vertices[1];
-		va[2]=vertices[1];va[2]+=vertices[2];
-		va[2].normalize();
-		if (outTexturePos)
-		{
-			ta[0]=texturePos[0];
-			ta[1]=texturePos[1];
-			ta[2]=(texturePos[1]+texturePos[2])*0.5;
-		}
-		if (outColors)
-		{
-			ca[0]=colors[0];
-			ca[1]=colors[1];
-			ca[2]=(colors[1]+colors[2])*0.5;
-		}
-		projectSphericalTriangle(clippingCap, va, outVertices, ta, outTexturePos, ca, outColors, maxSqDistortion, nbI+1, false, true, true);
-
-		va[0]=vertices[0];
-		//va[1]=vertices[1]+vertices[2];
-		//va[1].normalize();
-		va[1]=va[2];
-		va[2]=vertices[2];
-		if (outTexturePos)
-		{
-			ta[0]=texturePos[0];
-			ta[1]=(texturePos[1]+texturePos[2])*0.5;
-			ta[2]=texturePos[2];
-		}
-		if (outColors)
-		{
-			ca[0]=colors[0];
-			ca[1]=(colors[1]+colors[2])*0.5;
-			ca[2]=colors[2];
-		}
-		projectSphericalTriangle(clippingCap, va, outVertices, ta, outTexturePos, ca, outColors, maxSqDistortion, nbI+1, true, true, false);
-		return;
-	}
-
-	if (!cDiscontinuity1 && !cDiscontinuity2 && cDiscontinuity3)
-	{
-		va[0]=vertices[0];
-		va[1]=vertices[1];
-		va[2]=vertices[0];va[2]+=vertices[2];
-		va[2].normalize();
-		if (outTexturePos)
-		{
-			ta[0]=texturePos[0];
-			ta[1]=texturePos[1];
-			ta[2]=(texturePos[0]+texturePos[2])*0.5;
-		}
-		if (outColors)
-		{
-			ca[0]=colors[0];
-			ca[1]=colors[1];
-			ca[2]=(colors[0]+colors[2])*0.5;
-		}
-		projectSphericalTriangle(clippingCap, va, outVertices, ta, outTexturePos, ca, outColors, maxSqDistortion, nbI+1, false, true, true);
-
-		//va[0]=vertices[0]+vertices[2];
-		//va[0].normalize();
-		va[0]=va[2];
-		va[1]=vertices[1];
-		va[2]=vertices[2];
-		if (outTexturePos)
-		{
-			ta[0]=(texturePos[0]+texturePos[2])*0.5;
-			ta[1]=texturePos[1];
-			ta[2]=texturePos[2];
-		}
-		if (outColors)
-		{
-			ca[0]=(colors[0]+colors[2])*0.5;
-			ca[1]=colors[1];
-			ca[2]=colors[2];
-		}
-		projectSphericalTriangle(clippingCap, va, outVertices, ta, outTexturePos, ca, outColors, maxSqDistortion, nbI+1, true, false, true);
-		return;
-	}
-
-	// 2 sides have to be split: split the triangle in 3
-	if (cDiscontinuity1 && cDiscontinuity2 && !cDiscontinuity3)
-	{
-		va[0]=vertices[0];
-		va[1]=vertices[0];va[1]+=vertices[1];
-		va[1].normalize();
-		va[2]=vertices[1];va[2]+=vertices[2];
-		va[2].normalize();
-		if (outTexturePos)
-		{
-			ta[0]=texturePos[0];
-			ta[1]=(texturePos[0]+texturePos[1])*0.5;
-			ta[2]=(texturePos[1]+texturePos[2])*0.5;
-		}
-		if (outColors)
-		{
-			ca[0]=colors[0];
-			ca[1]=(colors[0]+colors[1])*0.5;
-			ca[2]=(colors[1]+colors[2])*0.5;
-		}
-		projectSphericalTriangle(clippingCap, va, outVertices, ta, outTexturePos, ca, outColors, maxSqDistortion, nbI+1);
-
-		//va[0]=vertices[0]+vertices[1];
-		//va[0].normalize();
-		va[0]=va[1];
-		va[1]=vertices[1];
-		//va[2]=vertices[1]+vertices[2];
-		//va[2].normalize();
-		if (outTexturePos)
-		{
-			ta[0]=(texturePos[0]+texturePos[1])*0.5;
-			ta[1]=texturePos[1];
-			ta[2]=(texturePos[1]+texturePos[2])*0.5;
-		}
-		if (outColors)
-		{
-			ca[0]=(colors[0]+colors[1])*0.5;
-			ca[1]=colors[1];
-			ca[2]=(colors[1]+colors[2])*0.5;
-		}
-		projectSphericalTriangle(clippingCap, va, outVertices, ta, outTexturePos, ca, outColors, maxSqDistortion, nbI+1);
-
-		va[0]=vertices[0];
-		//va[1]=vertices[1]+vertices[2];
-		//va[1].normalize();
-		va[1]=va[2];
-		va[2]=vertices[2];
-		if (outTexturePos)
-		{
-			ta[0]=texturePos[0];
-			ta[1]=(texturePos[1]+texturePos[2])*0.5;
-			ta[2]=texturePos[2];
-		}
-		if (outColors)
-		{
-			ca[0]=colors[0];
-			ca[1]=(colors[1]+colors[2])*0.5;
-			ca[2]=colors[2];
-		}
-		projectSphericalTriangle(clippingCap, va, outVertices, ta, outTexturePos, ca, outColors, maxSqDistortion, nbI+1, true, true, false);
-		return;
-	}
-	if (cDiscontinuity1 && !cDiscontinuity2 && cDiscontinuity3)
-	{
-		va[0]=vertices[0];
-		va[1]=vertices[0];va[1]+=vertices[1];
-		va[1].normalize();
-		va[2]=vertices[0];va[2]+=vertices[2];
-		va[2].normalize();
-		if (outTexturePos)
-		{
-			ta[0]=texturePos[0];
-			ta[1]=(texturePos[0]+texturePos[1])*0.5;
-			ta[2]=(texturePos[0]+texturePos[2])*0.5;
-		}
-		if (outColors)
-		{
-			ca[0]=colors[0];
-			ca[1]=(colors[0]+colors[1])*0.5;
-			ca[2]=(colors[0]+colors[2])*0.5;
-		}
-		projectSphericalTriangle(clippingCap, va, outVertices, ta, outTexturePos, ca, outColors, maxSqDistortion, nbI+1);
-
-		//va[0]=vertices[0]+vertices[1];
-		//va[0].normalize();
-		va[0]=va[1];
-		va[1]=vertices[2];
-		//va[2]=vertices[0]+vertices[2];
-		//va[2].normalize();
-		if (outTexturePos)
-		{
-			ta[0]=(texturePos[0]+texturePos[1])*0.5;
-			ta[1]=texturePos[2];
-			ta[2]=(texturePos[0]+texturePos[2])*0.5;
-		}
-		if (outColors)
-		{
-			ca[0]=(colors[0]+colors[1])*0.5;
-			ca[1]=colors[2];
-			ca[2]=(colors[0]+colors[2])*0.5;
-		}
-		projectSphericalTriangle(clippingCap, va, outVertices, ta, outTexturePos, ca, outColors, maxSqDistortion, nbI+1);
-
-
-		//va[0]=vertices[0]+vertices[1];
-		//va[0].normalize();
-		va[1]=vertices[1];
-		va[2]=vertices[2];
-		if (outTexturePos)
-		{
-			ta[0]=(texturePos[0]+texturePos[1])*0.5;
-			ta[1]=texturePos[1];
-			ta[2]=texturePos[2];
-		}
-		if (outColors)
-		{
-			ca[0]=(colors[0]+colors[1])*0.5;
-			ca[1]=colors[1];
-			ca[2]=colors[2];
-		}
-		projectSphericalTriangle(clippingCap, va, outVertices, ta, outTexturePos, ca, outColors, maxSqDistortion, nbI+1, true, false, true);
-
-		return;
-	}
-	if (!cDiscontinuity1 && cDiscontinuity2 && cDiscontinuity3)
-	{
-		va[0]=vertices[0];
-		va[1]=vertices[1];
-		va[2]=vertices[1];va[2]+=vertices[2];
-		va[2].normalize();
-		if (outTexturePos)
-		{
-			ta[0]=texturePos[0];
-			ta[1]=texturePos[1];
-			ta[2]=(texturePos[1]+texturePos[2])*0.5;
-		}
-		if (outColors)
-		{
-			ca[0]=colors[0];
-			ca[1]=colors[1];
-			ca[2]=(colors[1]+colors[2])*0.5;
-		}
-		projectSphericalTriangle(clippingCap, va, outVertices, ta, outTexturePos, ca, outColors, maxSqDistortion, nbI+1, false, true, true);
-
-		//va[0]=vertices[1]+vertices[2];
-		//va[0].normalize();
-		va[0]=va[2];
-		va[1]=vertices[2];
-		va[2]=vertices[0];va[2]+=vertices[2];
-		va[2].normalize();
-		if (outTexturePos)
-		{
-			ta[0]=(texturePos[1]+texturePos[2])*0.5;
-			ta[1]=texturePos[2];
-			ta[2]=(texturePos[0]+texturePos[2])*0.5;
-		}
-		if (outColors)
-		{
-			ca[0]=(colors[1]+colors[2])*0.5;
-			ca[1]=colors[2];
-			ca[2]=(colors[0]+colors[2])*0.5;
-		}
-		projectSphericalTriangle(clippingCap, va, outVertices, ta, outTexturePos, ca, outColors, maxSqDistortion, nbI+1);
-
-		va[1]=va[0];
-		va[0]=vertices[0];
-		//va[1]=vertices[1]+vertices[2];
-		//va[1].normalize();
-		//va[2]=vertices[0]+vertices[2];
-		//va[2].normalize();
-		if (outTexturePos)
-		{
-			ta[0]=texturePos[0];
-			ta[1]=(texturePos[1]+texturePos[2])*0.5;
-			ta[2]=(texturePos[0]+texturePos[2])*0.5;
-		}
-		if (outColors)
-		{
-			ca[0]=colors[0];
-			ca[1]=(colors[1]+colors[2])*0.5;
-			ca[2]=(colors[0]+colors[2])*0.5;
-		}
-		projectSphericalTriangle(clippingCap, va, outVertices, ta, outTexturePos, ca, outColors, maxSqDistortion, nbI+1);
-		return;
-	}
-
-	// Last case: the 3 sides have to be split: cut in 4 triangles a' la HTM
-	va[0]=vertices[0];va[0]+=vertices[1];
-	va[0].normalize();
-	va[1]=vertices[1];va[1]+=vertices[2];
-	va[1].normalize();
-	va[2]=vertices[0];va[2]+=vertices[2];
-	va[2].normalize();
-	if (outTexturePos)
-	{
-		ta[0]=(texturePos[0]+texturePos[1])*0.5;
-		ta[1]=(texturePos[1]+texturePos[2])*0.5;
-		ta[2]=(texturePos[0]+texturePos[2])*0.5;
-	}
-	if (outColors)
-	{
-		ca[0]=(colors[0]+colors[1])*0.5;
-		ca[1]=(colors[1]+colors[2])*0.5;
-		ca[2]=(colors[0]+colors[2])*0.5;
-	}
-	projectSphericalTriangle(clippingCap, va, outVertices, ta, outTexturePos, ca, outColors, maxSqDistortion, nbI+1);
-
-	va[1]=va[0];
-	va[0]=vertices[0];
-	//va[1]=vertices[0]+vertices[1];
-	//va[1].normalize();
-	//va[2]=vertices[0]+vertices[2];
-	//va[2].normalize();
-	if (outTexturePos)
-	{
-		ta[0]=texturePos[0];
-		ta[1]=(texturePos[0]+texturePos[1])*0.5;
-		ta[2]=(texturePos[0]+texturePos[2])*0.5;
-	}
-	if (outColors)
-	{
-		ca[0]=colors[0];
-		ca[1]=(colors[0]+colors[1])*0.5;
-		ca[2]=(colors[0]+colors[2])*0.5;
-	}
-	projectSphericalTriangle(clippingCap, va, outVertices, ta, outTexturePos, ca, outColors, maxSqDistortion, nbI+1);
-
-	//va[0]=vertices[0]+vertices[1];
-	//va[0].normalize();
-	va[0]=va[1];
-	va[1]=vertices[1];
-	va[2]=vertices[1];va[2]+=vertices[2];
-	va[2].normalize();
-	if (outTexturePos)
-	{
-		ta[0]=(texturePos[0]+texturePos[1])*0.5;
-		ta[1]=texturePos[1];
-		ta[2]=(texturePos[1]+texturePos[2])*0.5;
-	}
-	if (outColors)
-	{
-		ca[0]=(colors[0]+colors[1])*0.5;
-		ca[1]=colors[1];
-		ca[2]=(colors[1]+colors[2])*0.5;
-	}
-	projectSphericalTriangle(clippingCap, va, outVertices, ta, outTexturePos, ca, outColors, maxSqDistortion, nbI+1);
-
-	va[0]=vertices[0];va[0]+=vertices[2];
-	va[0].normalize();
-	//va[1]=vertices[1]+vertices[2];
-	//va[1].normalize();
-	va[1]=va[2];
-	va[2]=vertices[2];
-	if (outTexturePos)
-	{
-		ta[0]=(texturePos[0]+texturePos[2])*0.5;
-		ta[1]=(texturePos[1]+texturePos[2])*0.5;
-		ta[2]=texturePos[2];
-	}
-	if (outColors)
-	{
-		ca[0]=(colors[0]+colors[2])*0.5;
-		ca[1]=(colors[1]+colors[2])*0.5;
-		ca[2]=colors[2];
-	}
-	projectSphericalTriangle(clippingCap, va, outVertices, ta, outTexturePos, ca, outColors, maxSqDistortion, nbI+1);
-
-	return;
-}
-
-static QVarLengthArray<Vec3f, 4096> polygonVertexArray;
-static QVarLengthArray<Vec2f, 4096> polygonTextureCoordArray;
-static QVarLengthArray<Vec3f, 4096> polygonColorArray;
-static QVarLengthArray<unsigned int, 4096> indexArray;
-
-void StelPainter::drawGreatCircleArcs(const StelVertexArray& va, const SphericalCap* clippingCap)
-{
-	Q_ASSERT(va.vertex.size()!=1);
-	Q_ASSERT(!va.isIndexed());	// Indexed unsupported yet
-	switch (va.primitiveType)
-	{
-		case StelVertexArray::Lines:
-			Q_ASSERT(va.vertex.size()%2==0);
-			for (int i=0;i<va.vertex.size();i+=2)
-				drawGreatCircleArc(va.vertex.at(i), va.vertex.at(i+1), clippingCap);
-			return;
-		case StelVertexArray::LineStrip:
-			for (int i=0;i<va.vertex.size()-1;++i)
-				drawGreatCircleArc(va.vertex.at(i), va.vertex.at(i+1), clippingCap);
-			return;
-		case StelVertexArray::LineLoop:
-			for (int i=0;i<va.vertex.size()-1;++i)
-				drawGreatCircleArc(va.vertex.at(i), va.vertex.at(i+1), clippingCap);
-			drawGreatCircleArc(va.vertex.last(), va.vertex.first(), clippingCap);
-			return;
-		default:
-			Q_ASSERT(0); // Unsupported primitive yype
-	}
-}
-
-// The function object that we use as an interface between VertexArray::foreachTriangle and
-// StelPainter::projectSphericalTriangle.
-//
-// This is used by drawSphericalTriangles to project all the triangles coordinates in a StelVertexArray into our global
-// vertex array buffer.
-class VertexArrayProjector
-{
-public:
-	VertexArrayProjector(const StelVertexArray& ar, StelPainter* apainter, const SphericalCap* aclippingCap,
-						 QVarLengthArray<Vec3f, 4096>* aoutVertices, QVarLengthArray<Vec2f, 4096>* aoutTexturePos=NULL, QVarLengthArray<Vec3f, 4096>* aoutColors=NULL, double amaxSqDistortion=5.)
-		   : vertexArray(ar), painter(apainter), clippingCap(aclippingCap), outVertices(aoutVertices),
-			 outColors(aoutColors), outTexturePos(aoutTexturePos), maxSqDistortion(amaxSqDistortion)
-	{
-	}
-
-	// Project a single triangle and add it into the output arrays
-	inline void operator()(const Vec3d* v0, const Vec3d* v1, const Vec3d* v2,
-						   const Vec2f* t0, const Vec2f* t1, const Vec2f* t2,
-						   const Vec3f* c0, const Vec3f* c1, const Vec3f* c2,
-						   unsigned int, unsigned int, unsigned)
-	{
-		// XXX: we may optimize more by putting the declaration and the test outside of this method.
-		const Vec3d tmpVertex[3] = {*v0, *v1, *v2};
-		if ( (outTexturePos) && (outColors))
-		{
-			const Vec2f tmpTexture[3] = {*t0, *t1, *t2};
-			const Vec3f tmpColor[3] = {*c0, *c1, *c2};
-			painter->projectSphericalTriangle(clippingCap, tmpVertex, outVertices, tmpTexture, outTexturePos, tmpColor, outColors, maxSqDistortion);
-		}
-		else if (outTexturePos)
-		{
-			const Vec2f tmpTexture[3] = {*t0, *t1, *t2};
-			painter->projectSphericalTriangle(clippingCap, tmpVertex, outVertices, tmpTexture, outTexturePos, NULL, NULL, maxSqDistortion);
-		}
-		else if (outColors)
-		{
-			const Vec3f tmpColor[3] = {*c0, *c1, *c2};
-			painter->projectSphericalTriangle(clippingCap, tmpVertex, outVertices, NULL, NULL, tmpColor, outColors, maxSqDistortion);
-		}
-		else
-			painter->projectSphericalTriangle(clippingCap, tmpVertex, outVertices, NULL, NULL, NULL, NULL, maxSqDistortion);
-	}
-
-	// Draw the resulting arrays
-	void drawResult()
-	{
-		painter->setVertexPointer(3, GL_FLOAT, outVertices->constData());
-		if (outTexturePos)
-			painter->setTexCoordPointer(2, GL_FLOAT, outTexturePos->constData());
-		if (outColors)
-			painter->setColorPointer(3, GL_FLOAT, outColors->constData());
-
-		painter->enableClientStates(true, outTexturePos != NULL, outColors != NULL);
-		painter->drawFromArray(StelPainter::Triangles, outVertices->size(), 0, false);
-		painter->enableClientStates(false);
-	}
-
-private:
-	const StelVertexArray& vertexArray;
-	StelPainter* painter;
-	const SphericalCap* clippingCap;
-	QVarLengthArray<Vec3f, 4096>* outVertices;
-	QVarLengthArray<Vec3f, 4096>* outColors;
-	QVarLengthArray<Vec2f, 4096>* outTexturePos;
-	double maxSqDistortion;
-};
-
-void StelPainter::drawStelVertexArray(const StelVertexArray& arr, bool checkDiscontinuity)
-{
-	if (checkDiscontinuity && prj->hasDiscontinuity())
-	{
-		// The projection has discontinuities, so we need to make sure that no triangle is crossing them.
-		drawStelVertexArray(arr.removeDiscontinuousTriangles(this->getProjector().data()), false);
-		return;
-	}
-
-	setVertexPointer(3, GL_DOUBLE, arr.vertex.constData());
-	if (arr.isTextured())
-	{
-		setTexCoordPointer(2, GL_FLOAT, arr.texCoords.constData());
-		if (arr.isColored())
-		{
-			setColorPointer(3, GL_FLOAT, arr.colors.constData());
-			enableClientStates(true, true, true);
-		}
-		else
-			enableClientStates(true, true, false);
-	}
-	else
-	{
-		if (arr.isColored())
-		{
-			setColorPointer(3, GL_FLOAT, arr.colors.constData());
-			enableClientStates(true, false, true);
-		}
-		else
-			enableClientStates(true, false, false);
-	}
-	if (arr.isIndexed())
-		drawFromArray((StelPainter::DrawingMode)arr.primitiveType, arr.indices.size(), 0, true, arr.indices.constData());
-	else
-		drawFromArray((StelPainter::DrawingMode)arr.primitiveType, arr.vertex.size());
-
-	enableClientStates(false);
-}
-
-void StelPainter::drawSphericalTriangles(const StelVertexArray& va, bool textured, bool colored, const SphericalCap* clippingCap, bool doSubDivide, double maxSqDistortion)
-{
-	if (va.vertex.isEmpty())
-		return;
-
-	Q_ASSERT(va.vertex.size()>2);
-	polygonVertexArray.clear();
-	polygonTextureCoordArray.clear();
-
-	indexArray.clear();
-
-	if (!doSubDivide)
-	{
-		// The simplest case, we don't need to iterate through the triangles at all.
-		drawStelVertexArray(va);
-		return;
-	}
-
-	// the last case.  It is the slowest, it process the triangles one by one.
-	{
-		// Project all the triangles of the VertexArray into our buffer arrays.
-		VertexArrayProjector result = va.foreachTriangle(VertexArrayProjector(va, this, clippingCap, &polygonVertexArray, textured ? &polygonTextureCoordArray : NULL, colored ? &polygonColorArray : NULL, maxSqDistortion));
-		result.drawResult();
-		return;
-	}
-}
-
-// Draw the given SphericalPolygon.
-void StelPainter::drawSphericalRegion(const SphericalRegion* poly, SphericalPolygonDrawMode drawMode, const SphericalCap* clippingCap, const bool doSubDivise, const double maxSqDistortion)
-{
-	if (!prj->getBoundingCap().intersects(poly->getBoundingCap()))
-		return;
-
-	switch (drawMode)
-	{
-		case SphericalPolygonDrawModeBoundary:
-			if (doSubDivise || prj->intersectViewportDiscontinuity(poly->getBoundingCap()))
-				drawGreatCircleArcs(poly->getOutlineVertexArray(), clippingCap);
-			else
-				drawStelVertexArray(poly->getOutlineVertexArray(), false);
-			break;
-		case SphericalPolygonDrawModeFill:
-		case SphericalPolygonDrawModeTextureFill:
-		case SphericalPolygonDrawModeTextureFillColormodulated:
-			glEnable(GL_CULL_FACE);
-			// The polygon is already tesselated as triangles
-			if (doSubDivise || prj->intersectViewportDiscontinuity(poly->getBoundingCap()))
-				// flag for color-modulated textured mode (e.g. for Milky Way/extincted)
-				drawSphericalTriangles(poly->getFillVertexArray(), drawMode>=SphericalPolygonDrawModeTextureFill, drawMode==SphericalPolygonDrawModeTextureFillColormodulated, clippingCap, doSubDivise, maxSqDistortion);
-			else
-				drawStelVertexArray(poly->getFillVertexArray(), false);
-
-			glDisable(GL_CULL_FACE);
-			break;
-		default:
-			Q_ASSERT(0);
-	}
-}
-
-
-/*************************************************************************
- draw a simple circle, 2d viewport coordinates in pixel
-*************************************************************************/
-void StelPainter::drawCircle(float x, float y, float r)
-{
-	if (r <= 1.0)
-		return;
-	const Vec2f center(x,y);
-	const Vec2f v_center(0.5f*prj->viewportXywh[2],0.5f*prj->viewportXywh[3]);
-	const float R = v_center.length();
-	const float d = (v_center-center).length();
-	if (d > r+R || d < r-R)
-		return;
-	const int segments = 180;
-	const float phi = 2.0*M_PI/segments;
-	const float cp = std::cos(phi);
-	const float sp = std::sin(phi);
-	float dx = r;
-	float dy = 0;
-	static QVarLengthArray<Vec3f, 180> circleVertexArray(180);
-
-	for (int i=0;i<segments;i++)
-	{
-		circleVertexArray[i].set(x+dx,y+dy,0);
-		r = dx*cp-dy*sp;
-		dy = dx*sp+dy*cp;
-		dx = r;
-	}
-	enableClientStates(true);
-	setVertexPointer(3, GL_FLOAT, circleVertexArray.data());
-	drawFromArray(LineLoop, 180, 0, false);
-	enableClientStates(false);
-}
-
-
-void StelPainter::drawSprite2dMode(float x, float y, float radius)
-{
-	static float vertexData[] = {-10.,-10.,10.,-10., 10.,10., -10.,10.};
-	static const float texCoordData[] = {0.,0., 1.,0., 0.,1., 1.,1.};
-	
-	// Takes into account device pixel density and global scale ratio, as we are drawing 2D stuff.
-	radius *= prj->getDevicePixelsPerPixel()*StelApp::getInstance().getGlobalScalingRatio();
-	
-	vertexData[0]=x-radius; vertexData[1]=y-radius;
-	vertexData[2]=x+radius; vertexData[3]=y-radius;
-	vertexData[4]=x-radius; vertexData[5]=y+radius;
-	vertexData[6]=x+radius; vertexData[7]=y+radius;
-	enableClientStates(true, true);
-	setVertexPointer(2, GL_FLOAT, vertexData);
-	setTexCoordPointer(2, GL_FLOAT, texCoordData);
-	drawFromArray(TriangleStrip, 4, 0, false);
-	enableClientStates(false);
-}
-
-void StelPainter::drawSprite2dModeNoDeviceScale(float x, float y, float radius)
-{
-	drawSprite2dMode(x, y, radius/(prj->getDevicePixelsPerPixel()*StelApp::getInstance().getGlobalScalingRatio()));
-}
-
-void StelPainter::drawSprite2dMode(const Vec3d& v, float radius)
-{
-	Vec3d win;
-	if (prj->project(v, win))
-		drawSprite2dMode(win[0], win[1], radius);
-}
-
-void StelPainter::drawSprite2dMode(float x, float y, float radius, float rotation)
-{
-	static float vertexData[8];
-	static const float texCoordData[] = {0.,0., 1.,0., 0.,1., 1.,1.};
-
-	// compute the vertex coordinates applying the translation and the rotation
-	static const float vertexBase[] = {-1., -1., 1., -1., -1., 1., 1., 1.};
-	const float cosr = std::cos(rotation / 180 * M_PI);
-	const float sinr = std::sin(rotation / 180 * M_PI);
-	
-	// Takes into account device pixel density and global scale ratio, as we are drawing 2D stuff.
-	radius *= prj->getDevicePixelsPerPixel()*StelApp::getInstance().getGlobalScalingRatio();
-	
-	for (int i = 0; i < 8; i+=2)
-	{
-		vertexData[i] = x + radius * vertexBase[i] * cosr - radius * vertexBase[i+1] * sinr;
-		vertexData[i+1] = y + radius * vertexBase[i] * sinr + radius * vertexBase[i+1] * cosr;
-	}
-
-	enableClientStates(true, true);
-	setVertexPointer(2, GL_FLOAT, vertexData);
-	setTexCoordPointer(2, GL_FLOAT, texCoordData);
-	drawFromArray(TriangleStrip, 4, 0, false);
-	enableClientStates(false);
-}
-
-void StelPainter::drawRect2d(float x, float y, float width, float height, bool textured)
-{
-	static float vertexData[] = {-10.,-10.,10.,-10., 10.,10., -10.,10.};
-	static const float texCoordData[] = {0.,0., 1.,0., 0.,1., 1.,1.};
-	vertexData[0]=x; vertexData[1]=y;
-	vertexData[2]=x+width; vertexData[3]=y;
-	vertexData[4]=x; vertexData[5]=y+height;
-	vertexData[6]=x+width; vertexData[7]=y+height;
-	if (textured)
-	{
-		enableClientStates(true, true);
-		setVertexPointer(2, GL_FLOAT, vertexData);
-		setTexCoordPointer(2, GL_FLOAT, texCoordData);
-	}
-	else
-	{
-		enableClientStates(true);
-		setVertexPointer(2, GL_FLOAT, vertexData);
-	}
-	drawFromArray(TriangleStrip, 4, 0, false);
-	enableClientStates(false);
-}
-
-/*************************************************************************
- Draw a GL_POINT at the given position
-*************************************************************************/
-void StelPainter::drawPoint2d(float x, float y)
-{
-	static float vertexData[] = {0.,0.};
-	vertexData[0]=x;
-	vertexData[1]=y;
-
-	enableClientStates(true);
-	setVertexPointer(2, GL_FLOAT, vertexData);
-	drawFromArray(Points, 1, 0, false);
-	enableClientStates(false);
-}
-
-
-/*************************************************************************
- Draw a line between the 2 points.
-*************************************************************************/
-void StelPainter::drawLine2d(const float x1, const float y1, const float x2, const float y2)
-{
-	static float vertexData[] = {0.,0.,0.,0.};
-	vertexData[0]=x1;
-	vertexData[1]=y1;
-	vertexData[2]=x2;
-	vertexData[3]=y2;
-
-	enableClientStates(true);
-	setVertexPointer(2, GL_FLOAT, vertexData);
-	drawFromArray(Lines, 2, 0, false);
-	enableClientStates(false);
-}
-
-///////////////////////////////////////////////////////////////////////////
-// Drawing methods for general (non-linear) mode.
-// This used to draw a full sphere. Since 0.13 it's possible to have a spherical zone only.
-void StelPainter::sSphere(const float radius, const float oneMinusOblateness, const int slices, const int stacks, const int orientInside, const bool flipTexture, const float topAngle, const float bottomAngle)
-{
-	GLfloat x, y, z;
-	GLfloat s=0.f, t=0.f;
-	GLint i, j;
-	GLfloat nsign;
-
-	if (orientInside)
-	{
-		nsign = -1.f;
-		t=0.f; // from inside texture is reversed
-	}
-	else
-	{
-		nsign = 1.f;
-		t=1.f;
-	}
-
-	const float* cos_sin_rho = NULL;
-	Q_ASSERT(topAngle<bottomAngle); // don't forget: These are opening angles counted from top.
-	if ((bottomAngle>3.1415f) && (topAngle<0.0001f)) // safety margin.
-		cos_sin_rho = StelUtils::ComputeCosSinRho(stacks);
-	else
-	{
-		const float drho = (bottomAngle-topAngle) / stacks; // deltaRho:  originally just 180degrees/stacks, now the range clamped.
-		cos_sin_rho = StelUtils::ComputeCosSinRhoZone(drho, stacks, M_PI-bottomAngle);
-	}
-	// Allow parameters so that pole regions may remain free.
-	const float* cos_sin_rho_p;
-
-	const float* cos_sin_theta = StelUtils::ComputeCosSinTheta(slices);
-	const float *cos_sin_theta_p;
-
-	// texturing: s goes from 0.0/0.25/0.5/0.75/1.0 at +y/+x/-y/-x/+y axis
-	// t goes from -1.0/+1.0 at z = -radius/+radius (linear along longitudes)
-	// cannot use triangle fan on texturing (s coord. at top/bottom tip varies)
-	// If the texture is flipped, we iterate the coordinates backward.
-	const GLfloat ds = (flipTexture ? -1.f : 1.f) / slices;
-	const GLfloat dt = nsign / stacks; // from inside texture is reversed
-
-	// draw intermediate as quad strips
-	static QVector<double> vertexArr;
-	static QVector<float> texCoordArr;
-	static QVector<float> colorArr;
-	static QVector<unsigned short> indiceArr;
-
-	texCoordArr.resize(0);
-	vertexArr.resize(0);
-	colorArr.resize(0);
-	indiceArr.resize(0);
-
-	for (i = 0,cos_sin_rho_p = cos_sin_rho; i < stacks; ++i,cos_sin_rho_p+=2)
-	{
-		s = !flipTexture ? 0.f : 1.f;
-		for (j = 0,cos_sin_theta_p = cos_sin_theta; j<=slices;++j,cos_sin_theta_p+=2)
-		{
-			x = -cos_sin_theta_p[1] * cos_sin_rho_p[1];
-			y = cos_sin_theta_p[0] * cos_sin_rho_p[1];
-			z = nsign * cos_sin_rho_p[0];
-			texCoordArr << s << t;
-			vertexArr << x * radius << y * radius << z * oneMinusOblateness * radius;
-			x = -cos_sin_theta_p[1] * cos_sin_rho_p[3];
-			y = cos_sin_theta_p[0] * cos_sin_rho_p[3];
-			z = nsign * cos_sin_rho_p[2];
-			texCoordArr << s << t - dt;
-			vertexArr << x * radius << y * radius << z * oneMinusOblateness * radius;
-			s += ds;
-		}
-		unsigned int offset = i*(slices+1)*2;
-		for (j = 2;j<slices*2+2;j+=2)
-		{
-			indiceArr << offset+j-2 << offset+j-1 << offset+j;
-			indiceArr << offset+j << offset+j-1 << offset+j+1;
-		}
-		t -= dt;
-	}
-
-	// Draw the array now
-	setArrays((Vec3d*)vertexArr.constData(), (Vec2f*)texCoordArr.constData());
-	drawFromArray(Triangles, indiceArr.size(), 0, true, indiceArr.constData());
-}
-
-StelVertexArray StelPainter::computeSphereNoLight(float radius, float oneMinusOblateness, int slices, int stacks,
-                          int orientInside, bool flipTexture, float topAngle, float bottomAngle)
-{
-	StelVertexArray result(StelVertexArray::Triangles);
-	GLfloat x, y, z;
-	GLfloat s=0.f, t=0.f;
-	GLint i, j;
-	GLfloat nsign;
-	if (orientInside)
-	{
-		nsign = -1.f;
-		t=0.f; // from inside texture is reversed
-	}
-	else
-	{
-		nsign = 1.f;
-		t=1.f;
-	}
-
-	const float* cos_sin_rho = NULL; //StelUtils::ComputeCosSinRho(stacks);
-	Q_ASSERT(topAngle<bottomAngle); // don't forget: These are opening angles counted from top.
-	if ((bottomAngle>3.1415f) && (topAngle<0.0001f)) // safety margin.
-		cos_sin_rho = StelUtils::ComputeCosSinRho(stacks);
-	else
-	{
-		const float drho = (bottomAngle-topAngle) / stacks; // deltaRho:  originally just 180degrees/stacks, now the range clamped.
-		cos_sin_rho = StelUtils::ComputeCosSinRhoZone(drho, stacks, M_PI-bottomAngle);
-	}
-	// Allow parameters so that pole regions may remain free.
-	const float* cos_sin_rho_p;
-
-	const float* cos_sin_theta = StelUtils::ComputeCosSinTheta(slices);
-	const float *cos_sin_theta_p;
-
-	// texturing: s goes from 0.0/0.25/0.5/0.75/1.0 at +y/+x/-y/-x/+y axis
-	// t goes from -1.0/+1.0 at z = -radius/+radius (linear along longitudes)
-	// cannot use triangle fan on texturing (s coord. at top/bottom tip varies)
-	// If the texture is flipped, we iterate the coordinates backward.
-	const GLfloat ds = (flipTexture ? -1.f : 1.f) / slices;
-	const GLfloat dt = nsign / stacks; // from inside texture is reversed
-
-	// draw intermediate as quad strips
-	for (i = 0,cos_sin_rho_p = cos_sin_rho; i < stacks; ++i,cos_sin_rho_p+=2)
-	{
-		s = !flipTexture ? 0.f : 1.f;
-		for (j = 0,cos_sin_theta_p = cos_sin_theta; j<=slices;++j,cos_sin_theta_p+=2)
-		{
-			x = -cos_sin_theta_p[1] * cos_sin_rho_p[1];
-			y = cos_sin_theta_p[0] * cos_sin_rho_p[1];
-			z = nsign * cos_sin_rho_p[0];
-			result.texCoords << Vec2f(s,t);
-			result.vertex << Vec3d(x*radius, y*radius, z*oneMinusOblateness*radius);
-			x = -cos_sin_theta_p[1] * cos_sin_rho_p[3];
-			y = cos_sin_theta_p[0] * cos_sin_rho_p[3];
-			z = nsign * cos_sin_rho_p[2];
-			result.texCoords << Vec2f(s, t-dt);
-			result.vertex << Vec3d(x*radius, y*radius, z*oneMinusOblateness*radius);
-			s += ds;
-		}
-		unsigned int offset = i*(slices+1)*2;
-		for (j = 2;j<slices*2+2;j+=2)
-		{
-			result.indices << offset+j-2 << offset+j-1 << offset+j;
-			result.indices << offset+j << offset+j-1 << offset+j+1;
-		}
-		t -= dt;
-	}
-	return result;
-}
-
-// Reimplementation of gluCylinder : glu is overrided for non standard projection
-void StelPainter::sCylinder(float radius, float height, int slices, int orientInside)
-{
-	if (orientInside)
-		glCullFace(GL_FRONT);
-
-	static QVarLengthArray<Vec2f, 512> texCoordArray;
-	static QVarLengthArray<Vec3d, 512> vertexArray;
-	texCoordArray.clear();
-	vertexArray.clear();
-	float s = 0.f;
-	float x, y;
-	const float ds = 1.f / slices;
-	const float da = 2.f * M_PI / slices;
-	for (int i = 0; i <= slices; ++i)
-	{
-		x = std::sin(da*i);
-		y = std::cos(da*i);
-		texCoordArray.append(Vec2f(s, 0.f));
-		vertexArray.append(Vec3d(x*radius, y*radius, 0.));
-		texCoordArray.append(Vec2f(s, 1.f));
-		vertexArray.append(Vec3d(x*radius, y*radius, height));
-		s += ds;
-	}
-	setArrays(vertexArray.constData(), texCoordArray.constData());
-	drawFromArray(TriangleStrip, vertexArray.size());
-
-	if (orientInside)
-		glCullFace(GL_BACK);
-}
-
-void StelPainter::enableTexture2d(bool b)
-{
-	texture2dEnabled = b;
-}
-
-void StelPainter::initGLShaders()
-{
-	qWarning() << "Intializing basic GL shaders... ";
-	// Basic shader: just vertex filled with plain color
-	QOpenGLShader vshader3(QOpenGLShader::Vertex);
-	const char *vsrc3 =
-		"attribute mediump vec3 vertex;\n"
-		"uniform mediump mat4 projectionMatrix;\n"
-		"void main(void)\n"
-		"{\n"
-		"    gl_Position = projectionMatrix*vec4(vertex, 1.);\n"
-		"}\n";
-	vshader3.compileSourceCode(vsrc3);
-	if (!vshader3.log().isEmpty()) { qWarning() << "StelPainter: Warnings while compiling vshader3: " << vshader3.log(); }
-	QOpenGLShader fshader3(QOpenGLShader::Fragment);
-	const char *fsrc3 =
-		"uniform mediump vec4 color;\n"
-		"void main(void)\n"
-		"{\n"
-		"    gl_FragColor = color;\n"
-		"}\n";
-	fshader3.compileSourceCode(fsrc3);
-	if (!fshader3.log().isEmpty()) { qWarning() << "StelPainter: Warnings while compiling fshader3: " << fshader3.log(); }
-	basicShaderProgram = new QOpenGLShaderProgram(QOpenGLContext::currentContext());
-	basicShaderProgram->addShader(&vshader3);
-	basicShaderProgram->addShader(&fshader3);
-	linkProg(basicShaderProgram, "basicShaderProgram");
-	basicShaderVars.projectionMatrix = basicShaderProgram->uniformLocation("projectionMatrix");
-	basicShaderVars.color = basicShaderProgram->uniformLocation("color");
-	basicShaderVars.vertex = basicShaderProgram->attributeLocation("vertex");
-	
-
-	// Basic shader: vertex filled with interpolated color
-	QOpenGLShader vshaderInterpolatedColor(QOpenGLShader::Vertex);
-	const char *vshaderInterpolatedColorSrc =
-		"attribute mediump vec3 vertex;\n"
-		"attribute mediump vec4 color;\n"
-		"uniform mediump mat4 projectionMatrix;\n"
-		"varying mediump vec4 fragcolor;\n"
-		"void main(void)\n"
-		"{\n"
-		"    gl_Position = projectionMatrix*vec4(vertex, 1.);\n"
-		"    fragcolor = color;\n"
-		"}\n";
-	vshaderInterpolatedColor.compileSourceCode(vshaderInterpolatedColorSrc);
-	if (!vshaderInterpolatedColor.log().isEmpty()) {
-	  qWarning() << "StelPainter: Warnings while compiling vshaderInterpolatedColor: " << vshaderInterpolatedColor.log();
-	}
-	QOpenGLShader fshaderInterpolatedColor(QOpenGLShader::Fragment);
-	const char *fshaderInterpolatedColorSrc =
-		"varying mediump vec4 fragcolor;\n"
-		"void main(void)\n"
-		"{\n"
-		"    gl_FragColor = fragcolor;\n"
-		"}\n";
-	fshaderInterpolatedColor.compileSourceCode(fshaderInterpolatedColorSrc);
-	if (!fshaderInterpolatedColor.log().isEmpty()) {
-	  qWarning() << "StelPainter: Warnings while compiling fshaderInterpolatedColor: " << fshaderInterpolatedColor.log();
-	}
-	colorShaderProgram = new QOpenGLShaderProgram(QOpenGLContext::currentContext());
-	colorShaderProgram->addShader(&vshaderInterpolatedColor);
-	colorShaderProgram->addShader(&fshaderInterpolatedColor);
-	linkProg(colorShaderProgram, "colorShaderProgram");
-	colorShaderVars.projectionMatrix = colorShaderProgram->uniformLocation("projectionMatrix");
-	colorShaderVars.color = colorShaderProgram->attributeLocation("color");
-	colorShaderVars.vertex = colorShaderProgram->attributeLocation("vertex");
-	
-	// Basic texture shader program
-	QOpenGLShader vshader2(QOpenGLShader::Vertex);
-	const char *vsrc2 =
-		"attribute highp vec3 vertex;\n"
-		"attribute mediump vec2 texCoord;\n"
-		"uniform mediump mat4 projectionMatrix;\n"
-		"varying mediump vec2 texc;\n"
-		"void main(void)\n"
-		"{\n"
-		"    gl_Position = projectionMatrix * vec4(vertex, 1.);\n"
-		"    texc = texCoord;\n"
-		"}\n";
-	vshader2.compileSourceCode(vsrc2);
-	if (!vshader2.log().isEmpty()) { qWarning() << "StelPainter: Warnings while compiling vshader2: " << vshader2.log(); }
-
-	QOpenGLShader fshader2(QOpenGLShader::Fragment);
-	const char *fsrc2 =
-		"varying mediump vec2 texc;\n"
-		"uniform sampler2D tex;\n"
-		"uniform mediump vec4 texColor;\n"
-		"void main(void)\n"
-		"{\n"
-		"    gl_FragColor = texture2D(tex, texc)*texColor;\n"
-		"}\n";
-	fshader2.compileSourceCode(fsrc2);
-	if (!fshader2.log().isEmpty()) { qWarning() << "StelPainter: Warnings while compiling fshader2: " << fshader2.log(); }
-
-	texturesShaderProgram = new QOpenGLShaderProgram(QOpenGLContext::currentContext());
-	texturesShaderProgram->addShader(&vshader2);
-	texturesShaderProgram->addShader(&fshader2);
-	linkProg(texturesShaderProgram, "texturesShaderProgram");
-	texturesShaderVars.projectionMatrix = texturesShaderProgram->uniformLocation("projectionMatrix");
-	texturesShaderVars.texCoord = texturesShaderProgram->attributeLocation("texCoord");
-	texturesShaderVars.vertex = texturesShaderProgram->attributeLocation("vertex");
-	texturesShaderVars.texColor = texturesShaderProgram->uniformLocation("texColor");
-	texturesShaderVars.texture = texturesShaderProgram->uniformLocation("tex");
-
-	// Texture shader program + interpolated color per vertex
-	QOpenGLShader vshader4(QOpenGLShader::Vertex);
-	const char *vsrc4 =
-		"attribute highp vec3 vertex;\n"
-		"attribute mediump vec2 texCoord;\n"
-		"attribute mediump vec4 color;\n"
-		"uniform mediump mat4 projectionMatrix;\n"
-		"varying mediump vec2 texc;\n"
-		"varying mediump vec4 outColor;\n"
-		"void main(void)\n"
-		"{\n"
-		"    gl_Position = projectionMatrix * vec4(vertex, 1.);\n"
-		"    texc = texCoord;\n"
-		"    outColor = color;\n"
-		"}\n";
-	vshader4.compileSourceCode(vsrc4);
-	if (!vshader4.log().isEmpty()) { qWarning() << "StelPainter: Warnings while compiling vshader4: " << vshader4.log(); }
-
-	QOpenGLShader fshader4(QOpenGLShader::Fragment);
-	const char *fsrc4 =
-		"varying mediump vec2 texc;\n"
-		"varying mediump vec4 outColor;\n"
-		"uniform sampler2D tex;\n"
-		"void main(void)\n"
-		"{\n"
-		"    gl_FragColor = texture2D(tex, texc)*outColor;\n"
-		"}\n";
-	fshader4.compileSourceCode(fsrc4);
-	if (!fshader4.log().isEmpty()) { qWarning() << "StelPainter: Warnings while compiling fshader4: " << fshader4.log(); }
-
-	texturesColorShaderProgram = new QOpenGLShaderProgram(QOpenGLContext::currentContext());
-	texturesColorShaderProgram->addShader(&vshader4);
-	texturesColorShaderProgram->addShader(&fshader4);
-	linkProg(texturesColorShaderProgram, "texturesColorShaderProgram");
-	texturesColorShaderVars.projectionMatrix = texturesColorShaderProgram->uniformLocation("projectionMatrix");
-	texturesColorShaderVars.texCoord = texturesColorShaderProgram->attributeLocation("texCoord");
-	texturesColorShaderVars.vertex = texturesColorShaderProgram->attributeLocation("vertex");
-	texturesColorShaderVars.color = texturesColorShaderProgram->attributeLocation("color");
-	texturesColorShaderVars.texture = texturesColorShaderProgram->uniformLocation("tex");
-}
-
-
-void StelPainter::deinitGLShaders()
-{
-	delete basicShaderProgram;
-	basicShaderProgram = NULL;
-	delete colorShaderProgram;
-	colorShaderProgram = NULL;
-	delete texturesShaderProgram;
-	texturesShaderProgram = NULL;
-	delete texturesColorShaderProgram;
-	texturesColorShaderProgram = NULL;
-}
-
-
-void StelPainter::setArrays(const Vec3d* vertices, const Vec2f* texCoords, const Vec3f* colorArray, const Vec3f* normalArray)
-{
-	enableClientStates(vertices, texCoords, colorArray, normalArray);
-	setVertexPointer(3, GL_DOUBLE, vertices);
-	setTexCoordPointer(2, GL_FLOAT, texCoords);
-	setColorPointer(3, GL_FLOAT, colorArray);
-	setNormalPointer(GL_FLOAT, normalArray);
-}
-
-void StelPainter::setArrays(const Vec3f* vertices, const Vec2f* texCoords, const Vec3f* colorArray, const Vec3f* normalArray)
-{
-	enableClientStates(vertices, texCoords, colorArray, normalArray);
-	setVertexPointer(3, GL_FLOAT, vertices);
-	setTexCoordPointer(2, GL_FLOAT, texCoords);
-	setColorPointer(3, GL_FLOAT, colorArray);
-	setNormalPointer(GL_FLOAT, normalArray);
-}
-
-void StelPainter::enableClientStates(bool vertex, bool texture, bool color, bool normal)
-{
-	vertexArray.enabled = vertex;
-	texCoordArray.enabled = texture;
-	colorArray.enabled = color;
-	normalArray.enabled = normal;
-}
-
-void StelPainter::drawFromArray(DrawingMode mode, int count, int offset, bool doProj, const unsigned short* indices)
-{
-	ArrayDesc projectedVertexArray = vertexArray;
-	if (doProj)
-	{
-		// Project the vertex array using current projection
-		if (indices)
-			projectedVertexArray = projectArray(vertexArray, 0, count, indices + offset);
-		else
-			projectedVertexArray = projectArray(vertexArray, offset, count, NULL);
-	}
-
-	QOpenGLShaderProgram* pr=NULL;
-
-	const Mat4f& m = getProjector()->getProjectionMatrix();
-	const QMatrix4x4 qMat(m[0], m[4], m[8], m[12], m[1], m[5], m[9], m[13], m[2], m[6], m[10], m[14], m[3], m[7], m[11], m[15]);
-
-	if (!texCoordArray.enabled && !colorArray.enabled && !normalArray.enabled)
-	{
-		pr = basicShaderProgram;
-		pr->bind();
-		pr->setAttributeArray(basicShaderVars.vertex, (const GLfloat*)projectedVertexArray.pointer, projectedVertexArray.size);
-		pr->enableAttributeArray(basicShaderVars.vertex);
-		pr->setUniformValue(basicShaderVars.projectionMatrix, qMat);
-		pr->setUniformValue(basicShaderVars.color, currentColor[0], currentColor[1], currentColor[2], currentColor[3]);
-	}
-	else if (texCoordArray.enabled && !colorArray.enabled && !normalArray.enabled)
-	{
-		pr = texturesShaderProgram;
-		pr->bind();
-		pr->setAttributeArray(texturesShaderVars.vertex, (const GLfloat*)projectedVertexArray.pointer, projectedVertexArray.size);
-		pr->enableAttributeArray(texturesShaderVars.vertex);
-		pr->setUniformValue(texturesShaderVars.projectionMatrix, qMat);
-		pr->setUniformValue(texturesShaderVars.texColor, currentColor[0], currentColor[1], currentColor[2], currentColor[3]);
-		pr->setAttributeArray(texturesShaderVars.texCoord, (const GLfloat*)texCoordArray.pointer, 2);
-		pr->enableAttributeArray(texturesShaderVars.texCoord);
-		//pr->setUniformValue(texturesShaderVars.texture, 0);    // use texture unit 0
-	}
-	else if (texCoordArray.enabled && colorArray.enabled && !normalArray.enabled)
-	{
-		pr = texturesColorShaderProgram;
-		pr->bind();
-		pr->setAttributeArray(texturesColorShaderVars.vertex, (const GLfloat*)projectedVertexArray.pointer, projectedVertexArray.size);
-		pr->enableAttributeArray(texturesColorShaderVars.vertex);
-		pr->setUniformValue(texturesColorShaderVars.projectionMatrix, qMat);
-		pr->setAttributeArray(texturesColorShaderVars.texCoord, (const GLfloat*)texCoordArray.pointer, 2);
-		pr->enableAttributeArray(texturesColorShaderVars.texCoord);
-		pr->setAttributeArray(texturesColorShaderVars.color, (const GLfloat*)colorArray.pointer, colorArray.size);
-		pr->enableAttributeArray(texturesColorShaderVars.color);
-		//pr->setUniformValue(texturesShaderVars.texture, 0);    // use texture unit 0
-	}
-	else if (!texCoordArray.enabled && colorArray.enabled && !normalArray.enabled)
-	{
-		pr = colorShaderProgram;
-		pr->bind();
-		pr->setAttributeArray(colorShaderVars.vertex, (const GLfloat*)projectedVertexArray.pointer, projectedVertexArray.size);
-		pr->enableAttributeArray(colorShaderVars.vertex);
-		pr->setUniformValue(colorShaderVars.projectionMatrix, qMat);
-		pr->setAttributeArray(colorShaderVars.color, (const GLfloat*)colorArray.pointer, colorArray.size);
-		pr->enableAttributeArray(colorShaderVars.color);
-	}
-	else
-	{
-		qDebug() << "Unhandled parameters." << texCoordArray.enabled << colorArray.enabled << normalArray.enabled;
-		Q_ASSERT(0);
-		return;
-	}
-	
-	if (indices)
-		glDrawElements(mode, count, GL_UNSIGNED_SHORT, indices + offset);
-	else
-		glDrawArrays(mode, offset, count);
-
-	if (pr==texturesColorShaderProgram)
-	{
-		pr->disableAttributeArray(texturesColorShaderVars.texCoord);
-		pr->disableAttributeArray(texturesColorShaderVars.vertex);
-		pr->disableAttributeArray(texturesColorShaderVars.color);
-	}
-	else if (pr==texturesShaderProgram)
-	{
-		pr->disableAttributeArray(texturesShaderVars.texCoord);
-		pr->disableAttributeArray(texturesShaderVars.vertex);
-	}
-	else if (pr == basicShaderProgram)
-	{
-		pr->disableAttributeArray(basicShaderVars.vertex);
-	}
-	else if (pr == colorShaderProgram)
-	{
-		pr->disableAttributeArray(colorShaderVars.vertex);
-		pr->disableAttributeArray(colorShaderVars.color);
-	}
-	if (pr)
-		pr->release();
-}
-
-
-StelPainter::ArrayDesc StelPainter::projectArray(const StelPainter::ArrayDesc& array, int offset, int count, const unsigned short* indices)
-{
-	// XXX: we should use a more generic way to test whether or not to do the projection.
-	if (dynamic_cast<StelProjector2d*>(prj.data()))
-	{
-		return array;
-	}
-
-	Q_ASSERT(array.size == 3);
-	Q_ASSERT(array.type == GL_DOUBLE);
-	Vec3d* vecArray = (Vec3d*)array.pointer;
-
-	// We have two different cases :
-	// 1) We are not using an indice array.  In that case the size of the array is known
-	// 2) We are using an indice array.  In that case we have to find the max value by iterating through the indices.
-	if (!indices)
-	{
-		polygonVertexArray.resize(offset + count);
-		prj->project(count, vecArray + offset, polygonVertexArray.data() + offset);
-	} else
-	{
-		// we need to find the max value of the indices !
-		unsigned short max = 0;
-		for (int i = offset; i < offset + count; ++i)
-		{
-			max = std::max(max, indices[i]);
-		}
-		polygonVertexArray.resize(max+1);
-		prj->project(max + 1, vecArray + offset, polygonVertexArray.data() + offset);
-	}
-
-	ArrayDesc ret;
-	ret.size = 3;
-	ret.type = GL_FLOAT;
-	ret.pointer = polygonVertexArray.constData();
-	ret.enabled = array.enabled;
-	return ret;
-}
->>>>>>> b3c53f7e
+/*
+ * Stellarium
+ * Copyright (C) 2008 Fabien Chereau
+ *
+ * This program is free software; you can redistribute it and/or
+ * modify it under the terms of the GNU General Public License
+ * as published by the Free Software Foundation; either version 2
+ * of the License, or (at your option) any later version.
+ *
+ * This program is distributed in the hope that it will be useful,
+ * but WITHOUT ANY WARRANTY; without even the implied warranty of
+ * MERCHANTABILITY or FITNESS FOR A PARTICULAR PURPOSE.  See the
+ * GNU General Public License for more details.
+ *
+ * You should have received a copy of the GNU General Public License
+ * along with this program; if not, write to the Free Software
+ * Foundation, Inc., 51 Franklin Street, Suite 500, Boston, MA  02110-1335, USA.
+ */
+
+#include "StelPainter.hpp"
+
+#include "StelApp.hpp"
+#include "StelLocaleMgr.hpp"
+#include "StelProjector.hpp"
+#include "StelProjectorClasses.hpp"
+#include "StelUtils.hpp"
+
+#include <QDebug>
+#include <QString>
+#include <QSettings>
+#include <QLinkedList>
+#include <QPainter>
+#include <QMutex>
+#include <QVarLengthArray>
+#include <QPaintEngine>
+#include <QCache>
+#include <QOpenGLPaintDevice>
+#include <QOpenGLShader>
+
+
+#ifndef NDEBUG
+QMutex* StelPainter::globalMutex = new QMutex();
+#endif
+
+QOpenGLShaderProgram* StelPainter::texturesShaderProgram=NULL;
+QOpenGLShaderProgram* StelPainter::basicShaderProgram=NULL;
+QOpenGLShaderProgram* StelPainter::colorShaderProgram=NULL;
+QOpenGLShaderProgram* StelPainter::texturesColorShaderProgram=NULL;
+StelPainter::BasicShaderVars StelPainter::basicShaderVars;
+StelPainter::TexturesShaderVars StelPainter::texturesShaderVars;
+StelPainter::BasicShaderVars StelPainter::colorShaderVars;
+StelPainter::TexturesColorShaderVars StelPainter::texturesColorShaderVars;
+
+StelPainter::GLState::GLState()
+{
+	blend = glIsEnabled(GL_BLEND);
+	glGetIntegerv(GL_BLEND_SRC_RGB, &blendSrcRGB);
+	glGetIntegerv(GL_BLEND_DST_RGB, &blendDstRGB);
+	glGetIntegerv(GL_BLEND_SRC_ALPHA, &blendSrcAlpha);
+	glGetIntegerv(GL_BLEND_DST_ALPHA, &blendDstAlpha);
+}
+
+StelPainter::GLState::~GLState()
+{
+	if (blend)
+	{
+		glEnable(GL_BLEND);
+		glBlendFuncSeparate(blendSrcRGB, blendDstRGB, blendSrcAlpha, blendDstAlpha);
+	}
+	else
+	{
+		glDisable(GL_BLEND);
+	}
+}
+
+bool StelPainter::linkProg(QOpenGLShaderProgram* prog, const QString& name)
+{
+	bool ret = prog->link();
+	if (!ret || (!prog->log().isEmpty() && !prog->log().contains("Link was successful")))
+		qWarning() << QString("StelPainter: Warnings while linking %1 shader program:\n%2").arg(name, prog->log());
+	return ret;
+}
+
+StelPainter::StelPainter(const StelProjectorP& proj) : prj(proj)
+{
+	Q_ASSERT(proj);
+
+#ifndef NDEBUG
+	Q_ASSERT(globalMutex);
+	
+	GLenum er = glGetError();
+	if (er!=GL_NO_ERROR)
+	{
+		if (er==GL_INVALID_OPERATION)
+			qFatal("Invalid openGL operation. It is likely that you used openGL calls without having a valid instance of StelPainter");
+	}
+
+	// Lock the global mutex ensuring that no other instances of StelPainter are currently being used
+	if (globalMutex->tryLock()==false)
+	{
+		qFatal("There can be only 1 instance of StelPainter at a given time");
+	}
+#endif
+
+	glDisable(GL_DEPTH_TEST);
+	glDisable(GL_CULL_FACE);
+	// Fix some problem when using Qt OpenGL2 engine
+	glStencilMask(0x11111111);
+	// Deactivate drawing in depth buffer by default
+	glDepthMask(GL_FALSE);
+	enableTexture2d(false);
+	setProjector(proj);
+}
+
+void StelPainter::setProjector(const StelProjectorP& p)
+{
+	prj=p;
+	// Init GL viewport to current projector values
+	glViewport(prj->viewportXywh[0], prj->viewportXywh[1], prj->viewportXywh[2], prj->viewportXywh[3]);
+	glFrontFace(prj->needGlFrontFaceCW()?GL_CW:GL_CCW);
+}
+
+StelPainter::~StelPainter()
+{
+#ifndef NDEBUG
+	GLenum er = glGetError();
+	if (er!=GL_NO_ERROR)
+	{
+		if (er==GL_INVALID_OPERATION)
+			qFatal("Invalid openGL operation detected in ~StelPainter()");
+	}
+#endif
+
+#ifndef NDEBUG
+	// We are done with this StelPainter
+	globalMutex->unlock();
+#endif
+}
+
+
+void StelPainter::setFont(const QFont& font)
+{
+	currentFont = font;
+}
+
+void StelPainter::setColor(float r, float g, float b, float a)
+{
+	currentColor.set(r,g,b,a);
+}
+
+Vec4f StelPainter::getColor() const
+{
+	return currentColor;
+}
+
+QFontMetrics StelPainter::getFontMetrics() const
+{
+	return QFontMetrics(currentFont);
+}
+
+
+///////////////////////////////////////////////////////////////////////////
+// Standard methods for drawing primitives
+
+// Fill with black around the circle
+void StelPainter::drawViewportShape(const GLfloat innerRadius)
+{
+	if (prj->maskType != StelProjector::MaskDisk)
+		return;
+
+	glDisable(GL_BLEND);
+	setColor(0.f,0.f,0.f);
+
+	GLfloat outerRadius = prj->getViewportWidth()+prj->getViewportHeight();
+	GLint slices = 256;
+	GLfloat sweepAngle = 360.;
+
+	GLfloat sinCache[240];
+	GLfloat cosCache[240];
+	GLfloat vertices[(240+1)*2][3];
+	GLfloat deltaRadius;
+	GLfloat radiusHigh;
+
+	if (slices>=240)
+	{
+		slices=240-1;
+	}
+
+	if (outerRadius<=0.0 || innerRadius<0.0 ||innerRadius > outerRadius)
+	{
+		Q_ASSERT(0);
+		return;
+	}
+
+	/* Compute length (needed for normal calculations) */
+	deltaRadius=outerRadius-innerRadius;
+
+	/* Cache is the vertex locations cache */
+	for (int i=0; i<=slices; i++)
+	{
+		GLfloat angle=((M_PI*sweepAngle)/180.0f)*i/slices;
+		sinCache[i]=(GLfloat)sin(angle);
+		cosCache[i]=(GLfloat)cos(angle);
+	}
+
+	sinCache[slices]=sinCache[0];
+	cosCache[slices]=cosCache[0];
+
+	/* Enable arrays */
+	enableClientStates(true);
+	setVertexPointer(3, GL_FLOAT, vertices);
+
+	radiusHigh=outerRadius-deltaRadius;
+	for (int i=0; i<=slices; i++)
+	{
+		vertices[i*2][0]= prj->viewportCenter[0] + outerRadius*sinCache[i];
+		vertices[i*2][1]= prj->viewportCenter[1] + outerRadius*cosCache[i];
+		vertices[i*2][2] = 0.0;
+		vertices[i*2+1][0]= prj->viewportCenter[0] + radiusHigh*sinCache[i];
+		vertices[i*2+1][1]= prj->viewportCenter[1] + radiusHigh*cosCache[i];
+		vertices[i*2+1][2] = 0.0;
+	}
+	drawFromArray(TriangleStrip, (slices+1)*2, 0, false);
+	enableClientStates(false);
+}
+
+void StelPainter::drawViewportShape(void)
+{
+	this->drawViewportShape(0.5*prj->viewportFovDiameter);
+}
+
+
+
+void StelPainter::computeFanDisk(float radius, int innerFanSlices, int level, QVector<double>& vertexArr, QVector<float>& texCoordArr)
+{
+	Q_ASSERT(level<64);
+	float rad[64];
+	int i,j;
+	rad[level] = radius;
+	for (i=level-1;i>=0;--i)
+	{
+		rad[i] = rad[i+1]*(1.f-M_PI/(innerFanSlices<<(i+1)))*2.f/3.f;
+	}
+	int slices = innerFanSlices<<level;
+	
+	float* cos_sin_theta = StelUtils::ComputeCosSinTheta(slices);
+	float* cos_sin_theta_p;
+	int slices_step = 2;
+	float x,y,xa,ya;
+	radius*=2.f;
+	vertexArr.resize(0);
+	texCoordArr.resize(0);
+	for (i=level;i>0;--i,slices_step<<=1)
+	{
+		for (j=0,cos_sin_theta_p=cos_sin_theta; j<slices-1; j+=slices_step,cos_sin_theta_p+=2*slices_step)
+		{
+			xa = rad[i]*cos_sin_theta_p[slices_step];
+			ya = rad[i]*cos_sin_theta_p[slices_step+1];
+			texCoordArr << 0.5f+xa/radius << 0.5f+ya/radius;
+			vertexArr << xa << ya << 0;
+
+			x = rad[i]*cos_sin_theta_p[2*slices_step];
+			y = rad[i]*cos_sin_theta_p[2*slices_step+1];
+			texCoordArr << 0.5f+x/radius << 0.5f+y/radius;
+			vertexArr << x << y << 0;
+
+			x = rad[i-1]*cos_sin_theta_p[2*slices_step];
+			y = rad[i-1]*cos_sin_theta_p[2*slices_step+1];
+			texCoordArr << 0.5f+x/radius << 0.5f+y/radius;
+			vertexArr << x << y << 0;
+
+			texCoordArr << 0.5f+xa/radius << 0.5f+ya/radius;
+			vertexArr << xa << ya << 0;
+			texCoordArr << 0.5f+x/radius << 0.5f+y/radius;
+			vertexArr << x << y << 0;
+
+			x = rad[i-1]*cos_sin_theta_p[0];
+			y = rad[i-1]*cos_sin_theta_p[1];
+			texCoordArr << 0.5f+x/radius << 0.5f+y/radius;
+			vertexArr << x << y << 0;
+
+			texCoordArr << 0.5f+xa/radius << 0.5f+ya/radius;
+			vertexArr << xa << ya << 0;
+			texCoordArr << 0.5f+x/radius << 0.5f+y/radius;
+			vertexArr << x << y << 0;
+
+			x = rad[i]*cos_sin_theta_p[0];
+			y = rad[i]*cos_sin_theta_p[1];
+			texCoordArr << 0.5f+x/radius << 0.5f+y/radius;
+			vertexArr << x << y << 0;
+		}
+	}
+	// draw the inner polygon
+	slices_step>>=1;
+	cos_sin_theta_p=cos_sin_theta;
+
+	if (slices==1)
+	{
+		x = rad[0]*cos_sin_theta_p[0];
+		y = rad[0]*cos_sin_theta_p[1];
+		texCoordArr << 0.5f+x/radius << 0.5f+y/radius;
+		vertexArr << x << y << 0;
+		cos_sin_theta_p+=2*slices_step;
+		x = rad[0]*cos_sin_theta_p[0];
+		y = rad[0]*cos_sin_theta_p[1];
+		texCoordArr << 0.5f+x/radius << 0.5f+y/radius;
+		vertexArr << x << y << 0;
+		cos_sin_theta_p+=2*slices_step;
+		x = rad[0]*cos_sin_theta_p[0];
+		y = rad[0]*cos_sin_theta_p[1];
+		texCoordArr << 0.5f+x/radius << 0.5f+y/radius;
+		vertexArr << x << y << 0;
+	}
+	else
+	{
+		j=0;
+		while (j<slices)
+		{
+			texCoordArr << 0.5f << 0.5f;
+			vertexArr << 0 << 0 << 0;
+			x = rad[0]*cos_sin_theta_p[0];
+			y = rad[0]*cos_sin_theta_p[1];
+			texCoordArr << 0.5f+x/radius << 0.5f+y/radius;
+			vertexArr << x << y << 0;
+			j+=slices_step;
+			cos_sin_theta_p+=2*slices_step;
+			x = rad[0]*cos_sin_theta_p[0];
+			y = rad[0]*cos_sin_theta_p[1];
+			texCoordArr << 0.5f+x/radius << 0.5f+y/radius;
+			vertexArr << x << y << 0;
+		}
+	}
+
+
+}
+
+static void sSphereMapTexCoordFast(float rho_div_fov, const float costheta, const float sintheta, QVector<float>& out)
+{
+	if (rho_div_fov>0.5f)
+		rho_div_fov=0.5f;
+	out << 0.5f + rho_div_fov * costheta << 0.5f + rho_div_fov * sintheta;
+}
+
+void StelPainter::sSphereMap(float radius, int slices, int stacks, float textureFov, int orientInside)
+{
+	float rho,x,y,z;
+	int i, j;
+	const float* cos_sin_rho = StelUtils::ComputeCosSinRho(stacks);
+	const float* cos_sin_rho_p;
+
+	const float* cos_sin_theta = StelUtils::ComputeCosSinTheta(slices);
+	const float* cos_sin_theta_p;
+
+	float drho = M_PI / stacks;
+	drho/=textureFov;
+
+	// texturing: s goes from 0.0/0.25/0.5/0.75/1.0 at +y/+x/-y/-x/+y axis
+	// t goes from -1.0/+1.0 at z = -radius/+radius (linear along longitudes)
+	// cannot use triangle fan on texturing (s coord. at top/bottom tip varies)
+
+	const int imax = stacks;
+
+	static QVector<double> vertexArr;
+	static QVector<float> texCoordArr;
+
+	// draw intermediate stacks as quad strips
+	if (!orientInside) // nsign==1
+	{
+		for (i = 0,cos_sin_rho_p=cos_sin_rho,rho=0.f; i < imax; ++i,cos_sin_rho_p+=2,rho+=drho)
+		{
+			vertexArr.resize(0);
+			texCoordArr.resize(0);
+			for (j=0,cos_sin_theta_p=cos_sin_theta;j<=slices;++j,cos_sin_theta_p+=2)
+			{
+				x = -cos_sin_theta_p[1] * cos_sin_rho_p[1];
+				y = cos_sin_theta_p[0] * cos_sin_rho_p[1];
+				z = cos_sin_rho_p[0];
+				sSphereMapTexCoordFast(rho, cos_sin_theta_p[0], cos_sin_theta_p[1], texCoordArr);
+				vertexArr << x*radius << y*radius << z*radius;
+
+				x = -cos_sin_theta_p[1] * cos_sin_rho_p[3];
+				y = cos_sin_theta_p[0] * cos_sin_rho_p[3];
+				z = cos_sin_rho_p[2];
+				sSphereMapTexCoordFast(rho + drho, cos_sin_theta_p[0], cos_sin_theta_p[1], texCoordArr);
+				vertexArr << x*radius << y*radius << z*radius;
+			}
+			setArrays((Vec3d*)vertexArr.constData(), (Vec2f*)texCoordArr.constData());
+			drawFromArray(TriangleStrip, vertexArr.size()/3);
+		}
+	}
+	else
+	{
+		for (i = 0,cos_sin_rho_p=cos_sin_rho,rho=0.f; i < imax; ++i,cos_sin_rho_p+=2,rho+=drho)
+		{
+			vertexArr.resize(0);
+			texCoordArr.resize(0);
+			for (j=0,cos_sin_theta_p=cos_sin_theta;j<=slices;++j,cos_sin_theta_p+=2)
+			{
+				x = -cos_sin_theta_p[1] * cos_sin_rho_p[3];
+				y = cos_sin_theta_p[0] * cos_sin_rho_p[3];
+				z = cos_sin_rho_p[2];
+				sSphereMapTexCoordFast(rho + drho, cos_sin_theta_p[0], -cos_sin_theta_p[1], texCoordArr);
+				vertexArr << x*radius << y*radius << z*radius;
+
+				x = -cos_sin_theta_p[1] * cos_sin_rho_p[1];
+				y = cos_sin_theta_p[0] * cos_sin_rho_p[1];
+				z = cos_sin_rho_p[0];
+				sSphereMapTexCoordFast(rho, cos_sin_theta_p[0], -cos_sin_theta_p[1], texCoordArr);
+				vertexArr << x*radius << y*radius << z*radius;
+			}
+			setArrays((Vec3d*)vertexArr.constData(), (Vec2f*)texCoordArr.constData());
+			drawFromArray(TriangleStrip, vertexArr.size()/3);
+		}
+	}
+}
+
+void StelPainter::drawTextGravity180(float x, float y, const QString& ws, float xshift, float yshift)
+{
+	float dx, dy, d, theta, theta_o, psi;
+	dx = x - prj->viewportCenter[0];
+	dy = y - prj->viewportCenter[1];
+	d = std::sqrt(dx*dx + dy*dy);
+	float limit = 120.;
+
+	// If the text is too far away to be visible in the screen return
+	if (d>qMax(prj->viewportXywh[3], prj->viewportXywh[2])*2)
+		return;
+	theta = std::atan2(dy - 1, dx);
+	theta_o = M_PI + std::atan2(dx, dy - 1);
+	psi = std::atan2((float)getFontMetrics().width(ws)/ws.length(),d + 1) * 180./M_PI;
+	if (psi>5)
+		psi = 5;
+
+	float cWidth = (float)getFontMetrics().width(ws)/ws.length();
+	float xVc = prj->viewportCenter[0] + xshift;
+	float yVc = prj->viewportCenter[1] + yshift;
+
+	const float cosr = std::cos(-theta_o * M_PI/180.);
+	const float sinr = std::sin(-theta_o * M_PI/180.);
+	float xom = x + xshift*cosr - yshift*sinr;
+	float yom = y + yshift*sinr + yshift*cosr;
+
+	QString lang = StelApp::getInstance().getLocaleMgr().getAppLanguage();
+	if (!QString("ar fa ckb ug ur he yi").contains(lang))
+	{
+		for (int i=0; i<ws.length(); ++i)
+		{
+			if (d<limit)
+			{
+				drawText(xom, yom, ws[i], -theta_o*180./M_PI+psi*i, 0., 0.);
+				xom += cWidth*std::cos(-theta_o+psi*i * M_PI/180.);
+				yom += cWidth*std::sin(-theta_o+psi*i * M_PI/180.);
+			}
+			else
+			{
+				x = d * std::cos(theta) + xVc ;
+				y = d * std::sin(theta) + yVc ;
+				drawText(x, y, ws[i], 90. + theta*180./M_PI, 0., 0.);
+				// Compute how much the character contributes to the angle
+				theta += psi * M_PI/180. * (1 + ((float)getFontMetrics().width(ws[i]) - cWidth)/ cWidth);
+			}
+		}
+	}
+	else
+	{
+		int slen = ws.length();
+		for (int i=0;i<slen;i++)
+		{
+			if (d<limit)
+			{
+				drawText(xom, yom, ws[slen-1-i], -theta_o*180./M_PI+psi*i, 0., 0.);
+				xom += cWidth*std::cos(-theta_o+psi*i * M_PI/180.);
+				yom += cWidth*std::sin(-theta_o+psi*i * M_PI/180.);
+			}
+			else
+			{
+				x = d * std::cos (theta) + xVc;
+				y = d * std::sin (theta) + yVc;
+				drawText(x, y, ws[slen-1-i], 90. + theta*180./M_PI, 0., 0.);
+				theta += psi * M_PI/180. * (1 + ((float)getFontMetrics().width(ws[slen-1-i]) - cWidth)/ cWidth);
+			}
+		}
+	}
+}
+
+void StelPainter::drawText(const Vec3d& v, const QString& str, float angleDeg, float xshift, float yshift, bool noGravity)
+{
+	Vec3d win;
+	if (prj->project(v, win))
+		drawText(win[0], win[1], str, angleDeg, xshift, yshift, noGravity);
+}
+
+/*************************************************************************
+ Draw the string at the given position and angle with the given font
+*************************************************************************/
+
+// Container for one cached string texture
+struct StringTexture
+{
+	GLuint texture;
+	int width;
+	int height;
+	int subTexWidth;
+	int subTexHeight;
+
+	StringTexture()
+		: texture(0),
+		  width(0),
+		  height(0),
+		  subTexWidth(0),
+		  subTexHeight(0) {;}
+	~StringTexture()
+	{
+		if (texture != 0)
+			glDeleteTextures(1, &texture);
+	}
+};
+
+void StelPainter::drawText(float x, float y, const QString& str, float angleDeg, float xshift, float yshift, bool noGravity)
+{
+	StelPainter::GLState state; // Will restore the opengl state at the end of the function.
+	if (prj->gravityLabels && !noGravity)
+	{
+		drawTextGravity180(x, y, str, xshift, yshift);
+	}
+	else
+	{
+		QOpenGLPaintDevice device;
+		device.setSize(QSize(prj->getViewportWidth(), prj->getViewportHeight()));
+		// This doesn't seem to work correctly, so implement the hack below instead.
+		// Maybe check again later, or check on mac with retina..
+		// device.setDevicePixelRatio(prj->getDevicePixelsPerPixel());
+		// painter.setFont(currentFont);
+		
+		QPainter painter(&device);
+		painter.beginNativePainting();
+		
+		QFont tmpFont = currentFont;
+		tmpFont.setPixelSize(currentFont.pixelSize()*prj->getDevicePixelsPerPixel()*StelApp::getInstance().getGlobalScalingRatio());
+		painter.setFont(tmpFont);
+		painter.setPen(QColor(currentColor[0]*255, currentColor[1]*255, currentColor[2]*255, currentColor[3]*255));
+		
+		xshift*=StelApp::getInstance().getGlobalScalingRatio();
+		yshift*=StelApp::getInstance().getGlobalScalingRatio();
+		
+		y = prj->getViewportHeight()-y;
+		yshift = -yshift;
+
+		// Translate/rotate
+		if (!noGravity)
+			angleDeg += prj->defaultAngleForGravityText;
+
+		if (std::fabs(angleDeg)>1.f)
+		{
+			QTransform m;
+			m.translate(x, y);
+			m.rotate(-angleDeg);
+			painter.setTransform(m);
+			painter.drawText(xshift, yshift, str);
+		}
+		else
+		{
+			painter.drawText(x+xshift, y+yshift, str);
+		}
+		
+		painter.endNativePainting();
+	}
+}
+
+// Recursive method cutting a small circle in small segments
+inline void fIter(const StelProjectorP& prj, const Vec3d& p1, const Vec3d& p2, Vec3d& win1, Vec3d& win2, QLinkedList<Vec3d>& vertexList, const QLinkedList<Vec3d>::iterator& iter, double radius, const Vec3d& center, int nbI=0, bool checkCrossDiscontinuity=true)
+{
+	const bool crossDiscontinuity = checkCrossDiscontinuity && prj->intersectViewportDiscontinuity(p1+center, p2+center);
+	if (crossDiscontinuity && nbI>=10)
+	{
+		win1[2]=-2.;
+		win2[2]=-2.;
+		vertexList.insert(iter, win1);
+		vertexList.insert(iter, win2);
+		return;
+	}
+
+	Vec3d newVertex(p1); newVertex+=p2;
+	newVertex.normalize();
+	newVertex*=radius;
+	Vec3d win3(newVertex[0]+center[0], newVertex[1]+center[1], newVertex[2]+center[2]);
+	const bool isValidVertex = prj->projectInPlace(win3);
+
+	const float v10=win1[0]-win3[0];
+	const float v11=win1[1]-win3[1];
+	const float v20=win2[0]-win3[0];
+	const float v21=win2[1]-win3[1];
+
+	const float dist = std::sqrt((v10*v10+v11*v11)*(v20*v20+v21*v21));
+	const float cosAngle = (v10*v20+v11*v21)/dist;
+	if ((cosAngle>-0.999f || dist>50*50 || crossDiscontinuity) && nbI<10)
+	{
+		// Use the 3rd component of the vector to store whether the vertex is valid
+		win3[2]= isValidVertex ? 1.0 : -1.;
+		fIter(prj, p1, newVertex, win1, win3, vertexList, vertexList.insert(iter, win3), radius, center, nbI+1, crossDiscontinuity || dist>50*50);
+		fIter(prj, newVertex, p2, win3, win2, vertexList, iter, radius, center, nbI+1, crossDiscontinuity || dist>50*50 );
+	}
+}
+
+// Used by the method below
+QVector<Vec2f> StelPainter::smallCircleVertexArray;
+
+void StelPainter::drawSmallCircleVertexArray()
+{
+	if (smallCircleVertexArray.isEmpty())
+		return;
+
+	Q_ASSERT(smallCircleVertexArray.size()>1);
+
+	enableClientStates(true);
+	setVertexPointer(2, GL_FLOAT, smallCircleVertexArray.constData());
+	drawFromArray(LineStrip, smallCircleVertexArray.size(), 0, false);
+	enableClientStates(false);
+	smallCircleVertexArray.resize(0);
+}
+
+static Vec3d pt1, pt2;
+void StelPainter::drawGreatCircleArc(const Vec3d& start, const Vec3d& stop, const SphericalCap* clippingCap,
+	void (*viewportEdgeIntersectCallback)(const Vec3d& screenPos, const Vec3d& direction, void* userData), void* userData)
+ {
+	 if (clippingCap)
+	 {
+		 pt1=start;
+		 pt2=stop;
+		 if (clippingCap->clipGreatCircle(pt1, pt2))
+		 {
+			drawSmallCircleArc(pt1, pt2, Vec3d(0), viewportEdgeIntersectCallback, userData);
+		 }
+		 return;
+	}
+	drawSmallCircleArc(start, stop, Vec3d(0), viewportEdgeIntersectCallback, userData);
+ }
+
+/*************************************************************************
+ Draw a small circle arc in the current frame
+*************************************************************************/
+void StelPainter::drawSmallCircleArc(const Vec3d& start, const Vec3d& stop, const Vec3d& rotCenter, void (*viewportEdgeIntersectCallback)(const Vec3d& screenPos, const Vec3d& direction, void* userData), void* userData)
+{
+	Q_ASSERT(smallCircleVertexArray.empty());
+
+	QLinkedList<Vec3d> tessArc;	// Contains the list of projected points from the tesselated arc
+	Vec3d win1, win2;
+	win1[2] = prj->project(start, win1) ? 1.0 : -1.;
+	win2[2] = prj->project(stop, win2) ? 1.0 : -1.;
+	tessArc.append(win1);
+
+
+	if (rotCenter.lengthSquared()<0.00000001)
+	{
+		// Great circle
+		// Perform the tesselation of the arc in small segments in a way so that the lines look smooth
+		fIter(prj, start, stop, win1, win2, tessArc, tessArc.insert(tessArc.end(), win2), 1, rotCenter);
+	}
+	else
+	{
+		Vec3d tmp = (rotCenter^start)/rotCenter.length();
+		const double radius = fabs(tmp.length());
+		// Perform the tesselation of the arc in small segments in a way so that the lines look smooth
+		fIter(prj, start-rotCenter, stop-rotCenter, win1, win2, tessArc, tessArc.insert(tessArc.end(), win2), radius, rotCenter);
+	}
+
+	// And draw.
+	QLinkedList<Vec3d>::ConstIterator i = tessArc.constBegin();
+	while (i+1 != tessArc.constEnd())
+	{
+		const Vec3d& p1 = *i;
+		const Vec3d& p2 = *(++i);
+		const bool p1InViewport = prj->checkInViewport(p1);
+		const bool p2InViewport = prj->checkInViewport(p2);
+		if ((p1[2]>0 && p1InViewport) || (p2[2]>0 && p2InViewport))
+		{
+			smallCircleVertexArray.append(Vec2f(p1[0], p1[1]));
+			if (i+1==tessArc.constEnd())
+			{
+				smallCircleVertexArray.append(Vec2f(p2[0], p2[1]));
+				drawSmallCircleVertexArray();
+			}
+			if (viewportEdgeIntersectCallback && p1InViewport!=p2InViewport)
+			{
+				// We crossed the edge of the view port
+				if (p1InViewport)
+					viewportEdgeIntersectCallback(prj->viewPortIntersect(p1, p2), p2-p1, userData);
+				else
+					viewportEdgeIntersectCallback(prj->viewPortIntersect(p2, p1), p1-p2, userData);
+			}
+		}
+		else
+		{
+			// Break the line, draw the stored vertex and flush the list
+			if (!smallCircleVertexArray.isEmpty())
+				smallCircleVertexArray.append(Vec2f(p1[0], p1[1]));
+			drawSmallCircleVertexArray();
+		}
+	}
+	Q_ASSERT(smallCircleVertexArray.isEmpty());
+}
+
+// Project the passed triangle on the screen ensuring that it will look smooth, even for non linear distortion
+// by splitting it into subtriangles.
+void StelPainter::projectSphericalTriangle(const SphericalCap* clippingCap, const Vec3d* vertices, QVarLengthArray<Vec3f, 4096>* outVertices,
+        const Vec2f* texturePos, QVarLengthArray<Vec2f, 4096>* outTexturePos, const Vec3f *colors, QVarLengthArray<Vec3f, 4096> *outColors,
+        double maxSqDistortion, int nbI, bool checkDisc1, bool checkDisc2, bool checkDisc3) const
+{
+	Q_ASSERT(fabs(vertices[0].length()-1.)<0.00001);
+	Q_ASSERT(fabs(vertices[1].length()-1.)<0.00001);
+	Q_ASSERT(fabs(vertices[2].length()-1.)<0.00001);
+	if (clippingCap && clippingCap->containsTriangle(vertices))
+		clippingCap = NULL;
+	if (clippingCap && !clippingCap->intersectsTriangle(vertices))
+		return;
+	bool cDiscontinuity1 = checkDisc1 && prj->intersectViewportDiscontinuity(vertices[0], vertices[1]);
+	bool cDiscontinuity2 = checkDisc2 && prj->intersectViewportDiscontinuity(vertices[1], vertices[2]);
+	bool cDiscontinuity3 = checkDisc3 && prj->intersectViewportDiscontinuity(vertices[0], vertices[2]);
+	const bool cd1=cDiscontinuity1;
+	const bool cd2=cDiscontinuity2;
+	const bool cd3=cDiscontinuity3;
+
+	Vec3d e0=vertices[0];
+	Vec3d e1=vertices[1];
+	Vec3d e2=vertices[2];
+	bool valid = prj->projectInPlace(e0);
+	valid = prj->projectInPlace(e1) || valid;
+	valid = prj->projectInPlace(e2) || valid;
+	// Clip polygons behind the viewer
+	if (!valid)
+		return;
+
+	if (checkDisc1 && cDiscontinuity1==false)
+	{
+		// If the distortion at segment e0,e1 is too big, flags it for subdivision
+		Vec3d win3 = vertices[0]; win3+=vertices[1];
+		prj->projectInPlace(win3);
+		win3[0]-=(e0[0]+e1[0])*0.5; win3[1]-=(e0[1]+e1[1])*0.5;
+		cDiscontinuity1 = (win3[0]*win3[0]+win3[1]*win3[1])>maxSqDistortion;
+	}
+	if (checkDisc2 && cDiscontinuity2==false)
+	{
+		// If the distortion at segment e1,e2 is too big, flags it for subdivision
+		Vec3d win3 = vertices[1]; win3+=vertices[2];
+		prj->projectInPlace(win3);
+		win3[0]-=(e2[0]+e1[0])*0.5; win3[1]-=(e2[1]+e1[1])*0.5;
+		cDiscontinuity2 = (win3[0]*win3[0]+win3[1]*win3[1])>maxSqDistortion;
+	}
+	if (checkDisc3 && cDiscontinuity3==false)
+	{
+		// If the distortion at segment e2,e0 is too big, flags it for subdivision
+		Vec3d win3 = vertices[2]; win3+=vertices[0];
+		prj->projectInPlace(win3);
+		win3[0] -= (e0[0]+e2[0])*0.5;
+		win3[1] -= (e0[1]+e2[1])*0.5;
+		cDiscontinuity3 = (win3[0]*win3[0]+win3[1]*win3[1])>maxSqDistortion;
+	}
+
+	if (!cDiscontinuity1 && !cDiscontinuity2 && !cDiscontinuity3)
+	{
+		// The triangle is clean, appends it
+		outVertices->append(Vec3f(e0[0], e0[1], e0[2])); outVertices->append(Vec3f(e1[0], e1[1], e1[2])); outVertices->append(Vec3f(e2[0], e2[1], e2[2]));
+		if (outTexturePos)
+			outTexturePos->append(texturePos,3);
+		if (outColors)
+			outColors->append(colors,3);
+		return;
+	}
+
+	if (nbI > 4)
+	{
+		// If we reached the limit number of iterations and still have a discontinuity,
+		// discards the triangle.
+		if (cd1 || cd2 || cd3)
+			return;
+
+		// Else display it, it will be suboptimal though.
+		outVertices->append(Vec3f(e0[0], e0[1], e0[2])); outVertices->append(Vec3f(e1[0], e1[1], e2[2])); outVertices->append(Vec3f(e2[0], e2[1], e2[2]));
+		if (outTexturePos)
+			outTexturePos->append(texturePos,3);
+		if (outColors)
+			outColors->append(colors,3);
+		return;
+	}
+
+	// Recursively splits the triangle into sub triangles.
+	// Depending on which combination of sides of the triangle has to be split a different strategy is used.
+	Vec3d va[3];
+	Vec2f ta[3];
+	Vec3f ca[3];
+	// Only 1 side has to be split: split the triangle in 2
+	if (cDiscontinuity1 && !cDiscontinuity2 && !cDiscontinuity3)
+	{
+		va[0]=vertices[0];
+		va[1]=vertices[0];va[1]+=vertices[1];
+		va[1].normalize();
+		va[2]=vertices[2];
+		if (outTexturePos)
+		{
+			ta[0]=texturePos[0];
+			ta[1]=(texturePos[0]+texturePos[1])*0.5;
+			ta[2]=texturePos[2];
+		}
+		if (outColors)
+		{
+			ca[0]=colors[0];
+			ca[1]=(colors[0]+colors[1])*0.5;
+			ca[2]=colors[2];
+		}
+		projectSphericalTriangle(clippingCap, va, outVertices, ta, outTexturePos, ca, outColors, maxSqDistortion, nbI+1, true, true, false);
+
+		//va[0]=vertices[0]+vertices[1];
+		//va[0].normalize();
+		va[0]=va[1];
+		va[1]=vertices[1];
+		va[2]=vertices[2];
+		if (outTexturePos)
+		{
+			ta[0]=(texturePos[0]+texturePos[1])*0.5;
+			ta[1]=texturePos[1];
+			ta[2]=texturePos[2];
+		}
+		if (outColors)
+		{
+			ca[0]=(colors[0]+colors[1])*0.5;
+			ca[1]=colors[1];
+			ca[2]=colors[2];
+		}
+		projectSphericalTriangle(clippingCap, va, outVertices, ta, outTexturePos, ca, outColors, maxSqDistortion, nbI+1, true, false, true);
+		return;
+	}
+
+	if (!cDiscontinuity1 && cDiscontinuity2 && !cDiscontinuity3)
+	{
+		va[0]=vertices[0];
+		va[1]=vertices[1];
+		va[2]=vertices[1];va[2]+=vertices[2];
+		va[2].normalize();
+		if (outTexturePos)
+		{
+			ta[0]=texturePos[0];
+			ta[1]=texturePos[1];
+			ta[2]=(texturePos[1]+texturePos[2])*0.5;
+		}
+		if (outColors)
+		{
+			ca[0]=colors[0];
+			ca[1]=colors[1];
+			ca[2]=(colors[1]+colors[2])*0.5;
+		}
+		projectSphericalTriangle(clippingCap, va, outVertices, ta, outTexturePos, ca, outColors, maxSqDistortion, nbI+1, false, true, true);
+
+		va[0]=vertices[0];
+		//va[1]=vertices[1]+vertices[2];
+		//va[1].normalize();
+		va[1]=va[2];
+		va[2]=vertices[2];
+		if (outTexturePos)
+		{
+			ta[0]=texturePos[0];
+			ta[1]=(texturePos[1]+texturePos[2])*0.5;
+			ta[2]=texturePos[2];
+		}
+		if (outColors)
+		{
+			ca[0]=colors[0];
+			ca[1]=(colors[1]+colors[2])*0.5;
+			ca[2]=colors[2];
+		}
+		projectSphericalTriangle(clippingCap, va, outVertices, ta, outTexturePos, ca, outColors, maxSqDistortion, nbI+1, true, true, false);
+		return;
+	}
+
+	if (!cDiscontinuity1 && !cDiscontinuity2 && cDiscontinuity3)
+	{
+		va[0]=vertices[0];
+		va[1]=vertices[1];
+		va[2]=vertices[0];va[2]+=vertices[2];
+		va[2].normalize();
+		if (outTexturePos)
+		{
+			ta[0]=texturePos[0];
+			ta[1]=texturePos[1];
+			ta[2]=(texturePos[0]+texturePos[2])*0.5;
+		}
+		if (outColors)
+		{
+			ca[0]=colors[0];
+			ca[1]=colors[1];
+			ca[2]=(colors[0]+colors[2])*0.5;
+		}
+		projectSphericalTriangle(clippingCap, va, outVertices, ta, outTexturePos, ca, outColors, maxSqDistortion, nbI+1, false, true, true);
+
+		//va[0]=vertices[0]+vertices[2];
+		//va[0].normalize();
+		va[0]=va[2];
+		va[1]=vertices[1];
+		va[2]=vertices[2];
+		if (outTexturePos)
+		{
+			ta[0]=(texturePos[0]+texturePos[2])*0.5;
+			ta[1]=texturePos[1];
+			ta[2]=texturePos[2];
+		}
+		if (outColors)
+		{
+			ca[0]=(colors[0]+colors[2])*0.5;
+			ca[1]=colors[1];
+			ca[2]=colors[2];
+		}
+		projectSphericalTriangle(clippingCap, va, outVertices, ta, outTexturePos, ca, outColors, maxSqDistortion, nbI+1, true, false, true);
+		return;
+	}
+
+	// 2 sides have to be split: split the triangle in 3
+	if (cDiscontinuity1 && cDiscontinuity2 && !cDiscontinuity3)
+	{
+		va[0]=vertices[0];
+		va[1]=vertices[0];va[1]+=vertices[1];
+		va[1].normalize();
+		va[2]=vertices[1];va[2]+=vertices[2];
+		va[2].normalize();
+		if (outTexturePos)
+		{
+			ta[0]=texturePos[0];
+			ta[1]=(texturePos[0]+texturePos[1])*0.5;
+			ta[2]=(texturePos[1]+texturePos[2])*0.5;
+		}
+		if (outColors)
+		{
+			ca[0]=colors[0];
+			ca[1]=(colors[0]+colors[1])*0.5;
+			ca[2]=(colors[1]+colors[2])*0.5;
+		}
+		projectSphericalTriangle(clippingCap, va, outVertices, ta, outTexturePos, ca, outColors, maxSqDistortion, nbI+1);
+
+		//va[0]=vertices[0]+vertices[1];
+		//va[0].normalize();
+		va[0]=va[1];
+		va[1]=vertices[1];
+		//va[2]=vertices[1]+vertices[2];
+		//va[2].normalize();
+		if (outTexturePos)
+		{
+			ta[0]=(texturePos[0]+texturePos[1])*0.5;
+			ta[1]=texturePos[1];
+			ta[2]=(texturePos[1]+texturePos[2])*0.5;
+		}
+		if (outColors)
+		{
+			ca[0]=(colors[0]+colors[1])*0.5;
+			ca[1]=colors[1];
+			ca[2]=(colors[1]+colors[2])*0.5;
+		}
+		projectSphericalTriangle(clippingCap, va, outVertices, ta, outTexturePos, ca, outColors, maxSqDistortion, nbI+1);
+
+		va[0]=vertices[0];
+		//va[1]=vertices[1]+vertices[2];
+		//va[1].normalize();
+		va[1]=va[2];
+		va[2]=vertices[2];
+		if (outTexturePos)
+		{
+			ta[0]=texturePos[0];
+			ta[1]=(texturePos[1]+texturePos[2])*0.5;
+			ta[2]=texturePos[2];
+		}
+		if (outColors)
+		{
+			ca[0]=colors[0];
+			ca[1]=(colors[1]+colors[2])*0.5;
+			ca[2]=colors[2];
+		}
+		projectSphericalTriangle(clippingCap, va, outVertices, ta, outTexturePos, ca, outColors, maxSqDistortion, nbI+1, true, true, false);
+		return;
+	}
+	if (cDiscontinuity1 && !cDiscontinuity2 && cDiscontinuity3)
+	{
+		va[0]=vertices[0];
+		va[1]=vertices[0];va[1]+=vertices[1];
+		va[1].normalize();
+		va[2]=vertices[0];va[2]+=vertices[2];
+		va[2].normalize();
+		if (outTexturePos)
+		{
+			ta[0]=texturePos[0];
+			ta[1]=(texturePos[0]+texturePos[1])*0.5;
+			ta[2]=(texturePos[0]+texturePos[2])*0.5;
+		}
+		if (outColors)
+		{
+			ca[0]=colors[0];
+			ca[1]=(colors[0]+colors[1])*0.5;
+			ca[2]=(colors[0]+colors[2])*0.5;
+		}
+		projectSphericalTriangle(clippingCap, va, outVertices, ta, outTexturePos, ca, outColors, maxSqDistortion, nbI+1);
+
+		//va[0]=vertices[0]+vertices[1];
+		//va[0].normalize();
+		va[0]=va[1];
+		va[1]=vertices[2];
+		//va[2]=vertices[0]+vertices[2];
+		//va[2].normalize();
+		if (outTexturePos)
+		{
+			ta[0]=(texturePos[0]+texturePos[1])*0.5;
+			ta[1]=texturePos[2];
+			ta[2]=(texturePos[0]+texturePos[2])*0.5;
+		}
+		if (outColors)
+		{
+			ca[0]=(colors[0]+colors[1])*0.5;
+			ca[1]=colors[2];
+			ca[2]=(colors[0]+colors[2])*0.5;
+		}
+		projectSphericalTriangle(clippingCap, va, outVertices, ta, outTexturePos, ca, outColors, maxSqDistortion, nbI+1);
+
+
+		//va[0]=vertices[0]+vertices[1];
+		//va[0].normalize();
+		va[1]=vertices[1];
+		va[2]=vertices[2];
+		if (outTexturePos)
+		{
+			ta[0]=(texturePos[0]+texturePos[1])*0.5;
+			ta[1]=texturePos[1];
+			ta[2]=texturePos[2];
+		}
+		if (outColors)
+		{
+			ca[0]=(colors[0]+colors[1])*0.5;
+			ca[1]=colors[1];
+			ca[2]=colors[2];
+		}
+		projectSphericalTriangle(clippingCap, va, outVertices, ta, outTexturePos, ca, outColors, maxSqDistortion, nbI+1, true, false, true);
+
+		return;
+	}
+	if (!cDiscontinuity1 && cDiscontinuity2 && cDiscontinuity3)
+	{
+		va[0]=vertices[0];
+		va[1]=vertices[1];
+		va[2]=vertices[1];va[2]+=vertices[2];
+		va[2].normalize();
+		if (outTexturePos)
+		{
+			ta[0]=texturePos[0];
+			ta[1]=texturePos[1];
+			ta[2]=(texturePos[1]+texturePos[2])*0.5;
+		}
+		if (outColors)
+		{
+			ca[0]=colors[0];
+			ca[1]=colors[1];
+			ca[2]=(colors[1]+colors[2])*0.5;
+		}
+		projectSphericalTriangle(clippingCap, va, outVertices, ta, outTexturePos, ca, outColors, maxSqDistortion, nbI+1, false, true, true);
+
+		//va[0]=vertices[1]+vertices[2];
+		//va[0].normalize();
+		va[0]=va[2];
+		va[1]=vertices[2];
+		va[2]=vertices[0];va[2]+=vertices[2];
+		va[2].normalize();
+		if (outTexturePos)
+		{
+			ta[0]=(texturePos[1]+texturePos[2])*0.5;
+			ta[1]=texturePos[2];
+			ta[2]=(texturePos[0]+texturePos[2])*0.5;
+		}
+		if (outColors)
+		{
+			ca[0]=(colors[1]+colors[2])*0.5;
+			ca[1]=colors[2];
+			ca[2]=(colors[0]+colors[2])*0.5;
+		}
+		projectSphericalTriangle(clippingCap, va, outVertices, ta, outTexturePos, ca, outColors, maxSqDistortion, nbI+1);
+
+		va[1]=va[0];
+		va[0]=vertices[0];
+		//va[1]=vertices[1]+vertices[2];
+		//va[1].normalize();
+		//va[2]=vertices[0]+vertices[2];
+		//va[2].normalize();
+		if (outTexturePos)
+		{
+			ta[0]=texturePos[0];
+			ta[1]=(texturePos[1]+texturePos[2])*0.5;
+			ta[2]=(texturePos[0]+texturePos[2])*0.5;
+		}
+		if (outColors)
+		{
+			ca[0]=colors[0];
+			ca[1]=(colors[1]+colors[2])*0.5;
+			ca[2]=(colors[0]+colors[2])*0.5;
+		}
+		projectSphericalTriangle(clippingCap, va, outVertices, ta, outTexturePos, ca, outColors, maxSqDistortion, nbI+1);
+		return;
+	}
+
+	// Last case: the 3 sides have to be split: cut in 4 triangles a' la HTM
+	va[0]=vertices[0];va[0]+=vertices[1];
+	va[0].normalize();
+	va[1]=vertices[1];va[1]+=vertices[2];
+	va[1].normalize();
+	va[2]=vertices[0];va[2]+=vertices[2];
+	va[2].normalize();
+	if (outTexturePos)
+	{
+		ta[0]=(texturePos[0]+texturePos[1])*0.5;
+		ta[1]=(texturePos[1]+texturePos[2])*0.5;
+		ta[2]=(texturePos[0]+texturePos[2])*0.5;
+	}
+	if (outColors)
+	{
+		ca[0]=(colors[0]+colors[1])*0.5;
+		ca[1]=(colors[1]+colors[2])*0.5;
+		ca[2]=(colors[0]+colors[2])*0.5;
+	}
+	projectSphericalTriangle(clippingCap, va, outVertices, ta, outTexturePos, ca, outColors, maxSqDistortion, nbI+1);
+
+	va[1]=va[0];
+	va[0]=vertices[0];
+	//va[1]=vertices[0]+vertices[1];
+	//va[1].normalize();
+	//va[2]=vertices[0]+vertices[2];
+	//va[2].normalize();
+	if (outTexturePos)
+	{
+		ta[0]=texturePos[0];
+		ta[1]=(texturePos[0]+texturePos[1])*0.5;
+		ta[2]=(texturePos[0]+texturePos[2])*0.5;
+	}
+	if (outColors)
+	{
+		ca[0]=colors[0];
+		ca[1]=(colors[0]+colors[1])*0.5;
+		ca[2]=(colors[0]+colors[2])*0.5;
+	}
+	projectSphericalTriangle(clippingCap, va, outVertices, ta, outTexturePos, ca, outColors, maxSqDistortion, nbI+1);
+
+	//va[0]=vertices[0]+vertices[1];
+	//va[0].normalize();
+	va[0]=va[1];
+	va[1]=vertices[1];
+	va[2]=vertices[1];va[2]+=vertices[2];
+	va[2].normalize();
+	if (outTexturePos)
+	{
+		ta[0]=(texturePos[0]+texturePos[1])*0.5;
+		ta[1]=texturePos[1];
+		ta[2]=(texturePos[1]+texturePos[2])*0.5;
+	}
+	if (outColors)
+	{
+		ca[0]=(colors[0]+colors[1])*0.5;
+		ca[1]=colors[1];
+		ca[2]=(colors[1]+colors[2])*0.5;
+	}
+	projectSphericalTriangle(clippingCap, va, outVertices, ta, outTexturePos, ca, outColors, maxSqDistortion, nbI+1);
+
+	va[0]=vertices[0];va[0]+=vertices[2];
+	va[0].normalize();
+	//va[1]=vertices[1]+vertices[2];
+	//va[1].normalize();
+	va[1]=va[2];
+	va[2]=vertices[2];
+	if (outTexturePos)
+	{
+		ta[0]=(texturePos[0]+texturePos[2])*0.5;
+		ta[1]=(texturePos[1]+texturePos[2])*0.5;
+		ta[2]=texturePos[2];
+	}
+	if (outColors)
+	{
+		ca[0]=(colors[0]+colors[2])*0.5;
+		ca[1]=(colors[1]+colors[2])*0.5;
+		ca[2]=colors[2];
+	}
+	projectSphericalTriangle(clippingCap, va, outVertices, ta, outTexturePos, ca, outColors, maxSqDistortion, nbI+1);
+
+	return;
+}
+
+static QVarLengthArray<Vec3f, 4096> polygonVertexArray;
+static QVarLengthArray<Vec2f, 4096> polygonTextureCoordArray;
+static QVarLengthArray<Vec3f, 4096> polygonColorArray;
+static QVarLengthArray<unsigned int, 4096> indexArray;
+
+void StelPainter::drawGreatCircleArcs(const StelVertexArray& va, const SphericalCap* clippingCap)
+{
+	Q_ASSERT(va.vertex.size()!=1);
+	Q_ASSERT(!va.isIndexed());	// Indexed unsupported yet
+	switch (va.primitiveType)
+	{
+		case StelVertexArray::Lines:
+			Q_ASSERT(va.vertex.size()%2==0);
+			for (int i=0;i<va.vertex.size();i+=2)
+				drawGreatCircleArc(va.vertex.at(i), va.vertex.at(i+1), clippingCap);
+			return;
+		case StelVertexArray::LineStrip:
+			for (int i=0;i<va.vertex.size()-1;++i)
+				drawGreatCircleArc(va.vertex.at(i), va.vertex.at(i+1), clippingCap);
+			return;
+		case StelVertexArray::LineLoop:
+			for (int i=0;i<va.vertex.size()-1;++i)
+				drawGreatCircleArc(va.vertex.at(i), va.vertex.at(i+1), clippingCap);
+			drawGreatCircleArc(va.vertex.last(), va.vertex.first(), clippingCap);
+			return;
+		default:
+			Q_ASSERT(0); // Unsupported primitive yype
+	}
+}
+
+// The function object that we use as an interface between VertexArray::foreachTriangle and
+// StelPainter::projectSphericalTriangle.
+//
+// This is used by drawSphericalTriangles to project all the triangles coordinates in a StelVertexArray into our global
+// vertex array buffer.
+class VertexArrayProjector
+{
+public:
+	VertexArrayProjector(const StelVertexArray& ar, StelPainter* apainter, const SphericalCap* aclippingCap,
+						 QVarLengthArray<Vec3f, 4096>* aoutVertices, QVarLengthArray<Vec2f, 4096>* aoutTexturePos=NULL, QVarLengthArray<Vec3f, 4096>* aoutColors=NULL, double amaxSqDistortion=5.)
+		   : vertexArray(ar), painter(apainter), clippingCap(aclippingCap), outVertices(aoutVertices),
+			 outColors(aoutColors), outTexturePos(aoutTexturePos), maxSqDistortion(amaxSqDistortion)
+	{
+	}
+
+	// Project a single triangle and add it into the output arrays
+	inline void operator()(const Vec3d* v0, const Vec3d* v1, const Vec3d* v2,
+						   const Vec2f* t0, const Vec2f* t1, const Vec2f* t2,
+						   const Vec3f* c0, const Vec3f* c1, const Vec3f* c2,
+						   unsigned int, unsigned int, unsigned)
+	{
+		// XXX: we may optimize more by putting the declaration and the test outside of this method.
+		const Vec3d tmpVertex[3] = {*v0, *v1, *v2};
+		if ( (outTexturePos) && (outColors))
+		{
+			const Vec2f tmpTexture[3] = {*t0, *t1, *t2};
+			const Vec3f tmpColor[3] = {*c0, *c1, *c2};
+			painter->projectSphericalTriangle(clippingCap, tmpVertex, outVertices, tmpTexture, outTexturePos, tmpColor, outColors, maxSqDistortion);
+		}
+		else if (outTexturePos)
+		{
+			const Vec2f tmpTexture[3] = {*t0, *t1, *t2};
+			painter->projectSphericalTriangle(clippingCap, tmpVertex, outVertices, tmpTexture, outTexturePos, NULL, NULL, maxSqDistortion);
+		}
+		else if (outColors)
+		{
+			const Vec3f tmpColor[3] = {*c0, *c1, *c2};
+			painter->projectSphericalTriangle(clippingCap, tmpVertex, outVertices, NULL, NULL, tmpColor, outColors, maxSqDistortion);
+		}
+		else
+			painter->projectSphericalTriangle(clippingCap, tmpVertex, outVertices, NULL, NULL, NULL, NULL, maxSqDistortion);
+	}
+
+	// Draw the resulting arrays
+	void drawResult()
+	{
+		painter->setVertexPointer(3, GL_FLOAT, outVertices->constData());
+		if (outTexturePos)
+			painter->setTexCoordPointer(2, GL_FLOAT, outTexturePos->constData());
+		if (outColors)
+			painter->setColorPointer(3, GL_FLOAT, outColors->constData());
+
+		painter->enableClientStates(true, outTexturePos != NULL, outColors != NULL);
+		painter->drawFromArray(StelPainter::Triangles, outVertices->size(), 0, false);
+		painter->enableClientStates(false);
+	}
+
+private:
+	const StelVertexArray& vertexArray;
+	StelPainter* painter;
+	const SphericalCap* clippingCap;
+	QVarLengthArray<Vec3f, 4096>* outVertices;
+	QVarLengthArray<Vec3f, 4096>* outColors;
+	QVarLengthArray<Vec2f, 4096>* outTexturePos;
+	double maxSqDistortion;
+};
+
+void StelPainter::drawStelVertexArray(const StelVertexArray& arr, bool checkDiscontinuity)
+{
+	if (checkDiscontinuity && prj->hasDiscontinuity())
+	{
+		// The projection has discontinuities, so we need to make sure that no triangle is crossing them.
+		drawStelVertexArray(arr.removeDiscontinuousTriangles(this->getProjector().data()), false);
+		return;
+	}
+
+	setVertexPointer(3, GL_DOUBLE, arr.vertex.constData());
+	if (arr.isTextured())
+	{
+		setTexCoordPointer(2, GL_FLOAT, arr.texCoords.constData());
+		if (arr.isColored())
+		{
+			setColorPointer(3, GL_FLOAT, arr.colors.constData());
+			enableClientStates(true, true, true);
+		}
+		else
+			enableClientStates(true, true, false);
+	}
+	else
+	{
+		if (arr.isColored())
+		{
+			setColorPointer(3, GL_FLOAT, arr.colors.constData());
+			enableClientStates(true, false, true);
+		}
+		else
+			enableClientStates(true, false, false);
+	}
+	if (arr.isIndexed())
+		drawFromArray((StelPainter::DrawingMode)arr.primitiveType, arr.indices.size(), 0, true, arr.indices.constData());
+	else
+		drawFromArray((StelPainter::DrawingMode)arr.primitiveType, arr.vertex.size());
+
+	enableClientStates(false);
+}
+
+void StelPainter::drawSphericalTriangles(const StelVertexArray& va, bool textured, bool colored, const SphericalCap* clippingCap, bool doSubDivide, double maxSqDistortion)
+{
+	if (va.vertex.isEmpty())
+		return;
+
+	Q_ASSERT(va.vertex.size()>2);
+	polygonVertexArray.clear();
+	polygonTextureCoordArray.clear();
+
+	indexArray.clear();
+
+	if (!doSubDivide)
+	{
+		// The simplest case, we don't need to iterate through the triangles at all.
+		drawStelVertexArray(va);
+		return;
+	}
+
+	// the last case.  It is the slowest, it process the triangles one by one.
+	{
+		// Project all the triangles of the VertexArray into our buffer arrays.
+		VertexArrayProjector result = va.foreachTriangle(VertexArrayProjector(va, this, clippingCap, &polygonVertexArray, textured ? &polygonTextureCoordArray : NULL, colored ? &polygonColorArray : NULL, maxSqDistortion));
+		result.drawResult();
+		return;
+	}
+}
+
+// Draw the given SphericalPolygon.
+void StelPainter::drawSphericalRegion(const SphericalRegion* poly, SphericalPolygonDrawMode drawMode, const SphericalCap* clippingCap, const bool doSubDivise, const double maxSqDistortion)
+{
+	if (!prj->getBoundingCap().intersects(poly->getBoundingCap()))
+		return;
+
+	switch (drawMode)
+	{
+		case SphericalPolygonDrawModeBoundary:
+			if (doSubDivise || prj->intersectViewportDiscontinuity(poly->getBoundingCap()))
+				drawGreatCircleArcs(poly->getOutlineVertexArray(), clippingCap);
+			else
+				drawStelVertexArray(poly->getOutlineVertexArray(), false);
+			break;
+		case SphericalPolygonDrawModeFill:
+		case SphericalPolygonDrawModeTextureFill:
+		case SphericalPolygonDrawModeTextureFillColormodulated:
+			glEnable(GL_CULL_FACE);
+			// The polygon is already tesselated as triangles
+			if (doSubDivise || prj->intersectViewportDiscontinuity(poly->getBoundingCap()))
+				// flag for color-modulated textured mode (e.g. for Milky Way/extincted)
+				drawSphericalTriangles(poly->getFillVertexArray(), drawMode>=SphericalPolygonDrawModeTextureFill, drawMode==SphericalPolygonDrawModeTextureFillColormodulated, clippingCap, doSubDivise, maxSqDistortion);
+			else
+				drawStelVertexArray(poly->getFillVertexArray(), false);
+
+			glDisable(GL_CULL_FACE);
+			break;
+		default:
+			Q_ASSERT(0);
+	}
+}
+
+
+/*************************************************************************
+ draw a simple circle, 2d viewport coordinates in pixel
+*************************************************************************/
+void StelPainter::drawCircle(float x, float y, float r)
+{
+	if (r <= 1.0)
+		return;
+	const Vec2f center(x,y);
+	const Vec2f v_center(0.5f*prj->viewportXywh[2],0.5f*prj->viewportXywh[3]);
+	const float R = v_center.length();
+	const float d = (v_center-center).length();
+	if (d > r+R || d < r-R)
+		return;
+	const int segments = 180;
+	const float phi = 2.0*M_PI/segments;
+	const float cp = std::cos(phi);
+	const float sp = std::sin(phi);
+	float dx = r;
+	float dy = 0;
+	static QVarLengthArray<Vec3f, 180> circleVertexArray(180);
+
+	for (int i=0;i<segments;i++)
+	{
+		circleVertexArray[i].set(x+dx,y+dy,0);
+		r = dx*cp-dy*sp;
+		dy = dx*sp+dy*cp;
+		dx = r;
+	}
+	enableClientStates(true);
+	setVertexPointer(3, GL_FLOAT, circleVertexArray.data());
+	drawFromArray(LineLoop, 180, 0, false);
+	enableClientStates(false);
+}
+
+
+void StelPainter::drawSprite2dMode(float x, float y, float radius)
+{
+	static float vertexData[] = {-10.,-10.,10.,-10., 10.,10., -10.,10.};
+	static const float texCoordData[] = {0.,0., 1.,0., 0.,1., 1.,1.};
+	
+	// Takes into account device pixel density and global scale ratio, as we are drawing 2D stuff.
+	radius *= prj->getDevicePixelsPerPixel()*StelApp::getInstance().getGlobalScalingRatio();
+	
+	vertexData[0]=x-radius; vertexData[1]=y-radius;
+	vertexData[2]=x+radius; vertexData[3]=y-radius;
+	vertexData[4]=x-radius; vertexData[5]=y+radius;
+	vertexData[6]=x+radius; vertexData[7]=y+radius;
+	enableClientStates(true, true);
+	setVertexPointer(2, GL_FLOAT, vertexData);
+	setTexCoordPointer(2, GL_FLOAT, texCoordData);
+	drawFromArray(TriangleStrip, 4, 0, false);
+	enableClientStates(false);
+}
+
+void StelPainter::drawSprite2dModeNoDeviceScale(float x, float y, float radius)
+{
+	drawSprite2dMode(x, y, radius/(prj->getDevicePixelsPerPixel()*StelApp::getInstance().getGlobalScalingRatio()));
+}
+
+void StelPainter::drawSprite2dMode(const Vec3d& v, float radius)
+{
+	Vec3d win;
+	if (prj->project(v, win))
+		drawSprite2dMode(win[0], win[1], radius);
+}
+
+void StelPainter::drawSprite2dMode(float x, float y, float radius, float rotation)
+{
+	static float vertexData[8];
+	static const float texCoordData[] = {0.,0., 1.,0., 0.,1., 1.,1.};
+
+	// compute the vertex coordinates applying the translation and the rotation
+	static const float vertexBase[] = {-1., -1., 1., -1., -1., 1., 1., 1.};
+	const float cosr = std::cos(rotation / 180 * M_PI);
+	const float sinr = std::sin(rotation / 180 * M_PI);
+	
+	// Takes into account device pixel density and global scale ratio, as we are drawing 2D stuff.
+	radius *= prj->getDevicePixelsPerPixel()*StelApp::getInstance().getGlobalScalingRatio();
+	
+	for (int i = 0; i < 8; i+=2)
+	{
+		vertexData[i] = x + radius * vertexBase[i] * cosr - radius * vertexBase[i+1] * sinr;
+		vertexData[i+1] = y + radius * vertexBase[i] * sinr + radius * vertexBase[i+1] * cosr;
+	}
+
+	enableClientStates(true, true);
+	setVertexPointer(2, GL_FLOAT, vertexData);
+	setTexCoordPointer(2, GL_FLOAT, texCoordData);
+	drawFromArray(TriangleStrip, 4, 0, false);
+	enableClientStates(false);
+}
+
+void StelPainter::drawRect2d(float x, float y, float width, float height, bool textured)
+{
+	static float vertexData[] = {-10.,-10.,10.,-10., 10.,10., -10.,10.};
+	static const float texCoordData[] = {0.,0., 1.,0., 0.,1., 1.,1.};
+	vertexData[0]=x; vertexData[1]=y;
+	vertexData[2]=x+width; vertexData[3]=y;
+	vertexData[4]=x; vertexData[5]=y+height;
+	vertexData[6]=x+width; vertexData[7]=y+height;
+	if (textured)
+	{
+		enableClientStates(true, true);
+		setVertexPointer(2, GL_FLOAT, vertexData);
+		setTexCoordPointer(2, GL_FLOAT, texCoordData);
+	}
+	else
+	{
+		enableClientStates(true);
+		setVertexPointer(2, GL_FLOAT, vertexData);
+	}
+	drawFromArray(TriangleStrip, 4, 0, false);
+	enableClientStates(false);
+}
+
+/*************************************************************************
+ Draw a GL_POINT at the given position
+*************************************************************************/
+void StelPainter::drawPoint2d(float x, float y)
+{
+	static float vertexData[] = {0.,0.};
+	vertexData[0]=x;
+	vertexData[1]=y;
+
+	enableClientStates(true);
+	setVertexPointer(2, GL_FLOAT, vertexData);
+	drawFromArray(Points, 1, 0, false);
+	enableClientStates(false);
+}
+
+
+/*************************************************************************
+ Draw a line between the 2 points.
+*************************************************************************/
+void StelPainter::drawLine2d(const float x1, const float y1, const float x2, const float y2)
+{
+	static float vertexData[] = {0.,0.,0.,0.};
+	vertexData[0]=x1;
+	vertexData[1]=y1;
+	vertexData[2]=x2;
+	vertexData[3]=y2;
+
+	enableClientStates(true);
+	setVertexPointer(2, GL_FLOAT, vertexData);
+	drawFromArray(Lines, 2, 0, false);
+	enableClientStates(false);
+}
+
+///////////////////////////////////////////////////////////////////////////
+// Drawing methods for general (non-linear) mode.
+// This used to draw a full sphere. Since 0.13 it's possible to have a spherical zone only.
+void StelPainter::sSphere(const float radius, const float oneMinusOblateness, const int slices, const int stacks, const int orientInside, const bool flipTexture, const float topAngle, const float bottomAngle)
+{
+	GLfloat x, y, z;
+	GLfloat s=0.f, t=0.f;
+	GLint i, j;
+	GLfloat nsign;
+
+	if (orientInside)
+	{
+		nsign = -1.f;
+		t=0.f; // from inside texture is reversed
+	}
+	else
+	{
+		nsign = 1.f;
+		t=1.f;
+	}
+
+	const float* cos_sin_rho = NULL;
+	Q_ASSERT(topAngle<bottomAngle); // don't forget: These are opening angles counted from top.
+	if ((bottomAngle>3.1415f) && (topAngle<0.0001f)) // safety margin.
+		cos_sin_rho = StelUtils::ComputeCosSinRho(stacks);
+	else
+	{
+		const float drho = (bottomAngle-topAngle) / stacks; // deltaRho:  originally just 180degrees/stacks, now the range clamped.
+		cos_sin_rho = StelUtils::ComputeCosSinRhoZone(drho, stacks, M_PI-bottomAngle);
+	}
+	// Allow parameters so that pole regions may remain free.
+	const float* cos_sin_rho_p;
+
+	const float* cos_sin_theta = StelUtils::ComputeCosSinTheta(slices);
+	const float *cos_sin_theta_p;
+
+	// texturing: s goes from 0.0/0.25/0.5/0.75/1.0 at +y/+x/-y/-x/+y axis
+	// t goes from -1.0/+1.0 at z = -radius/+radius (linear along longitudes)
+	// cannot use triangle fan on texturing (s coord. at top/bottom tip varies)
+	// If the texture is flipped, we iterate the coordinates backward.
+	const GLfloat ds = (flipTexture ? -1.f : 1.f) / slices;
+	const GLfloat dt = nsign / stacks; // from inside texture is reversed
+
+	// draw intermediate as quad strips
+	static QVector<double> vertexArr;
+	static QVector<float> texCoordArr;
+	static QVector<float> colorArr;
+	static QVector<unsigned short> indiceArr;
+
+	texCoordArr.resize(0);
+	vertexArr.resize(0);
+	colorArr.resize(0);
+	indiceArr.resize(0);
+
+	for (i = 0,cos_sin_rho_p = cos_sin_rho; i < stacks; ++i,cos_sin_rho_p+=2)
+	{
+		s = !flipTexture ? 0.f : 1.f;
+		for (j = 0,cos_sin_theta_p = cos_sin_theta; j<=slices;++j,cos_sin_theta_p+=2)
+		{
+			x = -cos_sin_theta_p[1] * cos_sin_rho_p[1];
+			y = cos_sin_theta_p[0] * cos_sin_rho_p[1];
+			z = nsign * cos_sin_rho_p[0];
+			texCoordArr << s << t;
+			vertexArr << x * radius << y * radius << z * oneMinusOblateness * radius;
+			x = -cos_sin_theta_p[1] * cos_sin_rho_p[3];
+			y = cos_sin_theta_p[0] * cos_sin_rho_p[3];
+			z = nsign * cos_sin_rho_p[2];
+			texCoordArr << s << t - dt;
+			vertexArr << x * radius << y * radius << z * oneMinusOblateness * radius;
+			s += ds;
+		}
+		unsigned int offset = i*(slices+1)*2;
+		for (j = 2;j<slices*2+2;j+=2)
+		{
+			indiceArr << offset+j-2 << offset+j-1 << offset+j;
+			indiceArr << offset+j << offset+j-1 << offset+j+1;
+		}
+		t -= dt;
+	}
+
+	// Draw the array now
+	setArrays((Vec3d*)vertexArr.constData(), (Vec2f*)texCoordArr.constData());
+	drawFromArray(Triangles, indiceArr.size(), 0, true, indiceArr.constData());
+}
+
+StelVertexArray StelPainter::computeSphereNoLight(float radius, float oneMinusOblateness, int slices, int stacks,
+                          int orientInside, bool flipTexture, float topAngle, float bottomAngle)
+{
+	StelVertexArray result(StelVertexArray::Triangles);
+	GLfloat x, y, z;
+	GLfloat s=0.f, t=0.f;
+	GLint i, j;
+	GLfloat nsign;
+	if (orientInside)
+	{
+		nsign = -1.f;
+		t=0.f; // from inside texture is reversed
+	}
+	else
+	{
+		nsign = 1.f;
+		t=1.f;
+	}
+
+	const float* cos_sin_rho = NULL; //StelUtils::ComputeCosSinRho(stacks);
+	Q_ASSERT(topAngle<bottomAngle); // don't forget: These are opening angles counted from top.
+	if ((bottomAngle>3.1415f) && (topAngle<0.0001f)) // safety margin.
+		cos_sin_rho = StelUtils::ComputeCosSinRho(stacks);
+	else
+	{
+		const float drho = (bottomAngle-topAngle) / stacks; // deltaRho:  originally just 180degrees/stacks, now the range clamped.
+		cos_sin_rho = StelUtils::ComputeCosSinRhoZone(drho, stacks, M_PI-bottomAngle);
+	}
+	// Allow parameters so that pole regions may remain free.
+	const float* cos_sin_rho_p;
+
+	const float* cos_sin_theta = StelUtils::ComputeCosSinTheta(slices);
+	const float *cos_sin_theta_p;
+
+	// texturing: s goes from 0.0/0.25/0.5/0.75/1.0 at +y/+x/-y/-x/+y axis
+	// t goes from -1.0/+1.0 at z = -radius/+radius (linear along longitudes)
+	// cannot use triangle fan on texturing (s coord. at top/bottom tip varies)
+	// If the texture is flipped, we iterate the coordinates backward.
+	const GLfloat ds = (flipTexture ? -1.f : 1.f) / slices;
+	const GLfloat dt = nsign / stacks; // from inside texture is reversed
+
+	// draw intermediate as quad strips
+	for (i = 0,cos_sin_rho_p = cos_sin_rho; i < stacks; ++i,cos_sin_rho_p+=2)
+	{
+		s = !flipTexture ? 0.f : 1.f;
+		for (j = 0,cos_sin_theta_p = cos_sin_theta; j<=slices;++j,cos_sin_theta_p+=2)
+		{
+			x = -cos_sin_theta_p[1] * cos_sin_rho_p[1];
+			y = cos_sin_theta_p[0] * cos_sin_rho_p[1];
+			z = nsign * cos_sin_rho_p[0];
+			result.texCoords << Vec2f(s,t);
+			result.vertex << Vec3d(x*radius, y*radius, z*oneMinusOblateness*radius);
+			x = -cos_sin_theta_p[1] * cos_sin_rho_p[3];
+			y = cos_sin_theta_p[0] * cos_sin_rho_p[3];
+			z = nsign * cos_sin_rho_p[2];
+			result.texCoords << Vec2f(s, t-dt);
+			result.vertex << Vec3d(x*radius, y*radius, z*oneMinusOblateness*radius);
+			s += ds;
+		}
+		unsigned int offset = i*(slices+1)*2;
+		for (j = 2;j<slices*2+2;j+=2)
+		{
+			result.indices << offset+j-2 << offset+j-1 << offset+j;
+			result.indices << offset+j << offset+j-1 << offset+j+1;
+		}
+		t -= dt;
+	}
+	return result;
+}
+
+// Reimplementation of gluCylinder : glu is overrided for non standard projection
+void StelPainter::sCylinder(float radius, float height, int slices, int orientInside)
+{
+	if (orientInside)
+		glCullFace(GL_FRONT);
+
+	static QVarLengthArray<Vec2f, 512> texCoordArray;
+	static QVarLengthArray<Vec3d, 512> vertexArray;
+	texCoordArray.clear();
+	vertexArray.clear();
+	float s = 0.f;
+	float x, y;
+	const float ds = 1.f / slices;
+	const float da = 2.f * M_PI / slices;
+	for (int i = 0; i <= slices; ++i)
+	{
+		x = std::sin(da*i);
+		y = std::cos(da*i);
+		texCoordArray.append(Vec2f(s, 0.f));
+		vertexArray.append(Vec3d(x*radius, y*radius, 0.));
+		texCoordArray.append(Vec2f(s, 1.f));
+		vertexArray.append(Vec3d(x*radius, y*radius, height));
+		s += ds;
+	}
+	setArrays(vertexArray.constData(), texCoordArray.constData());
+	drawFromArray(TriangleStrip, vertexArray.size());
+
+	if (orientInside)
+		glCullFace(GL_BACK);
+}
+
+void StelPainter::enableTexture2d(bool b)
+{
+	texture2dEnabled = b;
+}
+
+void StelPainter::initGLShaders()
+{
+	qWarning() << "Intializing basic GL shaders... ";
+	// Basic shader: just vertex filled with plain color
+	QOpenGLShader vshader3(QOpenGLShader::Vertex);
+	const char *vsrc3 =
+		"attribute mediump vec3 vertex;\n"
+		"uniform mediump mat4 projectionMatrix;\n"
+		"void main(void)\n"
+		"{\n"
+		"    gl_Position = projectionMatrix*vec4(vertex, 1.);\n"
+		"}\n";
+	vshader3.compileSourceCode(vsrc3);
+	if (!vshader3.log().isEmpty()) { qWarning() << "StelPainter: Warnings while compiling vshader3: " << vshader3.log(); }
+	QOpenGLShader fshader3(QOpenGLShader::Fragment);
+	const char *fsrc3 =
+		"uniform mediump vec4 color;\n"
+		"void main(void)\n"
+		"{\n"
+		"    gl_FragColor = color;\n"
+		"}\n";
+	fshader3.compileSourceCode(fsrc3);
+	if (!fshader3.log().isEmpty()) { qWarning() << "StelPainter: Warnings while compiling fshader3: " << fshader3.log(); }
+	basicShaderProgram = new QOpenGLShaderProgram(QOpenGLContext::currentContext());
+	basicShaderProgram->addShader(&vshader3);
+	basicShaderProgram->addShader(&fshader3);
+	linkProg(basicShaderProgram, "basicShaderProgram");
+	basicShaderVars.projectionMatrix = basicShaderProgram->uniformLocation("projectionMatrix");
+	basicShaderVars.color = basicShaderProgram->uniformLocation("color");
+	basicShaderVars.vertex = basicShaderProgram->attributeLocation("vertex");
+	
+
+	// Basic shader: vertex filled with interpolated color
+	QOpenGLShader vshaderInterpolatedColor(QOpenGLShader::Vertex);
+	const char *vshaderInterpolatedColorSrc =
+		"attribute mediump vec3 vertex;\n"
+		"attribute mediump vec4 color;\n"
+		"uniform mediump mat4 projectionMatrix;\n"
+		"varying mediump vec4 fragcolor;\n"
+		"void main(void)\n"
+		"{\n"
+		"    gl_Position = projectionMatrix*vec4(vertex, 1.);\n"
+		"    fragcolor = color;\n"
+		"}\n";
+	vshaderInterpolatedColor.compileSourceCode(vshaderInterpolatedColorSrc);
+	if (!vshaderInterpolatedColor.log().isEmpty()) {
+	  qWarning() << "StelPainter: Warnings while compiling vshaderInterpolatedColor: " << vshaderInterpolatedColor.log();
+	}
+	QOpenGLShader fshaderInterpolatedColor(QOpenGLShader::Fragment);
+	const char *fshaderInterpolatedColorSrc =
+		"varying mediump vec4 fragcolor;\n"
+		"void main(void)\n"
+		"{\n"
+		"    gl_FragColor = fragcolor;\n"
+		"}\n";
+	fshaderInterpolatedColor.compileSourceCode(fshaderInterpolatedColorSrc);
+	if (!fshaderInterpolatedColor.log().isEmpty()) {
+	  qWarning() << "StelPainter: Warnings while compiling fshaderInterpolatedColor: " << fshaderInterpolatedColor.log();
+	}
+	colorShaderProgram = new QOpenGLShaderProgram(QOpenGLContext::currentContext());
+	colorShaderProgram->addShader(&vshaderInterpolatedColor);
+	colorShaderProgram->addShader(&fshaderInterpolatedColor);
+	linkProg(colorShaderProgram, "colorShaderProgram");
+	colorShaderVars.projectionMatrix = colorShaderProgram->uniformLocation("projectionMatrix");
+	colorShaderVars.color = colorShaderProgram->attributeLocation("color");
+	colorShaderVars.vertex = colorShaderProgram->attributeLocation("vertex");
+	
+	// Basic texture shader program
+	QOpenGLShader vshader2(QOpenGLShader::Vertex);
+	const char *vsrc2 =
+		"attribute highp vec3 vertex;\n"
+		"attribute mediump vec2 texCoord;\n"
+		"uniform mediump mat4 projectionMatrix;\n"
+		"varying mediump vec2 texc;\n"
+		"void main(void)\n"
+		"{\n"
+		"    gl_Position = projectionMatrix * vec4(vertex, 1.);\n"
+		"    texc = texCoord;\n"
+		"}\n";
+	vshader2.compileSourceCode(vsrc2);
+	if (!vshader2.log().isEmpty()) { qWarning() << "StelPainter: Warnings while compiling vshader2: " << vshader2.log(); }
+
+	QOpenGLShader fshader2(QOpenGLShader::Fragment);
+	const char *fsrc2 =
+		"varying mediump vec2 texc;\n"
+		"uniform sampler2D tex;\n"
+		"uniform mediump vec4 texColor;\n"
+		"void main(void)\n"
+		"{\n"
+		"    gl_FragColor = texture2D(tex, texc)*texColor;\n"
+		"}\n";
+	fshader2.compileSourceCode(fsrc2);
+	if (!fshader2.log().isEmpty()) { qWarning() << "StelPainter: Warnings while compiling fshader2: " << fshader2.log(); }
+
+	texturesShaderProgram = new QOpenGLShaderProgram(QOpenGLContext::currentContext());
+	texturesShaderProgram->addShader(&vshader2);
+	texturesShaderProgram->addShader(&fshader2);
+	linkProg(texturesShaderProgram, "texturesShaderProgram");
+	texturesShaderVars.projectionMatrix = texturesShaderProgram->uniformLocation("projectionMatrix");
+	texturesShaderVars.texCoord = texturesShaderProgram->attributeLocation("texCoord");
+	texturesShaderVars.vertex = texturesShaderProgram->attributeLocation("vertex");
+	texturesShaderVars.texColor = texturesShaderProgram->uniformLocation("texColor");
+	texturesShaderVars.texture = texturesShaderProgram->uniformLocation("tex");
+
+	// Texture shader program + interpolated color per vertex
+	QOpenGLShader vshader4(QOpenGLShader::Vertex);
+	const char *vsrc4 =
+		"attribute highp vec3 vertex;\n"
+		"attribute mediump vec2 texCoord;\n"
+		"attribute mediump vec4 color;\n"
+		"uniform mediump mat4 projectionMatrix;\n"
+		"varying mediump vec2 texc;\n"
+		"varying mediump vec4 outColor;\n"
+		"void main(void)\n"
+		"{\n"
+		"    gl_Position = projectionMatrix * vec4(vertex, 1.);\n"
+		"    texc = texCoord;\n"
+		"    outColor = color;\n"
+		"}\n";
+	vshader4.compileSourceCode(vsrc4);
+	if (!vshader4.log().isEmpty()) { qWarning() << "StelPainter: Warnings while compiling vshader4: " << vshader4.log(); }
+
+	QOpenGLShader fshader4(QOpenGLShader::Fragment);
+	const char *fsrc4 =
+		"varying mediump vec2 texc;\n"
+		"varying mediump vec4 outColor;\n"
+		"uniform sampler2D tex;\n"
+		"void main(void)\n"
+		"{\n"
+		"    gl_FragColor = texture2D(tex, texc)*outColor;\n"
+		"}\n";
+	fshader4.compileSourceCode(fsrc4);
+	if (!fshader4.log().isEmpty()) { qWarning() << "StelPainter: Warnings while compiling fshader4: " << fshader4.log(); }
+
+	texturesColorShaderProgram = new QOpenGLShaderProgram(QOpenGLContext::currentContext());
+	texturesColorShaderProgram->addShader(&vshader4);
+	texturesColorShaderProgram->addShader(&fshader4);
+	linkProg(texturesColorShaderProgram, "texturesColorShaderProgram");
+	texturesColorShaderVars.projectionMatrix = texturesColorShaderProgram->uniformLocation("projectionMatrix");
+	texturesColorShaderVars.texCoord = texturesColorShaderProgram->attributeLocation("texCoord");
+	texturesColorShaderVars.vertex = texturesColorShaderProgram->attributeLocation("vertex");
+	texturesColorShaderVars.color = texturesColorShaderProgram->attributeLocation("color");
+	texturesColorShaderVars.texture = texturesColorShaderProgram->uniformLocation("tex");
+}
+
+
+void StelPainter::deinitGLShaders()
+{
+	delete basicShaderProgram;
+	basicShaderProgram = NULL;
+	delete colorShaderProgram;
+	colorShaderProgram = NULL;
+	delete texturesShaderProgram;
+	texturesShaderProgram = NULL;
+	delete texturesColorShaderProgram;
+	texturesColorShaderProgram = NULL;
+}
+
+
+void StelPainter::setArrays(const Vec3d* vertices, const Vec2f* texCoords, const Vec3f* colorArray, const Vec3f* normalArray)
+{
+	enableClientStates(vertices, texCoords, colorArray, normalArray);
+	setVertexPointer(3, GL_DOUBLE, vertices);
+	setTexCoordPointer(2, GL_FLOAT, texCoords);
+	setColorPointer(3, GL_FLOAT, colorArray);
+	setNormalPointer(GL_FLOAT, normalArray);
+}
+
+void StelPainter::setArrays(const Vec3f* vertices, const Vec2f* texCoords, const Vec3f* colorArray, const Vec3f* normalArray)
+{
+	enableClientStates(vertices, texCoords, colorArray, normalArray);
+	setVertexPointer(3, GL_FLOAT, vertices);
+	setTexCoordPointer(2, GL_FLOAT, texCoords);
+	setColorPointer(3, GL_FLOAT, colorArray);
+	setNormalPointer(GL_FLOAT, normalArray);
+}
+
+void StelPainter::enableClientStates(bool vertex, bool texture, bool color, bool normal)
+{
+	vertexArray.enabled = vertex;
+	texCoordArray.enabled = texture;
+	colorArray.enabled = color;
+	normalArray.enabled = normal;
+}
+
+void StelPainter::drawFromArray(DrawingMode mode, int count, int offset, bool doProj, const unsigned short* indices)
+{
+	ArrayDesc projectedVertexArray = vertexArray;
+	if (doProj)
+	{
+		// Project the vertex array using current projection
+		if (indices)
+			projectedVertexArray = projectArray(vertexArray, 0, count, indices + offset);
+		else
+			projectedVertexArray = projectArray(vertexArray, offset, count, NULL);
+	}
+
+	QOpenGLShaderProgram* pr=NULL;
+
+	const Mat4f& m = getProjector()->getProjectionMatrix();
+	const QMatrix4x4 qMat(m[0], m[4], m[8], m[12], m[1], m[5], m[9], m[13], m[2], m[6], m[10], m[14], m[3], m[7], m[11], m[15]);
+
+	if (!texCoordArray.enabled && !colorArray.enabled && !normalArray.enabled)
+	{
+		pr = basicShaderProgram;
+		pr->bind();
+		pr->setAttributeArray(basicShaderVars.vertex, (const GLfloat*)projectedVertexArray.pointer, projectedVertexArray.size);
+		pr->enableAttributeArray(basicShaderVars.vertex);
+		pr->setUniformValue(basicShaderVars.projectionMatrix, qMat);
+		pr->setUniformValue(basicShaderVars.color, currentColor[0], currentColor[1], currentColor[2], currentColor[3]);
+	}
+	else if (texCoordArray.enabled && !colorArray.enabled && !normalArray.enabled)
+	{
+		pr = texturesShaderProgram;
+		pr->bind();
+		pr->setAttributeArray(texturesShaderVars.vertex, (const GLfloat*)projectedVertexArray.pointer, projectedVertexArray.size);
+		pr->enableAttributeArray(texturesShaderVars.vertex);
+		pr->setUniformValue(texturesShaderVars.projectionMatrix, qMat);
+		pr->setUniformValue(texturesShaderVars.texColor, currentColor[0], currentColor[1], currentColor[2], currentColor[3]);
+		pr->setAttributeArray(texturesShaderVars.texCoord, (const GLfloat*)texCoordArray.pointer, 2);
+		pr->enableAttributeArray(texturesShaderVars.texCoord);
+		//pr->setUniformValue(texturesShaderVars.texture, 0);    // use texture unit 0
+	}
+	else if (texCoordArray.enabled && colorArray.enabled && !normalArray.enabled)
+	{
+		pr = texturesColorShaderProgram;
+		pr->bind();
+		pr->setAttributeArray(texturesColorShaderVars.vertex, (const GLfloat*)projectedVertexArray.pointer, projectedVertexArray.size);
+		pr->enableAttributeArray(texturesColorShaderVars.vertex);
+		pr->setUniformValue(texturesColorShaderVars.projectionMatrix, qMat);
+		pr->setAttributeArray(texturesColorShaderVars.texCoord, (const GLfloat*)texCoordArray.pointer, 2);
+		pr->enableAttributeArray(texturesColorShaderVars.texCoord);
+		pr->setAttributeArray(texturesColorShaderVars.color, (const GLfloat*)colorArray.pointer, colorArray.size);
+		pr->enableAttributeArray(texturesColorShaderVars.color);
+		//pr->setUniformValue(texturesShaderVars.texture, 0);    // use texture unit 0
+	}
+	else if (!texCoordArray.enabled && colorArray.enabled && !normalArray.enabled)
+	{
+		pr = colorShaderProgram;
+		pr->bind();
+		pr->setAttributeArray(colorShaderVars.vertex, (const GLfloat*)projectedVertexArray.pointer, projectedVertexArray.size);
+		pr->enableAttributeArray(colorShaderVars.vertex);
+		pr->setUniformValue(colorShaderVars.projectionMatrix, qMat);
+		pr->setAttributeArray(colorShaderVars.color, (const GLfloat*)colorArray.pointer, colorArray.size);
+		pr->enableAttributeArray(colorShaderVars.color);
+	}
+	else
+	{
+		qDebug() << "Unhandled parameters." << texCoordArray.enabled << colorArray.enabled << normalArray.enabled;
+		Q_ASSERT(0);
+		return;
+	}
+	
+	if (indices)
+		glDrawElements(mode, count, GL_UNSIGNED_SHORT, indices + offset);
+	else
+		glDrawArrays(mode, offset, count);
+
+	if (pr==texturesColorShaderProgram)
+	{
+		pr->disableAttributeArray(texturesColorShaderVars.texCoord);
+		pr->disableAttributeArray(texturesColorShaderVars.vertex);
+		pr->disableAttributeArray(texturesColorShaderVars.color);
+	}
+	else if (pr==texturesShaderProgram)
+	{
+		pr->disableAttributeArray(texturesShaderVars.texCoord);
+		pr->disableAttributeArray(texturesShaderVars.vertex);
+	}
+	else if (pr == basicShaderProgram)
+	{
+		pr->disableAttributeArray(basicShaderVars.vertex);
+	}
+	else if (pr == colorShaderProgram)
+	{
+		pr->disableAttributeArray(colorShaderVars.vertex);
+		pr->disableAttributeArray(colorShaderVars.color);
+	}
+	if (pr)
+		pr->release();
+}
+
+
+StelPainter::ArrayDesc StelPainter::projectArray(const StelPainter::ArrayDesc& array, int offset, int count, const unsigned short* indices)
+{
+	// XXX: we should use a more generic way to test whether or not to do the projection.
+	if (dynamic_cast<StelProjector2d*>(prj.data()))
+	{
+		return array;
+	}
+
+	Q_ASSERT(array.size == 3);
+	Q_ASSERT(array.type == GL_DOUBLE);
+	Vec3d* vecArray = (Vec3d*)array.pointer;
+
+	// We have two different cases :
+	// 1) We are not using an indice array.  In that case the size of the array is known
+	// 2) We are using an indice array.  In that case we have to find the max value by iterating through the indices.
+	if (!indices)
+	{
+		polygonVertexArray.resize(offset + count);
+		prj->project(count, vecArray + offset, polygonVertexArray.data() + offset);
+	} else
+	{
+		// we need to find the max value of the indices !
+		unsigned short max = 0;
+		for (int i = offset; i < offset + count; ++i)
+		{
+			max = std::max(max, indices[i]);
+		}
+		polygonVertexArray.resize(max+1);
+		prj->project(max + 1, vecArray + offset, polygonVertexArray.data() + offset);
+	}
+
+	ArrayDesc ret;
+	ret.size = 3;
+	ret.type = GL_FLOAT;
+	ret.pointer = polygonVertexArray.constData();
+	ret.enabled = array.enabled;
+	return ret;
+}
+